// Copyright (c) 2020 Uber Technologies, Inc.
//
// Permission is hereby granted, free of charge, to any person obtaining a copy
// of this software and associated documentation files (the "Software"), to deal
// in the Software without restriction, including without limitation the rights
// to use, copy, modify, merge, publish, distribute, sublicense, and/or sell
// copies of the Software, and to permit persons to whom the Software is
// furnished to do so, subject to the following conditions:
//
// The above copyright notice and this permission notice shall be included in
// all copies or substantial portions of the Software.
//
// THE SOFTWARE IS PROVIDED "AS IS", WITHOUT WARRANTY OF ANY KIND, EXPRESS OR
// IMPLIED, INCLUDING BUT NOT LIMITED TO THE WARRANTIES OF MERCHANTABILITY,
// FITNESS FOR A PARTICULAR PURPOSE AND NONINFRINGEMENT. IN NO EVENT SHALL THE
// AUTHORS OR COPYRIGHT HOLDERS BE LIABLE FOR ANY CLAIM, DAMAGES OR OTHER
// LIABILITY, WHETHER IN AN ACTION OF CONTRACT, TORT OR OTHERWISE, ARISING FROM,
// OUT OF OR IN CONNECTION WITH THE SOFTWARE OR THE USE OR OTHER DEALINGS IN
// THE SOFTWARE.

syntax = "proto3";

package uber.cadence.api.v1;

option go_package = "github.com/uber/cadence/.gen/proto/api/v1;apiv1";
option java_multiple_files = true;
option java_outer_classname = "ApiProto";
option java_package = "com.uber.cadence.api.v1";

import "google/protobuf/duration.proto";
import "google/protobuf/timestamp.proto";

message Domain {
  string id = 1;
  string name = 2;
  DomainStatus status = 3;
  string description = 4;
  string owner_email = 5;
  map<string, string> data = 6;
<<<<<<< HEAD
  google.protobuf.Duration workflow_execution_retention_period = 7 [(gogoproto.stdduration) = true];
  BadBinaries bad_binaries = 8;
  Archival history_archival = 9;
  Archival visibility_archival = 10;
  string active_cluster_name = 11;
  repeated ClusterReplicationConfiguration clusters = 12;
  int64 failover_version = 13;
  bool is_global_domain = 14;
=======
}

message DomainConfiguration {
  google.protobuf.Duration workflow_execution_retention_period = 1;
  BadBinaries bad_binaries = 2;
  ArchivalStatus history_archival_status = 3;
  string history_archival_uri = 4;
  ArchivalStatus visibility_archival_status = 5;
  string visibility_archival_uri = 6;
>>>>>>> ac905302
}

message ClusterReplicationConfiguration {
  string cluster_name = 1;
}

message BadBinaries {
  map<string, BadBinaryInfo> binaries = 1;
}

message BadBinaryInfo {
  string reason = 1;
  string operator = 2;
  google.protobuf.Timestamp created_time = 3;
}

message Archival {
  ArchivalStatus status = 1;
  string uri = 2;
}

enum DomainStatus {
  DOMAIN_STATUS_INVALID = 0;
  DOMAIN_STATUS_REGISTERED = 1;
  DOMAIN_STATUS_DEPRECATED = 2;
  DOMAIN_STATUS_DELETED = 3;
}

enum ArchivalStatus {
  ARCHIVAL_STATUS_INVALID = 0;
  ARCHIVAL_STATUS_DISABLED = 1;
  ARCHIVAL_STATUS_ENABLED = 2;
}<|MERGE_RESOLUTION|>--- conflicted
+++ resolved
@@ -37,8 +37,7 @@
   string description = 4;
   string owner_email = 5;
   map<string, string> data = 6;
-<<<<<<< HEAD
-  google.protobuf.Duration workflow_execution_retention_period = 7 [(gogoproto.stdduration) = true];
+  google.protobuf.Duration workflow_execution_retention_period = 7;
   BadBinaries bad_binaries = 8;
   Archival history_archival = 9;
   Archival visibility_archival = 10;
@@ -46,17 +45,6 @@
   repeated ClusterReplicationConfiguration clusters = 12;
   int64 failover_version = 13;
   bool is_global_domain = 14;
-=======
-}
-
-message DomainConfiguration {
-  google.protobuf.Duration workflow_execution_retention_period = 1;
-  BadBinaries bad_binaries = 2;
-  ArchivalStatus history_archival_status = 3;
-  string history_archival_uri = 4;
-  ArchivalStatus visibility_archival_status = 5;
-  string visibility_archival_uri = 6;
->>>>>>> ac905302
 }
 
 message ClusterReplicationConfiguration {
