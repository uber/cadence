// Copyright (c) 2017 Uber Technologies, Inc.
//
// Permission is hereby granted, free of charge, to any person obtaining a copy
// of this software and associated documentation files (the "Software"), to deal
// in the Software without restriction, including without limitation the rights
// to use, copy, modify, merge, publish, distribute, sublicense, and/or sell
// copies of the Software, and to permit persons to whom the Software is
// furnished to do so, subject to the following conditions:
//
// The above copyright notice and this permission notice shall be included in
// all copies or substantial portions of the Software.
//
// THE SOFTWARE IS PROVIDED "AS IS", WITHOUT WARRANTY OF ANY KIND, EXPRESS OR
// IMPLIED, INCLUDING BUT NOT LIMITED TO THE WARRANTIES OF MERCHANTABILITY,
// FITNESS FOR A PARTICULAR PURPOSE AND NONINFRINGEMENT. IN NO EVENT SHALL THE
// AUTHORS OR COPYRIGHT HOLDERS BE LIABLE FOR ANY CLAIM, DAMAGES OR OTHER
// LIABILITY, WHETHER IN AN ACTION OF CONTRACT, TORT OR OTHERWISE, ARISING FROM,
// OUT OF OR IN CONNECTION WITH THE SOFTWARE OR THE USE OR OTHER DEALINGS IN
// THE SOFTWARE.

namespace java com.uber.cadence.sqlblobs

include "shared.thrift"

struct ShardInfo {
  10: optional i32 stolenSinceRenew
  12: optional i64 (js.type = "Long") updatedAtNanos
  14: optional i64 (js.type = "Long") replicationAckLevel
  16: optional i64 (js.type = "Long") transferAckLevel
  18: optional i64 (js.type = "Long") timerAckLevelNanos
  24: optional i64 (js.type = "Long") domainNotificationVersion
  34: optional map<string, i64> clusterTransferAckLevel
  36: optional map<string, i64> clusterTimerAckLevel
  38: optional string owner
}

struct DomainInfo {
  10: optional string name
  12: optional string description
  14: optional string owner
  16: optional i32 status
  18: optional i16 retentionDays
  20: optional bool emitMetric
  22: optional string archivalBucket
  24: optional i16 archivalStatus
  26: optional i64 (js.type = "Long") configVersion
  28: optional i64 (js.type = "Long") notificationVersion
  30: optional i64 (js.type = "Long") failoverNotificationVersion
  32: optional i64 (js.type = "Long") failoverVersion
  34: optional string activeClusterName
  36: optional list<string> clusters
  38: optional map<string, string> data
  39: optional binary badBinaries
  40: optional string badBinariesEncoding
}

struct HistoryTreeInfo {
  10: optional i64 (js.type = "Long") createdTimeNanos // For fork operation to prevent race condition of leaking event data when forking branches fail. Also can be used for clean up leaked data
  12: optional list<shared.HistoryBranchRange> ancestors
  14: optional string info // For lookup back to workflow during debugging, also background cleanup when fork operation cannot finish self cleanup due to crash.
}

struct ReplicationInfo {
  10: optional i64 (js.type = "Long") version
  12: optional i64 (js.type = "Long") lastEventID
}

struct WorkflowExecutionInfo {
  10: optional binary parentDomainID
  12: optional string parentWorkflowID
  14: optional binary parentRunID
  16: optional i64 (js.type = "Long") initiatedID
  18: optional i64 (js.type = "Long") completionEventBatchID
  20: optional binary completionEvent
  22: optional string completionEventEncoding
  24: optional string taskList
  26: optional string workflowTypeName
  28: optional i32 workflowTimeoutSeconds
  30: optional i32 decisionTaskTimeoutSeconds
  32: optional binary executionContext
  34: optional i32 state
  36: optional i32 closeStatus
  38: optional i64 (js.type = "Long") startVersion
  40: optional i64 (js.type = "Long") currentVersion
  44: optional i64 (js.type = "Long") lastWriteEventID
  46: optional map<string, ReplicationInfo> lastReplicationInfo
  48: optional i64 (js.type = "Long") lastEventTaskID
  50: optional i64 (js.type = "Long") lastFirstEventID
  52: optional i64 (js.type = "Long") lastProcessedEvent
  54: optional i64 (js.type = "Long") startTimeNanos
  56: optional i64 (js.type = "Long") lastUpdatedTimeNanos
  58: optional i64 (js.type = "Long") decisionVersion
  60: optional i64 (js.type = "Long") decisionScheduleID
  62: optional i64 (js.type = "Long") decisionStartedID
  64: optional i32 decisionTimeout
  66: optional i64 (js.type = "Long") decisionAttempt
  68: optional i64 (js.type = "Long") decisionStartedTimestampNanos
  69: optional i64 (js.type = "Long") decisionScheduledTimestampNanos
  70: optional bool cancelRequested
  72: optional string createRequestID
  74: optional string decisionRequestID
  76: optional string cancelRequestID
  78: optional string stickyTaskList
  80: optional i64 (js.type = "Long") stickyScheduleToStartTimeout
  82: optional i64 (js.type = "Long") retryAttempt
  84: optional i32 retryInitialIntervalSeconds
  86: optional i32 retryMaximumIntervalSeconds
  88: optional i32 retryMaximumAttempts
  90: optional i32 retryExpirationSeconds
  92: optional double retryBackoffCoefficient
  94: optional i64 (js.type = "Long") retryExpirationTimeNanos
  96: optional list<string> retryNonRetryableErrors
  98: optional bool hasRetryPolicy
  100: optional string cronSchedule
  102: optional i32 eventStoreVersion
  104: optional binary eventBranchToken
  106: optional i64 (js.type = "Long") signalCount
  108: optional i64 (js.type = "Long") historySize
  110: optional string clientLibraryVersion
  112: optional string clientFeatureVersion
  114: optional string clientImpl
  115: optional binary autoResetPoints
  116: optional string autoResetPointsEncoding
  118: optional binary versionHistories
  120: optional string versionHistoriesEncoding
<<<<<<< HEAD
=======
  122: optional map<string, binary> searchAttributes
>>>>>>> 044ccb0e
}

struct ActivityInfo {
  10: optional i64 (js.type = "Long") version
  12: optional i64 (js.type = "Long") scheduledEventBatchID
  14: optional binary scheduledEvent
  16: optional string scheduledEventEncoding
  18: optional i64 (js.type = "Long") scheduledTimeNanos
  20: optional i64 (js.type = "Long") startedID
  22: optional binary startedEvent
  24: optional string startedEventEncoding
  26: optional i64 (js.type = "Long") startedTimeNanos
  28: optional string activityID
  30: optional string requestID
  32: optional i32 scheduleToStartTimeoutSeconds
  34: optional i32 scheduleToCloseTimeoutSeconds
  36: optional i32 startToCloseTimeoutSeconds
  38: optional i32 heartbeatTimeoutSeconds
  40: optional bool cancelRequested
  42: optional i64 (js.type = "Long") cancelRequestID
  44: optional i32 timerTaskStatus
  46: optional i32 attempt
  48: optional string taskList
  50: optional string startedIdentity
  52: optional bool hasRetryPolicy
  54: optional i32 retryInitialIntervalSeconds
  56: optional i32 retryMaximumIntervalSeconds
  58: optional i32 retryMaximumAttempts
  60: optional i64 (js.type = "Long") retryExpirationTimeNanos
  62: optional double retryBackoffCoefficient
  64: optional list<string> retryNonRetryableErrors
}

struct ChildExecutionInfo {
  10: optional i64 (js.type = "Long") version
  12: optional i64 (js.type = "Long") initiatedEventBatchID
  14: optional i64 (js.type = "Long") startedID
  16: optional binary initiatedEvent
  18: optional string initiatedEventEncoding
  20: optional string startedWorkflowID
  22: optional binary startedRunID
  24: optional binary startedEvent
  26: optional string startedEventEncoding
  28: optional string createRequestID
  30: optional string domainName
  32: optional string workflowTypeName
}

struct SignalInfo {
  10: optional i64 (js.type = "Long") version
  12: optional string requestID
  14: optional string name
  16: optional binary input
  18: optional binary control
}

struct RequestCancelInfo {
  10: optional i64 (js.type = "Long") version
  12: optional string cancelRequestID
}

struct TimerInfo {
  10: optional i64 (js.type = "Long") version
  12: optional i64 (js.type = "Long") startedID
  14: optional i64 (js.type = "Long") expiryTimeNanos
  16: optional i64 (js.type = "Long") taskID
}

struct TaskInfo {
  10: optional string workflowID
  12: optional binary runID
  13: optional i64 (js.type = "Long") scheduleID
  14: optional i64 (js.type = "Long") expiryTimeNanos
  15: optional i64 (js.type = "Long") createdTimeNanos
}

struct TaskListInfo {
  10: optional i16 kind // {Normal, Sticky}
  12: optional i64 (js.type = "Long") ackLevel
  14: optional i64 (js.type = "Long") expiryTimeNanos
  16: optional i64 (js.type = "Long") lastUpdatedNanos
}

struct TransferTaskInfo {
  10: optional binary domainID
  12: optional string workflowID
  14: optional binary runID
  16: optional i16 taskType
  18: optional binary targetDomainID
  20: optional string targetWorkflowID
  22: optional binary targetRunID
  24: optional string taskList
  26: optional bool targetChildWorkflowOnly
  28: optional i64 (js.type = "Long") scheduleID
  30: optional i64 (js.type = "Long") version
  32: optional i64 (js.type = "Long") visibilityTimestampNanos
}

struct TimerTaskInfo {
  10: optional binary domainID
  12: optional string workflowID
  14: optional binary runID
  16: optional i16 taskType
  18: optional i16 timeoutType
  20: optional i64 (js.type = "Long") version
  22: optional i64 (js.type = "Long") scheduleAttempt
  24: optional i64 (js.type = "Long") eventID
}

struct ReplicationTaskInfo {
  10: optional binary domainID
  12: optional string workflowID
  14: optional binary runID
  16: optional i16 taskType
  18: optional i64 (js.type = "Long") version
  20: optional i64 (js.type = "Long") firstEventID
  22: optional i64 (js.type = "Long") nextEventID
  24: optional i64 (js.type = "Long") scheduledID
  26: optional i32 eventStoreVersion
  28: optional i32 newRunEventStoreVersion
  30: optional binary branch_token
  32: optional map<string, ReplicationInfo> lastReplicationInfo
  34: optional binary newRunBranchToken
  36: optional bool resetWorkflow
}<|MERGE_RESOLUTION|>--- conflicted
+++ resolved
@@ -123,10 +123,7 @@
   116: optional string autoResetPointsEncoding
   118: optional binary versionHistories
   120: optional string versionHistoriesEncoding
-<<<<<<< HEAD
-=======
   122: optional map<string, binary> searchAttributes
->>>>>>> 044ccb0e
 }
 
 struct ActivityInfo {
