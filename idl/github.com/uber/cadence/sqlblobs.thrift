// Copyright (c) 2017 Uber Technologies, Inc.
//
// Permission is hereby granted, free of charge, to any person obtaining a copy
// of this software and associated documentation files (the "Software"), to deal
// in the Software without restriction, including without limitation the rights
// to use, copy, modify, merge, publish, distribute, sublicense, and/or sell
// copies of the Software, and to permit persons to whom the Software is
// furnished to do so, subject to the following conditions:
//
// The above copyright notice and this permission notice shall be included in
// all copies or substantial portions of the Software.
//
// THE SOFTWARE IS PROVIDED "AS IS", WITHOUT WARRANTY OF ANY KIND, EXPRESS OR
// IMPLIED, INCLUDING BUT NOT LIMITED TO THE WARRANTIES OF MERCHANTABILITY,
// FITNESS FOR A PARTICULAR PURPOSE AND NONINFRINGEMENT. IN NO EVENT SHALL THE
// AUTHORS OR COPYRIGHT HOLDERS BE LIABLE FOR ANY CLAIM, DAMAGES OR OTHER
// LIABILITY, WHETHER IN AN ACTION OF CONTRACT, TORT OR OTHERWISE, ARISING FROM,
// OUT OF OR IN CONNECTION WITH THE SOFTWARE OR THE USE OR OTHER DEALINGS IN
// THE SOFTWARE.

namespace java com.uber.cadence.sqlblobs

include "shared.thrift"

struct ShardInfo {
  10: optional i32 stolenSinceRenew
  12: optional i64 (js.type = "Long") updatedAtNanos
  14: optional i64 (js.type = "Long") replicationAckLevel
  16: optional i64 (js.type = "Long") transferAckLevel
  18: optional i64 (js.type = "Long") timerAckLevelNanos
  24: optional i64 (js.type = "Long") domainNotificationVersion
  34: optional map<string, i64> clusterTransferAckLevel
  36: optional map<string, i64> clusterTimerAckLevel
  38: optional string owner
}

struct DomainInfo {
  10: optional string name
  12: optional string description
  14: optional string owner
  16: optional i32 status
  18: optional i16 retentionDays
  20: optional bool emitMetric
  22: optional string archivalBucket
  24: optional i16 archivalStatus
  26: optional i64 (js.type = "Long") configVersion
  28: optional i64 (js.type = "Long") notificationVersion
  30: optional i64 (js.type = "Long") failoverNotificationVersion
  32: optional i64 (js.type = "Long") failoverVersion
  34: optional string activeClusterName
  36: optional list<string> clusters
  38: optional map<string, string> data
  39: optional binary badBinaries
  40: optional string badBinariesEncoding
}

struct HistoryTreeInfo {
  10: optional i64 (js.type = "Long") createdTimeNanos // For fork operation to prevent race condition of leaking event data when forking branches fail. Also can be used for clean up leaked data
  12: optional list<shared.HistoryBranchRange> ancestors
  14: optional string info // For lookup back to workflow during debugging, also background cleanup when fork operation cannot finish self cleanup due to crash.
}

struct ReplicationInfo {
  10: optional i64 (js.type = "Long") version
  12: optional i64 (js.type = "Long") lastEventID
}

struct WorkflowExecutionInfo {
  10: optional binary parentDomainID
  12: optional string parentWorkflowID
  14: optional binary parentRunID
  16: optional i64 (js.type = "Long") initiatedID
  18: optional i64 (js.type = "Long") completionEventBatchID
  20: optional binary completionEvent
  22: optional string completionEventEncoding
  24: optional string taskList
  26: optional string workflowTypeName
  28: optional i32 workflowTimeoutSeconds
  30: optional i32 decisionTaskTimeoutSeconds
  32: optional binary executionContext
  34: optional i32 state
  36: optional i32 closeStatus
  38: optional i64 (js.type = "Long") startVersion
  40: optional i64 (js.type = "Long") currentVersion
  44: optional i64 (js.type = "Long") lastWriteEventID
  46: optional map<string, ReplicationInfo> lastReplicationInfo
  48: optional i64 (js.type = "Long") lastEventTaskID
  50: optional i64 (js.type = "Long") lastFirstEventID
  52: optional i64 (js.type = "Long") lastProcessedEvent
  54: optional i64 (js.type = "Long") startTimeNanos
  56: optional i64 (js.type = "Long") lastUpdatedTimeNanos
  58: optional i64 (js.type = "Long") decisionVersion
  60: optional i64 (js.type = "Long") decisionScheduleID
  62: optional i64 (js.type = "Long") decisionStartedID
  64: optional i32 decisionTimeout
  66: optional i64 (js.type = "Long") decisionAttempt
  68: optional i64 (js.type = "Long") decisionStartedTimestampNanos
  69: optional i64 (js.type = "Long") decisionScheduledTimestampNanos
  70: optional bool cancelRequested
  72: optional string createRequestID
  74: optional string decisionRequestID
  76: optional string cancelRequestID
  78: optional string stickyTaskList
  80: optional i64 (js.type = "Long") stickyScheduleToStartTimeout
  82: optional i64 (js.type = "Long") retryAttempt
  84: optional i32 retryInitialIntervalSeconds
  86: optional i32 retryMaximumIntervalSeconds
  88: optional i32 retryMaximumAttempts
  90: optional i32 retryExpirationSeconds
  92: optional double retryBackoffCoefficient
  94: optional i64 (js.type = "Long") retryExpirationTimeNanos
  96: optional list<string> retryNonRetryableErrors
  98: optional bool hasRetryPolicy
  100: optional string cronSchedule
  102: optional i32 eventStoreVersion
  104: optional binary eventBranchToken
  106: optional i64 (js.type = "Long") signalCount
  108: optional i64 (js.type = "Long") historySize
  110: optional string clientLibraryVersion
  112: optional string clientFeatureVersion
  114: optional string clientImpl
  115: optional binary autoResetPoints
  116: optional string autoResetPointsEncoding
<<<<<<< HEAD
  118: optional binary versionHistories
  120: optional string versionHistoriesEncoding
=======
  118: optional map<string, binary> searchAttributes
>>>>>>> 3e3138e4
}

struct ActivityInfo {
  10: optional i64 (js.type = "Long") version
  12: optional i64 (js.type = "Long") scheduledEventBatchID
  14: optional binary scheduledEvent
  16: optional string scheduledEventEncoding
  18: optional i64 (js.type = "Long") scheduledTimeNanos
  20: optional i64 (js.type = "Long") startedID
  22: optional binary startedEvent
  24: optional string startedEventEncoding
  26: optional i64 (js.type = "Long") startedTimeNanos
  28: optional string activityID
  30: optional string requestID
  32: optional i32 scheduleToStartTimeoutSeconds
  34: optional i32 scheduleToCloseTimeoutSeconds
  36: optional i32 startToCloseTimeoutSeconds
  38: optional i32 heartbeatTimeoutSeconds
  40: optional bool cancelRequested
  42: optional i64 (js.type = "Long") cancelRequestID
  44: optional i32 timerTaskStatus
  46: optional i32 attempt
  48: optional string taskList
  50: optional string startedIdentity
  52: optional bool hasRetryPolicy
  54: optional i32 retryInitialIntervalSeconds
  56: optional i32 retryMaximumIntervalSeconds
  58: optional i32 retryMaximumAttempts
  60: optional i64 (js.type = "Long") retryExpirationTimeNanos
  62: optional double retryBackoffCoefficient
  64: optional list<string> retryNonRetryableErrors
}

struct ChildExecutionInfo {
  10: optional i64 (js.type = "Long") version
  12: optional i64 (js.type = "Long") initiatedEventBatchID
  14: optional i64 (js.type = "Long") startedID
  16: optional binary initiatedEvent
  18: optional string initiatedEventEncoding
  20: optional string startedWorkflowID
  22: optional binary startedRunID
  24: optional binary startedEvent
  26: optional string startedEventEncoding
  28: optional string createRequestID
  30: optional string domainName
  32: optional string workflowTypeName
}

struct SignalInfo {
  10: optional i64 (js.type = "Long") version
  12: optional string requestID
  14: optional string name
  16: optional binary input
  18: optional binary control
}

struct RequestCancelInfo {
  10: optional i64 (js.type = "Long") version
  12: optional string cancelRequestID
}

struct TimerInfo {
  10: optional i64 (js.type = "Long") version
  12: optional i64 (js.type = "Long") startedID
  14: optional i64 (js.type = "Long") expiryTimeNanos
  16: optional i64 (js.type = "Long") taskID
}

struct TaskInfo {
  10: optional string workflowID
  12: optional binary runID
  13: optional i64 (js.type = "Long") scheduleID
  14: optional i64 (js.type = "Long") expiryTimeNanos
  15: optional i64 (js.type = "Long") createdTimeNanos
}

struct TaskListInfo {
  10: optional i16 kind // {Normal, Sticky}
  12: optional i64 (js.type = "Long") ackLevel
  14: optional i64 (js.type = "Long") expiryTimeNanos
  16: optional i64 (js.type = "Long") lastUpdatedNanos
}

struct TransferTaskInfo {
  10: optional binary domainID
  12: optional string workflowID
  14: optional binary runID
  16: optional i16 taskType
  18: optional binary targetDomainID
  20: optional string targetWorkflowID
  22: optional binary targetRunID
  24: optional string taskList
  26: optional bool targetChildWorkflowOnly
  28: optional i64 (js.type = "Long") scheduleID
  30: optional i64 (js.type = "Long") version
  32: optional i64 (js.type = "Long") visibilityTimestampNanos
}

struct TimerTaskInfo {
  10: optional binary domainID
  12: optional string workflowID
  14: optional binary runID
  16: optional i16 taskType
  18: optional i16 timeoutType
  20: optional i64 (js.type = "Long") version
  22: optional i64 (js.type = "Long") scheduleAttempt
  24: optional i64 (js.type = "Long") eventID
}

struct ReplicationTaskInfo {
  10: optional binary domainID
  12: optional string workflowID
  14: optional binary runID
  16: optional i16 taskType
  18: optional i64 (js.type = "Long") version
  20: optional i64 (js.type = "Long") firstEventID
  22: optional i64 (js.type = "Long") nextEventID
  24: optional i64 (js.type = "Long") scheduledID
  26: optional i32 eventStoreVersion
  28: optional i32 newRunEventStoreVersion
  30: optional binary branch_token
  32: optional map<string, ReplicationInfo> lastReplicationInfo
  34: optional binary newRunBranchToken
  36: optional bool resetWorkflow
}<|MERGE_RESOLUTION|>--- conflicted
+++ resolved
@@ -121,12 +121,9 @@
   114: optional string clientImpl
   115: optional binary autoResetPoints
   116: optional string autoResetPointsEncoding
-<<<<<<< HEAD
   118: optional binary versionHistories
   120: optional string versionHistoriesEncoding
-=======
-  118: optional map<string, binary> searchAttributes
->>>>>>> 3e3138e4
+  122: optional map<string, binary> searchAttributes
 }
 
 struct ActivityInfo {
