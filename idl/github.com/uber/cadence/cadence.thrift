--- conflicted
+++ resolved
@@ -179,14 +179,19 @@
     )
 
   /**
-<<<<<<< HEAD
   * RequestCancelWorkflowExecution is called by application worker when it wants to request cancellation of a workflow instance.
   * It will result in a new 'WorkflowExecutionCancelRequested' event being written to the workflow history and a new DecisionTask
   * created for the workflow instance so new decisions could be made. It fails with 'EntityNotExistsError' if the workflow is not valid
   * anymore due to completion or doesn't exist.
   **/
   void RequestCancelWorkflowExecution(1: shared.RequestCancelWorkflowExecutionRequest cancelRequest)
-=======
+      throws (
+        1: shared.BadRequestError badRequestError,
+        2: shared.InternalServiceError internalServiceError,
+        3: shared.EntityNotExistsError entityNotExistError,
+      )
+
+  /**
   * TerminateWorkflowExecution terminates an existing workflow execution by recording WorkflowExecutionTerminated event
   * in the history and immediately terminating the execution instance.
   **/
@@ -211,7 +216,6 @@
   * ListClosedWorkflowExecutions is a visibility API to list the closed executions in a specific domain.
   **/
   shared.ListClosedWorkflowExecutionsResponse ListClosedWorkflowExecutions(1: shared.ListClosedWorkflowExecutionsRequest listRequest)
->>>>>>> 543a4bfe
     throws (
       1: shared.BadRequestError badRequestError,
       2: shared.InternalServiceError internalServiceError,
