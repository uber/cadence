--- conflicted
+++ resolved
@@ -86,6 +86,9 @@
   130: optional binary currentBranchToken
   140: optional map<string, shared.ReplicationInfo> replicationInfo
   150: optional shared.VersionHistories versionHistories
+  //TODO: change these fields to enum when possible
+  160: optional i32 workflowState
+  170: optional i32 workflowCloseState
 }
 
 struct PollMutableStateRequest {
@@ -93,34 +96,6 @@
   20: optional shared.WorkflowExecution execution
   30: optional i64 (js.type = "Long") expectedNextEventId
   40: optional binary currentBranchToken
-}
-
-struct PollMutableStateResponse {
-  10: optional shared.WorkflowExecution execution
-  20: optional shared.WorkflowType workflowType
-  30: optional i64 (js.type = "Long") NextEventId
-  35: optional i64 (js.type = "Long") PreviousStartedEventId
-  40: optional i64 (js.type = "Long") LastFirstEventId
-  50: optional shared.TaskList taskList
-  60: optional shared.TaskList stickyTaskList
-  70: optional string clientLibraryVersion
-  80: optional string clientFeatureVersion
-  90: optional string clientImpl
-  100: optional bool isWorkflowRunning
-  110: optional i32 stickyTaskListScheduleToStartTimeout
-  120: optional i32 eventStoreVersion
-  130: optional binary currentBranchToken
-  140: optional map<string, shared.ReplicationInfo> replicationInfo
-  150: optional shared.VersionHistories versionHistories
-  //TODO: change these fields to enum when possible
-  160: optional i32 workflowState
-  170: optional i32 workflowCloseState
-}
-
-struct PollMutableStateRequest {
-  10: optional string domainUUID
-  20: optional shared.WorkflowExecution execution
-  30: optional i64 (js.type = "Long") expectedNextEventId
 }
 
 struct PollMutableStateResponse {
@@ -135,10 +110,10 @@
   80: optional string clientFeatureVersion
   90: optional string clientImpl
   100: optional i32 stickyTaskListScheduleToStartTimeout
-  110: optional binary branchToken
+  110: optional binary currentBranchToken
   120: optional map<string, shared.ReplicationInfo> replicationInfo
   130: optional shared.VersionHistories versionHistories
-   //TODO: change these fields to enum when possible
+  //TODO: change these fields to enum when possible
   140: optional i32 workflowState
   150: optional i32 workflowCloseState
 }
@@ -384,11 +359,7 @@
    * It fails with 'EntityNotExistError' if specified workflow execution in unknown to the service.
    * It returns CurrentBranchChangedError if the workflow version branch has changed.
    **/
-<<<<<<< HEAD
    PollMutableStateResponse PollMutableState(1: PollMutableStateRequest pollRequest)
-=======
-   PollMutableStateResponse PollMutableState(1: PollMutableStateRequest getRequest)
->>>>>>> da2c5bfb
      throws (
        1: shared.BadRequestError badRequestError,
        2: shared.InternalServiceError internalServiceError,
