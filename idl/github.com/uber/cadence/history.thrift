--- conflicted
+++ resolved
@@ -697,7 +697,6 @@
       3: shared.AccessDeniedError accessDeniedError,
     )
 
-<<<<<<< HEAD
  /**
  * CloseShardTask returns information status of adding skip transfer task
  **/
@@ -717,7 +716,6 @@
      2: shared.InternalServiceError internalServiceError,
      3: shared.AccessDeniedError accessDeniedError,
      )
-=======
   replicator.GetReplicationMessagesResponse GetReplicationMessages(1: replicator.GetReplicationMessagesRequest request)
     throws (
       1: shared.BadRequestError badRequestError,
@@ -726,5 +724,4 @@
       4: shared.ServiceBusyError serviceBusyError,
       5: shared.ClientVersionNotSupportedError clientVersionNotSupportedError,
     )
->>>>>>> 9d8ae5c4
 }