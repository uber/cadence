--- conflicted
+++ resolved
@@ -1452,10 +1452,6 @@
 
 // VersionHistories contains all version histories from all branches
 struct VersionHistories{
-<<<<<<< HEAD
-  10: optional list<VersionHistory> histories
-=======
   10: optional i32 currentBranch
   20: optional list<VersionHistory> histories
->>>>>>> 044ccb0e
 }