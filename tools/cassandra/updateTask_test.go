--- conflicted
+++ resolved
@@ -60,9 +60,5 @@
 	s.Nil(err)
 	defer client.Close()
 	dir := "../../schema/cassandra/cadence/versioned"
-<<<<<<< HEAD
-	s.RunDryrunTest(buildCLIOptions(), client, "-k", dir, "0.16")
-=======
 	s.RunDryrunTest(buildCLIOptions(), client, "-k", dir, "0.17")
->>>>>>> 3e3138e4
 }