// Copyright (c) 2017-2020 Uber Technologies Inc.
// Portions of the Software are attributed to Copyright (c) 2020 Temporal Technologies Inc.
//
// Permission is hereby granted, free of charge, to any person obtaining a copy
// of this software and associated documentation files (the "Software"), to deal
// in the Software without restriction, including without limitation the rights
// to use, copy, modify, merge, publish, distribute, sublicense, and/or sell
// copies of the Software, and to permit persons to whom the Software is
// furnished to do so, subject to the following conditions:
//
// The above copyright notice and this permission notice shall be included in
// all copies or substantial portions of the Software.
//
// THE SOFTWARE IS PROVIDED "AS IS", WITHOUT WARRANTY OF ANY KIND, EXPRESS OR
// IMPLIED, INCLUDING BUT NOT LIMITED TO THE WARRANTIES OF MERCHANTABILITY,
// FITNESS FOR A PARTICULAR PURPOSE AND NONINFRINGEMENT. IN NO EVENT SHALL THE
// AUTHORS OR COPYRIGHT HOLDERS BE LIABLE FOR ANY CLAIM, DAMAGES OR OTHER
// LIABILITY, WHETHER IN AN ACTION OF CONTRACT, TORT OR OTHERWISE, ARISING FROM,
// OUT OF OR IN CONNECTION WITH THE SOFTWARE OR THE USE OR OTHER DEALINGS IN
// THE SOFTWARE.

package cli

import (
	"bufio"
	"bytes"
	"context"
	"encoding/json"
	"errors"
	"fmt"
	"io/ioutil"
	"math/rand"
	"os"
	"regexp"
	"strconv"
	"strings"
	"sync"
	"time"

	"github.com/olekukonko/tablewriter"
	"github.com/pborman/uuid"
	"github.com/urfave/cli"
	s "go.uber.org/cadence/.gen/go/shared"
	"go.uber.org/cadence/client"

	"github.com/uber/cadence/client/frontend"
	"github.com/uber/cadence/common"
	"github.com/uber/cadence/common/clock"
	"github.com/uber/cadence/common/types"
	"github.com/uber/cadence/common/types/mapper/thrift"
	"github.com/uber/cadence/service/history/execution"
)

// ShowHistory shows the history of given workflow execution based on workflowID and runID.
func ShowHistory(c *cli.Context) {
	wid := getRequiredOption(c, FlagWorkflowID)
	rid := c.String(FlagRunID)
	showHistoryHelper(c, wid, rid)
}

// ShowHistoryWithWID shows the history of given workflow with workflow_id
func ShowHistoryWithWID(c *cli.Context) {
	if !c.Args().Present() {
		ErrorAndExit("Argument workflow_id is required.", nil)
	}
	wid := c.Args().First()
	rid := ""
	if c.NArg() >= 2 {
		rid = c.Args().Get(1)
	}
	showHistoryHelper(c, wid, rid)
}

func showHistoryHelper(c *cli.Context, wid, rid string) {
	wfClient := getWorkflowClient(c)

	printDateTime := c.Bool(FlagPrintDateTime)
	printRawTime := c.Bool(FlagPrintRawTime)
	printFully := c.Bool(FlagPrintFullyDetail)
	printVersion := c.Bool(FlagPrintEventVersion)
	outputFileName := c.String(FlagOutputFilename)
	var maxFieldLength int
	if c.IsSet(FlagMaxFieldLength) || !printFully {
		maxFieldLength = c.Int(FlagMaxFieldLength)
	}
	resetPointsOnly := c.Bool(FlagResetPointsOnly)

	ctx, cancel := newContext(c)
	defer cancel()
	history, err := GetHistory(ctx, wfClient, wid, rid)
	if err != nil {
		ErrorAndExit(fmt.Sprintf("Failed to get history on workflow id: %s, run id: %s.", wid, rid), err)
	}

	prevEvent := s.HistoryEvent{}
	if printFully { // dump everything
		for _, e := range history.Events {
			if resetPointsOnly {
				if prevEvent.GetEventType() != s.EventTypeDecisionTaskStarted {
					prevEvent = *e
					continue
				}
				prevEvent = *e
			}
			fmt.Println(anyToString(e, true, maxFieldLength))
		}
	} else if c.IsSet(FlagEventID) { // only dump that event
		eventID := c.Int(FlagEventID)
		if eventID <= 0 || eventID > len(history.Events) {
			ErrorAndExit("EventId out of range.", fmt.Errorf("number should be 1 - %d inclusive", len(history.Events)))
		}
		e := history.Events[eventID-1]
		fmt.Println(anyToString(e, true, 0))
	} else { // use table to pretty output, will trim long text
		table := tablewriter.NewWriter(os.Stdout)
		table.SetBorder(false)
		table.SetColumnSeparator("")
		for _, e := range history.Events {
			if resetPointsOnly {
				if prevEvent.GetEventType() != s.EventTypeDecisionTaskStarted {
					prevEvent = *e
					continue
				}
				prevEvent = *e
			}

			columns := []string{}
			columns = append(columns, strconv.FormatInt(e.GetEventId(), 10))

			if printRawTime {
				columns = append(columns, strconv.FormatInt(e.GetTimestamp(), 10))
			} else if printDateTime {
				columns = append(columns, convertTime(e.GetTimestamp(), false))
			}
			if printVersion {
				columns = append(columns, fmt.Sprintf("(Version: %v)", *e.Version))
			}

			columns = append(columns, ColorEvent(e), HistoryEventToString(e, false, maxFieldLength))
			table.Append(columns)
		}
		table.Render()
	}

	if outputFileName != "" {
		serializer := &JSONHistorySerializer{}
		data, err := serializer.Serialize(history)
		if err != nil {
			ErrorAndExit("Failed to serialize history data.", err)
		}
		if err := ioutil.WriteFile(outputFileName, data, 0666); err != nil {
			ErrorAndExit("Failed to export history data file.", err)
		}
	}

	// finally append activities with retry
	frontendClient := cFactory.ServerFrontendClient(c)
	domain := getRequiredGlobalOption(c, FlagDomain)
	resp, err := frontendClient.DescribeWorkflowExecution(ctx, &types.DescribeWorkflowExecutionRequest{
		Domain: domain,
		Execution: &types.WorkflowExecution{
			WorkflowID: wid,
			RunID:      rid,
		},
	})
	if err != nil {
		ErrorAndExit("Describe workflow execution failed, cannot get information of pending activities", err)
	}

	descOutput := convertDescribeWorkflowExecutionResponse(resp, frontendClient, c)
	if len(descOutput.PendingActivities) > 0 {
		fmt.Println("============Pending activities============")
		prettyPrintJSONObject(descOutput.PendingActivities)
		fmt.Println("NOTE: ActivityStartedEvent with retry policy will be written into history when the activity is finished.")
	}

}

// StartWorkflow starts a new workflow execution
func StartWorkflow(c *cli.Context) {
	startWorkflowHelper(c, false)
}

// RunWorkflow starts a new workflow execution and print workflow progress and result
func RunWorkflow(c *cli.Context) {
	startWorkflowHelper(c, true)
}

func startWorkflowHelper(c *cli.Context, shouldPrintProgress bool) {
	serviceClient := cFactory.ClientFrontendClient(c)

	startRequest := constructStartWorkflowRequest(c)
	domain := startRequest.GetDomain()
	wid := startRequest.GetWorkflowId()
	workflowType := startRequest.WorkflowType.GetName()
	taskList := startRequest.TaskList.GetName()
	input := string(startRequest.Input)

	startFn := func() {
		tcCtx, cancel := newContext(c)
		defer cancel()
		resp, err := serviceClient.StartWorkflowExecution(tcCtx, startRequest)

		if err != nil {
			ErrorAndExit("Failed to create workflow.", err)
		} else {
			fmt.Printf("Started Workflow Id: %s, run Id: %s\n", wid, resp.GetRunId())
		}
	}

	runFn := func() {
		tcCtx, cancel := newContextForLongPoll(c)
		defer cancel()
		resp, err := serviceClient.StartWorkflowExecution(tcCtx, startRequest)

		if err != nil {
			ErrorAndExit("Failed to run workflow.", err)
		}

		// print execution summary
		fmt.Println(colorMagenta("Running execution:"))
		table := tablewriter.NewWriter(os.Stdout)
		executionData := [][]string{
			{"Workflow Id", wid},
			{"Run Id", resp.GetRunId()},
			{"Type", workflowType},
			{"Domain", domain},
			{"Task List", taskList},
			{"Args", truncate(input)}, // in case of large input
		}
		table.SetBorder(false)
		table.SetColumnSeparator(":")
		table.AppendBulk(executionData) // Add Bulk Data
		table.Render()

		printWorkflowProgress(c, wid, resp.GetRunId())
	}

	if shouldPrintProgress {
		runFn()
	} else {
		startFn()
	}
}

func constructStartWorkflowRequest(c *cli.Context) *s.StartWorkflowExecutionRequest {
	domain := getRequiredGlobalOption(c, FlagDomain)
	taskList := getRequiredOption(c, FlagTaskList)
	workflowType := getRequiredOption(c, FlagWorkflowType)
	et := c.Int(FlagExecutionTimeout)
	if et == 0 {
		ErrorAndExit(fmt.Sprintf("Option %s format is invalid.", FlagExecutionTimeout), nil)
	}
	dt := c.Int(FlagDecisionTimeout)
	wid := c.String(FlagWorkflowID)
	if len(wid) == 0 {
		wid = uuid.New()
	}
	reusePolicy := defaultWorkflowIDReusePolicy.Ptr()
	if c.IsSet(FlagWorkflowIDReusePolicy) {
		reusePolicy = getWorkflowIDReusePolicy(c.Int(FlagWorkflowIDReusePolicy))
	}

	input := processJSONInput(c)
	startRequest := &s.StartWorkflowExecutionRequest{
		RequestId:  common.StringPtr(uuid.New()),
		Domain:     common.StringPtr(domain),
		WorkflowId: common.StringPtr(wid),
		WorkflowType: &s.WorkflowType{
			Name: common.StringPtr(workflowType),
		},
		TaskList: &s.TaskList{
			Name: common.StringPtr(taskList),
		},
		Input:                               []byte(input),
		ExecutionStartToCloseTimeoutSeconds: common.Int32Ptr(int32(et)),
		TaskStartToCloseTimeoutSeconds:      common.Int32Ptr(int32(dt)),
		Identity:                            common.StringPtr(getCliIdentity()),
		WorkflowIdReusePolicy:               reusePolicy,
	}
	if c.IsSet(FlagCronSchedule) {
		startRequest.CronSchedule = common.StringPtr(c.String(FlagCronSchedule))
	}

	if c.IsSet(FlagRetryAttempts) || c.IsSet(FlagRetryExpiration) {
		startRequest.RetryPolicy = &s.RetryPolicy{
			InitialIntervalInSeconds: common.Int32Ptr(int32(c.Int(FlagRetryInterval))),
			BackoffCoefficient:       common.Float64Ptr(c.Float64(FlagRetryBackoff)),
		}

		if c.IsSet(FlagRetryAttempts) {
			startRequest.RetryPolicy.MaximumAttempts = common.Int32Ptr(int32(c.Int(FlagRetryAttempts)))
		}
		if c.IsSet(FlagRetryExpiration) {
			startRequest.RetryPolicy.ExpirationIntervalInSeconds = common.Int32Ptr(int32(c.Int(FlagRetryExpiration)))
		}
		if c.IsSet(FlagRetryMaxInterval) {
			startRequest.RetryPolicy.MaximumIntervalInSeconds = common.Int32Ptr(int32(c.Int(FlagRetryMaxInterval)))
		}
	}

	headerFields := processHeader(c)
	if len(headerFields) != 0 {
		startRequest.Header = &s.Header{Fields: headerFields}
	}

	memoFields := processMemo(c)
	if len(memoFields) != 0 {
		startRequest.Memo = &s.Memo{Fields: memoFields}
	}

	searchAttrFields := processSearchAttr(c)
	if len(searchAttrFields) != 0 {
		startRequest.SearchAttributes = &s.SearchAttributes{IndexedFields: searchAttrFields}
	}

	return startRequest
}

func processSearchAttr(c *cli.Context) map[string][]byte {
	rawSearchAttrKey := c.String(FlagSearchAttributesKey)
	var searchAttrKeys []string
	if strings.TrimSpace(rawSearchAttrKey) != "" {
		searchAttrKeys = trimSpace(strings.Split(rawSearchAttrKey, searchAttrInputSeparator))
	}

	rawSearchAttrVal := c.String(FlagSearchAttributesVal)
	var searchAttrVals []interface{}
	if strings.TrimSpace(rawSearchAttrVal) != "" {
		searchAttrValsStr := trimSpace(strings.Split(rawSearchAttrVal, searchAttrInputSeparator))

		for _, v := range searchAttrValsStr {
			searchAttrVals = append(searchAttrVals, convertStringToRealType(v))
		}
	}

	if len(searchAttrKeys) != len(searchAttrVals) {
		ErrorAndExit("Number of search attributes keys and values are not equal.", nil)
	}

	fields := map[string][]byte{}
	for i, key := range searchAttrKeys {
		val, err := json.Marshal(searchAttrVals[i])
		if err != nil {
			ErrorAndExit(fmt.Sprintf("Encode value %v error", val), err)
		}
		fields[key] = val
	}

	return fields
}

func processHeader(c *cli.Context) map[string][]byte {
	headerKeys := processMultipleKeys(c.String(FlagHeaderKey), " ")
	headerValues := processMultipleJSONValues(processJSONInputHelper(c, jsonTypeHeader))

	if len(headerKeys) != len(headerValues) {
		ErrorAndExit("Number of header keys and values are not equal.", nil)
	}

	return mapFromKeysValues(headerKeys, headerValues)
}

func processMemo(c *cli.Context) map[string][]byte {
	memoKeys := processMultipleKeys(c.String(FlagMemoKey), " ")
	memoValues := processMultipleJSONValues(processJSONInputHelper(c, jsonTypeMemo))

	if len(memoKeys) != len(memoValues) {
		ErrorAndExit("Number of memo keys and values are not equal.", nil)
	}

	return mapFromKeysValues(memoKeys, memoValues)
}

func getPrintableMemo(memo *s.Memo) string {
	buf := new(bytes.Buffer)
	for k, v := range memo.Fields {
		fmt.Fprintf(buf, "%s=%s\n", k, string(v))
	}
	return buf.String()
}

func getPrintableSearchAttr(searchAttr *s.SearchAttributes) string {
	buf := new(bytes.Buffer)
	for k, v := range searchAttr.IndexedFields {
		var decodedVal interface{}
		json.Unmarshal(v, &decodedVal)
		fmt.Fprintf(buf, "%s=%v\n", k, decodedVal)
	}
	return buf.String()
}

// helper function to print workflow progress with time refresh every second
func printWorkflowProgress(c *cli.Context, wid, rid string) {
	fmt.Println(colorMagenta("Progress:"))

	wfClient := getWorkflowClient(c)
	timeElapse := 1
	isTimeElapseExist := false
	doneChan := make(chan bool)
	var lastEvent *s.HistoryEvent // used for print result of this run
	ticker := time.NewTicker(time.Second).C

	tcCtx, cancel := newIndefiniteContext(c)
	defer cancel()

	showDetails := c.Bool(FlagShowDetail)
	var maxFieldLength int
	if c.IsSet(FlagMaxFieldLength) {
		maxFieldLength = c.Int(FlagMaxFieldLength)
	}

	go func() {
		iter := wfClient.GetWorkflowHistory(tcCtx, wid, rid, true, s.HistoryEventFilterTypeAllEvent)
		for iter.HasNext() {
			event, err := iter.Next()
			if err != nil {
				ErrorAndExit("Unable to read event.", err)
			}
			if isTimeElapseExist {
				removePrevious2LinesFromTerminal()
				isTimeElapseExist = false
			}
			if showDetails {
				fmt.Printf("  %d, %s, %s, %s\n", event.GetEventId(), convertTime(event.GetTimestamp(), false), ColorEvent(event), HistoryEventToString(event, true, maxFieldLength))
			} else {
				fmt.Printf("  %d, %s, %s\n", event.GetEventId(), convertTime(event.GetTimestamp(), false), ColorEvent(event))
			}
			lastEvent = event
		}
		doneChan <- true
	}()

	for {
		select {
		case <-ticker:
			if isTimeElapseExist {
				removePrevious2LinesFromTerminal()
			}
			fmt.Printf("\nTime elapse: %ds\n", timeElapse)
			isTimeElapseExist = true
			timeElapse++
		case <-doneChan: // print result of this run
			fmt.Println(colorMagenta("\nResult:"))
			fmt.Printf("  Run Time: %d seconds\n", timeElapse)
			printRunStatus(lastEvent)
			return
		}
	}
}

// TerminateWorkflow terminates a workflow execution
func TerminateWorkflow(c *cli.Context) {
	wfClient := getWorkflowClient(c)

	wid := getRequiredOption(c, FlagWorkflowID)
	rid := c.String(FlagRunID)
	reason := c.String(FlagReason)

	ctx, cancel := newContext(c)
	defer cancel()
	err := wfClient.TerminateWorkflow(ctx, wid, rid, reason, nil)

	if err != nil {
		ErrorAndExit("Terminate workflow failed.", err)
	} else {
		fmt.Println("Terminate workflow succeeded.")
	}
}

// CancelWorkflow cancels a workflow execution
func CancelWorkflow(c *cli.Context) {
	wfClient := getWorkflowClient(c)

	wid := getRequiredOption(c, FlagWorkflowID)
	rid := c.String(FlagRunID)

	ctx, cancel := newContext(c)
	defer cancel()
	err := wfClient.CancelWorkflow(ctx, wid, rid)

	if err != nil {
		ErrorAndExit("Cancel workflow failed.", err)
	} else {
		fmt.Println("Cancel workflow succeeded.")
	}
}

// SignalWorkflow signals a workflow execution
func SignalWorkflow(c *cli.Context) {
	serviceClient := cFactory.ClientFrontendClient(c)

	domain := getRequiredGlobalOption(c, FlagDomain)
	wid := getRequiredOption(c, FlagWorkflowID)
	rid := c.String(FlagRunID)
	name := getRequiredOption(c, FlagName)
	input := processJSONInput(c)

	tcCtx, cancel := newContext(c)
	defer cancel()
	err := serviceClient.SignalWorkflowExecution(tcCtx, &s.SignalWorkflowExecutionRequest{
		Domain: common.StringPtr(domain),
		WorkflowExecution: &s.WorkflowExecution{
			WorkflowId: common.StringPtr(wid),
			RunId:      getPtrOrNilIfEmpty(rid),
		},
		SignalName: common.StringPtr(name),
		Input:      []byte(input),
		Identity:   common.StringPtr(getCliIdentity()),
	})

	if err != nil {
		ErrorAndExit("Signal workflow failed.", err)
	} else {
		fmt.Println("Signal workflow succeeded.")
	}
}

// SignalWithStartWorkflowExecution starts a workflow execution if not already exists and signals it
func SignalWithStartWorkflowExecution(c *cli.Context) {
	serviceClient := cFactory.ClientFrontendClient(c)

	signalWithStartRequest := constructSignalWithStartWorkflowRequest(c)

	tcCtx, cancel := newContext(c)
	defer cancel()

	resp, err := serviceClient.SignalWithStartWorkflowExecution(tcCtx, signalWithStartRequest)
	if err != nil {
		ErrorAndExit("SignalWithStart workflow failed.", err)
	} else {
		fmt.Printf("SignalWithStart workflow succeeded. Workflow Id: %s, run Id: %s\n", signalWithStartRequest.GetWorkflowId(), resp.GetRunId())
	}
}

func constructSignalWithStartWorkflowRequest(c *cli.Context) *s.SignalWithStartWorkflowExecutionRequest {
	startRequest := constructStartWorkflowRequest(c)

	return &s.SignalWithStartWorkflowExecutionRequest{
		Domain:                              startRequest.Domain,
		WorkflowId:                          startRequest.WorkflowId,
		WorkflowType:                        startRequest.WorkflowType,
		TaskList:                            startRequest.TaskList,
		Input:                               startRequest.Input,
		ExecutionStartToCloseTimeoutSeconds: startRequest.ExecutionStartToCloseTimeoutSeconds,
		TaskStartToCloseTimeoutSeconds:      startRequest.TaskStartToCloseTimeoutSeconds,
		Identity:                            startRequest.Identity,
		RequestId:                           startRequest.RequestId,
		WorkflowIdReusePolicy:               startRequest.WorkflowIdReusePolicy,
		RetryPolicy:                         startRequest.RetryPolicy,
		CronSchedule:                        startRequest.CronSchedule,
		Memo:                                startRequest.Memo,
		SearchAttributes:                    startRequest.SearchAttributes,
		Header:                              startRequest.Header,
		SignalName:                          common.StringPtr(getRequiredOption(c, FlagName)),
		SignalInput:                         []byte(processJSONInputSignal(c)),
	}
}

func processJSONInputSignal(c *cli.Context) string {
	return processJSONInputHelper(c, jsonTypeSignal)
}

// QueryWorkflow query workflow execution
func QueryWorkflow(c *cli.Context) {
	getRequiredGlobalOption(c, FlagDomain) // for pre-check and alert if not provided
	getRequiredOption(c, FlagWorkflowID)
	queryType := getRequiredOption(c, FlagQueryType)

	queryWorkflowHelper(c, queryType)
}

// QueryWorkflowUsingStackTrace query workflow execution using __stack_trace as query type
func QueryWorkflowUsingStackTrace(c *cli.Context) {
	queryWorkflowHelper(c, "__stack_trace")
}

func queryWorkflowHelper(c *cli.Context, queryType string) {
	serviceClient := cFactory.ClientFrontendClient(c)

	domain := getRequiredGlobalOption(c, FlagDomain)
	wid := getRequiredOption(c, FlagWorkflowID)
	rid := c.String(FlagRunID)
	input := processJSONInput(c)

	tcCtx, cancel := newContext(c)
	defer cancel()
	queryRequest := &s.QueryWorkflowRequest{
		Domain: common.StringPtr(domain),
		Execution: &s.WorkflowExecution{
			WorkflowId: common.StringPtr(wid),
			RunId:      getPtrOrNilIfEmpty(rid),
		},
		Query: &s.WorkflowQuery{
			QueryType: common.StringPtr(queryType),
		},
	}
	if input != "" {
		queryRequest.Query.QueryArgs = []byte(input)
	}
	if c.IsSet(FlagQueryRejectCondition) {
		var rejectCondition s.QueryRejectCondition
		switch c.String(FlagQueryRejectCondition) {
		case "not_open":
			rejectCondition = s.QueryRejectConditionNotOpen
		case "not_completed_cleanly":
			rejectCondition = s.QueryRejectConditionNotCompletedCleanly
		default:
			ErrorAndExit(fmt.Sprintf("invalid reject condition %v, valid values are \"not_open\" and \"not_completed_cleanly\"", c.String(FlagQueryRejectCondition)), nil)
		}
		queryRequest.QueryRejectCondition = &rejectCondition
	}
	if c.IsSet(FlagQueryConsistencyLevel) {
		var consistencyLevel s.QueryConsistencyLevel
		switch c.String(FlagQueryConsistencyLevel) {
		case "eventual":
			consistencyLevel = s.QueryConsistencyLevelEventual
		case "strong":
			consistencyLevel = s.QueryConsistencyLevelStrong
		default:
			ErrorAndExit(fmt.Sprintf("invalid query consistency level %v, valid values are \"eventual\" and \"strong\"", c.String(FlagQueryConsistencyLevel)), nil)
		}
		queryRequest.QueryConsistencyLevel = &consistencyLevel
	}
	queryResponse, err := serviceClient.QueryWorkflow(tcCtx, queryRequest)
	if err != nil {
		ErrorAndExit("Query workflow failed.", err)
		return
	}

	if queryResponse.QueryRejected != nil {
		fmt.Printf("Query was rejected, workflow is in state: %v\n", *queryResponse.QueryRejected.CloseStatus)
	} else {
		// assume it is json encoded
		fmt.Print(string(queryResponse.QueryResult))
	}
}

// ListWorkflow list workflow executions based on filters
func ListWorkflow(c *cli.Context) {
	more := c.Bool(FlagMore)
	queryOpen := c.Bool(FlagOpen)

	printJSON := c.Bool(FlagPrintJSON)
	printDecodedRaw := c.Bool(FlagPrintFullyDetail)

	if printJSON || printDecodedRaw {
		if !more {
			results, _ := getListResultInRaw(c, queryOpen, nil)
			fmt.Println("[")
			printListResults(results, printJSON, false)
			fmt.Println("]")
		} else {
			ErrorAndExit("Not support printJSON in more mode", nil)
		}
		return
	}

	table := createTableForListWorkflow(c, false, queryOpen)
	prepareTable := listWorkflow(c, table, queryOpen)

	if !more { // default mode only show one page items
		prepareTable(nil)
		table.Render()
	} else { // require input Enter to view next page
		var nextPageToken []byte
		for {
			nextPageToken, _ = prepareTable(nextPageToken)
			table.Render()
			table.ClearRows()

			if len(nextPageToken) == 0 {
				break
			}

			if !showNextPage() {
				break
			}
		}
	}
}

// ListAllWorkflow list all workflow executions based on filters
func ListAllWorkflow(c *cli.Context) {
	queryOpen := c.Bool(FlagOpen)

	printJSON := c.Bool(FlagPrintJSON)
	printDecodedRaw := c.Bool(FlagPrintFullyDetail)

	if printJSON || printDecodedRaw {
		var results []*s.WorkflowExecutionInfo
		var nextPageToken []byte
		fmt.Println("[")
		for {
			results, nextPageToken = getListResultInRaw(c, queryOpen, nextPageToken)
			printListResults(results, printJSON, nextPageToken != nil)
			if len(nextPageToken) == 0 {
				break
			}
		}
		fmt.Println("]")
		return
	}

	table := createTableForListWorkflow(c, true, queryOpen)
	prepareTable := listWorkflow(c, table, queryOpen)
	var nextPageToken []byte
	for {
		nextPageToken, _ = prepareTable(nextPageToken)
		if len(nextPageToken) == 0 {
			break
		}
	}
	table.Render()
}

// ScanAllWorkflow list all workflow executions using Scan API.
// It should be faster than ListAllWorkflow, but result are not sorted.
func ScanAllWorkflow(c *cli.Context) {
	printJSON := c.Bool(FlagPrintJSON)
	printDecodedRaw := c.Bool(FlagPrintFullyDetail)

	if printJSON || printDecodedRaw {
		var results []*s.WorkflowExecutionInfo
		var nextPageToken []byte
		fmt.Println("[")
		for {
			results, nextPageToken = getScanResultInRaw(c, nextPageToken)
			printListResults(results, printJSON, nextPageToken != nil)
			if len(nextPageToken) == 0 {
				break
			}
		}
		fmt.Println("]")
		return
	}

	isQueryOpen := isQueryOpen(c.String(FlagListQuery))
	table := createTableForListWorkflow(c, true, isQueryOpen)
	prepareTable := scanWorkflow(c, table, isQueryOpen)
	var nextPageToken []byte
	for {
		nextPageToken, _ = prepareTable(nextPageToken)
		if len(nextPageToken) == 0 {
			break
		}
	}
	table.Render()
}

func isQueryOpen(query string) bool {
	var openWFPattern = regexp.MustCompile(`CloseTime[ ]*=[ ]*missing`)
	return openWFPattern.MatchString(query)
}

// CountWorkflow count number of workflows
func CountWorkflow(c *cli.Context) {
	wfClient := getWorkflowClient(c)

	query := c.String(FlagListQuery)
	request := &s.CountWorkflowExecutionsRequest{
		Query: common.StringPtr(query),
	}

	ctx, cancel := newContextForLongPoll(c)
	defer cancel()
	response, err := wfClient.CountWorkflow(ctx, request)
	if err != nil {
		ErrorAndExit("Failed to count workflow.", err)
	}

	fmt.Println(response.GetCount())
}

// ListArchivedWorkflow lists archived workflow executions based on filters
func ListArchivedWorkflow(c *cli.Context) {
	wfClient := getWorkflowClient(c)

	printJSON := c.Bool(FlagPrintJSON)
	printDecodedRaw := c.Bool(FlagPrintFullyDetail)
	pageSize := c.Int(FlagPageSize)
	listQuery := getRequiredOption(c, FlagListQuery)
	printAll := c.Bool(FlagAll)
	if pageSize <= 0 {
		pageSize = defaultPageSizeForList
	}

	request := &s.ListArchivedWorkflowExecutionsRequest{
		PageSize: common.Int32Ptr(int32(pageSize)),
		Query:    common.StringPtr(listQuery),
	}

	contextTimeout := defaultContextTimeoutForListArchivedWorkflow
	if c.GlobalIsSet(FlagContextTimeout) {
		contextTimeout = time.Duration(c.GlobalInt(FlagContextTimeout)) * time.Second
	}

	var result *s.ListArchivedWorkflowExecutionsResponse
	var err error
	for result == nil || (len(result.Executions) == 0 && result.NextPageToken != nil) {
		// the executions will be empty if the query is still running before timeout
		// so keep calling the API until some results are returned (query completed)
		ctx, cancel := context.WithTimeout(context.Background(), contextTimeout)

		result, err = wfClient.ListArchivedWorkflow(ctx, request)
		if err != nil {
			cancel()
			ErrorAndExit("Failed to list archived workflow.", err)
		}
		request.NextPageToken = result.NextPageToken
		cancel()
	}

	var table *tablewriter.Table
	var printFn func([]*s.WorkflowExecutionInfo, bool)
	var prePrintFn func()
	var postPrintFn func()
	printRawTime := c.Bool(FlagPrintRawTime)
	printDateTime := c.Bool(FlagPrintDateTime)
	printMemo := c.Bool(FlagPrintMemo)
	printSearchAttr := c.Bool(FlagPrintSearchAttr)
	if printJSON || printDecodedRaw {
		prePrintFn = func() { fmt.Println("[") }
		printFn = func(execution []*s.WorkflowExecutionInfo, more bool) {
			printListResults(execution, printJSON, more)
		}
		postPrintFn = func() { fmt.Println("]") }
	} else {
		table = createTableForListWorkflow(c, false, false)
		prePrintFn = func() { table.ClearRows() }
		printFn = func(execution []*s.WorkflowExecutionInfo, _ bool) {
			appendWorkflowExecutionsToTable(
				table,
				execution,
				false,
				printRawTime,
				printDateTime,
				printMemo,
				printSearchAttr,
			)
		}
		postPrintFn = func() { table.Render() }
	}

	prePrintFn()
	printFn(result.Executions, result.NextPageToken != nil)
	for len(result.NextPageToken) != 0 {
		if !printAll {
			postPrintFn()
		}

		if !printAll && !showNextPage() {
			break
		}

		request.NextPageToken = result.NextPageToken
		// create a new context for each new request as each request may take a long time
		ctx, cancel := context.WithTimeout(context.Background(), contextTimeout)
		result, err = wfClient.ListArchivedWorkflow(ctx, request)
		if err != nil {
			cancel()
			ErrorAndExit("Failed to list archived workflow", err)
		}
		cancel()

		if !printAll {
			prePrintFn()
		}
		printFn(result.Executions, result.NextPageToken != nil)
	}

	// if next page token is not nil here, then it means we are not in all mode,
	// and user doesn't want to view the next page. In that case the post
	// operation has already been done and we don't want to perform it again.
	if len(result.NextPageToken) == 0 {
		postPrintFn()
	}
}

// DescribeWorkflow show information about the specified workflow execution
func DescribeWorkflow(c *cli.Context) {
	wid := getRequiredOption(c, FlagWorkflowID)
	rid := c.String(FlagRunID)

	describeWorkflowHelper(c, wid, rid)
}

// DescribeWorkflowWithID show information about the specified workflow execution
func DescribeWorkflowWithID(c *cli.Context) {
	if !c.Args().Present() {
		ErrorAndExit("Argument workflow_id is required.", nil)
	}
	wid := c.Args().First()
	rid := ""
	if c.NArg() >= 2 {
		rid = c.Args().Get(1)
	}

	describeWorkflowHelper(c, wid, rid)
}

func describeWorkflowHelper(c *cli.Context, wid, rid string) {
	frontendClient := cFactory.ServerFrontendClient(c)
	domain := getRequiredGlobalOption(c, FlagDomain)
	printRaw := c.Bool(FlagPrintRaw) // printRaw is false by default,
	// and will show datetime and decoded search attributes instead of raw timestamp and byte arrays
	printResetPointsOnly := c.Bool(FlagResetPointsOnly)

	ctx, cancel := newContext(c)
	defer cancel()

	resp, err := frontendClient.DescribeWorkflowExecution(ctx, &types.DescribeWorkflowExecutionRequest{
		Domain: domain,
		Execution: &types.WorkflowExecution{
			WorkflowID: wid,
			RunID:      rid,
		},
	})
	if err != nil {
		ErrorAndExit("Describe workflow execution failed", err)
	}

	if printResetPointsOnly {
		printAutoResetPoints(resp)
		return
	}

	var o interface{}
	if printRaw {
		o = resp
	} else {
		o = convertDescribeWorkflowExecutionResponse(resp, frontendClient, c)
	}

	prettyPrintJSONObject(o)
}

func printAutoResetPoints(resp *types.DescribeWorkflowExecutionResponse) {
	fmt.Println("Auto Reset Points:")
	table := tablewriter.NewWriter(os.Stdout)
	table.SetBorder(true)
	table.SetColumnSeparator("|")
	header := []string{"Binary Checksum", "Create Time", "RunID", "EventID"}
	headerColor := []tablewriter.Colors{tableHeaderBlue, tableHeaderBlue, tableHeaderBlue, tableHeaderBlue}
	table.SetHeader(header)
	table.SetHeaderColor(headerColor...)
	if resp.WorkflowExecutionInfo.AutoResetPoints != nil && len(resp.WorkflowExecutionInfo.AutoResetPoints.Points) > 0 {
		for _, pt := range resp.WorkflowExecutionInfo.AutoResetPoints.Points {
			var row []string
			row = append(row, pt.GetBinaryChecksum())
			row = append(row, time.Unix(0, pt.GetCreatedTimeNano()).String())
			row = append(row, pt.GetRunID())
			row = append(row, strconv.FormatInt(pt.GetFirstDecisionCompletedID(), 10))
			table.Append(row)
		}
	}
	table.Render()
}

// describeWorkflowExecutionResponse is used to print datetime instead of print raw time
type describeWorkflowExecutionResponse struct {
	ExecutionConfiguration *types.WorkflowExecutionConfiguration
	WorkflowExecutionInfo  workflowExecutionInfo
	PendingActivities      []*pendingActivityInfo
	PendingChildren        []*types.PendingChildExecutionInfo
	PendingDecision        *pendingDecisionInfo
}

// workflowExecutionInfo has same fields as types.WorkflowExecutionInfo, but has datetime instead of raw time
type workflowExecutionInfo struct {
	Execution        *types.WorkflowExecution
	Type             *types.WorkflowType
	StartTime        *string // change from *int64
	CloseTime        *string // change from *int64
	CloseStatus      *types.WorkflowExecutionCloseStatus
	HistoryLength    *int64
	ParentDomainID   *string
	ParentExecution  *types.WorkflowExecution
	Memo             *types.Memo
	SearchAttributes map[string]interface{}
	AutoResetPoints  *types.ResetPoints
}

// pendingActivityInfo has same fields as types.PendingActivityInfo, but different field type for better display
type pendingActivityInfo struct {
	ActivityID             *string
	ActivityType           *types.ActivityType
	State                  *types.PendingActivityState
	ScheduledTimestamp     *string `json:",omitempty"` // change from *int64
	LastStartedTimestamp   *string `json:",omitempty"` // change from *int64
	HeartbeatDetails       *string `json:",omitempty"` // change from []byte
	LastHeartbeatTimestamp *string `json:",omitempty"` // change from *int64
	Attempt                *int32  `json:",omitempty"`
	MaximumAttempts        *int32  `json:",omitempty"`
	ExpirationTimestamp    *string `json:",omitempty"` // change from *int64
	LastFailureReason      *string `json:",omitempty"`
	LastWorkerIdentity     *string `json:",omitempty"`
	LastFailureDetails     *string `json:",omitempty"` // change from []byte
}

type pendingDecisionInfo struct {
	State                      *types.PendingDecisionState
	OriginalScheduledTimestamp *string `json:",omitempty"` // change from *int64
	ScheduledTimestamp         *string `json:",omitempty"` // change from *int64
	StartedTimestamp           *string `json:",omitempty"` // change from *int64
	Attempt                    *int64  `json:",omitempty"`
}

func convertDescribeWorkflowExecutionResponse(resp *types.DescribeWorkflowExecutionResponse,
	wfClient frontend.Client, c *cli.Context) *describeWorkflowExecutionResponse {

	info := resp.WorkflowExecutionInfo
	executionInfo := workflowExecutionInfo{
		Execution:        info.Execution,
		Type:             info.Type,
		StartTime:        common.StringPtr(convertTime(info.GetStartTime(), false)),
		CloseTime:        common.StringPtr(convertTime(info.GetCloseTime(), false)),
		CloseStatus:      info.CloseStatus,
		HistoryLength:    info.HistoryLength,
		ParentDomainID:   info.ParentDomainID,
		ParentExecution:  info.ParentExecution,
		Memo:             info.Memo,
		SearchAttributes: convertSearchAttributesToMapOfInterface(info.SearchAttributes, wfClient, c),
		AutoResetPoints:  info.AutoResetPoints,
	}

	var pendingActs []*pendingActivityInfo
	var tmpAct *pendingActivityInfo
	for _, pa := range resp.PendingActivities {
		tmpAct = &pendingActivityInfo{
			ActivityID:             pa.ActivityID,
			ActivityType:           pa.ActivityType,
			State:                  pa.State,
			ScheduledTimestamp:     timestampPtrToStringPtr(pa.ScheduledTimestamp, false),
			LastStartedTimestamp:   timestampPtrToStringPtr(pa.LastStartedTimestamp, false),
			LastHeartbeatTimestamp: timestampPtrToStringPtr(pa.LastHeartbeatTimestamp, false),
			Attempt:                pa.Attempt,
			MaximumAttempts:        pa.MaximumAttempts,
			ExpirationTimestamp:    timestampPtrToStringPtr(pa.ExpirationTimestamp, false),
			LastFailureReason:      pa.LastFailureReason,
			LastWorkerIdentity:     pa.LastWorkerIdentity,
		}
		if pa.HeartbeatDetails != nil {
			tmpAct.HeartbeatDetails = common.StringPtr(string(pa.HeartbeatDetails))
		}
		if pa.LastFailureDetails != nil {
			tmpAct.LastFailureDetails = common.StringPtr(string(pa.LastFailureDetails))
		}
		pendingActs = append(pendingActs, tmpAct)
	}

	var pendingDecision *pendingDecisionInfo
	if resp.PendingDecision != nil {
		pendingDecision = &pendingDecisionInfo{
			State:              resp.PendingDecision.State,
			ScheduledTimestamp: timestampPtrToStringPtr(resp.PendingDecision.ScheduledTimestamp, false),
			StartedTimestamp:   timestampPtrToStringPtr(resp.PendingDecision.StartedTimestamp, false),
			Attempt:            resp.PendingDecision.Attempt,
		}
		// TODO: Idea here is only display decision task original scheduled timestamp if user are
		// using decision heartbeat. And we should be able to tell whether a decision task has heartbeat
		// or not by comparing the original scheduled timestamp and scheduled timestamp.
		// However, currently server may assign different value to original scheduled timestamp and
		// scheduled time even if there's no decision heartbeat.
		// if resp.PendingDecision.OriginalScheduledTimestamp != nil &&
		// 	resp.PendingDecision.ScheduledTimestamp != nil &&
		// 	*resp.PendingDecision.OriginalScheduledTimestamp != *resp.PendingDecision.ScheduledTimestamp {
		// 	pendingDecision.OriginalScheduledTimestamp = timestampPtrToStringPtr(resp.PendingDecision.OriginalScheduledTimestamp, false)
		// }
	}

	return &describeWorkflowExecutionResponse{
		ExecutionConfiguration: resp.ExecutionConfiguration,
		WorkflowExecutionInfo:  executionInfo,
		PendingActivities:      pendingActs,
		PendingChildren:        resp.PendingChildren,
		PendingDecision:        pendingDecision,
	}
}

func convertSearchAttributesToMapOfInterface(searchAttributes *types.SearchAttributes,
	wfClient frontend.Client, c *cli.Context) map[string]interface{} {

	if searchAttributes == nil || len(searchAttributes.GetIndexedFields()) == 0 {
		return nil
	}

	result := make(map[string]interface{})
	ctx, cancel := newContext(c)
	defer cancel()
	validSearchAttributes, err := wfClient.GetSearchAttributes(ctx)
	if err != nil {
		ErrorAndExit("Error when get search attributes", err)
	}
	validKeys := validSearchAttributes.GetKeys()

	indexedFields := searchAttributes.GetIndexedFields()
	for k, v := range indexedFields {
		valueType := validKeys[k]
		deserializedValue, err := common.DeserializeSearchAttributeValue(v, thrift.FromIndexedValueType(valueType))
		if err != nil {
			ErrorAndExit("Error deserializing search attribute value", err)
		}
		result[k] = deserializedValue
	}

	return result
}

func createTableForListWorkflow(c *cli.Context, listAll bool, queryOpen bool) *tablewriter.Table {
	table := tablewriter.NewWriter(os.Stdout)
	table.SetBorder(false)
	table.SetColumnSeparator("|")
	header := []string{"Workflow Type", "Workflow ID", "Run ID", "Task List", "Start Time", "Execution Time"}
	headerColor := []tablewriter.Colors{tableHeaderBlue, tableHeaderBlue, tableHeaderBlue, tableHeaderBlue, tableHeaderBlue, tableHeaderBlue}
	if !queryOpen {
		header = append(header, "End Time")
		headerColor = append(headerColor, tableHeaderBlue)
	}
	if printMemo := c.Bool(FlagPrintMemo); printMemo {
		header = append(header, "Memo")
		headerColor = append(headerColor, tableHeaderBlue)
	}
	if printSearchAttr := c.Bool(FlagPrintSearchAttr); printSearchAttr {
		header = append(header, "Search Attributes")
		headerColor = append(headerColor, tableHeaderBlue)
	}
	table.SetHeader(header)
	if !listAll { // color is only friendly to ANSI terminal
		table.SetHeaderColor(headerColor...)
	}
	table.SetHeaderLine(false)
	return table
}

func listWorkflow(c *cli.Context, table *tablewriter.Table, queryOpen bool) func([]byte) ([]byte, int) {
	wfClient := getWorkflowClient(c)

	earliestTime := parseTime(c.String(FlagEarliestTime), 0)
	latestTime := parseTime(c.String(FlagLatestTime), time.Now().UnixNano())
	workflowID := c.String(FlagWorkflowID)
	workflowType := c.String(FlagWorkflowType)
	printRawTime := c.Bool(FlagPrintRawTime)
	printDateTime := c.Bool(FlagPrintDateTime)
	printMemo := c.Bool(FlagPrintMemo)
	printSearchAttr := c.Bool(FlagPrintSearchAttr)
	pageSize := c.Int(FlagPageSize)
	if pageSize <= 0 {
		pageSize = defaultPageSizeForList
	}

	var workflowStatus s.WorkflowExecutionCloseStatus
	if c.IsSet(FlagWorkflowStatus) {
		if queryOpen {
			ErrorAndExit(optionErr, errors.New("you can only filter on status for closed workflow, not open workflow"))
		}
		workflowStatus = getWorkflowStatus(c.String(FlagWorkflowStatus))
	} else {
		workflowStatus = workflowStatusNotSet
	}

	if len(workflowID) > 0 && len(workflowType) > 0 {
		ErrorAndExit(optionErr, errors.New("you can filter on workflow_id or workflow_type, but not on both"))
	}

	prepareTable := func(next []byte) ([]byte, int) {
		var result []*s.WorkflowExecutionInfo
		var nextPageToken []byte
		if c.IsSet(FlagListQuery) {
			listQuery := c.String(FlagListQuery)
			result, nextPageToken = listWorkflowExecutions(wfClient, pageSize, next, listQuery, c)
		} else if queryOpen {
			result, nextPageToken = listOpenWorkflow(wfClient, pageSize, earliestTime, latestTime, workflowID, workflowType, next, c)
		} else {
			result, nextPageToken = listClosedWorkflow(wfClient, pageSize, earliestTime, latestTime, workflowID, workflowType, workflowStatus, next, c)
		}

		appendWorkflowExecutionsToTable(
			table,
			result,
			queryOpen,
			printRawTime,
			printDateTime,
			printMemo,
			printSearchAttr,
		)

		return nextPageToken, len(result)
	}
	return prepareTable
}

func appendWorkflowExecutionsToTable(
	table *tablewriter.Table,
	executions []*s.WorkflowExecutionInfo,
	queryOpen bool,
	printRawTime bool,
	printDateTime bool,
	printMemo bool,
	printSearchAttr bool,
) {
	for _, e := range executions {
		var startTime, executionTime, closeTime string
		if printRawTime {
			startTime = fmt.Sprintf("%d", e.GetStartTime())
			executionTime = fmt.Sprintf("%d", e.GetExecutionTime())
			closeTime = fmt.Sprintf("%d", e.GetCloseTime())
		} else {
			startTime = convertTime(e.GetStartTime(), !printDateTime)
			executionTime = convertTime(e.GetExecutionTime(), !printDateTime)
			closeTime = convertTime(e.GetCloseTime(), !printDateTime)
		}
		row := []string{trimWorkflowType(e.Type.GetName()), e.Execution.GetWorkflowId(), e.Execution.GetRunId(), e.GetTaskList(), startTime, executionTime}
		if !queryOpen {
			row = append(row, closeTime)
		}
		if printMemo {
			row = append(row, getPrintableMemo(e.Memo))
		}
		if printSearchAttr {
			row = append(row, getPrintableSearchAttr(e.SearchAttributes))
		}
		table.Append(row)
	}
}

func printRunStatus(event *s.HistoryEvent) {
	switch event.GetEventType() {
	case s.EventTypeWorkflowExecutionCompleted:
		fmt.Printf("  Status: %s\n", colorGreen("COMPLETED"))
		fmt.Printf("  Output: %s\n", string(event.WorkflowExecutionCompletedEventAttributes.Result))
	case s.EventTypeWorkflowExecutionFailed:
		fmt.Printf("  Status: %s\n", colorRed("FAILED"))
		fmt.Printf("  Reason: %s\n", event.WorkflowExecutionFailedEventAttributes.GetReason())
		fmt.Printf("  Detail: %s\n", string(event.WorkflowExecutionFailedEventAttributes.Details))
	case s.EventTypeWorkflowExecutionTimedOut:
		fmt.Printf("  Status: %s\n", colorRed("TIMEOUT"))
		fmt.Printf("  Timeout Type: %s\n", event.WorkflowExecutionTimedOutEventAttributes.GetTimeoutType())
	case s.EventTypeWorkflowExecutionCanceled:
		fmt.Printf("  Status: %s\n", colorRed("CANCELED"))
		fmt.Printf("  Detail: %s\n", string(event.WorkflowExecutionCanceledEventAttributes.Details))
	}
}

// in case workflow type is too long to show in table, trim it like .../example.Workflow
func trimWorkflowType(str string) string {
	res := str
	if len(str) >= maxWorkflowTypeLength {
		items := strings.Split(str, "/")
		res = items[len(items)-1]
		if len(res) >= maxWorkflowTypeLength {
			res = "..." + res[len(res)-maxWorkflowTypeLength:]
		} else {
			res = ".../" + res
		}
	}
	return res
}

func listWorkflowExecutions(client client.Client, pageSize int, nextPageToken []byte, query string, c *cli.Context) (
	[]*s.WorkflowExecutionInfo, []byte) {

	request := &s.ListWorkflowExecutionsRequest{
		PageSize:      common.Int32Ptr(int32(pageSize)),
		NextPageToken: nextPageToken,
		Query:         common.StringPtr(query),
	}

	ctx, cancel := newContextForLongPoll(c)
	defer cancel()
	response, err := client.ListWorkflow(ctx, request)
	if err != nil {
		ErrorAndExit("Failed to list workflow.", err)
	}
	return response.Executions, response.NextPageToken
}

func listOpenWorkflow(client client.Client, pageSize int, earliestTime, latestTime int64, workflowID, workflowType string,
	nextPageToken []byte, c *cli.Context) ([]*s.WorkflowExecutionInfo, []byte) {

	request := &s.ListOpenWorkflowExecutionsRequest{
		MaximumPageSize: common.Int32Ptr(int32(pageSize)),
		NextPageToken:   nextPageToken,
		StartTimeFilter: &s.StartTimeFilter{
			EarliestTime: common.Int64Ptr(earliestTime),
			LatestTime:   common.Int64Ptr(latestTime),
		},
	}
	if len(workflowID) > 0 {
		request.ExecutionFilter = &s.WorkflowExecutionFilter{WorkflowId: common.StringPtr(workflowID)}
	}
	if len(workflowType) > 0 {
		request.TypeFilter = &s.WorkflowTypeFilter{Name: common.StringPtr(workflowType)}
	}

	ctx, cancel := newContextForLongPoll(c)
	defer cancel()
	response, err := client.ListOpenWorkflow(ctx, request)
	if err != nil {
		ErrorAndExit("Failed to list open workflow.", err)
	}
	return response.Executions, response.NextPageToken
}

func listClosedWorkflow(client client.Client, pageSize int, earliestTime, latestTime int64, workflowID, workflowType string,
	workflowStatus s.WorkflowExecutionCloseStatus, nextPageToken []byte, c *cli.Context) ([]*s.WorkflowExecutionInfo, []byte) {

	request := &s.ListClosedWorkflowExecutionsRequest{
		MaximumPageSize: common.Int32Ptr(int32(pageSize)),
		NextPageToken:   nextPageToken,
		StartTimeFilter: &s.StartTimeFilter{
			EarliestTime: common.Int64Ptr(earliestTime),
			LatestTime:   common.Int64Ptr(latestTime),
		},
	}
	if len(workflowID) > 0 {
		request.ExecutionFilter = &s.WorkflowExecutionFilter{WorkflowId: common.StringPtr(workflowID)}
	}
	if len(workflowType) > 0 {
		request.TypeFilter = &s.WorkflowTypeFilter{Name: common.StringPtr(workflowType)}
	}
	if workflowStatus != workflowStatusNotSet {
		request.StatusFilter = &workflowStatus
	}

	ctx, cancel := newContextForLongPoll(c)
	defer cancel()
	response, err := client.ListClosedWorkflow(ctx, request)
	if err != nil {
		ErrorAndExit("Failed to list closed workflow.", err)
	}
	return response.Executions, response.NextPageToken
}

func getListResultInRaw(c *cli.Context, queryOpen bool, nextPageToken []byte) ([]*s.WorkflowExecutionInfo, []byte) {
	wfClient := getWorkflowClient(c)

	earliestTime := parseTime(c.String(FlagEarliestTime), 0)
	latestTime := parseTime(c.String(FlagLatestTime), time.Now().UnixNano())
	workflowID := c.String(FlagWorkflowID)
	workflowType := c.String(FlagWorkflowType)
	pageSize := c.Int(FlagPageSize)
	if pageSize <= 0 {
		pageSize = defaultPageSizeForList
	}

	var workflowStatus s.WorkflowExecutionCloseStatus
	if c.IsSet(FlagWorkflowStatus) {
		if queryOpen {
			ErrorAndExit(optionErr, errors.New("you can only filter on status for closed workflow, not open workflow"))
		}
		workflowStatus = getWorkflowStatus(c.String(FlagWorkflowStatus))
	} else {
		workflowStatus = workflowStatusNotSet
	}

	if len(workflowID) > 0 && len(workflowType) > 0 {
		ErrorAndExit(optionErr, errors.New("you can filter on workflow_id or workflow_type, but not on both"))
	}

	var result []*s.WorkflowExecutionInfo
	if c.IsSet(FlagListQuery) {
		listQuery := c.String(FlagListQuery)
		result, nextPageToken = listWorkflowExecutions(wfClient, pageSize, nextPageToken, listQuery, c)
	} else if queryOpen {
		result, nextPageToken = listOpenWorkflow(wfClient, pageSize, earliestTime, latestTime, workflowID, workflowType, nextPageToken, c)
	} else {
		result, nextPageToken = listClosedWorkflow(wfClient, pageSize, earliestTime, latestTime, workflowID, workflowType, workflowStatus, nextPageToken, c)
	}

	return result, nextPageToken
}

func getScanResultInRaw(c *cli.Context, nextPageToken []byte) ([]*s.WorkflowExecutionInfo, []byte) {
	wfClient := getWorkflowClient(c)
	listQuery := c.String(FlagListQuery)
	pageSize := c.Int(FlagPageSize)
	if pageSize <= 0 {
		pageSize = defaultPageSizeForScan
	}

	return scanWorkflowExecutions(wfClient, pageSize, nextPageToken, listQuery, c)
}

func scanWorkflowExecutions(client client.Client, pageSize int, nextPageToken []byte, query string, c *cli.Context) ([]*s.WorkflowExecutionInfo, []byte) {

	request := &s.ListWorkflowExecutionsRequest{
		PageSize:      common.Int32Ptr(int32(pageSize)),
		NextPageToken: nextPageToken,
		Query:         common.StringPtr(query),
	}

	ctx, cancel := newContextForLongPoll(c)
	defer cancel()
	response, err := client.ScanWorkflow(ctx, request)
	if err != nil {
		ErrorAndExit("Failed to list workflow.", err)
	}
	return response.Executions, response.NextPageToken
}

func scanWorkflow(c *cli.Context, table *tablewriter.Table, queryOpen bool) func([]byte) ([]byte, int) {
	wfClient := getWorkflowClient(c)

	printRawTime := c.Bool(FlagPrintRawTime)
	printDateTime := c.Bool(FlagPrintDateTime)
	printMemo := c.Bool(FlagPrintMemo)
	printSearchAttr := c.Bool(FlagPrintSearchAttr)
	pageSize := c.Int(FlagPageSize)
	if pageSize <= 0 {
		pageSize = defaultPageSizeForScan
	}

	prepareTable := func(next []byte) ([]byte, int) {
		var result []*s.WorkflowExecutionInfo
		var nextPageToken []byte
		listQuery := c.String(FlagListQuery)
		result, nextPageToken = scanWorkflowExecutions(wfClient, pageSize, next, listQuery, c)

		for _, e := range result {
			var startTime, executionTime, closeTime string
			if printRawTime {
				startTime = fmt.Sprintf("%d", e.GetStartTime())
				executionTime = fmt.Sprintf("%d", e.GetExecutionTime())
				closeTime = fmt.Sprintf("%d", e.GetCloseTime())
			} else {
				startTime = convertTime(e.GetStartTime(), !printDateTime)
				executionTime = convertTime(e.GetExecutionTime(), !printDateTime)
				closeTime = convertTime(e.GetCloseTime(), !printDateTime)
			}
			row := []string{trimWorkflowType(e.Type.GetName()), e.Execution.GetWorkflowId(), e.Execution.GetRunId(), startTime, executionTime}
			if !queryOpen {
				row = append(row, closeTime)
			}
			if printMemo {
				row = append(row, getPrintableMemo(e.Memo))
			}
			if printSearchAttr {
				row = append(row, getPrintableSearchAttr(e.SearchAttributes))
			}
			table.Append(row)
		}

		return nextPageToken, len(result)
	}
	return prepareTable
}
func getWorkflowStatus(statusStr string) s.WorkflowExecutionCloseStatus {
	if status, ok := workflowClosedStatusMap[strings.ToLower(statusStr)]; ok {
		return status
	}
	ErrorAndExit(optionErr, errors.New("option status is not one of allowed values "+
		"[completed, failed, canceled, terminated, continued_as_new, timed_out]"))
	return 0
}

func getWorkflowIDReusePolicy(value int) *s.WorkflowIdReusePolicy {
	if value >= 0 && value <= len(s.WorkflowIdReusePolicy_Values()) {
		return s.WorkflowIdReusePolicy(value).Ptr()
	}
	// At this point, the policy should return if the value is valid
	ErrorAndExit(fmt.Sprintf("Option %v value is not in supported range.", FlagWorkflowIDReusePolicy), nil)
	return nil
}

// default will print decoded raw
func printListResults(executions []*s.WorkflowExecutionInfo, inJSON bool, more bool) {
	for i, execution := range executions {
		if inJSON {
			j, _ := json.Marshal(execution)
			if more || i < len(executions)-1 {
				fmt.Println(string(j) + ",")
			} else {
				fmt.Println(string(j))
			}
		} else {
			if more || i < len(executions)-1 {
				fmt.Println(anyToString(execution, true, 0) + ",")
			} else {
				fmt.Println(anyToString(execution, true, 0))
			}
		}
	}
}

// ObserveHistory show the process of running workflow
func ObserveHistory(c *cli.Context) {
	wid := getRequiredOption(c, FlagWorkflowID)
	rid := c.String(FlagRunID)

	printWorkflowProgress(c, wid, rid)
}

// ResetWorkflow reset workflow
func ResetWorkflow(c *cli.Context) {
	domain := getRequiredGlobalOption(c, FlagDomain)
	wid := getRequiredOption(c, FlagWorkflowID)
	reason := getRequiredOption(c, FlagReason)
	if len(reason) == 0 {
		ErrorAndExit("wrong reason", fmt.Errorf("reason cannot be empty"))
	}
	eventID := c.Int64(FlagEventID)
	resetType := c.String(FlagResetType)
	extraForResetType, ok := resetTypesMap[resetType]
	if !ok && eventID <= 0 {
		ErrorAndExit("Must specify valid eventID or valid resetType", nil)
	}
	if ok && len(extraForResetType) > 0 {
		getRequiredOption(c, extraForResetType)
	}

	ctx, cancel := newContext(c)
	defer cancel()

	frontendClient := cFactory.ServerFrontendClient(c)
	rid := c.String(FlagRunID)
	var err error
	if rid == "" {
		rid, err = getCurrentRunID(ctx, domain, wid, frontendClient)
		if err != nil {
			ErrorAndExit("Cannot get latest RunID as default", err)
		}
	}

	resetBaseRunID := rid
	decisionFinishID := eventID
	if resetType != "" {
		resetBaseRunID, decisionFinishID, err = getResetEventIDByType(ctx, c, resetType, domain, wid, rid, frontendClient)
		if err != nil {
			ErrorAndExit("getResetEventIDByType failed", err)
		}
	}
	resp, err := frontendClient.ResetWorkflowExecution(ctx, &types.ResetWorkflowExecutionRequest{
		Domain: domain,
		WorkflowExecution: &types.WorkflowExecution{
			WorkflowID: wid,
			RunID:      resetBaseRunID,
		},
		Reason:                common.StringPtr(fmt.Sprintf("%v:%v", getCurrentUserFromEnv(), reason)),
		DecisionFinishEventID: common.Int64Ptr(decisionFinishID),
		RequestID:             common.StringPtr(uuid.New()),
		SkipSignalReapply:     common.BoolPtr(c.Bool(FlagSkipSignalReapply)),
	})
	if err != nil {
		ErrorAndExit("reset failed", err)
	}
	prettyPrintJSONObject(resp)
}

func processResets(c *cli.Context, domain string, wes chan types.WorkflowExecution, done chan bool, wg *sync.WaitGroup, params batchResetParamsType) {
	for {
		select {
		case we := <-wes:
			fmt.Println("received: ", we.GetWorkflowID(), we.GetRunID())
			wid := we.GetWorkflowID()
			rid := we.GetRunID()
			var err error
			for i := 0; i < 3; i++ {
				err = doReset(c, domain, wid, rid, params)
				if err == nil {
					break
				}
				if _, ok := err.(*types.BadRequestError); ok {
					break
				}
				fmt.Println("failed and retry...: ", wid, rid, err)
				time.Sleep(time.Millisecond * time.Duration(rand.Intn(2000)))
			}
			time.Sleep(time.Millisecond * time.Duration(rand.Intn(1000)))
			if err != nil {
				fmt.Println("[ERROR] failed processing: ", wid, rid, err.Error())
			}
		case <-done:
			wg.Done()
			return
		}
	}
}

type batchResetParamsType struct {
	reason               string
	skipOpen             bool
	nonDeterministicOnly bool
	skipBaseNotCurrent   bool
	dryRun               bool
	resetType            string
	skipSignalReapply    bool
}

// ResetInBatch resets workflow in batch
func ResetInBatch(c *cli.Context) {
	domain := getRequiredGlobalOption(c, FlagDomain)
	resetType := getRequiredOption(c, FlagResetType)

	inFileName := c.String(FlagInputFile)
	query := c.String(FlagListQuery)
	excFileName := c.String(FlagExcludeFile)
	separator := c.String(FlagInputSeparator)
	parallel := c.Int(FlagParallism)

	extraForResetType, ok := resetTypesMap[resetType]
	if !ok {
		ErrorAndExit("Not supported reset type", nil)
	} else if len(extraForResetType) > 0 {
		getRequiredOption(c, extraForResetType)
	}

	batchResetParams := batchResetParamsType{
		reason:               getRequiredOption(c, FlagReason),
		skipOpen:             c.Bool(FlagSkipCurrentOpen),
		nonDeterministicOnly: c.Bool(FlagNonDeterministicOnly),
		skipBaseNotCurrent:   c.Bool(FlagSkipBaseIsNotCurrent),
		dryRun:               c.Bool(FlagDryRun),
		resetType:            resetType,
		skipSignalReapply:    c.Bool(FlagSkipSignalReapply),
	}

	if inFileName == "" && query == "" {
		ErrorAndExit("Must provide input file or list query to get target workflows to reset", nil)
	}

	wg := &sync.WaitGroup{}

	wes := make(chan types.WorkflowExecution)
	done := make(chan bool)
	for i := 0; i < parallel; i++ {
		wg.Add(1)
		go processResets(c, domain, wes, done, wg, batchResetParams)
	}

	// read exclude
	excludes := map[string]string{}
	if len(excFileName) > 0 {
		// This code is only used in the CLI. The input provided is from a trusted user.
		// #nosec
		excFile, err := os.Open(excFileName)
		if err != nil {
			ErrorAndExit("Open failed2", err)
		}
		defer excFile.Close()
		scanner := bufio.NewScanner(excFile)
		idx := 0
		for scanner.Scan() {
			idx++
			line := strings.TrimSpace(scanner.Text())
			if len(line) == 0 {
				fmt.Printf("line %v is empty, skipped\n", idx)
				continue
			}
			cols := strings.Split(line, separator)
			if len(cols) < 1 {
				ErrorAndExit("Split failed", fmt.Errorf("line %v has less than 1 cols separated by comma, only %v ", idx, len(cols)))
			}
			wid := strings.TrimSpace(cols[0])
			rid := "not-needed"
			excludes[wid] = rid
		}
	}
	fmt.Println("num of excludes:", len(excludes))

	if len(inFileName) > 0 {
		inFile, err := os.Open(inFileName)
		if err != nil {
			ErrorAndExit("Open failed", err)
		}
		defer inFile.Close()
		scanner := bufio.NewScanner(inFile)
		idx := 0
		for scanner.Scan() {
			idx++
			line := strings.TrimSpace(scanner.Text())
			if len(line) == 0 {
				fmt.Printf("line %v is empty, skipped\n", idx)
				continue
			}
			cols := strings.Split(line, separator)
			if len(cols) < 1 {
				ErrorAndExit("Split failed", fmt.Errorf("line %v has less than 1 cols separated by comma, only %v ", idx, len(cols)))
			}
			fmt.Printf("Start processing line %v ...\n", idx)
			wid := strings.TrimSpace(cols[0])
			rid := ""
			if len(cols) > 1 {
				rid = strings.TrimSpace(cols[1])
			}

			_, ok := excludes[wid]
			if ok {
				fmt.Println("skip by exclude file: ", wid, rid)
				continue
			}

			wes <- types.WorkflowExecution{
				WorkflowID: wid,
				RunID:      rid,
			}
		}
	} else {
		wfClient := getWorkflowClient(c)
		pageSize := 1000
		var nextPageToken []byte
		var result []*s.WorkflowExecutionInfo
		for {
			result, nextPageToken = scanWorkflowExecutions(wfClient, pageSize, nextPageToken, query, c)
			for _, we := range result {
				wid := we.Execution.GetWorkflowId()
				rid := we.Execution.GetRunId()
				_, ok := excludes[wid]
				if ok {
					fmt.Println("skip by exclude file: ", wid, rid)
					continue
				}

				wes <- types.WorkflowExecution{
					WorkflowID: wid,
					RunID:      rid,
				}
			}

			if nextPageToken == nil {
				break
			}
		}
	}

	close(done)
	fmt.Println("wait for all goroutines...")
	wg.Wait()
}

// sort helper for search attributes
type byKey [][]string

func (s byKey) Len() int {
	return len(s)
}
func (s byKey) Swap(i, j int) {
	s[i], s[j] = s[j], s[i]
}
func (s byKey) Less(i, j int) bool {
	return s[i][0] < s[j][0]
}

func printErrorAndReturn(msg string, err error) error {
	fmt.Println(msg)
	return err
}

func doReset(c *cli.Context, domain, wid, rid string, params batchResetParamsType) error {
	ctx, cancel := newContext(c)
	defer cancel()

	frontendClient := cFactory.ServerFrontendClient(c)
	resp, err := frontendClient.DescribeWorkflowExecution(ctx, &types.DescribeWorkflowExecutionRequest{
		Domain: domain,
		Execution: &types.WorkflowExecution{
			WorkflowID: wid,
		},
	})
	if err != nil {
		return printErrorAndReturn("DescribeWorkflowExecution failed", err)
	}

	currentRunID := resp.WorkflowExecutionInfo.Execution.GetRunID()
	if currentRunID != rid && params.skipBaseNotCurrent {
		fmt.Println("skip because base run is different from current run: ", wid, rid, currentRunID)
		return nil
	}
	if rid == "" {
		rid = currentRunID
	}

	if resp.WorkflowExecutionInfo.CloseStatus == nil || resp.WorkflowExecutionInfo.CloseTime == nil {
		if params.skipOpen {
			fmt.Println("skip because current run is open: ", wid, rid, currentRunID)
			//skip and not terminate current if open
			return nil
		}
	}

	if params.nonDeterministicOnly {
		isLDN, err := isLastEventDecisionTaskFailedWithNonDeterminism(ctx, domain, wid, rid, frontendClient)
		if err != nil {
			return printErrorAndReturn("check isLastEventDecisionTaskFailedWithNonDeterminism failed", err)
		}
		if !isLDN {
			fmt.Println("skip because last event is not DecisionTaskFailedWithNonDeterminism")
			return nil
		}
	}

	resetBaseRunID, decisionFinishID, err := getResetEventIDByType(ctx, c, params.resetType, domain, wid, rid, frontendClient)
	if err != nil {
		return printErrorAndReturn("getResetEventIDByType failed", err)
	}
	fmt.Println("DecisionFinishEventId for reset:", wid, rid, resetBaseRunID, decisionFinishID)

	if params.dryRun {
		fmt.Printf("dry run to reset wid: %v, rid:%v to baseRunID:%v, eventID:%v \n", wid, rid, resetBaseRunID, decisionFinishID)
	} else {
		resp2, err := frontendClient.ResetWorkflowExecution(ctx, &types.ResetWorkflowExecutionRequest{
			Domain: domain,
			WorkflowExecution: &types.WorkflowExecution{
				WorkflowID: wid,
				RunID:      resetBaseRunID,
			},
			DecisionFinishEventID: common.Int64Ptr(decisionFinishID),
			RequestID:             common.StringPtr(uuid.New()),
			Reason:                common.StringPtr(fmt.Sprintf("%v:%v", getCurrentUserFromEnv(), params.reason)),
			SkipSignalReapply:     common.BoolPtr(params.skipSignalReapply),
		})

		if err != nil {
			return printErrorAndReturn("ResetWorkflowExecution failed", err)
		}
		fmt.Println("new runID for wid/rid is ,", wid, rid, resp2.GetRunID())
	}

	return nil
}

func isLastEventDecisionTaskFailedWithNonDeterminism(ctx context.Context, domain, wid, rid string, frontendClient frontend.Client) (bool, error) {
	req := &types.GetWorkflowExecutionHistoryRequest{
		Domain: domain,
		Execution: &types.WorkflowExecution{
			WorkflowID: wid,
			RunID:      rid,
		},
		MaximumPageSize: common.Int32Ptr(1000),
		NextPageToken:   nil,
	}

	var firstEvent, decisionFailed *types.HistoryEvent
	for {
		resp, err := frontendClient.GetWorkflowExecutionHistory(ctx, req)
		if err != nil {
			return false, printErrorAndReturn("GetWorkflowExecutionHistory failed", err)
		}
		for _, e := range resp.GetHistory().GetEvents() {
			if firstEvent == nil {
				firstEvent = e
			}
			if e.GetEventType() == types.EventTypeDecisionTaskFailed {
				decisionFailed = e
			} else if e.GetEventType() == types.EventTypeDecisionTaskCompleted {
				decisionFailed = nil
			}
		}
		if len(resp.NextPageToken) != 0 {
			req.NextPageToken = resp.NextPageToken
		} else {
			break
		}
	}

	if decisionFailed != nil {
		attr := decisionFailed.GetDecisionTaskFailedEventAttributes()
		if attr.GetCause() == types.DecisionTaskFailedCauseWorkflowWorkerUnhandledFailure ||
			strings.Contains(string(attr.GetDetails()), "nondeterministic") {
			fmt.Printf("found non-deterministic workflow wid:%v, rid:%v, originalStartTime:%v \n", wid, rid, time.Unix(0, firstEvent.GetTimestamp()))
			return true, nil
		}
	}

	return false, nil
}

func getResetEventIDByType(
	ctx context.Context,
	c *cli.Context,
	resetType, domain, wid, rid string,
	frontendClient frontend.Client,
) (resetBaseRunID string, decisionFinishID int64, err error) {
	// default to the same runID
	resetBaseRunID = rid

	fmt.Println("resetType:", resetType)
	switch resetType {
	case resetTypeLastDecisionCompleted:
		decisionFinishID, err = getLastDecisionTaskByType(ctx, domain, wid, rid, frontendClient, types.EventTypeDecisionTaskCompleted)
		if err != nil {
			return
		}
	case resetTypeLastContinuedAsNew:
		// this reset type may change the base runID
		resetBaseRunID, decisionFinishID, err = getLastContinueAsNewID(ctx, domain, wid, rid, frontendClient)
		if err != nil {
			return
		}
	case resetTypeFirstDecisionCompleted:
		decisionFinishID, err = getFirstDecisionTaskByType(ctx, domain, wid, rid, frontendClient, types.EventTypeDecisionTaskCompleted)
		if err != nil {
			return
		}
	case resetTypeBadBinary:
		binCheckSum := c.String(FlagResetBadBinaryChecksum)
		decisionFinishID, err = getBadDecisionCompletedID(ctx, domain, wid, rid, binCheckSum, frontendClient)
		if err != nil {
			return
		}
	case resetTypeDecisionCompletedTime:
		earliestTime := parseTime(c.String(FlagEarliestTime), 0)
		decisionFinishID, err = getEarliestDecisionID(ctx, domain, wid, rid, earliestTime, frontendClient)
		if err != nil {
			return
		}
	case resetTypeFirstDecisionScheduled:
		decisionFinishID, err = getFirstDecisionTaskByType(ctx, domain, wid, rid, frontendClient, types.EventTypeDecisionTaskScheduled)
		if err != nil {
			return
		}
		// decisionFinishID is exclusive in reset API
		decisionFinishID++
	case resetTypeLastDecisionScheduled:
		decisionFinishID, err = getLastDecisionTaskByType(ctx, domain, wid, rid, frontendClient, types.EventTypeDecisionTaskScheduled)
		if err != nil {
			return
		}
		// decisionFinishID is exclusive in reset API
		decisionFinishID++
	default:
		panic("not supported resetType")
	}
	return
}

func getFirstDecisionTaskByType(
	ctx context.Context,
	domain string,
	workflowID string,
	runID string,
	frontendClient frontend.Client,
	decisionType types.EventType,
) (decisionFinishID int64, err error) {

	req := &types.GetWorkflowExecutionHistoryRequest{
		Domain: domain,
		Execution: &types.WorkflowExecution{
			WorkflowID: workflowID,
			RunID:      runID,
		},
		MaximumPageSize: common.Int32Ptr(1000),
		NextPageToken:   nil,
	}

	for {
		resp, err := frontendClient.GetWorkflowExecutionHistory(ctx, req)
		if err != nil {
			return 0, printErrorAndReturn("GetWorkflowExecutionHistory failed", err)
		}

		for _, e := range resp.GetHistory().GetEvents() {
			if e.GetEventType() == decisionType {
				decisionFinishID = e.GetEventID()
				return decisionFinishID, nil
			}
		}

		if len(resp.NextPageToken) != 0 {
			req.NextPageToken = resp.NextPageToken
		} else {
			break
		}
	}
	if decisionFinishID == 0 {
		return 0, printErrorAndReturn("Get DecisionFinishID failed", fmt.Errorf("no DecisionFinishID"))
	}
	return
}

func getCurrentRunID(ctx context.Context, domain, wid string, frontendClient frontend.Client) (string, error) {
	resp, err := frontendClient.DescribeWorkflowExecution(ctx, &types.DescribeWorkflowExecutionRequest{
		Domain: domain,
		Execution: &types.WorkflowExecution{
			WorkflowID: wid,
		},
	})
	if err != nil {
		return "", err
	}
	return resp.WorkflowExecutionInfo.Execution.GetRunID(), nil
}

func getBadDecisionCompletedID(ctx context.Context, domain, wid, rid, binChecksum string, frontendClient frontend.Client) (decisionFinishID int64, err error) {
	resp, err := frontendClient.DescribeWorkflowExecution(ctx, &types.DescribeWorkflowExecutionRequest{
		Domain: domain,
		Execution: &types.WorkflowExecution{
			WorkflowID: wid,
			RunID:      rid,
		},
	})
	if err != nil {
		return 0, printErrorAndReturn("DescribeWorkflowExecution failed", err)
	}

	_, p := execution.FindAutoResetPoint(clock.NewRealTimeSource(), &types.BadBinaries{
		Binaries: map[string]*types.BadBinaryInfo{
			binChecksum: {},
		},
	}, resp.WorkflowExecutionInfo.AutoResetPoints)
	if p != nil {
		decisionFinishID = p.GetFirstDecisionCompletedID()
	}

	if decisionFinishID == 0 {
		return 0, printErrorAndReturn("Get DecisionFinishID failed", &types.BadRequestError{Message: "no DecisionFinishID"})
	}
	return
}

func getLastDecisionTaskByType(
	ctx context.Context,
	domain string,
	workflowID string,
	runID string,
	frontendClient frontend.Client,
	decisionType types.EventType,
) (decisionFinishID int64, err error) {

	req := &types.GetWorkflowExecutionHistoryRequest{
		Domain: domain,
		Execution: &types.WorkflowExecution{
			WorkflowID: workflowID,
			RunID:      runID,
		},
		MaximumPageSize: common.Int32Ptr(1000),
		NextPageToken:   nil,
	}

	for {
		resp, err := frontendClient.GetWorkflowExecutionHistory(ctx, req)
		if err != nil {
			return 0, printErrorAndReturn("GetWorkflowExecutionHistory failed", err)
		}

		for _, e := range resp.GetHistory().GetEvents() {
			if e.GetEventType() == decisionType {
				decisionFinishID = e.GetEventID()
			}
		}

		if len(resp.NextPageToken) != 0 {
			req.NextPageToken = resp.NextPageToken
		} else {
			break
		}
	}
	if decisionFinishID == 0 {
		return 0, printErrorAndReturn("Get DecisionFinishID failed", fmt.Errorf("no DecisionFinishID"))
	}
	return
}

func getLastContinueAsNewID(ctx context.Context, domain, wid, rid string, frontendClient frontend.Client) (resetBaseRunID string, decisionFinishID int64, err error) {
	// get first event
	req := &types.GetWorkflowExecutionHistoryRequest{
		Domain: domain,
		Execution: &types.WorkflowExecution{
			WorkflowID: wid,
			RunID:      rid,
		},
		MaximumPageSize: common.Int32Ptr(1),
		NextPageToken:   nil,
	}
	resp, err := frontendClient.GetWorkflowExecutionHistory(ctx, req)
	if err != nil {
		return "", 0, printErrorAndReturn("GetWorkflowExecutionHistory failed", err)
	}
	firstEvent := resp.History.Events[0]
	resetBaseRunID = firstEvent.GetWorkflowExecutionStartedEventAttributes().GetContinuedExecutionRunID()
	if resetBaseRunID == "" {
		return "", 0, printErrorAndReturn("GetWorkflowExecutionHistory failed", fmt.Errorf("cannot get resetBaseRunID"))
	}

	req = &types.GetWorkflowExecutionHistoryRequest{
		Domain: domain,
		Execution: &types.WorkflowExecution{
			WorkflowID: wid,
			RunID:      resetBaseRunID,
		},
		MaximumPageSize: common.Int32Ptr(1000),
		NextPageToken:   nil,
	}
	for {
		resp, err := frontendClient.GetWorkflowExecutionHistory(ctx, req)
		if err != nil {
			return "", 0, printErrorAndReturn("GetWorkflowExecutionHistory failed", err)
		}
		for _, e := range resp.GetHistory().GetEvents() {
			if e.GetEventType() == types.EventTypeDecisionTaskCompleted {
				decisionFinishID = e.GetEventID()
			}
		}
		if len(resp.NextPageToken) != 0 {
			req.NextPageToken = resp.NextPageToken
		} else {
			break
		}
	}
	if decisionFinishID == 0 {
		return "", 0, printErrorAndReturn("Get DecisionFinishID failed", fmt.Errorf("no DecisionFinishID"))
	}
	return
}

// CompleteActivity completes an activity
func CompleteActivity(c *cli.Context) {
	domain := getRequiredGlobalOption(c, FlagDomain)
	wid := getRequiredOption(c, FlagWorkflowID)
	rid := getRequiredOption(c, FlagRunID)
	activityID := getRequiredOption(c, FlagActivityID)
	if len(activityID) == 0 {
		ErrorAndExit("Invalid activityID", fmt.Errorf("activityID cannot be empty"))
	}
	result := getRequiredOption(c, FlagResult)
	identity := getRequiredOption(c, FlagIdentity)
	ctx, cancel := newContext(c)
	defer cancel()

	frontendClient := cFactory.ServerFrontendClient(c)
	err := frontendClient.RespondActivityTaskCompletedByID(ctx, &types.RespondActivityTaskCompletedByIDRequest{
<<<<<<< HEAD
		Domain:     common.StringPtr(domain),
		WorkflowID: wid,
		RunID:      rid,
=======
		Domain:     domain,
		WorkflowID: common.StringPtr(wid),
		RunID:      common.StringPtr(rid),
>>>>>>> 2847890a
		ActivityID: common.StringPtr(activityID),
		Result:     []byte(result),
		Identity:   common.StringPtr(identity),
	})
	if err != nil {
		ErrorAndExit("Completing activity failed", err)
	} else {
		fmt.Println("Complete activity successfully.")
	}
}

// FailActivity fails an activity
func FailActivity(c *cli.Context) {
	domain := getRequiredGlobalOption(c, FlagDomain)
	wid := getRequiredOption(c, FlagWorkflowID)
	rid := getRequiredOption(c, FlagRunID)
	activityID := getRequiredOption(c, FlagActivityID)
	if len(activityID) == 0 {
		ErrorAndExit("Invalid activityID", fmt.Errorf("activityID cannot be empty"))
	}
	reason := getRequiredOption(c, FlagReason)
	detail := getRequiredOption(c, FlagDetail)
	identity := getRequiredOption(c, FlagIdentity)
	ctx, cancel := newContext(c)
	defer cancel()

	frontendClient := cFactory.ServerFrontendClient(c)
	err := frontendClient.RespondActivityTaskFailedByID(ctx, &types.RespondActivityTaskFailedByIDRequest{
<<<<<<< HEAD
		Domain:     common.StringPtr(domain),
		WorkflowID: wid,
		RunID:      rid,
=======
		Domain:     domain,
		WorkflowID: common.StringPtr(wid),
		RunID:      common.StringPtr(rid),
>>>>>>> 2847890a
		ActivityID: common.StringPtr(activityID),
		Reason:     common.StringPtr(reason),
		Details:    []byte(detail),
		Identity:   common.StringPtr(identity),
	})
	if err != nil {
		ErrorAndExit("Failing activity failed", err)
	} else {
		fmt.Println("Fail activity successfully.")
	}
}

// ObserveHistoryWithID show the process of running workflow
func ObserveHistoryWithID(c *cli.Context) {
	if !c.Args().Present() {
		ErrorAndExit("Argument workflow_id is required.", nil)
	}
	wid := c.Args().First()
	rid := ""
	if c.NArg() >= 2 {
		rid = c.Args().Get(1)
	}

	printWorkflowProgress(c, wid, rid)
}

func getEarliestDecisionID(
	ctx context.Context,
	domain string, wid string,
	rid string, earliestTime int64,
	frontendClient frontend.Client,
) (decisionFinishID int64, err error) {
	req := &types.GetWorkflowExecutionHistoryRequest{
		Domain: domain,
		Execution: &types.WorkflowExecution{
			WorkflowID: wid,
			RunID:      rid,
		},
		MaximumPageSize: common.Int32Ptr(1000),
		NextPageToken:   nil,
	}

OuterLoop:
	for {
		resp, err := frontendClient.GetWorkflowExecutionHistory(ctx, req)
		if err != nil {
			return 0, printErrorAndReturn("GetWorkflowExecutionHistory failed", err)
		}
		for _, e := range resp.GetHistory().GetEvents() {
			if e.GetEventType() == types.EventTypeDecisionTaskCompleted {
				if e.GetTimestamp() >= earliestTime {
					decisionFinishID = e.GetEventID()
					break OuterLoop
				}
			}
		}
		if len(resp.NextPageToken) != 0 {
			req.NextPageToken = resp.NextPageToken
		} else {
			break
		}
	}
	if decisionFinishID == 0 {
		return 0, printErrorAndReturn("Get DecisionFinishID failed", fmt.Errorf("no DecisionFinishID"))
	}
	return
}<|MERGE_RESOLUTION|>--- conflicted
+++ resolved
@@ -2119,15 +2119,9 @@
 
 	frontendClient := cFactory.ServerFrontendClient(c)
 	err := frontendClient.RespondActivityTaskCompletedByID(ctx, &types.RespondActivityTaskCompletedByIDRequest{
-<<<<<<< HEAD
-		Domain:     common.StringPtr(domain),
+		Domain:     domain,
 		WorkflowID: wid,
 		RunID:      rid,
-=======
-		Domain:     domain,
-		WorkflowID: common.StringPtr(wid),
-		RunID:      common.StringPtr(rid),
->>>>>>> 2847890a
 		ActivityID: common.StringPtr(activityID),
 		Result:     []byte(result),
 		Identity:   common.StringPtr(identity),
@@ -2156,15 +2150,9 @@
 
 	frontendClient := cFactory.ServerFrontendClient(c)
 	err := frontendClient.RespondActivityTaskFailedByID(ctx, &types.RespondActivityTaskFailedByIDRequest{
-<<<<<<< HEAD
-		Domain:     common.StringPtr(domain),
+		Domain:     domain,
 		WorkflowID: wid,
 		RunID:      rid,
-=======
-		Domain:     domain,
-		WorkflowID: common.StringPtr(wid),
-		RunID:      common.StringPtr(rid),
->>>>>>> 2847890a
 		ActivityID: common.StringPtr(activityID),
 		Reason:     common.StringPtr(reason),
 		Details:    []byte(detail),
