// Copyright (c) 2017 Uber Technologies, Inc.
//
// Permission is hereby granted, free of charge, to any person obtaining a copy
// of this software and associated documentation files (the "Software"), to deal
// in the Software without restriction, including without limitation the rights
// to use, copy, modify, merge, publish, distribute, sublicense, and/or sell
// copies of the Software, and to permit persons to whom the Software is
// furnished to do so, subject to the following conditions:
//
// The above copyright notice and this permission notice shall be included in
// all copies or substantial portions of the Software.
//
// THE SOFTWARE IS PROVIDED "AS IS", WITHOUT WARRANTY OF ANY KIND, EXPRESS OR
// IMPLIED, INCLUDING BUT NOT LIMITED TO THE WARRANTIES OF MERCHANTABILITY,
// FITNESS FOR A PARTICULAR PURPOSE AND NONINFRINGEMENT. IN NO EVENT SHALL THE
// AUTHORS OR COPYRIGHT HOLDERS BE LIABLE FOR ANY CLAIM, DAMAGES OR OTHER
// LIABILITY, WHETHER IN AN ACTION OF CONTRACT, TORT OR OTHERWISE, ARISING FROM,
// OUT OF OR IN CONNECTION WITH THE SOFTWARE OR THE USE OR OTHER DEALINGS IN
// THE SOFTWARE.

package cli

import (
	"context"
	"encoding/json"
	"errors"
	"fmt"
	"reflect"
	"strconv"
	"strings"
	"sync"
	"time"

	"github.com/uber/cadence/tools/common/flag"

	"github.com/urfave/cli"

	"github.com/uber/cadence/client/frontend"
	"github.com/uber/cadence/common"
	"github.com/uber/cadence/common/domain"
	"github.com/uber/cadence/common/types"
)

var (
	gracefulFailoverType = "grace"
)

type (
	domainCLIImpl struct {
		// used when making RPC call to frontend service
		frontendClient frontend.Client
		// used by migration command to make RPC call to frontend service of the destination domain
		destinationClient frontend.Client

		// act as admin to modify domain in DB directly
		domainHandler domain.Handler
	}
)

// newDomainCLI creates a domain CLI
func newDomainCLI(
	c *cli.Context,
	isAdminMode bool,
) *domainCLIImpl {
	d := &domainCLIImpl{}
	if !isAdminMode {
		d.frontendClient = initializeFrontendClient(c)
		d.destinationClient = newClientFactory(func(c *cli.Context) string {
			return c.String(FlagDestinationAddress)
		}).ServerFrontendClient(c)
	} else {
		d.domainHandler = initializeAdminDomainHandler(c)
	}
	return d
}

// RegisterDomain register a domain
func (d *domainCLIImpl) RegisterDomain(c *cli.Context) {
	domainName := getRequiredGlobalOption(c, FlagDomain)

	description := c.String(FlagDescription)
	ownerEmail := c.String(FlagOwnerEmail)
	retentionDays := defaultDomainRetentionDays

	if c.IsSet(FlagRetentionDays) {
		retentionDays = c.Int(FlagRetentionDays)
	}
	securityToken := c.String(FlagSecurityToken)
	var err error

	isGlobalDomain := true
	if c.IsSet(FlagIsGlobalDomain) {
		isGlobalDomain, err = strconv.ParseBool(c.String(FlagIsGlobalDomain))
		if err != nil {
			ErrorAndExit(fmt.Sprintf("Option %s format is invalid.", FlagIsGlobalDomain), err)
		}
	}

	var domainData *flag.StringMap
	if c.IsSet(FlagDomainData) {
		domainData = c.Generic(FlagDomainData).(*flag.StringMap)
	}
	if len(requiredDomainDataKeys) > 0 {
		err = checkRequiredDomainDataKVs(domainData.Value())
		if err != nil {
			ErrorAndExit("Domain data missed required data.", err)
		}
	}

	activeClusterName := ""
	if c.IsSet(FlagActiveClusterName) {
		activeClusterName = c.String(FlagActiveClusterName)
	}

	var clusters []*types.ClusterReplicationConfiguration
	if c.IsSet(FlagClusters) {
		clusterStr := c.String(FlagClusters)
		clusters = append(clusters, &types.ClusterReplicationConfiguration{
			ClusterName: clusterStr,
		})
		for _, clusterStr := range c.Args() {
			clusters = append(clusters, &types.ClusterReplicationConfiguration{
				ClusterName: clusterStr,
			})
		}
	}

	request := &types.RegisterDomainRequest{
		Name:                                   domainName,
		Description:                            description,
		OwnerEmail:                             ownerEmail,
		Data:                                   domainData.Value(),
		WorkflowExecutionRetentionPeriodInDays: int32(retentionDays),
		Clusters:                               clusters,
		ActiveClusterName:                      activeClusterName,
		SecurityToken:                          securityToken,
		HistoryArchivalStatus:                  archivalStatus(c, FlagHistoryArchivalStatus),
		HistoryArchivalURI:                     c.String(FlagHistoryArchivalURI),
		VisibilityArchivalStatus:               archivalStatus(c, FlagVisibilityArchivalStatus),
		VisibilityArchivalURI:                  c.String(FlagVisibilityArchivalURI),
		IsGlobalDomain:                         isGlobalDomain,
	}

	ctx, cancel := newContext(c)
	defer cancel()
	err = d.registerDomain(ctx, request)
	if err != nil {
		if _, ok := err.(*types.DomainAlreadyExistsError); !ok {
			ErrorAndExit("Register Domain operation failed.", err)
		} else {
			ErrorAndExit(fmt.Sprintf("Domain %s already registered.", domainName), err)
		}
	} else {
		fmt.Printf("Domain %s successfully registered.\n", domainName)
	}
}

// UpdateDomain updates a domain
func (d *domainCLIImpl) UpdateDomain(c *cli.Context) {
	domainName := getRequiredGlobalOption(c, FlagDomain)

	var updateRequest *types.UpdateDomainRequest
	ctx, cancel := newContext(c)
	defer cancel()

	if c.IsSet(FlagActiveClusterName) {
		activeCluster := c.String(FlagActiveClusterName)
		fmt.Printf("Will set active cluster name to: %s, other flag will be omitted.\n", activeCluster)

		var failoverTimeout *int32
		if c.String(FlagFailoverType) == gracefulFailoverType {
			timeout := int32(c.Int(FlagFailoverTimeout))
			failoverTimeout = &timeout
		}

		updateRequest = &types.UpdateDomainRequest{
			Name:                     domainName,
			ActiveClusterName:        common.StringPtr(activeCluster),
			FailoverTimeoutInSeconds: failoverTimeout,
		}
	} else {
		resp, err := d.describeDomain(ctx, &types.DescribeDomainRequest{
			Name: common.StringPtr(domainName),
		})
		if err != nil {
			if _, ok := err.(*types.EntityNotExistsError); !ok {
				ErrorAndExit("Operation UpdateDomain failed.", err)
			} else {
				ErrorAndExit(fmt.Sprintf("Domain %s does not exist.", domainName), err)
			}
			return
		}

		description := resp.DomainInfo.GetDescription()
		ownerEmail := resp.DomainInfo.GetOwnerEmail()
		retentionDays := resp.Configuration.GetWorkflowExecutionRetentionPeriodInDays()
		emitMetric := resp.Configuration.GetEmitMetric()
		var clusters []*types.ClusterReplicationConfiguration

		if c.IsSet(FlagDescription) {
			description = c.String(FlagDescription)
		}
		if c.IsSet(FlagOwnerEmail) {
			ownerEmail = c.String(FlagOwnerEmail)
		}
		var domainData *flag.StringMap
		if c.IsSet(FlagDomainData) {
			domainData = c.Generic(FlagDomainData).(*flag.StringMap)
		}
		if c.IsSet(FlagRetentionDays) {
			retentionDays = int32(c.Int(FlagRetentionDays))
		}
		if c.IsSet(FlagClusters) {
			clusterStr := c.String(FlagClusters)
			clusters = append(clusters, &types.ClusterReplicationConfiguration{
				ClusterName: clusterStr,
			})
			for _, clusterStr := range c.Args() {
				clusters = append(clusters, &types.ClusterReplicationConfiguration{
					ClusterName: clusterStr,
				})
			}
		}

		var binBinaries *types.BadBinaries
		if c.IsSet(FlagAddBadBinary) {
			if !c.IsSet(FlagReason) {
				ErrorAndExit("Must provide a reason.", nil)
			}
			binChecksum := c.String(FlagAddBadBinary)
			reason := c.String(FlagReason)
			operator := getCurrentUserFromEnv()
			binBinaries = &types.BadBinaries{
				Binaries: map[string]*types.BadBinaryInfo{
					binChecksum: {
						Reason:   reason,
						Operator: operator,
					},
				},
			}
		}

		var badBinaryToDelete *string
		if c.IsSet(FlagRemoveBadBinary) {
			badBinaryToDelete = common.StringPtr(c.String(FlagRemoveBadBinary))
		}

		updateRequest = &types.UpdateDomainRequest{
			Name:                                   domainName,
			Description:                            common.StringPtr(description),
			OwnerEmail:                             common.StringPtr(ownerEmail),
			Data:                                   domainData.Value(),
			WorkflowExecutionRetentionPeriodInDays: common.Int32Ptr(retentionDays),
			EmitMetric:                             common.BoolPtr(emitMetric),
			HistoryArchivalStatus:                  archivalStatus(c, FlagHistoryArchivalStatus),
			HistoryArchivalURI:                     common.StringPtr(c.String(FlagHistoryArchivalURI)),
			VisibilityArchivalStatus:               archivalStatus(c, FlagVisibilityArchivalStatus),
			VisibilityArchivalURI:                  common.StringPtr(c.String(FlagVisibilityArchivalURI)),
			BadBinaries:                            binBinaries,
			Clusters:                               clusters,
			DeleteBadBinary:                        badBinaryToDelete,
		}
	}

	securityToken := c.String(FlagSecurityToken)
	updateRequest.SecurityToken = securityToken
	_, err := d.updateDomain(ctx, updateRequest)
	if err != nil {
		if _, ok := err.(*types.EntityNotExistsError); !ok {
			ErrorAndExit("Operation UpdateDomain failed.", err)
		} else {
			ErrorAndExit(fmt.Sprintf("Domain %s does not exist.", domainName), err)
		}
	} else {
		fmt.Printf("Domain %s successfully updated.\n", domainName)
	}
}

func (d *domainCLIImpl) DeprecateDomain(c *cli.Context) {
	domainName := getRequiredGlobalOption(c, FlagDomain)
	securityToken := c.String(FlagSecurityToken)
	force := c.Bool(FlagForce)

	ctx, cancel := newContext(c)
	defer cancel()

	if !force {
		// check if there is any workflow in this domain, if exists, do not deprecate
		wfs, _ := listClosedWorkflow(getWorkflowClient(c), 1, 0, time.Now().UnixNano(), domainName, "", "", workflowStatusNotSet, c)(nil)
		if len(wfs) > 0 {
			ErrorAndExit("Operation DeprecateDomain failed.", errors.New("workflow history not cleared in this domain"))
			return
		}
		wfs, _ = listOpenWorkflow(getWorkflowClient(c), 1, 0, time.Now().UnixNano(), domainName, "", "", c)(nil)
		if len(wfs) > 0 {
			ErrorAndExit("Operation DeprecateDomain failed.", errors.New("workflow still running in this domain"))
			return
		}
	}
	err := d.deprecateDomain(ctx, &types.DeprecateDomainRequest{
		Name:          domainName,
		SecurityToken: securityToken,
	})
	if err != nil {
		if _, ok := err.(*types.EntityNotExistsError); !ok {
			ErrorAndExit("Operation DeprecateDomain failed.", err)
		} else {
			ErrorAndExit(fmt.Sprintf("Domain %s does not exist.", domainName), err)
		}
	} else {
		fmt.Printf("Domain %s successfully deprecated.\n", domainName)
	}
}

// FailoverDomains is used for managed failover all domains with domain data IsManagedByCadence=true
func (d *domainCLIImpl) FailoverDomains(c *cli.Context) {
	// ask user for confirmation
	prompt("You are trying to failover all managed domains, continue? Y/N")
	d.failoverDomains(c)
}

// return succeed and failed domains for testing purpose
func (d *domainCLIImpl) failoverDomains(c *cli.Context) ([]string, []string) {
	targetCluster := getRequiredOption(c, FlagActiveClusterName)
	domains := d.getAllDomains(c)
	shouldFailover := func(domain *types.DescribeDomainResponse) bool {
		isDomainNotActiveInTargetCluster := domain.ReplicationConfiguration.GetActiveClusterName() != targetCluster
		return isDomainNotActiveInTargetCluster && isDomainFailoverManagedByCadence(domain)
	}
	var succeedDomains []string
	var failedDomains []string
	for _, domain := range domains {
		if shouldFailover(domain) {
			domainName := domain.GetDomainInfo().GetName()
			err := d.failover(c, domainName, targetCluster)
			if err != nil {
				printError(fmt.Sprintf("Failed failover domain: %s\n", domainName), err)
				failedDomains = append(failedDomains, domainName)
			} else {
				fmt.Printf("Success failover domain: %s\n", domainName)
				succeedDomains = append(succeedDomains, domainName)
			}
		}
	}
	fmt.Printf("Succeed %d: %v\n", len(succeedDomains), succeedDomains)
	fmt.Printf("Failed  %d: %v\n", len(failedDomains), failedDomains)
	return succeedDomains, failedDomains
}

func (d *domainCLIImpl) getAllDomains(c *cli.Context) []*types.DescribeDomainResponse {
	var res []*types.DescribeDomainResponse
	pagesize := int32(200)
	var token []byte
	ctx, cancel := newContext(c)
	defer cancel()
	for more := true; more; more = len(token) > 0 {
		listRequest := &types.ListDomainsRequest{
			PageSize:      pagesize,
			NextPageToken: token,
		}
		listResp, err := d.listDomains(ctx, listRequest)
		if err != nil {
			ErrorAndExit("Error when list domains info", err)
		}
		token = listResp.GetNextPageToken()
		res = append(res, listResp.GetDomains()...)
	}
	return res
}

func isDomainFailoverManagedByCadence(domain *types.DescribeDomainResponse) bool {
	domainData := domain.DomainInfo.GetData()
	return strings.ToLower(strings.TrimSpace(domainData[common.DomainDataKeyForManagedFailover])) == "true"
}

func (d *domainCLIImpl) failover(c *cli.Context, domainName string, targetCluster string) error {
	updateRequest := &types.UpdateDomainRequest{
		Name:              domainName,
		ActiveClusterName: common.StringPtr(targetCluster),
	}
	ctx, cancel := newContext(c)
	defer cancel()
	_, err := d.updateDomain(ctx, updateRequest)
	return err
}

var templateDomain = `Name: {{.Name}}
UUID: {{.UUID}}
Description: {{.Description}}
OwnerEmail: {{.OwnerEmail}}
DomainData: {{.DomainData}}
Status: {{.Status}}
RetentionInDays: {{.RetentionDays}}
EmitMetrics: {{.EmitMetrics}}
IsGlobal(XDC)Domain: {{.IsGlobal}}
ActiveClusterName: {{.ActiveCluster}}
Clusters: {{if .IsGlobal}}{{.Clusters}}{{else}}N/A, Not a global domain{{end}}
HistoryArchivalStatus: {{.HistoryArchivalStatus}}{{with .HistoryArchivalURI}}
HistoryArchivalURI: {{.}}{{end}}
VisibilityArchivalStatus: {{.VisibilityArchivalStatus}}{{with .VisibilityArchivalURI}}
VisibilityArchivalURI: {{.}}{{end}}
{{with .BadBinaries}}Bad binaries to reset:
{{table .}}{{end}}
{{with .FailoverInfo}}Graceful failover info:
{{table .}}{{end}}`

var newtemplateDomain = `Validation Check: 
{{- range .}}
- {{.ValidationCheck}}: {{.ValidationResult}}
  {{- with .ValidationDetails}}
    {{- with .CurrentDomainRow}}
      Current Domain:
        Name: {{if .DomainInfo}}{{.DomainInfo.Name}}{{else}}N/A{{end}}
        UUID: {{if .DomainInfo}}{{.DomainInfo.UUID}}{{else}}N/A{{end}}
    {{- end}}
    {{- with .NewDomainRow}}
      New Domain:
        Name: {{if .DomainInfo}}{{.DomainInfo.Name}}{{else}}N/A{{end}}
        UUID: {{if .DomainInfo}}{{.DomainInfo.UUID}}{{else}}N/A{{end}}
    {{- end}}
    {{- if .LongRunningWorkFlowNum}}
      Long Running Workflow Num: {{.LongRunningWorkFlowNum}}
    {{- end}}
  {{- end}}
{{- end}}
`

// DescribeDomain updates a domain
func (d *domainCLIImpl) DescribeDomain(c *cli.Context) {
	domainName := c.GlobalString(FlagDomain)
	domainID := c.String(FlagDomainID)
	printJSON := c.Bool(FlagPrintJSON)

	request := types.DescribeDomainRequest{}
	if domainID != "" {
		request.UUID = &domainID
	}
	if domainName != "" {
		request.Name = &domainName
	}
	if domainID == "" && domainName == "" {
		ErrorAndExit("At least domainID or domainName must be provided.", nil)
	}

	ctx, cancel := newContext(c)
	defer cancel()
	resp, err := d.describeDomain(ctx, &request)
	if err != nil {
		if _, ok := err.(*types.EntityNotExistsError); !ok {
			ErrorAndExit("Operation DescribeDomain failed.", err)
		}
		ErrorAndExit(fmt.Sprintf("Domain %s does not exist.", domainName), err)
	}

	if printJSON {
		output, err := json.Marshal(resp)
		if err != nil {
			ErrorAndExit("Failed to encode domain response into JSON.", err)
		}
		fmt.Println(string(output))
		return
	}

	Render(c, newDomainRow(resp), RenderOptions{
		DefaultTemplate: templateDomain,
		Color:           true,
		Border:          true,
		PrintDateTime:   true,
	})
}

func (d *domainCLIImpl) MigrateDomain(c *cli.Context) {
	d.migrateDomain(c)
}

type BadBinaryRow struct {
	Checksum  string    `header:"Binary Checksum"`
	Operator  string    `header:"Operator"`
	StartTime time.Time `header:"Start Time"`
	Reason    string    `header:"Reason"`
}

type FailoverInfoRow struct {
	FailoverVersion     int64     `header:"Failover Version"`
	StartTime           time.Time `header:"Start Time"`
	ExpireTime          time.Time `header:"Expire Time"`
	CompletedShardCount int32     `header:"Completed Shard Count"`
	PendingShard        []int32   `header:"Pending Shard"`
}

type DomainRow struct {
	Name                     string `header:"Name"`
	UUID                     string `header:"UUID"`
	Description              string
	OwnerEmail               string
	DomainData               map[string]string  `header:"Domain Data"`
	Status                   types.DomainStatus `header:"Status"`
	IsGlobal                 bool               `header:"Is Global Domain"`
	ActiveCluster            string             `header:"Active Cluster"`
	Clusters                 []string           `header:"Clusters"`
	RetentionDays            int32              `header:"Retention Days"`
	EmitMetrics              bool
	HistoryArchivalStatus    types.ArchivalStatus `header:"History Archival Status"`
	HistoryArchivalURI       string               `header:"History Archival URI"`
	VisibilityArchivalStatus types.ArchivalStatus `header:"Visibility Archival Status"`
	VisibilityArchivalURI    string               `header:"Visibility Archival URI"`
	BadBinaries              []BadBinaryRow
	FailoverInfo             *FailoverInfoRow
	LongRunningWorkFlowNum   *int
}

type DomainMigrationRow struct {
	ValidationCheck   string `header: "Validation Checker"`
	ValidationResult  bool   `header: "Validation Result"`
	ValidationDetails ValidationDetails
}

type ValidationDetails struct {
	CurrentDomainRow       *types.DescribeDomainResponse
	NewDomainRow           *types.DescribeDomainResponse
	LongRunningWorkFlowNum *int
}

func newDomainRow(domain *types.DescribeDomainResponse) DomainRow {
	return DomainRow{
		Name:                     domain.DomainInfo.Name,
		UUID:                     domain.DomainInfo.UUID,
		Description:              domain.DomainInfo.Description,
		OwnerEmail:               domain.DomainInfo.OwnerEmail,
		DomainData:               domain.DomainInfo.GetData(),
		Status:                   domain.DomainInfo.GetStatus(),
		IsGlobal:                 domain.IsGlobalDomain,
		ActiveCluster:            domain.ReplicationConfiguration.GetActiveClusterName(),
		Clusters:                 clustersToStrings(domain.ReplicationConfiguration.GetClusters()),
		RetentionDays:            domain.Configuration.GetWorkflowExecutionRetentionPeriodInDays(),
		EmitMetrics:              domain.Configuration.GetEmitMetric(),
		HistoryArchivalStatus:    domain.Configuration.GetHistoryArchivalStatus(),
		HistoryArchivalURI:       domain.Configuration.GetHistoryArchivalURI(),
		VisibilityArchivalStatus: domain.Configuration.GetVisibilityArchivalStatus(),
		VisibilityArchivalURI:    domain.Configuration.GetVisibilityArchivalURI(),
		BadBinaries:              newBadBinaryRows(domain.Configuration.BadBinaries),
		FailoverInfo:             newFailoverInfoRow(domain.FailoverInfo),
	}
}

func newFailoverInfoRow(info *types.FailoverInfo) *FailoverInfoRow {
	if info == nil {
		return nil
	}
	return &FailoverInfoRow{
		FailoverVersion:     info.GetFailoverVersion(),
		StartTime:           time.Unix(0, info.GetFailoverStartTimestamp()),
		ExpireTime:          time.Unix(0, info.GetFailoverExpireTimestamp()),
		CompletedShardCount: info.GetCompletedShardCount(),
		PendingShard:        info.GetPendingShards(),
	}
}

func newBadBinaryRows(bb *types.BadBinaries) []BadBinaryRow {
	if bb == nil {
		return nil
	}
	rows := []BadBinaryRow{}
	for cs, bin := range bb.Binaries {
		rows = append(rows, BadBinaryRow{
			Checksum:  cs,
			Operator:  bin.GetOperator(),
			StartTime: time.Unix(0, bin.GetCreatedTimeNano()),
			Reason:    bin.GetReason(),
		})
	}
	return rows
}

func domainTableOptions(c *cli.Context) RenderOptions {
	printAll := c.Bool(FlagAll)
	printFull := c.Bool(FlagPrintFullyDetail)

	return RenderOptions{
		DefaultTemplate: templateTable,
		Color:           true,
		OptionalColumns: map[string]bool{
			"Status":                     printAll || printFull,
			"Clusters":                   printFull,
			"Retention Days":             printFull,
			"History Archival Status":    printFull,
			"History Archival URI":       printFull,
			"Visibility Archival Status": printFull,
			"Visibility Archival URI":    printFull,
		},
	}
}

func (d *domainCLIImpl) ListDomains(c *cli.Context) {
	pageSize := c.Int(FlagPageSize)
	prefix := c.String(FlagPrefix)
	printAll := c.Bool(FlagAll)
	printDeprecated := c.Bool(FlagDeprecated)
	printJSON := c.Bool(FlagPrintJSON)

	if printAll && printDeprecated {
		ErrorAndExit(fmt.Sprintf("Cannot specify %s and %s flags at the same time.", FlagAll, FlagDeprecated), nil)
	}

	domains := d.getAllDomains(c)
	var filteredDomains []*types.DescribeDomainResponse

	// Only list domains that are matching to the prefix if prefix is provided
	if len(prefix) > 0 {
		var prefixDomains []*types.DescribeDomainResponse
		for _, domain := range domains {
			if strings.Index(domain.DomainInfo.Name, prefix) == 0 {
				prefixDomains = append(prefixDomains, domain)
			}
		}
		domains = prefixDomains
	}

	if printAll {
		filteredDomains = domains
	} else {
		filteredDomains = make([]*types.DescribeDomainResponse, 0, len(domains))
		for _, domain := range domains {
			if printDeprecated && *domain.DomainInfo.Status == types.DomainStatusDeprecated {
				filteredDomains = append(filteredDomains, domain)
			} else if !printDeprecated && *domain.DomainInfo.Status == types.DomainStatusRegistered {
				filteredDomains = append(filteredDomains, domain)
			}
		}
	}

	if printJSON {
		output, err := json.Marshal(filteredDomains)
		if err != nil {
			ErrorAndExit("Failed to encode domain results into JSON.", err)
		}
		fmt.Println(string(output))
		return
	}

	table := make([]DomainRow, 0, pageSize)

	currentPageSize := 0
	for i, domain := range filteredDomains {
		table = append(table, newDomainRow(domain))
		currentPageSize++

		if currentPageSize != pageSize {
			continue
		}

		// page is full
		Render(c, table, domainTableOptions(c))
		if i == len(domains)-1 || !showNextPage() {
			return
		}
		table = make([]DomainRow, 0, pageSize)
		currentPageSize = 0
	}

	Render(c, table, domainTableOptions(c))
}

func (d *domainCLIImpl) listDomains(
	ctx context.Context,
	request *types.ListDomainsRequest,
) (*types.ListDomainsResponse, error) {

	if d.frontendClient != nil {
		return d.frontendClient.ListDomains(ctx, request)
	}

	return d.domainHandler.ListDomains(ctx, request)
}

func (d *domainCLIImpl) registerDomain(
	ctx context.Context,
	request *types.RegisterDomainRequest,
) error {

	if d.frontendClient != nil {
		return d.frontendClient.RegisterDomain(ctx, request)
	}

	return d.domainHandler.RegisterDomain(ctx, request)
}

func (d *domainCLIImpl) updateDomain(
	ctx context.Context,
	request *types.UpdateDomainRequest,
) (*types.UpdateDomainResponse, error) {

	if d.frontendClient != nil {
		return d.frontendClient.UpdateDomain(ctx, request)
	}

	return d.domainHandler.UpdateDomain(ctx, request)
}

func (d *domainCLIImpl) deprecateDomain(
	ctx context.Context,
	request *types.DeprecateDomainRequest,
) error {

	if d.frontendClient != nil {
		return d.frontendClient.DeprecateDomain(ctx, request)
	}

	return d.domainHandler.DeprecateDomain(ctx, request)
}

func (d *domainCLIImpl) describeDomain(
	ctx context.Context,
	request *types.DescribeDomainRequest,
) (*types.DescribeDomainResponse, error) {

	if d.frontendClient != nil {
		return d.frontendClient.DescribeDomain(ctx, request)
	}

	return d.domainHandler.DescribeDomain(ctx, request)
}

func (d *domainCLIImpl) migrateDomain(c *cli.Context) {
<<<<<<< HEAD
	var (
		domainMetaDataCheckRow DomainMigrationRow
		workflowCheckRow       DomainMigrationRow
		err                    error
	)

	wg := sync.WaitGroup{}
	wg.Add(2)

	go func() {
		defer wg.Done()
		domainMetaDataCheckRow = d.migrationDomainMetaDataCheck(c)
	}()

	go func() {
		defer wg.Done()
		workflowCheckRow = d.migrationDomainWorkFlowCheck(c)
	}()

	wg.Wait()

=======
	domainMetaDataCheckRow := d.migrationDomainMetaDataCheck(c)
	workflowCheckRow := d.migrationDomainWorkFlowCheck(c)
>>>>>>> 42db4476
	results := []DomainMigrationRow{
		domainMetaDataCheckRow,
		workflowCheckRow,
	}

	renderOpts := RenderOptions{
		DefaultTemplate: newtemplateDomain,
		Color:           true,
		Border:          true,
		PrintDateTime:   true,
	}
<<<<<<< HEAD

	err = Render(c, results, renderOpts)
=======
	err := Render(c, results, renderOpts)
>>>>>>> 42db4476
	if err != nil {
		ErrorAndExit("Failed to render", err)
	}
}

func (d *domainCLIImpl) migrationDomainMetaDataCheck(c *cli.Context) DomainMigrationRow {

	domain := c.GlobalString(FlagDomain)
	newDomain := c.String(FlagDestinationDomain)
	request := &types.DescribeDomainRequest{
		Name: &domain,
	}
	request2 := &types.DescribeDomainRequest{
		Name: &newDomain,
	}
	ctx, cancel := newContext(c)
	defer cancel()
	currResp, err := d.frontendClient.DescribeDomain(ctx, request)
	if err != nil {
		ErrorAndExit(fmt.Sprintf("Could not describe old domain, Please check to see if old domain exists before migrating."), err)
	}
	newResp, err := d.destinationClient.DescribeDomain(ctx, request2)
	if err != nil {
		ErrorAndExit(fmt.Sprintf("Could not describe new domain, Please check to see if new domain exists before migrating."), err)
	}
	validationResult := metaDataValidation(currResp, newResp)
	validationRow := DomainMigrationRow{
		ValidationCheck:  "Domain Meta Data",
		ValidationResult: validationResult,
		ValidationDetails: ValidationDetails{
			CurrentDomainRow: currResp,
			NewDomainRow:     newResp,
		},
	}
	return validationRow
}

func metaDataValidation(currResp *types.DescribeDomainResponse, newResp *types.DescribeDomainResponse) bool {
	if !reflect.DeepEqual(currResp.Configuration, newResp.Configuration) {
		return false
	}

	if currResp.DomainInfo.OwnerEmail != newResp.DomainInfo.OwnerEmail {
		return false
	}
	return true
}

func (d *domainCLIImpl) migrationDomainWorkFlowCheck(c *cli.Context) DomainMigrationRow {
	countWorkFlows := d.countLongRunningWorkflowinDest(c)
	if countWorkFlows > 0 {
		ErrorAndExit(fmt.Sprintf("Number of workflows is > 0"), nil)
	}
	return DomainMigrationRow{
		ValidationCheck:  "Workflow Check",
		ValidationResult: true,
		ValidationDetails: ValidationDetails{
			LongRunningWorkFlowNum: &countWorkFlows,
		},
	}
}

func archivalStatus(c *cli.Context, statusFlagName string) *types.ArchivalStatus {
	if c.IsSet(statusFlagName) {
		switch c.String(statusFlagName) {
		case "disabled":
			return types.ArchivalStatusDisabled.Ptr()
		case "enabled":
			return types.ArchivalStatusEnabled.Ptr()
		default:
			ErrorAndExit(fmt.Sprintf("Option %s format is invalid.", statusFlagName), errors.New("invalid status, valid values are \"disabled\" and \"enabled\""))
		}
	}
	return nil
}

func (d *domainCLIImpl) countLongRunningWorkflowinDest(c *cli.Context) int {
	domain := getRequiredOption(c, FlagDestinationDomain)
	now := time.Now()
	past14Days := now.Add(-14 * 24 * time.Hour)
	request := &types.CountWorkflowExecutionsRequest{
		Domain: domain,
		Query:  "CloseTime=missing AND StartTime < " + strconv.FormatInt(past14Days.UnixNano(), 10),
	}
	ctx, cancel := newContextForLongPoll(c)
	defer cancel()
	response, err := d.destinationClient.CountWorkflowExecutions(ctx, request)
	if err != nil {
		ErrorAndExit("Failed to count workflow.", err)
	}
	return int(response.GetCount())
}

func clustersToStrings(clusters []*types.ClusterReplicationConfiguration) []string {
	var res []string
	for _, cluster := range clusters {
		res = append(res, cluster.GetClusterName())
	}
	return res
}<|MERGE_RESOLUTION|>--- conflicted
+++ resolved
@@ -722,7 +722,6 @@
 }
 
 func (d *domainCLIImpl) migrateDomain(c *cli.Context) {
-<<<<<<< HEAD
 	var (
 		domainMetaDataCheckRow DomainMigrationRow
 		workflowCheckRow       DomainMigrationRow
@@ -744,10 +743,6 @@
 
 	wg.Wait()
 
-=======
-	domainMetaDataCheckRow := d.migrationDomainMetaDataCheck(c)
-	workflowCheckRow := d.migrationDomainWorkFlowCheck(c)
->>>>>>> 42db4476
 	results := []DomainMigrationRow{
 		domainMetaDataCheckRow,
 		workflowCheckRow,
@@ -759,12 +754,8 @@
 		Border:          true,
 		PrintDateTime:   true,
 	}
-<<<<<<< HEAD
-
-	err = Render(c, results, renderOpts)
-=======
+
 	err := Render(c, results, renderOpts)
->>>>>>> 42db4476
 	if err != nil {
 		ErrorAndExit("Failed to render", err)
 	}
