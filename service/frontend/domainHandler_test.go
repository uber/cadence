// Copyright (c) 2017 Uber Technologies, Inc.
//
// Permission is hereby granted, free of charge, to any person obtaining a copy
// of this software and associated documentation files (the "Software"), to deal
// in the Software without restriction, including without limitation the rights
// to use, copy, modify, merge, publish, distribute, sublicense, and/or sell
// copies of the Software, and to permit persons to whom the Software is
// furnished to do so, subject to the following conditions:
//
// The above copyright notice and this permission notice shall be included in
// all copies or substantial portions of the Software.
//
// THE SOFTWARE IS PROVIDED "AS IS", WITHOUT WARRANTY OF ANY KIND, EXPRESS OR
// IMPLIED, INCLUDING BUT NOT LIMITED TO THE WARRANTIES OF MERCHANTABILITY,
// FITNESS FOR A PARTICULAR PURPOSE AND NONINFRINGEMENT. IN NO EVENT SHALL THE
// AUTHORS OR COPYRIGHT HOLDERS BE LIABLE FOR ANY CLAIM, DAMAGES OR OTHER
// LIABILITY, WHETHER IN AN ACTION OF CONTRACT, TORT OR OTHERWISE, ARISING FROM,
// OUT OF OR IN CONNECTION WITH THE SOFTWARE OR THE USE OR OTHER DEALINGS IN
// THE SOFTWARE.

package frontend

import (
	"context"
	"log"
	"os"
	"testing"
	"time"

	"github.com/uber/cadence/.gen/go/shared"
	"github.com/uber/cadence/common"

	"github.com/pborman/uuid"
	"github.com/stretchr/testify/assert"
	"github.com/stretchr/testify/mock"
	"github.com/stretchr/testify/suite"
	"github.com/uber/cadence/.gen/go/shared"
	"github.com/uber/cadence/common"
	"github.com/uber/cadence/common/cluster"
	"github.com/uber/cadence/common/log/loggerimpl"
	"github.com/uber/cadence/common/mocks"
	"github.com/uber/cadence/common/persistence"
	persistencetests "github.com/uber/cadence/common/persistence/persistence-tests"
	dc "github.com/uber/cadence/common/service/dynamicconfig"
)

type (
	domainHandlerCommonSuite struct {
		suite.Suite
		persistencetests.TestBase

		config               *Config
		logger               log.Logger
		metadataMgr          persistence.MetadataManager
		mockClusterMetadata  *mocks.ClusterMetadata
		mockBlobstoreClient  *mocks.BlobstoreClient
		mockProducer         *mocks.KafkaProducer
		mockDomainReplicator DomainReplicator

		handler *domainHandlerImpl
	}
)

func TestDomainHandlerCommonSuite(t *testing.T) {
	s := new(domainHandlerCommonSuite)
	suite.Run(t, s)
}

func (s *domainHandlerCommonSuite) SetupSuite() {
	if testing.Verbose() {
		log.SetOutput(os.Stdout)
	}

	s.TestBase = persistencetests.NewTestBaseWithCassandra(&persistencetests.TestBaseOptions{
		ClusterMetadata: cluster.GetTestClusterMetadata(true, true, false),
	})
	s.TestBase.Setup()
}

func (s *domainHandlerCommonSuite) TearDownSuite() {
	s.TestBase.TearDownWorkflowStore()
}

func (s *domainHandlerCommonSuite) SetupTest() {
	logger := loggerimpl.NewNopLogger()
	s.config = NewConfig(dc.NewCollection(dc.NewNopClient(), logger), numHistoryShards, false, false)
	s.metadataMgr = s.TestBase.MetadataProxy
	s.mockBlobstoreClient = &mocks.BlobstoreClient{}
	s.mockProducer = &mocks.KafkaProducer{}
	s.mockDomainReplicator = NewDomainReplicator(s.mockProducer, logger)

	s.handler = newDomainHandler(s.config, logger, s.metadataMgr, s.ClusterMetadata,
		s.mockBlobstoreClient, s.mockDomainReplicator)
}

func (s *domainHandlerCommonSuite) TearDownTest() {
	s.mockProducer.AssertExpectations(s.T())
	s.mockBlobstoreClient.AssertExpectations(s.T())
}

func (s *domainHandlerCommonSuite) TestMergeDomainData_Overriding() {
	out := s.handler.mergeDomainData(
		map[string]string{
			"k0": "v0",
		},
		map[string]string{
			"k0": "v2",
		},
	)

	assert.Equal(s.T(), map[string]string{
		"k0": "v2",
	}, out)
}

func (s *domainHandlerCommonSuite) TestMergeDomainData_Adding() {
	out := s.handler.mergeDomainData(
		map[string]string{
			"k0": "v0",
		},
		map[string]string{
			"k1": "v2",
		},
	)

	assert.Equal(s.T(), map[string]string{
		"k0": "v0",
		"k1": "v2",
	}, out)
}

func (s *domainHandlerCommonSuite) TestMergeDomainData_Merging() {
	out := s.handler.mergeDomainData(
		map[string]string{
			"k0": "v0",
		},
		map[string]string{
			"k0": "v1",
			"k1": "v2",
		},
	)

	assert.Equal(s.T(), map[string]string{
		"k0": "v1",
		"k1": "v2",
	}, out)
}

func (s *domainHandlerCommonSuite) TestMergeDomainData_Nil() {
	out := s.handler.mergeDomainData(
		nil,
		map[string]string{
			"k0": "v1",
			"k1": "v2",
		},
	)

	assert.Equal(s.T(), map[string]string{
		"k0": "v1",
		"k1": "v2",
	}, out)
}

<<<<<<< HEAD
func (s *domainHandlerCommonSuite) TestListDomain() {
	domainName1 := s.getRandomDomainName()
	description1 := "some random description 1"
	email1 := "some random email 1"
	retention1 := int32(1)
	emitMetric1 := true
	data1 := map[string]string{"some random key 1": "some random value 1"}
	isGlobalDomain1 := false
	activeClusterName1 := s.ClusterMetadata.GetCurrentClusterName()
	var cluster1 []*shared.ClusterReplicationConfiguration
	for _, replicationConfig := range persistence.GetOrUseDefaultClusters(s.ClusterMetadata.GetCurrentClusterName(), nil) {
		cluster1 = append(cluster1, &shared.ClusterReplicationConfiguration{
			ClusterName: common.StringPtr(replicationConfig.ClusterName),
		})
	}
	err := s.handler.registerDomain(context.Background(), &shared.RegisterDomainRequest{
		Name:                                   common.StringPtr(domainName1),
		Description:                            common.StringPtr(description1),
		OwnerEmail:                             common.StringPtr(email1),
		WorkflowExecutionRetentionPeriodInDays: common.Int32Ptr(retention1),
		EmitMetric:                             common.BoolPtr(emitMetric1),
		Data:                                   data1,
		IsGlobalDomain:                         common.BoolPtr(isGlobalDomain1),
	})
	s.Nil(err)

	domainName2 := s.getRandomDomainName()
	description2 := "some random description 2"
	email2 := "some random email 2"
	retention2 := int32(2)
	emitMetric2 := false
	data2 := map[string]string{"some random key 2": "some random value 2"}
	isGlobalDomain2 := true
	activeClusterName2 := ""
	var cluster2 []*shared.ClusterReplicationConfiguration
	for clusterName := range s.ClusterMetadata.GetAllClusterFailoverVersions() {
		if clusterName != s.ClusterMetadata.GetCurrentClusterName() {
			activeClusterName2 = clusterName
		}
		cluster2 = append(cluster2, &shared.ClusterReplicationConfiguration{
			ClusterName: common.StringPtr(clusterName),
		})
	}
	s.mockProducer.On("Publish", mock.Anything).Return(nil).Once()
	err = s.handler.registerDomain(context.Background(), &shared.RegisterDomainRequest{
		Name:                                   common.StringPtr(domainName2),
		Description:                            common.StringPtr(description2),
		OwnerEmail:                             common.StringPtr(email2),
		WorkflowExecutionRetentionPeriodInDays: common.Int32Ptr(retention2),
		EmitMetric:                             common.BoolPtr(emitMetric2),
		Clusters:                               cluster2,
		ActiveClusterName:                      common.StringPtr(activeClusterName2),
		Data:                                   data2,
		IsGlobalDomain:                         common.BoolPtr(isGlobalDomain2),
	})
	s.Nil(err)

	domains := map[string]*shared.DescribeDomainResponse{}
	pagesize := int32(1)
	var token []byte
	for doPaging := true; doPaging; doPaging = len(token) > 0 {
		resp, err := s.handler.listDomains(context.Background(), &shared.ListDomainsRequest{
			PageSize:      common.Int32Ptr(pagesize),
			NextPageToken: token,
		})
		s.Nil(err)
		token = resp.NextPageToken
		s.True(len(resp.Domains) <= int(pagesize))
		if len(resp.Domains) > 0 {
			s.NotEmpty(resp.Domains[0].DomainInfo.GetUUID())
			resp.Domains[0].DomainInfo.UUID = common.StringPtr("")
			domains[resp.Domains[0].DomainInfo.GetName()] = resp.Domains[0]
		}
	}
	s.Equal(map[string]*shared.DescribeDomainResponse{
		domainName1: &shared.DescribeDomainResponse{
			DomainInfo: &shared.DomainInfo{
				Name:        common.StringPtr(domainName1),
				Status:      shared.DomainStatusRegistered.Ptr(),
				Description: common.StringPtr(description1),
				OwnerEmail:  common.StringPtr(email1),
				Data:        data1,
				UUID:        common.StringPtr(""),
			},
			Configuration: &shared.DomainConfiguration{
				WorkflowExecutionRetentionPeriodInDays: common.Int32Ptr(retention1),
				EmitMetric:                             common.BoolPtr(emitMetric1),
				ArchivalBucketName:                     common.StringPtr(""),
				ArchivalRetentionPeriodInDays:          nil,
				ArchivalStatus:                         shared.ArchivalStatusDisabled.Ptr(),
				ArchivalBucketOwner:                    nil,
			},
			ReplicationConfiguration: &shared.DomainReplicationConfiguration{
				ActiveClusterName: common.StringPtr(activeClusterName1),
				Clusters:          cluster1,
			},
			FailoverVersion: common.Int64Ptr(common.EmptyVersion),
			IsGlobalDomain:  common.BoolPtr(isGlobalDomain1),
		},
		domainName2: &shared.DescribeDomainResponse{
			DomainInfo: &shared.DomainInfo{
				Name:        common.StringPtr(domainName2),
				Status:      shared.DomainStatusRegistered.Ptr(),
				Description: common.StringPtr(description2),
				OwnerEmail:  common.StringPtr(email2),
				Data:        data2,
				UUID:        common.StringPtr(""),
			},
			Configuration: &shared.DomainConfiguration{
				WorkflowExecutionRetentionPeriodInDays: common.Int32Ptr(retention2),
				EmitMetric:                             common.BoolPtr(emitMetric2),
				ArchivalBucketName:                     common.StringPtr(""),
				ArchivalRetentionPeriodInDays:          nil,
				ArchivalStatus:                         shared.ArchivalStatusDisabled.Ptr(),
				ArchivalBucketOwner:                    nil,
			},
			ReplicationConfiguration: &shared.DomainReplicationConfiguration{
				ActiveClusterName: common.StringPtr(activeClusterName2),
				Clusters:          cluster2,
			},
			FailoverVersion: common.Int64Ptr(s.ClusterMetadata.GetNextFailoverVersion(activeClusterName2, 0)),
			IsGlobalDomain:  common.BoolPtr(isGlobalDomain2),
		},
	}, domains)
}

func (s *domainHandlerCommonSuite) getRandomDomainName() string {
	return "domain" + uuid.New()
=======
// test merging bad binaries

var nowInt64 = time.Now().UnixNano()

func (s *domainHandlerSuite) TestMergeBadBinaries_Overriding() {
	out := s.handler.mergeBadBinaries(
		map[string]*shared.BadBinaryInfo{
			"k0": {Reason: common.StringPtr("reason0")},
		},
		map[string]*shared.BadBinaryInfo{
			"k0": {Reason: common.StringPtr("reason2")},
		}, nowInt64,
	)

	assert.True(s.T(), out.Equals(&shared.BadBinaries{
		Binaries: map[string]*shared.BadBinaryInfo{
			"k0": {Reason: common.StringPtr("reason2"), CreatedTimeNano: common.Int64Ptr(nowInt64)},
		},
	}))
}

func (s *domainHandlerSuite) TestMergeBadBinaries_Adding() {
	out := s.handler.mergeBadBinaries(
		map[string]*shared.BadBinaryInfo{
			"k0": {Reason: common.StringPtr("reason0")},
		},
		map[string]*shared.BadBinaryInfo{
			"k1": {Reason: common.StringPtr("reason2")},
		}, nowInt64,
	)

	expected := &shared.BadBinaries{
		Binaries: map[string]*shared.BadBinaryInfo{
			"k0": {Reason: common.StringPtr("reason0")},
			"k1": {Reason: common.StringPtr("reason2"), CreatedTimeNano: common.Int64Ptr(nowInt64)},
		},
	}
	assert.Equal(s.T(), out.String(), expected.String())
}

func (s *domainHandlerSuite) TestMergeBadBinaries_Merging() {
	out := s.handler.mergeBadBinaries(
		map[string]*shared.BadBinaryInfo{
			"k0": {Reason: common.StringPtr("reason0")},
		},
		map[string]*shared.BadBinaryInfo{
			"k0": {Reason: common.StringPtr("reason1")},
			"k1": {Reason: common.StringPtr("reason2")},
		}, nowInt64,
	)

	assert.True(s.T(), out.Equals(&shared.BadBinaries{
		Binaries: map[string]*shared.BadBinaryInfo{
			"k0": {Reason: common.StringPtr("reason1"), CreatedTimeNano: common.Int64Ptr(nowInt64)},
			"k1": {Reason: common.StringPtr("reason2"), CreatedTimeNano: common.Int64Ptr(nowInt64)},
		},
	}))
}

func (s *domainHandlerSuite) TestMergeBadBinaries_Nil() {
	out := s.handler.mergeBadBinaries(
		nil,
		map[string]*shared.BadBinaryInfo{
			"k0": {Reason: common.StringPtr("reason1")},
			"k1": {Reason: common.StringPtr("reason2")},
		}, nowInt64,
	)

	assert.True(s.T(), out.Equals(&shared.BadBinaries{
		Binaries: map[string]*shared.BadBinaryInfo{
			"k0": {Reason: common.StringPtr("reason1"), CreatedTimeNano: common.Int64Ptr(nowInt64)},
			"k1": {Reason: common.StringPtr("reason2"), CreatedTimeNano: common.Int64Ptr(nowInt64)},
		},
	}))
>>>>>>> 545b9e88
}<|MERGE_RESOLUTION|>--- conflicted
+++ resolved
@@ -61,6 +61,8 @@
 	}
 )
 
+var nowInt64 = time.Now().UnixNano()
+
 func TestDomainHandlerCommonSuite(t *testing.T) {
 	s := new(domainHandlerCommonSuite)
 	suite.Run(t, s)
@@ -161,7 +163,79 @@
 	}, out)
 }
 
-<<<<<<< HEAD
+// test merging bad binaries
+func (s *domainHandlerSuite) TestMergeBadBinaries_Overriding() {
+	out := s.handler.mergeBadBinaries(
+		map[string]*shared.BadBinaryInfo{
+			"k0": {Reason: common.StringPtr("reason0")},
+		},
+		map[string]*shared.BadBinaryInfo{
+			"k0": {Reason: common.StringPtr("reason2")},
+		}, nowInt64,
+	)
+
+	assert.True(s.T(), out.Equals(&shared.BadBinaries{
+		Binaries: map[string]*shared.BadBinaryInfo{
+			"k0": {Reason: common.StringPtr("reason2"), CreatedTimeNano: common.Int64Ptr(nowInt64)},
+		},
+	}))
+}
+
+func (s *domainHandlerSuite) TestMergeBadBinaries_Adding() {
+	out := s.handler.mergeBadBinaries(
+		map[string]*shared.BadBinaryInfo{
+			"k0": {Reason: common.StringPtr("reason0")},
+		},
+		map[string]*shared.BadBinaryInfo{
+			"k1": {Reason: common.StringPtr("reason2")},
+		}, nowInt64,
+	)
+
+	expected := &shared.BadBinaries{
+		Binaries: map[string]*shared.BadBinaryInfo{
+			"k0": {Reason: common.StringPtr("reason0")},
+			"k1": {Reason: common.StringPtr("reason2"), CreatedTimeNano: common.Int64Ptr(nowInt64)},
+		},
+	}
+	assert.Equal(s.T(), out.String(), expected.String())
+}
+
+func (s *domainHandlerSuite) TestMergeBadBinaries_Merging() {
+	out := s.handler.mergeBadBinaries(
+		map[string]*shared.BadBinaryInfo{
+			"k0": {Reason: common.StringPtr("reason0")},
+		},
+		map[string]*shared.BadBinaryInfo{
+			"k0": {Reason: common.StringPtr("reason1")},
+			"k1": {Reason: common.StringPtr("reason2")},
+		}, nowInt64,
+	)
+
+	assert.True(s.T(), out.Equals(&shared.BadBinaries{
+		Binaries: map[string]*shared.BadBinaryInfo{
+			"k0": {Reason: common.StringPtr("reason1"), CreatedTimeNano: common.Int64Ptr(nowInt64)},
+			"k1": {Reason: common.StringPtr("reason2"), CreatedTimeNano: common.Int64Ptr(nowInt64)},
+		},
+	}))
+}
+
+func (s *domainHandlerSuite) TestMergeBadBinaries_Nil() {
+	out := s.handler.mergeBadBinaries(
+		nil,
+		map[string]*shared.BadBinaryInfo{
+			"k0": {Reason: common.StringPtr("reason1")},
+			"k1": {Reason: common.StringPtr("reason2")},
+		}, nowInt64,
+	)
+
+	assert.True(s.T(), out.Equals(&shared.BadBinaries{
+		Binaries: map[string]*shared.BadBinaryInfo{
+			"k0": {Reason: common.StringPtr("reason1"), CreatedTimeNano: common.Int64Ptr(nowInt64)},
+			"k1": {Reason: common.StringPtr("reason2"), CreatedTimeNano: common.Int64Ptr(nowInt64)},
+		},
+	}))
+}
+
 func (s *domainHandlerCommonSuite) TestListDomain() {
 	domainName1 := s.getRandomDomainName()
 	description1 := "some random description 1"
@@ -290,80 +364,4 @@
 
 func (s *domainHandlerCommonSuite) getRandomDomainName() string {
 	return "domain" + uuid.New()
-=======
-// test merging bad binaries
-
-var nowInt64 = time.Now().UnixNano()
-
-func (s *domainHandlerSuite) TestMergeBadBinaries_Overriding() {
-	out := s.handler.mergeBadBinaries(
-		map[string]*shared.BadBinaryInfo{
-			"k0": {Reason: common.StringPtr("reason0")},
-		},
-		map[string]*shared.BadBinaryInfo{
-			"k0": {Reason: common.StringPtr("reason2")},
-		}, nowInt64,
-	)
-
-	assert.True(s.T(), out.Equals(&shared.BadBinaries{
-		Binaries: map[string]*shared.BadBinaryInfo{
-			"k0": {Reason: common.StringPtr("reason2"), CreatedTimeNano: common.Int64Ptr(nowInt64)},
-		},
-	}))
-}
-
-func (s *domainHandlerSuite) TestMergeBadBinaries_Adding() {
-	out := s.handler.mergeBadBinaries(
-		map[string]*shared.BadBinaryInfo{
-			"k0": {Reason: common.StringPtr("reason0")},
-		},
-		map[string]*shared.BadBinaryInfo{
-			"k1": {Reason: common.StringPtr("reason2")},
-		}, nowInt64,
-	)
-
-	expected := &shared.BadBinaries{
-		Binaries: map[string]*shared.BadBinaryInfo{
-			"k0": {Reason: common.StringPtr("reason0")},
-			"k1": {Reason: common.StringPtr("reason2"), CreatedTimeNano: common.Int64Ptr(nowInt64)},
-		},
-	}
-	assert.Equal(s.T(), out.String(), expected.String())
-}
-
-func (s *domainHandlerSuite) TestMergeBadBinaries_Merging() {
-	out := s.handler.mergeBadBinaries(
-		map[string]*shared.BadBinaryInfo{
-			"k0": {Reason: common.StringPtr("reason0")},
-		},
-		map[string]*shared.BadBinaryInfo{
-			"k0": {Reason: common.StringPtr("reason1")},
-			"k1": {Reason: common.StringPtr("reason2")},
-		}, nowInt64,
-	)
-
-	assert.True(s.T(), out.Equals(&shared.BadBinaries{
-		Binaries: map[string]*shared.BadBinaryInfo{
-			"k0": {Reason: common.StringPtr("reason1"), CreatedTimeNano: common.Int64Ptr(nowInt64)},
-			"k1": {Reason: common.StringPtr("reason2"), CreatedTimeNano: common.Int64Ptr(nowInt64)},
-		},
-	}))
-}
-
-func (s *domainHandlerSuite) TestMergeBadBinaries_Nil() {
-	out := s.handler.mergeBadBinaries(
-		nil,
-		map[string]*shared.BadBinaryInfo{
-			"k0": {Reason: common.StringPtr("reason1")},
-			"k1": {Reason: common.StringPtr("reason2")},
-		}, nowInt64,
-	)
-
-	assert.True(s.T(), out.Equals(&shared.BadBinaries{
-		Binaries: map[string]*shared.BadBinaryInfo{
-			"k0": {Reason: common.StringPtr("reason1"), CreatedTimeNano: common.Int64Ptr(nowInt64)},
-			"k1": {Reason: common.StringPtr("reason2"), CreatedTimeNano: common.Int64Ptr(nowInt64)},
-		},
-	}))
->>>>>>> 545b9e88
 }