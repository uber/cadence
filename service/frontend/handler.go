--- conflicted
+++ resolved
@@ -392,7 +392,6 @@
 	var continuation []byte
 	if matchingResp.WorkflowExecution != nil {
 		// Non-empty response. Get the history
-		firstEventID := int64(0)
 		nextEventID := common.Int64Default(matchingResp.StartedEventId) + 1
 		firstEventID := common.FirstEventID
 		if matchingResp.GetStickyExecutionEnabled() {
@@ -830,7 +829,6 @@
 		token.IsWorkflowRunning = isRunning
 		token.PersistenceToken = nil
 	}
-<<<<<<< HEAD
 
 	history := &gen.History{}
 	if token.FirstEventID >= token.NextEventID {
@@ -858,12 +856,6 @@
 			// meaning, there is no more history to be returned
 			token = nil
 		}
-=======
-	history, persistenceToken, err :=
-		wh.getHistory(info.ID, we, common.FirstEventID, token.NextEventID, *getRequest.MaximumPageSize, token.PersistenceToken)
-	if err != nil {
-		return nil, wh.error(err, scope)
->>>>>>> 75530665
 	}
 
 	nextToken, err := serializeHistoryToken(token)
@@ -1211,14 +1203,7 @@
 		matchingRequest.TaskList = response.Tasklist
 	} else {
 		// Get the TaskList from history (first event)
-<<<<<<< HEAD
-		firstEventID := int64(0)
-		nextEventID := int64(2)
-		pageSize := int32(1)
-		history, _, err := wh.getHistory(domainInfo.ID, *queryRequest.Execution, firstEventID, nextEventID, pageSize, nil)
-=======
 		history, _, err := wh.getHistory(domainInfo.ID, *queryRequest.Execution, common.FirstEventID, common.FirstEventID+1, 1, nil)
->>>>>>> 75530665
 		if err != nil {
 			return nil, wh.error(err, scope)
 		}
@@ -1243,11 +1228,7 @@
 }
 
 func (wh *WorkflowHandler) getHistory(domainID string, execution gen.WorkflowExecution,
-<<<<<<< HEAD
 	firstEventID int64, nextEventID int64, pageSize int32, nextPageToken []byte) (*gen.History, []byte, error) {
-=======
-	firstEventID, nextEventID int64, pageSize int32, nextPageToken []byte) (*gen.History, []byte, error) {
->>>>>>> 75530665
 
 	// if nextPageToken == nil {
 	// 	nextPageToken = []byte{}
