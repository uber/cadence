// Copyright (c) 2017 Uber Technologies, Inc.
//
// Permission is hereby granted, free of charge, to any person obtaining a copy
// of this software and associated documentation files (the "Software"), to deal
// in the Software without restriction, including without limitation the rights
// to use, copy, modify, merge, publish, distribute, sublicense, and/or sell
// copies of the Software, and to permit persons to whom the Software is
// furnished to do so, subject to the following conditions:
//
// The above copyright notice and this permission notice shall be included in
// all copies or substantial portions of the Software.
//
// THE SOFTWARE IS PROVIDED "AS IS", WITHOUT WARRANTY OF ANY KIND, EXPRESS OR
// IMPLIED, INCLUDING BUT NOT LIMITED TO THE WARRANTIES OF MERCHANTABILITY,
// FITNESS FOR A PARTICULAR PURPOSE AND NONINFRINGEMENT. IN NO EVENT SHALL THE
// AUTHORS OR COPYRIGHT HOLDERS BE LIABLE FOR ANY CLAIM, DAMAGES OR OTHER
// LIABILITY, WHETHER IN AN ACTION OF CONTRACT, TORT OR OTHERWISE, ARISING FROM,
// OUT OF OR IN CONNECTION WITH THE SOFTWARE OR THE USE OR OTHER DEALINGS IN
// THE SOFTWARE.

package frontend

import (
	"context"
	"encoding/json"
	"errors"
	"testing"
	"time"

	"github.com/golang/mock/gomock"
	"github.com/pborman/uuid"
	"github.com/stretchr/testify/mock"
	"github.com/stretchr/testify/require"
	"github.com/stretchr/testify/suite"

	"github.com/uber/cadence/client/history"
	"github.com/uber/cadence/common"
	"github.com/uber/cadence/common/archiver"
	"github.com/uber/cadence/common/archiver/provider"
	"github.com/uber/cadence/common/cache"
	"github.com/uber/cadence/common/client"
	"github.com/uber/cadence/common/cluster"
	"github.com/uber/cadence/common/domain"
	dc "github.com/uber/cadence/common/dynamicconfig"
	"github.com/uber/cadence/common/messaging"
	"github.com/uber/cadence/common/metrics"
	"github.com/uber/cadence/common/mocks"
	"github.com/uber/cadence/common/partition"
	"github.com/uber/cadence/common/persistence"
	"github.com/uber/cadence/common/resource"
	"github.com/uber/cadence/common/service"
	"github.com/uber/cadence/common/types"
)

const (
	numHistoryShards = 10

	testWorkflowID            = "test-workflow-id"
	testRunID                 = "2c8b555f-1f55-4955-9d1c-b980194555c9"
	testHistoryArchivalURI    = "testScheme://history/URI"
	testVisibilityArchivalURI = "testScheme://visibility/URI"
)

type (
	workflowHandlerSuite struct {
		suite.Suite
		*require.Assertions

		controller        *gomock.Controller
		mockResource      *resource.Test
		mockDomainCache   *cache.MockDomainCache
		mockHistoryClient *history.MockClient
		domainHandler     domain.Handler

		mockProducer           *mocks.KafkaProducer
		mockMessagingClient    messaging.Client
		mockMetadataMgr        *mocks.MetadataManager
		mockHistoryV2Mgr       *mocks.HistoryV2Manager
		mockVisibilityMgr      *mocks.VisibilityManager
		mockArchivalMetadata   *archiver.MockArchivalMetadata
		mockArchiverProvider   *provider.MockArchiverProvider
		mockHistoryArchiver    *archiver.HistoryArchiverMock
		mockVisibilityArchiver *archiver.VisibilityArchiverMock
		mockVersionChecker     *client.VersionCheckerMock

		testDomain   string
		testDomainID string
	}
)

func TestWorkflowHandlerSuite(t *testing.T) {
	s := new(workflowHandlerSuite)
	suite.Run(t, s)
}

func (s *workflowHandlerSuite) SetupSuite() {
}

func (s *workflowHandlerSuite) TearDownSuite() {
}

func (s *workflowHandlerSuite) SetupTest() {
	s.Assertions = require.New(s.T())

	s.testDomain = "test-domain"
	s.testDomainID = "e4f90ec0-1313-45be-9877-8aa41f72a45a"

	s.controller = gomock.NewController(s.T())
	s.mockResource = resource.NewTest(s.T(), s.controller, metrics.Frontend)
	s.mockDomainCache = s.mockResource.DomainCache
	s.mockHistoryClient = s.mockResource.HistoryClient
	s.mockMetadataMgr = s.mockResource.MetadataMgr
	s.mockHistoryV2Mgr = s.mockResource.HistoryMgr
	s.mockVisibilityMgr = s.mockResource.VisibilityMgr
	s.mockArchivalMetadata = s.mockResource.ArchivalMetadata
	s.mockArchiverProvider = s.mockResource.ArchiverProvider

	s.mockProducer = &mocks.KafkaProducer{}
	s.mockMessagingClient = mocks.NewMockMessagingClient(s.mockProducer, nil)
	s.mockHistoryArchiver = &archiver.HistoryArchiverMock{}
	s.mockVisibilityArchiver = &archiver.VisibilityArchiverMock{}
	s.mockVersionChecker = client.NewMockVersionChecker(s.controller)

	// these tests don't mock the domain handler
	config := s.newConfig(dc.NewInMemoryClient())
	s.domainHandler = domain.NewHandler(
		config.domainConfig,
		s.mockResource.GetLogger(),
		s.mockResource.GetDomainManager(),
		s.mockResource.GetClusterMetadata(),
		domain.NewDomainReplicator(s.mockProducer, s.mockResource.GetLogger()),
		s.mockResource.GetArchivalMetadata(),
		s.mockResource.GetArchiverProvider(),
		s.mockResource.GetTimeSource(),
	)

	mockMonitor := s.mockResource.MembershipResolver
	mockMonitor.EXPECT().MemberCount(service.Frontend).Return(5, nil).AnyTimes()
	s.mockVersionChecker.EXPECT().ClientSupported(gomock.Any(), gomock.Any()).Return(nil).AnyTimes()
}

func (s *workflowHandlerSuite) TearDownTest() {
	s.controller.Finish()
	s.mockResource.Finish(s.T())
	s.mockProducer.AssertExpectations(s.T())
	s.mockHistoryArchiver.AssertExpectations(s.T())
	s.mockVisibilityArchiver.AssertExpectations(s.T())
}

func (s *workflowHandlerSuite) getWorkflowHandler(config *Config) *WorkflowHandler {
	return NewWorkflowHandler(s.mockResource, config, s.mockVersionChecker, s.domainHandler)
}

func (s *workflowHandlerSuite) TestDisableListVisibilityByFilter() {
	config := s.newConfig(dc.NewInMemoryClient())
	config.DisableListVisibilityByFilter = dc.GetBoolPropertyFnFilteredByDomain(true)

	wh := s.getWorkflowHandler(config)

	s.mockDomainCache.EXPECT().GetDomainID(gomock.Any()).Return(s.testDomainID, nil).AnyTimes()

	// test list open by wid
	listRequest := &types.ListOpenWorkflowExecutionsRequest{
		Domain: s.testDomain,
		StartTimeFilter: &types.StartTimeFilter{
			EarliestTime: common.Int64Ptr(0),
			LatestTime:   common.Int64Ptr(time.Now().UnixNano()),
		},
		ExecutionFilter: &types.WorkflowExecutionFilter{
			WorkflowID: "wid",
		},
	}
	_, err := wh.ListOpenWorkflowExecutions(context.Background(), listRequest)
	s.Error(err)
	s.Equal(errNoPermission, err)

	// test list open by workflow type
	listRequest.ExecutionFilter = nil
	listRequest.TypeFilter = &types.WorkflowTypeFilter{
		Name: "workflow-type",
	}
	_, err = wh.ListOpenWorkflowExecutions(context.Background(), listRequest)
	s.Error(err)
	s.Equal(errNoPermission, err)

	// test list close by wid
	listRequest2 := &types.ListClosedWorkflowExecutionsRequest{
		Domain: s.testDomain,
		StartTimeFilter: &types.StartTimeFilter{
			EarliestTime: common.Int64Ptr(0),
			LatestTime:   common.Int64Ptr(time.Now().UnixNano()),
		},
		ExecutionFilter: &types.WorkflowExecutionFilter{
			WorkflowID: "wid",
		},
	}
	_, err = wh.ListClosedWorkflowExecutions(context.Background(), listRequest2)
	s.Error(err)
	s.Equal(errNoPermission, err)

	// test list close by workflow type
	listRequest2.ExecutionFilter = nil
	listRequest2.TypeFilter = &types.WorkflowTypeFilter{
		Name: "workflow-type",
	}
	_, err = wh.ListClosedWorkflowExecutions(context.Background(), listRequest2)
	s.Error(err)
	s.Equal(errNoPermission, err)

	// test list close by workflow status
	listRequest2.TypeFilter = nil
	failedStatus := types.WorkflowExecutionCloseStatusFailed
	listRequest2.StatusFilter = &failedStatus
	_, err = wh.ListClosedWorkflowExecutions(context.Background(), listRequest2)
	s.Error(err)
	s.Equal(errNoPermission, err)
}

func (s *workflowHandlerSuite) TestPollForTask_Failed_ContextTimeoutTooShort() {
	config := s.newConfig(dc.NewInMemoryClient())
	wh := s.getWorkflowHandler(config)

	bgCtx := context.Background()
	_, err := wh.PollForDecisionTask(bgCtx, &types.PollForDecisionTaskRequest{
		Domain: s.testDomain,
	})
	s.Error(err)
	s.Equal(common.ErrContextTimeoutNotSet, err)

	_, err = wh.PollForActivityTask(bgCtx, &types.PollForActivityTaskRequest{
		Domain: s.testDomain,
	})
	s.Error(err)
	s.Equal(common.ErrContextTimeoutNotSet, err)

	shortCtx, cancel := context.WithTimeout(bgCtx, common.MinLongPollTimeout-time.Millisecond)
	defer cancel()

	_, err = wh.PollForDecisionTask(shortCtx, &types.PollForDecisionTaskRequest{
		Domain: s.testDomain,
	})
	s.Error(err)
	s.Equal(common.ErrContextTimeoutTooShort, err)

	_, err = wh.PollForActivityTask(shortCtx, &types.PollForActivityTaskRequest{
		Domain: s.testDomain,
	})
	s.Error(err)
	s.Equal(common.ErrContextTimeoutTooShort, err)
}

func (s *workflowHandlerSuite) TestPollForDecisionTask_IsolationGroupDrained() {
	config := s.newConfig(dc.NewInMemoryClient())
	config.EnableTasklistIsolation = dc.GetBoolPropertyFnFilteredByDomain(true)
	wh := s.getWorkflowHandler(config)

	ctx, cancel := context.WithTimeout(context.Background(), time.Second*5)
	defer cancel()
	isolationGroup := "dca1"
	ctx = partition.ContextWithIsolationGroup(ctx, isolationGroup)

	s.mockDomainCache.EXPECT().GetDomain(s.testDomain).Return(cache.NewLocalDomainCacheEntryForTest(
		&persistence.DomainInfo{Name: s.testDomain},
		&persistence.DomainConfig{},
		"",
	), nil)
	s.mockResource.IsolationGroups.EXPECT().IsDrained(gomock.Any(), s.testDomain, isolationGroup).Return(true, nil).AnyTimes()
	resp, err := wh.PollForDecisionTask(ctx, &types.PollForDecisionTaskRequest{
		Domain: s.testDomain,
		TaskList: &types.TaskList{
			Name: "task-list",
		},
	})
	s.NoError(err)
	s.Equal(&types.PollForDecisionTaskResponse{}, resp)
}

func (s *workflowHandlerSuite) TestPollForActivityTask_IsolationGroupDrained() {
	config := s.newConfig(dc.NewInMemoryClient())
	config.EnableTasklistIsolation = dc.GetBoolPropertyFnFilteredByDomain(true)
	wh := s.getWorkflowHandler(config)

	ctx, cancel := context.WithTimeout(context.Background(), time.Second*5)
	defer cancel()
	isolationGroup := "dca1"
	ctx = partition.ContextWithIsolationGroup(ctx, isolationGroup)

	s.mockDomainCache.EXPECT().GetDomainID(s.testDomain).Return(s.testDomainID, nil)
	s.mockResource.IsolationGroups.EXPECT().IsDrained(gomock.Any(), s.testDomain, isolationGroup).Return(true, nil).AnyTimes()
	resp, err := wh.PollForActivityTask(ctx, &types.PollForActivityTaskRequest{
		Domain: s.testDomain,
		TaskList: &types.TaskList{
			Name: "task-list",
		},
	})
	s.NoError(err)
	s.Equal(&types.PollForActivityTaskResponse{}, resp)
}

func (s *workflowHandlerSuite) TestStartWorkflowExecution_Failed_RequestIdNotSet() {
	config := s.newConfig(dc.NewInMemoryClient())
	config.UserRPS = dc.GetIntPropertyFn(10)
	wh := s.getWorkflowHandler(config)

	startWorkflowExecutionRequest := &types.StartWorkflowExecutionRequest{
		Domain:     s.testDomain,
		WorkflowID: "workflow-id",
		WorkflowType: &types.WorkflowType{
			Name: "workflow-type",
		},
		TaskList: &types.TaskList{
			Name: "task-list",
		},
		ExecutionStartToCloseTimeoutSeconds: common.Int32Ptr(1),
		TaskStartToCloseTimeoutSeconds:      common.Int32Ptr(1),
		RetryPolicy: &types.RetryPolicy{
			InitialIntervalInSeconds:    1,
			BackoffCoefficient:          2,
			MaximumIntervalInSeconds:    2,
			MaximumAttempts:             1,
			ExpirationIntervalInSeconds: 1,
		},
	}
	_, err := wh.StartWorkflowExecution(context.Background(), startWorkflowExecutionRequest)
	s.Error(err)
	s.Equal(&types.BadRequestError{Message: "requestId \"\" is not a valid UUID"}, err)
	startWorkflowExecutionRequest.RequestID = "xxxxxxxx-xxxx-xxxx-xxxx-xxxxxxxxxxxx"
	_, err = wh.StartWorkflowExecution(context.Background(), startWorkflowExecutionRequest)
	s.Error(err)
	s.Equal(&types.BadRequestError{Message: "requestId \"xxxxxxxx-xxxx-xxxx-xxxx-xxxxxxxxxxxx\" is not a valid UUID"}, err)

}

func (s *workflowHandlerSuite) TestStartWorkflowExecution_Failed_BadDelayStartSeconds() {
	config := s.newConfig(dc.NewInMemoryClient())
	config.UserRPS = dc.GetIntPropertyFn(10)
	wh := s.getWorkflowHandler(config)

	startWorkflowExecutionRequest := &types.StartWorkflowExecutionRequest{
		Domain:     s.testDomain,
		WorkflowID: "workflow-id",
		WorkflowType: &types.WorkflowType{
			Name: "workflow-type",
		},
		TaskList: &types.TaskList{
			Name: "task-list",
		},
		ExecutionStartToCloseTimeoutSeconds: common.Int32Ptr(1),
		TaskStartToCloseTimeoutSeconds:      common.Int32Ptr(1),
		RetryPolicy: &types.RetryPolicy{
			InitialIntervalInSeconds:    1,
			BackoffCoefficient:          2,
			MaximumIntervalInSeconds:    2,
			MaximumAttempts:             1,
			ExpirationIntervalInSeconds: 1,
		},
		RequestID:         uuid.New(),
		DelayStartSeconds: common.Int32Ptr(-1),
	}
	_, err := wh.StartWorkflowExecution(context.Background(), startWorkflowExecutionRequest)
	s.Error(err)
	s.Equal(errInvalidDelayStartSeconds, err)
}

func (s *workflowHandlerSuite) TestStartWorkflowExecution_Failed_StartRequestNotSet() {
	config := s.newConfig(dc.NewInMemoryClient())
	config.UserRPS = dc.GetIntPropertyFn(10)
	wh := s.getWorkflowHandler(config)

	_, err := wh.StartWorkflowExecution(context.Background(), nil)
	s.Error(err)
	s.Equal(errRequestNotSet, err)
}

func (s *workflowHandlerSuite) TestStartWorkflowExecution_Failed_DomainNotSet() {
	config := s.newConfig(dc.NewInMemoryClient())
	config.UserRPS = dc.GetIntPropertyFn(10)
	wh := s.getWorkflowHandler(config)

	startWorkflowExecutionRequest := &types.StartWorkflowExecutionRequest{
		WorkflowID: "workflow-id",
		WorkflowType: &types.WorkflowType{
			Name: "workflow-type",
		},
		TaskList: &types.TaskList{
			Name: "task-list",
		},
		ExecutionStartToCloseTimeoutSeconds: common.Int32Ptr(1),
		TaskStartToCloseTimeoutSeconds:      common.Int32Ptr(1),
		RetryPolicy: &types.RetryPolicy{
			InitialIntervalInSeconds:    1,
			BackoffCoefficient:          2,
			MaximumIntervalInSeconds:    2,
			MaximumAttempts:             1,
			ExpirationIntervalInSeconds: 1,
		},
		RequestID: uuid.New(),
	}
	_, err := wh.StartWorkflowExecution(context.Background(), startWorkflowExecutionRequest)
	s.Error(err)
	s.Equal(errDomainNotSet, err)
}

func (s *workflowHandlerSuite) TestStartWorkflowExecution_Failed_WorkflowIdNotSet() {
	config := s.newConfig(dc.NewInMemoryClient())
	config.UserRPS = dc.GetIntPropertyFn(10)
	wh := s.getWorkflowHandler(config)

	startWorkflowExecutionRequest := &types.StartWorkflowExecutionRequest{
		Domain: s.testDomain,
		WorkflowType: &types.WorkflowType{
			Name: "workflow-type",
		},
		TaskList: &types.TaskList{
			Name: "task-list",
		},
		ExecutionStartToCloseTimeoutSeconds: common.Int32Ptr(1),
		TaskStartToCloseTimeoutSeconds:      common.Int32Ptr(1),
		RetryPolicy: &types.RetryPolicy{
			InitialIntervalInSeconds:    1,
			BackoffCoefficient:          2,
			MaximumIntervalInSeconds:    2,
			MaximumAttempts:             1,
			ExpirationIntervalInSeconds: 1,
		},
		RequestID: uuid.New(),
	}
	_, err := wh.StartWorkflowExecution(context.Background(), startWorkflowExecutionRequest)
	s.Error(err)
	s.Equal(errWorkflowIDNotSet, err)
}

func (s *workflowHandlerSuite) TestStartWorkflowExecution_Failed_WorkflowTypeNotSet() {
	config := s.newConfig(dc.NewInMemoryClient())
	config.UserRPS = dc.GetIntPropertyFn(10)
	wh := s.getWorkflowHandler(config)

	startWorkflowExecutionRequest := &types.StartWorkflowExecutionRequest{
		Domain:     s.testDomain,
		WorkflowID: "workflow-id",
		WorkflowType: &types.WorkflowType{
			Name: "",
		},
		TaskList: &types.TaskList{
			Name: "task-list",
		},
		ExecutionStartToCloseTimeoutSeconds: common.Int32Ptr(1),
		TaskStartToCloseTimeoutSeconds:      common.Int32Ptr(1),
		RetryPolicy: &types.RetryPolicy{
			InitialIntervalInSeconds:    1,
			BackoffCoefficient:          2,
			MaximumIntervalInSeconds:    2,
			MaximumAttempts:             1,
			ExpirationIntervalInSeconds: 1,
		},
		RequestID: uuid.New(),
	}
	_, err := wh.StartWorkflowExecution(context.Background(), startWorkflowExecutionRequest)
	s.Error(err)
	s.Equal(errWorkflowTypeNotSet, err)
}

func (s *workflowHandlerSuite) TestStartWorkflowExecution_Failed_TaskListNotSet() {
	config := s.newConfig(dc.NewInMemoryClient())
	config.UserRPS = dc.GetIntPropertyFn(10)
	wh := s.getWorkflowHandler(config)

	startWorkflowExecutionRequest := &types.StartWorkflowExecutionRequest{
		Domain:     s.testDomain,
		WorkflowID: "workflow-id",
		WorkflowType: &types.WorkflowType{
			Name: "workflow-type",
		},
		TaskList: &types.TaskList{
			Name: "",
		},
		ExecutionStartToCloseTimeoutSeconds: common.Int32Ptr(1),
		TaskStartToCloseTimeoutSeconds:      common.Int32Ptr(1),
		RetryPolicy: &types.RetryPolicy{
			InitialIntervalInSeconds:    1,
			BackoffCoefficient:          2,
			MaximumIntervalInSeconds:    2,
			MaximumAttempts:             1,
			ExpirationIntervalInSeconds: 1,
		},
		RequestID: uuid.New(),
	}
	_, err := wh.StartWorkflowExecution(context.Background(), startWorkflowExecutionRequest)
	s.Error(err)
	s.Equal(errTaskListNotSet, err)
}

func (s *workflowHandlerSuite) TestStartWorkflowExecution_Failed_InvalidExecutionStartToCloseTimeout() {
	config := s.newConfig(dc.NewInMemoryClient())
	config.UserRPS = dc.GetIntPropertyFn(10)
	wh := s.getWorkflowHandler(config)

	startWorkflowExecutionRequest := &types.StartWorkflowExecutionRequest{
		Domain:     s.testDomain,
		WorkflowID: "workflow-id",
		WorkflowType: &types.WorkflowType{
			Name: "workflow-type",
		},
		TaskList: &types.TaskList{
			Name: "task-list",
		},
		ExecutionStartToCloseTimeoutSeconds: common.Int32Ptr(0),
		TaskStartToCloseTimeoutSeconds:      common.Int32Ptr(1),
		RetryPolicy: &types.RetryPolicy{
			InitialIntervalInSeconds:    1,
			BackoffCoefficient:          2,
			MaximumIntervalInSeconds:    2,
			MaximumAttempts:             1,
			ExpirationIntervalInSeconds: 1,
		},
		RequestID: uuid.New(),
	}
	_, err := wh.StartWorkflowExecution(context.Background(), startWorkflowExecutionRequest)
	s.Error(err)
	s.Equal(errInvalidExecutionStartToCloseTimeoutSeconds, err)
}

func (s *workflowHandlerSuite) TestStartWorkflowExecution_Failed_InvalidTaskStartToCloseTimeout() {
	config := s.newConfig(dc.NewInMemoryClient())
	config.UserRPS = dc.GetIntPropertyFn(10)
	wh := s.getWorkflowHandler(config)

	startWorkflowExecutionRequest := &types.StartWorkflowExecutionRequest{
		Domain:     s.testDomain,
		WorkflowID: "workflow-id",
		WorkflowType: &types.WorkflowType{
			Name: "workflow-type",
		},
		TaskList: &types.TaskList{
			Name: "task-list",
		},
		ExecutionStartToCloseTimeoutSeconds: common.Int32Ptr(1),
		TaskStartToCloseTimeoutSeconds:      common.Int32Ptr(0),
		RetryPolicy: &types.RetryPolicy{
			InitialIntervalInSeconds:    1,
			BackoffCoefficient:          2,
			MaximumIntervalInSeconds:    2,
			MaximumAttempts:             1,
			ExpirationIntervalInSeconds: 1,
		},
		RequestID: uuid.New(),
	}
	_, err := wh.StartWorkflowExecution(context.Background(), startWorkflowExecutionRequest)
	s.Error(err)
	s.Equal(errInvalidTaskStartToCloseTimeoutSeconds, err)
}

func (s *workflowHandlerSuite) TestStartWorkflowExecution_IsolationGroupDrained() {
	config := s.newConfig(dc.NewInMemoryClient())
	config.UserRPS = dc.GetIntPropertyFn(10)
	config.EnableTasklistIsolation = dc.GetBoolPropertyFnFilteredByDomain(true)
	wh := s.getWorkflowHandler(config)

	startWorkflowExecutionRequest := &types.StartWorkflowExecutionRequest{
		Domain:     s.testDomain,
		WorkflowID: "workflow-id",
		WorkflowType: &types.WorkflowType{
			Name: "workflow-type",
		},
		TaskList: &types.TaskList{
			Name: "task-list",
		},
		ExecutionStartToCloseTimeoutSeconds: common.Int32Ptr(1),
		TaskStartToCloseTimeoutSeconds:      common.Int32Ptr(1),
		RetryPolicy: &types.RetryPolicy{
			InitialIntervalInSeconds:    1,
			BackoffCoefficient:          2,
			MaximumIntervalInSeconds:    2,
			MaximumAttempts:             1,
			ExpirationIntervalInSeconds: 1,
		},
		RequestID: uuid.New(),
	}
	isolationGroup := "dca1"
	ctx := partition.ContextWithIsolationGroup(context.Background(), isolationGroup)
	s.mockDomainCache.EXPECT().GetDomainID(s.testDomain).Return(s.testDomainID, nil)
	s.mockResource.IsolationGroups.EXPECT().IsDrained(gomock.Any(), s.testDomain, isolationGroup).Return(true, nil)
	_, err := wh.StartWorkflowExecution(ctx, startWorkflowExecutionRequest)
	s.Error(err)
	s.IsType(err, &types.BadRequestError{})
}

func (s *workflowHandlerSuite) TestRecordActivityTaskHeartbeat_Success() {
	wh := s.getWorkflowHandler(s.newConfig(dc.NewInMemoryClient()))
	taskToken := common.TaskToken{
		DomainID:   s.testDomainID,
		WorkflowID: testWorkflowID,
		RunID:      testRunID,
		ActivityID: "1",
	}
	taskTokenBytes, err := wh.tokenSerializer.Serialize(&taskToken)
	s.NoError(err)
	req := &types.RecordActivityTaskHeartbeatRequest{
		TaskToken: taskTokenBytes,
		Details:   nil,
		Identity:  "",
	}
	resp := &types.RecordActivityTaskHeartbeatResponse{CancelRequested: false}

	s.mockDomainCache.EXPECT().GetDomainName(s.testDomainID).Return(s.testDomain, nil)
	s.mockHistoryClient.EXPECT().RecordActivityTaskHeartbeat(gomock.Any(),
		&types.HistoryRecordActivityTaskHeartbeatRequest{
			DomainUUID:       s.testDomainID,
			HeartbeatRequest: req,
		}).Return(resp, nil)

	result, err := wh.RecordActivityTaskHeartbeat(context.Background(), req)
	s.NoError(err)
	s.Equal(resp, result)
}

func (s *workflowHandlerSuite) TestRecordActivityTaskHeartbeat_RequestNotSet() {
	wh := s.getWorkflowHandler(s.newConfig(dc.NewInMemoryClient()))
	result, err := wh.RecordActivityTaskHeartbeat(context.Background(), nil /*request is not set*/)

	s.Error(err)
	s.Equal(errRequestNotSet, err)
	s.Nil(result)
}

func (s *workflowHandlerSuite) TestRecordActivityTaskHeartbeat_TaskTokenNotSet() {
	wh := s.getWorkflowHandler(s.newConfig(dc.NewInMemoryClient()))
	result, err := wh.RecordActivityTaskHeartbeat(context.Background(), &types.RecordActivityTaskHeartbeatRequest{
		TaskToken: nil, //task token is not set
		Details:   nil,
		Identity:  "",
	})

	s.Error(err)
	s.Equal(errTaskTokenNotSet, err)
	s.Nil(result)
}

func (s *workflowHandlerSuite) TestRegisterDomain_Failure_MissingDomainDataKey() {
	dynamicClient := dc.NewInMemoryClient()
	err := dynamicClient.UpdateValue(dc.RequiredDomainDataKeys, map[string]interface{}{"Tier": true})
	s.NoError(err)
	cfg := s.newConfig(dynamicClient)
	wh := s.getWorkflowHandler(cfg)

	req := registerDomainRequest(
		types.ArchivalStatusEnabled.Ptr(),
		testHistoryArchivalURI,
		types.ArchivalStatusEnabled.Ptr(),
		testVisibilityArchivalURI,
	)
	err = wh.RegisterDomain(context.Background(), req)
	s.Error(err)
	s.Contains(err.Error(), "domain data error, missing required key")
}

func (s *workflowHandlerSuite) TestRegisterDomain_Failure_InvalidArchivalURI() {
	s.mockArchivalMetadata.On("GetHistoryConfig").Return(archiver.NewArchivalConfig("enabled", dc.GetStringPropertyFn("enabled"), true, dc.GetBoolPropertyFn(true), "disabled", "random URI"))
	s.mockArchivalMetadata.On("GetVisibilityConfig").Return(archiver.NewArchivalConfig("enabled", dc.GetStringPropertyFn("enabled"), true, dc.GetBoolPropertyFn(true), "disabled", "random URI"))
	s.mockMetadataMgr.On("GetDomain", mock.Anything, mock.Anything).Return(nil, &types.EntityNotExistsError{})
	s.mockHistoryArchiver.On("ValidateURI", mock.Anything).Return(nil)
	s.mockVisibilityArchiver.On("ValidateURI", mock.Anything).Return(errors.New("invalid URI"))
	s.mockArchiverProvider.On("GetHistoryArchiver", mock.Anything, mock.Anything).Return(s.mockHistoryArchiver, nil)
	s.mockArchiverProvider.On("GetVisibilityArchiver", mock.Anything, mock.Anything).Return(s.mockVisibilityArchiver, nil)

	wh := s.getWorkflowHandler(s.newConfig(dc.NewInMemoryClient()))

	req := registerDomainRequest(
		types.ArchivalStatusEnabled.Ptr(),
		testHistoryArchivalURI,
		types.ArchivalStatusEnabled.Ptr(),
		testVisibilityArchivalURI,
	)
	err := wh.RegisterDomain(context.Background(), req)
	s.Error(err)
}

func (s *workflowHandlerSuite) TestRegisterDomain_Success_EnabledWithNoArchivalURI() {
	s.mockArchivalMetadata.On("GetHistoryConfig").Return(archiver.NewArchivalConfig("enabled", dc.GetStringPropertyFn("enabled"), true, dc.GetBoolPropertyFn(true), "disabled", testHistoryArchivalURI))
	s.mockArchivalMetadata.On("GetVisibilityConfig").Return(archiver.NewArchivalConfig("enabled", dc.GetStringPropertyFn("enabled"), true, dc.GetBoolPropertyFn(true), "disabled", testVisibilityArchivalURI))
	s.mockMetadataMgr.On("GetDomain", mock.Anything, mock.Anything).Return(nil, &types.EntityNotExistsError{})
	s.mockMetadataMgr.On("CreateDomain", mock.Anything, mock.Anything).Return(&persistence.CreateDomainResponse{
		ID: "test-id",
	}, nil)
	s.mockHistoryArchiver.On("ValidateURI", mock.Anything).Return(nil)
	s.mockVisibilityArchiver.On("ValidateURI", mock.Anything).Return(nil)
	s.mockArchiverProvider.On("GetHistoryArchiver", mock.Anything, mock.Anything).Return(s.mockHistoryArchiver, nil)
	s.mockArchiverProvider.On("GetVisibilityArchiver", mock.Anything, mock.Anything).Return(s.mockVisibilityArchiver, nil)

	wh := s.getWorkflowHandler(s.newConfig(dc.NewInMemoryClient()))

	req := registerDomainRequest(types.ArchivalStatusEnabled.Ptr(), "", types.ArchivalStatusEnabled.Ptr(), "")
	err := wh.RegisterDomain(context.Background(), req)
	s.NoError(err)
}

func (s *workflowHandlerSuite) TestRegisterDomain_Success_EnabledWithArchivalURI() {
	s.mockArchivalMetadata.On("GetHistoryConfig").Return(archiver.NewArchivalConfig("enabled", dc.GetStringPropertyFn("enabled"), true, dc.GetBoolPropertyFn(true), "disabled", "invalidURI"))
	s.mockArchivalMetadata.On("GetVisibilityConfig").Return(archiver.NewArchivalConfig("enabled", dc.GetStringPropertyFn("enabled"), true, dc.GetBoolPropertyFn(true), "disabled", "invalidURI"))
	s.mockMetadataMgr.On("GetDomain", mock.Anything, mock.Anything).Return(nil, &types.EntityNotExistsError{})
	s.mockMetadataMgr.On("CreateDomain", mock.Anything, mock.Anything).Return(&persistence.CreateDomainResponse{
		ID: "test-id",
	}, nil)
	s.mockHistoryArchiver.On("ValidateURI", mock.Anything).Return(nil)
	s.mockVisibilityArchiver.On("ValidateURI", mock.Anything).Return(nil)
	s.mockArchiverProvider.On("GetHistoryArchiver", mock.Anything, mock.Anything).Return(s.mockHistoryArchiver, nil)
	s.mockArchiverProvider.On("GetVisibilityArchiver", mock.Anything, mock.Anything).Return(s.mockVisibilityArchiver, nil)

	wh := s.getWorkflowHandler(s.newConfig(dc.NewInMemoryClient()))

	req := registerDomainRequest(
		types.ArchivalStatusEnabled.Ptr(),
		testHistoryArchivalURI,
		types.ArchivalStatusEnabled.Ptr(),
		testVisibilityArchivalURI,
	)
	err := wh.RegisterDomain(context.Background(), req)
	s.NoError(err)
}

func (s *workflowHandlerSuite) TestRegisterDomain_Success_ClusterNotConfiguredForArchival() {
	s.mockArchivalMetadata.On("GetHistoryConfig").Return(archiver.NewDisabledArchvialConfig())
	s.mockArchivalMetadata.On("GetVisibilityConfig").Return(archiver.NewDisabledArchvialConfig())
	s.mockMetadataMgr.On("GetDomain", mock.Anything, mock.Anything).Return(nil, &types.EntityNotExistsError{})
	s.mockMetadataMgr.On("CreateDomain", mock.Anything, mock.Anything).Return(&persistence.CreateDomainResponse{
		ID: "test-id",
	}, nil)

	wh := s.getWorkflowHandler(s.newConfig(dc.NewInMemoryClient()))

	req := registerDomainRequest(
		types.ArchivalStatusEnabled.Ptr(),
		testVisibilityArchivalURI,
		types.ArchivalStatusEnabled.Ptr(),
		"invalidURI",
	)
	err := wh.RegisterDomain(context.Background(), req)
	s.NoError(err)
}

func (s *workflowHandlerSuite) TestRegisterDomain_Success_NotEnabled() {
	s.mockArchivalMetadata.On("GetHistoryConfig").Return(archiver.NewArchivalConfig("enabled", dc.GetStringPropertyFn("enabled"), true, dc.GetBoolPropertyFn(true), "disabled", "some random URI"))
	s.mockArchivalMetadata.On("GetVisibilityConfig").Return(archiver.NewArchivalConfig("enabled", dc.GetStringPropertyFn("enabled"), true, dc.GetBoolPropertyFn(true), "disabled", "some random URI"))
	s.mockMetadataMgr.On("GetDomain", mock.Anything, mock.Anything).Return(nil, &types.EntityNotExistsError{})
	s.mockMetadataMgr.On("CreateDomain", mock.Anything, mock.Anything).Return(&persistence.CreateDomainResponse{
		ID: "test-id",
	}, nil)

	wh := s.getWorkflowHandler(s.newConfig(dc.NewInMemoryClient()))

	req := registerDomainRequest(nil, "", nil, "")
	err := wh.RegisterDomain(context.Background(), req)
	s.NoError(err)
}

func (s *workflowHandlerSuite) TestListDomains_Success() {
<<<<<<< HEAD
	listDomainResp := &persistence.ListDomainsResponse{
		Domains: []*persistence.GetDomainResponse{
			persistenceGetDomainResponse(
				&domain.ArchivalState{Status: types.ArchivalStatusDisabled, URI: ""},
				&domain.ArchivalState{Status: types.ArchivalStatusDisabled, URI: ""},
			),
			persistenceGetDomainResponse(
				&domain.ArchivalState{Status: types.ArchivalStatusEnabled, URI: ""},
				&domain.ArchivalState{Status: types.ArchivalStatusEnabled, URI: ""},
			),
		},
	}
	s.mockMetadataMgr.On("ListDomains", mock.Anything, mock.Anything).Return(listDomainResp, nil)

	wh := s.getWorkflowHandler(s.newConfig(dc.NewInMemoryClient()))
	result, err := wh.ListDomains(context.Background(), &types.ListDomainsRequest{})

	s.NoError(err)
	s.NotNil(result)
=======
	domain := persistenceGetDomainResponse(
		&domain.ArchivalState{},
		&domain.ArchivalState{},
	)
	listDomainResp := &persistence.ListDomainsResponse{
		Domains: []*persistence.GetDomainResponse{
			domain,
			domain,
		},
	}
	s.mockMetadataMgr.
		On("ListDomains", mock.Anything, mock.Anything).
		Return(listDomainResp, nil)
	wh := s.getWorkflowHandler(s.newConfig(dc.NewInMemoryClient()))

	result, err := wh.ListDomains(context.Background(), &types.ListDomainsRequest{})
	s.NoError(err)
>>>>>>> 1ef976b1
	s.Equal(2, len(result.GetDomains()))
}

func (s *workflowHandlerSuite) TestListDomains_RequestNotSet() {
	wh := s.getWorkflowHandler(s.newConfig(dc.NewInMemoryClient()))
<<<<<<< HEAD
	result, err := wh.ListDomains(context.Background(), nil)

	s.Error(err)
=======

	result, err := wh.ListDomains(context.Background(), nil /* list request is not set */)
	s.Error(err)
	s.Equal(errRequestNotSet, err)
>>>>>>> 1ef976b1
	s.Nil(result)
}

func (s *workflowHandlerSuite) TestHealth_StatusOK() {
<<<<<<< HEAD
	wh := s.getWorkflowHandler(s.newConfig(dc.NewInMemoryClient()))

	result, err := wh.Health(context.Background())
=======
	wh := s.getWorkflowHandler(s.newConfig(dc.NewInMemoryClient())) // workflow handler gets initial health status as HealthStatusWarmingUp

	result, err := wh.Health(context.Background()) // Health check looks for HealthStatusOK
>>>>>>> 1ef976b1
	s.NoError(err)
	s.False(result.Ok)

	wh.UpdateHealthStatus(HealthStatusOK)
<<<<<<< HEAD
	result, err = wh.Health(context.Background())

=======

	result, err = wh.Health(context.Background())
>>>>>>> 1ef976b1
	s.NoError(err)
	s.True(result.Ok)
}

func (s *workflowHandlerSuite) TestDescribeDomain_Success_ArchivalDisabled() {
	getDomainResp := persistenceGetDomainResponse(
		&domain.ArchivalState{Status: types.ArchivalStatusDisabled, URI: ""},
		&domain.ArchivalState{Status: types.ArchivalStatusDisabled, URI: ""},
	)
	s.mockMetadataMgr.On("GetDomain", mock.Anything, mock.Anything).Return(getDomainResp, nil)

	wh := s.getWorkflowHandler(s.newConfig(dc.NewInMemoryClient()))

	req := &types.DescribeDomainRequest{
		Name: common.StringPtr(s.testDomain),
	}
	result, err := wh.DescribeDomain(context.Background(), req)

	s.NoError(err)
	s.NotNil(result)
	s.NotNil(result.Configuration)
	s.Equal(types.ArchivalStatusDisabled, result.Configuration.GetHistoryArchivalStatus())
	s.Equal("", result.Configuration.GetHistoryArchivalURI())
	s.Equal(types.ArchivalStatusDisabled, result.Configuration.GetVisibilityArchivalStatus())
	s.Equal("", result.Configuration.GetVisibilityArchivalURI())
}

func (s *workflowHandlerSuite) TestDescribeDomain_Success_ArchivalEnabled() {
	getDomainResp := persistenceGetDomainResponse(
		&domain.ArchivalState{Status: types.ArchivalStatusEnabled, URI: testHistoryArchivalURI},
		&domain.ArchivalState{Status: types.ArchivalStatusEnabled, URI: testVisibilityArchivalURI},
	)
	s.mockMetadataMgr.On("GetDomain", mock.Anything, mock.Anything).Return(getDomainResp, nil)

	wh := s.getWorkflowHandler(s.newConfig(dc.NewInMemoryClient()))

	req := &types.DescribeDomainRequest{
		Name: common.StringPtr(s.testDomain),
	}
	result, err := wh.DescribeDomain(context.Background(), req)

	s.NoError(err)
	s.NotNil(result)
	s.NotNil(result.Configuration)
	s.Equal(types.ArchivalStatusEnabled, result.Configuration.GetHistoryArchivalStatus())
	s.Equal(testHistoryArchivalURI, result.Configuration.GetHistoryArchivalURI())
	s.Equal(types.ArchivalStatusEnabled, result.Configuration.GetVisibilityArchivalStatus())
	s.Equal(testVisibilityArchivalURI, result.Configuration.GetVisibilityArchivalURI())
}

func (s *workflowHandlerSuite) TestUpdateDomain_Failure_UpdateExistingArchivalURI() {
	s.mockMetadataMgr.On("GetMetadata", mock.Anything).Return(&persistence.GetMetadataResponse{
		NotificationVersion: int64(0),
	}, nil)
	getDomainResp := persistenceGetDomainResponse(
		&domain.ArchivalState{Status: types.ArchivalStatusEnabled, URI: testHistoryArchivalURI},
		&domain.ArchivalState{Status: types.ArchivalStatusEnabled, URI: testVisibilityArchivalURI},
	)
	s.mockMetadataMgr.On("GetDomain", mock.Anything, mock.Anything).Return(getDomainResp, nil)
	s.mockArchivalMetadata.On("GetHistoryConfig").Return(archiver.NewArchivalConfig("enabled", dc.GetStringPropertyFn("enabled"), true, dc.GetBoolPropertyFn(true), "disabled", "some random URI"))
	s.mockArchivalMetadata.On("GetVisibilityConfig").Return(archiver.NewArchivalConfig("enabled", dc.GetStringPropertyFn("enabled"), true, dc.GetBoolPropertyFn(true), "disabled", "some random URI"))
	s.mockHistoryArchiver.On("ValidateURI", mock.Anything).Return(nil)
	s.mockArchiverProvider.On("GetHistoryArchiver", mock.Anything, mock.Anything).Return(s.mockHistoryArchiver, nil)

	wh := s.getWorkflowHandler(s.newConfig(dc.NewInMemoryClient()))

	updateReq := updateRequest(
		nil,
		nil,
		common.StringPtr("updated visibility URI"),
		nil,
	)
	_, err := wh.UpdateDomain(context.Background(), updateReq)
	s.Error(err)
}

func (s *workflowHandlerSuite) TestUpdateDomain_Failure_InvalidArchivalURI() {
	s.mockMetadataMgr.On("GetMetadata", mock.Anything).Return(&persistence.GetMetadataResponse{
		NotificationVersion: int64(0),
	}, nil)
	getDomainResp := persistenceGetDomainResponse(
		&domain.ArchivalState{Status: types.ArchivalStatusDisabled, URI: ""},
		&domain.ArchivalState{Status: types.ArchivalStatusDisabled, URI: ""},
	)
	s.mockMetadataMgr.On("GetDomain", mock.Anything, mock.Anything).Return(getDomainResp, nil)
	s.mockArchivalMetadata.On("GetHistoryConfig").Return(archiver.NewArchivalConfig("enabled", dc.GetStringPropertyFn("enabled"), true, dc.GetBoolPropertyFn(true), "disabled", "some random URI"))
	s.mockHistoryArchiver.On("ValidateURI", mock.Anything).Return(errors.New("invalid URI"))
	s.mockArchiverProvider.On("GetHistoryArchiver", mock.Anything, mock.Anything).Return(s.mockHistoryArchiver, nil)

	wh := s.getWorkflowHandler(s.newConfig(dc.NewInMemoryClient()))

	updateReq := updateRequest(
		common.StringPtr("testScheme://invalid/updated/history/URI"),
		types.ArchivalStatusEnabled.Ptr(),
		nil,
		nil,
	)

	_, err := wh.UpdateDomain(context.Background(), updateReq)
	s.Error(err)
}

func (s *workflowHandlerSuite) TestUpdateDomain_Success_ArchivalEnabledToArchivalDisabledWithoutSettingURI() {
	s.mockMetadataMgr.On("GetMetadata", mock.Anything).Return(&persistence.GetMetadataResponse{
		NotificationVersion: int64(0),
	}, nil)
	getDomainResp := persistenceGetDomainResponse(
		&domain.ArchivalState{Status: types.ArchivalStatusEnabled, URI: testHistoryArchivalURI},
		&domain.ArchivalState{Status: types.ArchivalStatusEnabled, URI: testVisibilityArchivalURI},
	)
	s.mockMetadataMgr.On("GetDomain", mock.Anything, mock.Anything).Return(getDomainResp, nil)
	s.mockMetadataMgr.On("UpdateDomain", mock.Anything, mock.Anything).Return(nil)
	s.mockArchivalMetadata.On("GetHistoryConfig").Return(archiver.NewArchivalConfig("enabled", dc.GetStringPropertyFn("enabled"), true, dc.GetBoolPropertyFn(true), "disabled", "some random URI"))
	s.mockArchivalMetadata.On("GetVisibilityConfig").Return(archiver.NewArchivalConfig("enabled", dc.GetStringPropertyFn("enabled"), true, dc.GetBoolPropertyFn(true), "disabled", "some random URI"))
	s.mockHistoryArchiver.On("ValidateURI", mock.Anything).Return(nil)
	s.mockVisibilityArchiver.On("ValidateURI", mock.Anything).Return(nil)
	s.mockArchiverProvider.On("GetHistoryArchiver", mock.Anything, mock.Anything).Return(s.mockHistoryArchiver, nil)
	s.mockArchiverProvider.On("GetVisibilityArchiver", mock.Anything, mock.Anything).Return(s.mockVisibilityArchiver, nil)

	wh := s.getWorkflowHandler(s.newConfig(dc.NewInMemoryClient()))

	updateReq := updateRequest(
		nil,
		types.ArchivalStatusDisabled.Ptr(),
		nil,
		types.ArchivalStatusDisabled.Ptr(),
	)
	result, err := wh.UpdateDomain(context.Background(), updateReq)
	s.NoError(err)
	s.NotNil(result)
	s.NotNil(result.Configuration)
	s.Equal(types.ArchivalStatusDisabled, result.Configuration.GetHistoryArchivalStatus())
	s.Equal(testHistoryArchivalURI, result.Configuration.GetHistoryArchivalURI())
	s.Equal(types.ArchivalStatusDisabled, result.Configuration.GetVisibilityArchivalStatus())
	s.Equal(testVisibilityArchivalURI, result.Configuration.GetVisibilityArchivalURI())
}

func (s *workflowHandlerSuite) TestUpdateDomain_Success_ClusterNotConfiguredForArchival() {
	s.mockMetadataMgr.On("GetMetadata", mock.Anything).Return(&persistence.GetMetadataResponse{
		NotificationVersion: int64(0),
	}, nil)
	getDomainResp := persistenceGetDomainResponse(
		&domain.ArchivalState{Status: types.ArchivalStatusEnabled, URI: "some random history URI"},
		&domain.ArchivalState{Status: types.ArchivalStatusEnabled, URI: "some random visibility URI"},
	)
	s.mockMetadataMgr.On("GetDomain", mock.Anything, mock.Anything).Return(getDomainResp, nil)
	s.mockArchivalMetadata.On("GetHistoryConfig").Return(archiver.NewDisabledArchvialConfig())
	s.mockArchivalMetadata.On("GetVisibilityConfig").Return(archiver.NewDisabledArchvialConfig())

	wh := s.getWorkflowHandler(s.newConfig(dc.NewInMemoryClient()))

	updateReq := updateRequest(nil, types.ArchivalStatusDisabled.Ptr(), nil, nil)
	result, err := wh.UpdateDomain(context.Background(), updateReq)
	s.NoError(err)
	s.NotNil(result)
	s.NotNil(result.Configuration)
	s.Equal(types.ArchivalStatusEnabled, result.Configuration.GetHistoryArchivalStatus())
	s.Equal("some random history URI", result.Configuration.GetHistoryArchivalURI())
	s.Equal(types.ArchivalStatusEnabled, result.Configuration.GetVisibilityArchivalStatus())
	s.Equal("some random visibility URI", result.Configuration.GetVisibilityArchivalURI())
}

func (s *workflowHandlerSuite) TestUpdateDomain_Success_ArchivalEnabledToArchivalDisabledWithSettingBucket() {
	s.mockMetadataMgr.On("GetMetadata", mock.Anything).Return(&persistence.GetMetadataResponse{
		NotificationVersion: int64(0),
	}, nil)
	getDomainResp := persistenceGetDomainResponse(
		&domain.ArchivalState{Status: types.ArchivalStatusEnabled, URI: testHistoryArchivalURI},
		&domain.ArchivalState{Status: types.ArchivalStatusEnabled, URI: testVisibilityArchivalURI},
	)
	s.mockMetadataMgr.On("GetDomain", mock.Anything, mock.Anything).Return(getDomainResp, nil)
	s.mockMetadataMgr.On("UpdateDomain", mock.Anything, mock.Anything).Return(nil)
	s.mockArchivalMetadata.On("GetHistoryConfig").Return(archiver.NewArchivalConfig("enabled", dc.GetStringPropertyFn("enabled"), true, dc.GetBoolPropertyFn(true), "disabled", "some random URI"))
	s.mockArchivalMetadata.On("GetVisibilityConfig").Return(archiver.NewArchivalConfig("enabled", dc.GetStringPropertyFn("enabled"), true, dc.GetBoolPropertyFn(true), "disabled", "some random URI"))
	s.mockHistoryArchiver.On("ValidateURI", mock.Anything).Return(nil)
	s.mockVisibilityArchiver.On("ValidateURI", mock.Anything).Return(nil)
	s.mockArchiverProvider.On("GetHistoryArchiver", mock.Anything, mock.Anything).Return(s.mockHistoryArchiver, nil)
	s.mockArchiverProvider.On("GetVisibilityArchiver", mock.Anything, mock.Anything).Return(s.mockVisibilityArchiver, nil)

	wh := s.getWorkflowHandler(s.newConfig(dc.NewInMemoryClient()))

	updateReq := updateRequest(
		common.StringPtr(testHistoryArchivalURI),
		types.ArchivalStatusDisabled.Ptr(),
		common.StringPtr(testVisibilityArchivalURI),
		types.ArchivalStatusDisabled.Ptr(),
	)
	result, err := wh.UpdateDomain(context.Background(), updateReq)
	s.NoError(err)
	s.NotNil(result)
	s.NotNil(result.Configuration)
	s.Equal(types.ArchivalStatusDisabled, result.Configuration.GetHistoryArchivalStatus())
	s.Equal(testHistoryArchivalURI, result.Configuration.GetHistoryArchivalURI())
	s.Equal(types.ArchivalStatusDisabled, result.Configuration.GetVisibilityArchivalStatus())
	s.Equal(testVisibilityArchivalURI, result.Configuration.GetVisibilityArchivalURI())
}

func (s *workflowHandlerSuite) TestUpdateDomain_Success_ArchivalEnabledToEnabled() {
	s.mockMetadataMgr.On("GetMetadata", mock.Anything).Return(&persistence.GetMetadataResponse{
		NotificationVersion: int64(0),
	}, nil)
	getDomainResp := persistenceGetDomainResponse(
		&domain.ArchivalState{Status: types.ArchivalStatusEnabled, URI: testHistoryArchivalURI},
		&domain.ArchivalState{Status: types.ArchivalStatusEnabled, URI: testVisibilityArchivalURI},
	)
	s.mockMetadataMgr.On("GetDomain", mock.Anything, mock.Anything).Return(getDomainResp, nil)
	s.mockArchivalMetadata.On("GetHistoryConfig").Return(archiver.NewArchivalConfig("enabled", dc.GetStringPropertyFn("enabled"), true, dc.GetBoolPropertyFn(true), "disabled", "some random URI"))
	s.mockArchivalMetadata.On("GetVisibilityConfig").Return(archiver.NewArchivalConfig("enabled", dc.GetStringPropertyFn("enabled"), true, dc.GetBoolPropertyFn(true), "disabled", "some random URI"))
	s.mockHistoryArchiver.On("ValidateURI", mock.Anything).Return(nil)
	s.mockVisibilityArchiver.On("ValidateURI", mock.Anything).Return(nil)
	s.mockArchiverProvider.On("GetHistoryArchiver", mock.Anything, mock.Anything).Return(s.mockHistoryArchiver, nil)
	s.mockArchiverProvider.On("GetVisibilityArchiver", mock.Anything, mock.Anything).Return(s.mockVisibilityArchiver, nil)

	wh := s.getWorkflowHandler(s.newConfig(dc.NewInMemoryClient()))

	updateReq := updateRequest(
		common.StringPtr(testHistoryArchivalURI),
		types.ArchivalStatusEnabled.Ptr(),
		common.StringPtr(testVisibilityArchivalURI),
		types.ArchivalStatusEnabled.Ptr(),
	)
	result, err := wh.UpdateDomain(context.Background(), updateReq)
	s.NoError(err)
	s.NotNil(result)
	s.NotNil(result.Configuration)
	s.Equal(types.ArchivalStatusEnabled, result.Configuration.GetHistoryArchivalStatus())
	s.Equal(testHistoryArchivalURI, result.Configuration.GetHistoryArchivalURI())
	s.Equal(types.ArchivalStatusEnabled, result.Configuration.GetVisibilityArchivalStatus())
	s.Equal(testVisibilityArchivalURI, result.Configuration.GetVisibilityArchivalURI())
}

func (s *workflowHandlerSuite) TestUpdateDomain_Success_ArchivalNeverEnabledToEnabled() {
	s.mockMetadataMgr.On("GetMetadata", mock.Anything).Return(&persistence.GetMetadataResponse{
		NotificationVersion: int64(0),
	}, nil)
	getDomainResp := persistenceGetDomainResponse(
		&domain.ArchivalState{Status: types.ArchivalStatusDisabled, URI: ""},
		&domain.ArchivalState{Status: types.ArchivalStatusDisabled, URI: ""},
	)
	s.mockMetadataMgr.On("GetDomain", mock.Anything, mock.Anything).Return(getDomainResp, nil)
	s.mockMetadataMgr.On("UpdateDomain", mock.Anything, mock.Anything).Return(nil)
	s.mockArchivalMetadata.On("GetHistoryConfig").Return(archiver.NewArchivalConfig("enabled", dc.GetStringPropertyFn("enabled"), true, dc.GetBoolPropertyFn(true), "disabled", "some random URI"))
	s.mockArchivalMetadata.On("GetVisibilityConfig").Return(archiver.NewArchivalConfig("enabled", dc.GetStringPropertyFn("enabled"), true, dc.GetBoolPropertyFn(true), "disabled", "some random URI"))
	s.mockHistoryArchiver.On("ValidateURI", mock.Anything).Return(nil)
	s.mockVisibilityArchiver.On("ValidateURI", mock.Anything).Return(nil)
	s.mockArchiverProvider.On("GetHistoryArchiver", mock.Anything, mock.Anything).Return(s.mockHistoryArchiver, nil)
	s.mockArchiverProvider.On("GetVisibilityArchiver", mock.Anything, mock.Anything).Return(s.mockVisibilityArchiver, nil)

	wh := s.getWorkflowHandler(s.newConfig(dc.NewInMemoryClient()))

	updateReq := updateRequest(
		common.StringPtr(testHistoryArchivalURI),
		types.ArchivalStatusEnabled.Ptr(),
		common.StringPtr(testVisibilityArchivalURI),
		types.ArchivalStatusEnabled.Ptr(),
	)
	result, err := wh.UpdateDomain(context.Background(), updateReq)
	s.NoError(err)
	s.NotNil(result)
	s.NotNil(result.Configuration)
	s.Equal(types.ArchivalStatusEnabled, result.Configuration.GetHistoryArchivalStatus())
	s.Equal(testHistoryArchivalURI, result.Configuration.GetHistoryArchivalURI())
	s.Equal(types.ArchivalStatusEnabled, result.Configuration.GetVisibilityArchivalStatus())
	s.Equal(testVisibilityArchivalURI, result.Configuration.GetVisibilityArchivalURI())
}

func (s *workflowHandlerSuite) TestUpdateDomain_Success_FailOver() {
	s.mockMetadataMgr.On("GetMetadata", mock.Anything).Return(&persistence.GetMetadataResponse{
		NotificationVersion: int64(0),
	}, nil)
	getDomainResp := persistenceGetDomainResponseForFailoverTest(
		&domain.ArchivalState{Status: types.ArchivalStatusDisabled, URI: ""},
		&domain.ArchivalState{Status: types.ArchivalStatusDisabled, URI: ""},
	)

	// This test is simulating a domain failover from the point of view of the 'standby' cluster
	// for a domain where the cluster 'active' is being failed over to 'standby'. The test is executing
	// in the 'standby' cluster, so the above is setting the configuration to appear that way.
	s.mockResource.ClusterMetadata = cluster.TestPassiveClusterMetadata

	// Re-instantiate the domain-handler object due to it relying on it
	// pulling in the mock cluster metadata object mutated above.
	// Todo (David.Porter) consider refactoring these tests
	// to be setup without mutation and without as long dependency chains
	s.domainHandler = domain.NewHandler(
		s.newConfig(dc.NewInMemoryClient()).domainConfig,
		s.mockResource.GetLogger(),
		s.mockResource.GetDomainManager(),
		s.mockResource.GetClusterMetadata(),
		domain.NewDomainReplicator(s.mockProducer, s.mockResource.GetLogger()),
		s.mockResource.GetArchivalMetadata(),
		s.mockResource.GetArchiverProvider(),
		s.mockResource.GetTimeSource(),
	)

	s.mockMetadataMgr.On("GetDomain", mock.Anything, mock.Anything).Return(getDomainResp, nil)
	s.mockMetadataMgr.On("UpdateDomain", mock.Anything, mock.Anything).Return(nil)
	s.mockArchivalMetadata.On("GetHistoryConfig").Return(archiver.NewArchivalConfig("enabled", dc.GetStringPropertyFn("disabled"), false, dc.GetBoolPropertyFn(false), "disabled", "some random URI"))
	s.mockArchivalMetadata.On("GetVisibilityConfig").Return(archiver.NewArchivalConfig("enabled", dc.GetStringPropertyFn("disabled"), false, dc.GetBoolPropertyFn(false), "disabled", "some random URI"))
	s.mockProducer.On("Publish", mock.Anything, mock.Anything).Return(nil).Once()
	s.mockResource.RemoteFrontendClient.EXPECT().DescribeDomain(gomock.Any(), gomock.Any()).
		Return(describeDomainResponseServer, nil).AnyTimes()

	wh := s.getWorkflowHandler(s.newConfig(dc.NewInMemoryClient()))

	updateReq := updateFailoverRequest(
		common.StringPtr(testHistoryArchivalURI),
		types.ArchivalStatusEnabled.Ptr(),
		common.StringPtr(testVisibilityArchivalURI),
		types.ArchivalStatusEnabled.Ptr(),
		common.Int32Ptr(1),
		common.StringPtr(cluster.TestAlternativeClusterName),
	)
	result, err := wh.UpdateDomain(context.Background(), updateReq)

	s.NoError(err)
	s.NotNil(result)
	s.NotNil(result.Configuration)
	s.Equal(result.ReplicationConfiguration.ActiveClusterName, cluster.TestAlternativeClusterName)
}

func (s *workflowHandlerSuite) TestUpdateDomain_Failure_FailoverLockdown() {

	dynamicClient := dc.NewInMemoryClient()
	err := dynamicClient.UpdateValue(dc.Lockdown, true)
	s.NoError(err)
	wh := s.getWorkflowHandler(s.newConfig(dynamicClient))

	updateReq := updateFailoverRequest(
		common.StringPtr(testHistoryArchivalURI),
		types.ArchivalStatusEnabled.Ptr(),
		common.StringPtr(testVisibilityArchivalURI),
		types.ArchivalStatusEnabled.Ptr(),
		common.Int32Ptr(1),
		common.StringPtr(cluster.TestAlternativeClusterName),
	)
	resp, err := wh.UpdateDomain(context.Background(), updateReq)
	s.Nil(resp)
	s.Error(err)
}

func (s *workflowHandlerSuite) TestHistoryArchived() {
	wh := s.getWorkflowHandler(s.newConfig(dc.NewInMemoryClient()))

	getHistoryRequest := &types.GetWorkflowExecutionHistoryRequest{}
	s.False(wh.historyArchived(context.Background(), getHistoryRequest, s.testDomain))

	getHistoryRequest = &types.GetWorkflowExecutionHistoryRequest{
		Execution: &types.WorkflowExecution{},
	}
	s.False(wh.historyArchived(context.Background(), getHistoryRequest, s.testDomain))

	s.mockHistoryClient.EXPECT().GetMutableState(gomock.Any(), gomock.Any()).Return(nil, nil).Times(1)
	getHistoryRequest = &types.GetWorkflowExecutionHistoryRequest{
		Execution: &types.WorkflowExecution{
			WorkflowID: testWorkflowID,
			RunID:      testRunID,
		},
	}
	s.False(wh.historyArchived(context.Background(), getHistoryRequest, s.testDomain))

	s.mockHistoryClient.EXPECT().GetMutableState(gomock.Any(), gomock.Any()).Return(nil, &types.EntityNotExistsError{Message: "got archival indication error"}).Times(1)
	getHistoryRequest = &types.GetWorkflowExecutionHistoryRequest{
		Execution: &types.WorkflowExecution{
			WorkflowID: testWorkflowID,
			RunID:      testRunID,
		},
	}
	s.True(wh.historyArchived(context.Background(), getHistoryRequest, s.testDomain))

	s.mockHistoryClient.EXPECT().GetMutableState(gomock.Any(), gomock.Any()).Return(nil, errors.New("got non-archival indication error")).Times(1)
	getHistoryRequest = &types.GetWorkflowExecutionHistoryRequest{
		Execution: &types.WorkflowExecution{
			WorkflowID: testWorkflowID,
			RunID:      testRunID,
		},
	}
	s.False(wh.historyArchived(context.Background(), getHistoryRequest, s.testDomain))
}

func (s *workflowHandlerSuite) TestGetArchivedHistory_Failure_DomainCacheEntryError() {
	s.mockDomainCache.EXPECT().GetDomainByID(gomock.Any()).Return(nil, errors.New("error getting domain")).Times(1)

	wh := s.getWorkflowHandler(s.newConfig(dc.NewInMemoryClient()))

	resp, err := wh.getArchivedHistory(context.Background(), getHistoryRequest(nil), s.testDomainID, metrics.NoopScope(metrics.Frontend))
	s.Nil(resp)
	s.Error(err)
}

func (s *workflowHandlerSuite) TestGetArchivedHistory_Failure_ArchivalURIEmpty() {
	domainEntry := cache.NewLocalDomainCacheEntryForTest(
		&persistence.DomainInfo{Name: s.testDomain},
		&persistence.DomainConfig{
			HistoryArchivalStatus:    types.ArchivalStatusDisabled,
			HistoryArchivalURI:       "",
			VisibilityArchivalStatus: types.ArchivalStatusDisabled,
			VisibilityArchivalURI:    "",
		},
		"",
	)
	s.mockDomainCache.EXPECT().GetDomainByID(gomock.Any()).Return(domainEntry, nil).AnyTimes()

	wh := s.getWorkflowHandler(s.newConfig(dc.NewInMemoryClient()))

	resp, err := wh.getArchivedHistory(context.Background(), getHistoryRequest(nil), s.testDomainID, metrics.NoopScope(metrics.Frontend))
	s.Nil(resp)
	s.Error(err)
}

func (s *workflowHandlerSuite) TestGetArchivedHistory_Failure_InvalidURI() {
	domainEntry := cache.NewLocalDomainCacheEntryForTest(
		&persistence.DomainInfo{Name: s.testDomain},
		&persistence.DomainConfig{
			HistoryArchivalStatus:    types.ArchivalStatusEnabled,
			HistoryArchivalURI:       "uri without scheme",
			VisibilityArchivalStatus: types.ArchivalStatusDisabled,
			VisibilityArchivalURI:    "",
		},
		"",
	)
	s.mockDomainCache.EXPECT().GetDomainByID(gomock.Any()).Return(domainEntry, nil).AnyTimes()

	wh := s.getWorkflowHandler(s.newConfig(dc.NewInMemoryClient()))

	resp, err := wh.getArchivedHistory(context.Background(), getHistoryRequest(nil), s.testDomainID, metrics.NoopScope(metrics.Frontend))
	s.Nil(resp)
	s.Error(err)
}

func (s *workflowHandlerSuite) TestGetArchivedHistory_Success_GetFirstPage() {
	domainEntry := cache.NewLocalDomainCacheEntryForTest(
		&persistence.DomainInfo{Name: s.testDomain},
		&persistence.DomainConfig{
			HistoryArchivalStatus:    types.ArchivalStatusEnabled,
			HistoryArchivalURI:       testHistoryArchivalURI,
			VisibilityArchivalStatus: types.ArchivalStatusDisabled,
			VisibilityArchivalURI:    "",
		},
		"",
	)
	s.mockDomainCache.EXPECT().GetDomainByID(gomock.Any()).Return(domainEntry, nil).AnyTimes()

	nextPageToken := []byte{'1', '2', '3'}
	historyBatch1 := &types.History{
		Events: []*types.HistoryEvent{
			{ID: 1},
			{ID: 2},
		},
	}
	historyBatch2 := &types.History{
		Events: []*types.HistoryEvent{
			{ID: 3},
			{ID: 4},
			{ID: 5},
		},
	}
	history := &types.History{}
	history.Events = append(history.Events, historyBatch1.Events...)
	history.Events = append(history.Events, historyBatch2.Events...)
	s.mockHistoryArchiver.On("Get", mock.Anything, mock.Anything, mock.Anything).Return(&archiver.GetHistoryResponse{
		NextPageToken:  nextPageToken,
		HistoryBatches: []*types.History{historyBatch1, historyBatch2},
	}, nil)
	s.mockArchiverProvider.On("GetHistoryArchiver", mock.Anything, mock.Anything).Return(s.mockHistoryArchiver, nil)

	wh := s.getWorkflowHandler(s.newConfig(dc.NewInMemoryClient()))

	resp, err := wh.getArchivedHistory(context.Background(), getHistoryRequest(nil), s.testDomainID, metrics.NoopScope(metrics.Frontend))
	s.NoError(err)
	s.NotNil(resp)
	s.NotNil(resp.History)
	s.Equal(history, resp.History)
	s.Equal(nextPageToken, resp.NextPageToken)
	s.True(resp.GetArchived())
}

func (s *workflowHandlerSuite) TestGetHistory() {
	domainID := uuid.New()
	domainName := uuid.New()
	firstEventID := int64(100)
	nextEventID := int64(101)
	branchToken := []byte{1}
	we := types.WorkflowExecution{
		WorkflowID: "wid",
		RunID:      "rid",
	}
	shardID := common.WorkflowIDToHistoryShard(we.WorkflowID, numHistoryShards)
	req := &persistence.ReadHistoryBranchRequest{
		BranchToken:   branchToken,
		MinEventID:    firstEventID,
		MaxEventID:    nextEventID,
		PageSize:      0,
		NextPageToken: []byte{},
		ShardID:       common.IntPtr(shardID),
		DomainName:    domainName,
	}
	s.mockHistoryV2Mgr.On("ReadHistoryBranch", mock.Anything, req).Return(&persistence.ReadHistoryBranchResponse{
		HistoryEvents: []*types.HistoryEvent{
			{
				ID: int64(100),
			},
		},
		NextPageToken:    []byte{},
		Size:             1,
		LastFirstEventID: nextEventID,
	}, nil).Once()

	wh := s.getWorkflowHandler(s.newConfig(dc.NewInMemoryClient()))

	scope := metrics.NoopScope(metrics.Frontend)
	history, token, err := wh.getHistory(context.Background(), scope, domainID, domainName, we, firstEventID, nextEventID, 0, []byte{}, nil, branchToken)
	s.NoError(err)
	s.NotNil(history)
	s.Equal([]byte{}, token)
}

func (s *workflowHandlerSuite) TestListArchivedVisibility_Failure_InvalidRequest() {
	wh := s.getWorkflowHandler(s.newConfig(dc.NewInMemoryClient()))

	resp, err := wh.ListArchivedWorkflowExecutions(context.Background(), &types.ListArchivedWorkflowExecutionsRequest{})
	s.Nil(resp)
	s.Error(err)
}

func (s *workflowHandlerSuite) TestListArchivedVisibility_Failure_ClusterNotConfiguredForArchival() {
	s.mockArchivalMetadata.On("GetVisibilityConfig").Return(archiver.NewDisabledArchvialConfig())

	wh := s.getWorkflowHandler(s.newConfig(dc.NewInMemoryClient()))

	resp, err := wh.ListArchivedWorkflowExecutions(context.Background(), listArchivedWorkflowExecutionsTestRequest())
	s.Nil(resp)
	s.Error(err)
}

func (s *workflowHandlerSuite) TestListArchivedVisibility_Failure_DomainCacheEntryError() {
	s.mockDomainCache.EXPECT().GetDomain(gomock.Any()).Return(nil, errors.New("error getting domain"))
	s.mockArchivalMetadata.On("GetVisibilityConfig").Return(archiver.NewArchivalConfig("enabled", dc.GetStringPropertyFn("enabled"), true, dc.GetBoolPropertyFn(true), "disabled", "random URI"))

	wh := s.getWorkflowHandler(s.newConfig(dc.NewInMemoryClient()))

	resp, err := wh.ListArchivedWorkflowExecutions(context.Background(), listArchivedWorkflowExecutionsTestRequest())
	s.Nil(resp)
	s.Error(err)
}

func (s *workflowHandlerSuite) TestListArchivedVisibility_Failure_DomainNotConfiguredForArchival() {
	s.mockDomainCache.EXPECT().GetDomain(gomock.Any()).Return(cache.NewLocalDomainCacheEntryForTest(
		nil,
		&persistence.DomainConfig{
			VisibilityArchivalStatus: types.ArchivalStatusDisabled,
		},
		"",
	), nil)
	s.mockArchivalMetadata.On("GetVisibilityConfig").Return(archiver.NewArchivalConfig("enabled", dc.GetStringPropertyFn("enabled"), true, dc.GetBoolPropertyFn(true), "disabled", "random URI"))

	wh := s.getWorkflowHandler(s.newConfig(dc.NewInMemoryClient()))

	resp, err := wh.ListArchivedWorkflowExecutions(context.Background(), listArchivedWorkflowExecutionsTestRequest())
	s.Nil(resp)
	s.Error(err)
}

func (s *workflowHandlerSuite) TestListArchivedVisibility_Failure_InvalidURI() {
	s.mockDomainCache.EXPECT().GetDomain(gomock.Any()).Return(cache.NewLocalDomainCacheEntryForTest(
		&persistence.DomainInfo{Name: s.testDomain},
		&persistence.DomainConfig{
			VisibilityArchivalStatus: types.ArchivalStatusDisabled,
			VisibilityArchivalURI:    "uri without scheme",
		},
		"",
	), nil)
	s.mockArchivalMetadata.On("GetVisibilityConfig").Return(archiver.NewArchivalConfig("enabled", dc.GetStringPropertyFn("enabled"), true, dc.GetBoolPropertyFn(true), "disabled", "random URI"))

	wh := s.getWorkflowHandler(s.newConfig(dc.NewInMemoryClient()))

	resp, err := wh.ListArchivedWorkflowExecutions(context.Background(), listArchivedWorkflowExecutionsTestRequest())
	s.Nil(resp)
	s.Error(err)
}

func (s *workflowHandlerSuite) TestListArchivedVisibility_Success() {
	s.mockDomainCache.EXPECT().GetDomain(gomock.Any()).Return(cache.NewLocalDomainCacheEntryForTest(
		&persistence.DomainInfo{Name: s.testDomain},
		&persistence.DomainConfig{
			VisibilityArchivalStatus: types.ArchivalStatusEnabled,
			VisibilityArchivalURI:    testVisibilityArchivalURI,
		},
		"",
	), nil).AnyTimes()
	s.mockArchivalMetadata.On("GetVisibilityConfig").Return(archiver.NewArchivalConfig("enabled", dc.GetStringPropertyFn("enabled"), true, dc.GetBoolPropertyFn(true), "disabled", "random URI"))
	s.mockVisibilityArchiver.On("Query", mock.Anything, mock.Anything, mock.Anything).Return(&archiver.QueryVisibilityResponse{}, nil)
	s.mockArchiverProvider.On("GetVisibilityArchiver", mock.Anything, mock.Anything).Return(s.mockVisibilityArchiver, nil)

	wh := s.getWorkflowHandler(s.newConfig(dc.NewInMemoryClient()))

	resp, err := wh.ListArchivedWorkflowExecutions(context.Background(), listArchivedWorkflowExecutionsTestRequest())
	s.NotNil(resp)
	s.NoError(err)
}

func (s *workflowHandlerSuite) TestGetSearchAttributes() {
	wh := s.getWorkflowHandler(s.newConfig(dc.NewInMemoryClient()))

	ctx := context.Background()
	resp, err := wh.GetSearchAttributes(ctx)
	s.NoError(err)
	s.NotNil(resp)
}

func (s *workflowHandlerSuite) TestGetWorkflowExecutionHistory__Success__RawHistoryEnabledTransientDecisionEmitted() {
	var nextEventID int64 = 5
	s.getWorkflowExecutionHistory(5, &types.TransientDecisionInfo{
		StartedEvent:   &types.HistoryEvent{ID: nextEventID + 1},
		ScheduledEvent: &types.HistoryEvent{ID: nextEventID},
	}, []*types.HistoryEvent{{}, {}, {}})
}

func (s *workflowHandlerSuite) TestGetWorkflowExecutionHistory__Success__RawHistoryEnabledNoTransientDecisionEmitted() {
	var nextEventID int64 = 5
	s.getWorkflowExecutionHistory(5, &types.TransientDecisionInfo{
		StartedEvent:   &types.HistoryEvent{ID: nextEventID + 1},
		ScheduledEvent: &types.HistoryEvent{ID: nextEventID},
	}, []*types.HistoryEvent{{}, {}, {}})
}

func (s *workflowHandlerSuite) TestRestartWorkflowExecution_IsolationGroupDrained() {
	dynamicClient := dc.NewInMemoryClient()
	err := dynamicClient.UpdateValue(dc.SendRawWorkflowHistory, false)
	s.NoError(err)
	config := s.newConfig(dc.NewInMemoryClient())
	config.EnableTasklistIsolation = dc.GetBoolPropertyFnFilteredByDomain(true)
	wh := s.getWorkflowHandler(config)
	isolationGroup := "dca1"
	ctx := partition.ContextWithIsolationGroup(context.Background(), isolationGroup)
	s.mockDomainCache.EXPECT().GetDomainID(s.testDomain).Return(s.testDomainID, nil)
	s.mockResource.IsolationGroups.EXPECT().IsDrained(gomock.Any(), s.testDomain, isolationGroup).Return(true, nil)
	_, err = wh.RestartWorkflowExecution(ctx, &types.RestartWorkflowExecutionRequest{
		Domain: s.testDomain,
		WorkflowExecution: &types.WorkflowExecution{
			WorkflowID: testWorkflowID,
		},
		Identity: "",
	})
	s.Error(err)
	s.IsType(err, &types.BadRequestError{})
}

func (s *workflowHandlerSuite) TestRestartWorkflowExecution__Success() {
	dynamicClient := dc.NewInMemoryClient()
	err := dynamicClient.UpdateValue(dc.SendRawWorkflowHistory, false)
	s.NoError(err)
	wh := s.getWorkflowHandler(
		NewConfig(
			dc.NewCollection(
				dynamicClient,
				s.mockResource.GetLogger()),
			numHistoryShards,
			false,
			"hostname",
		),
	)
	ctx := context.Background()
	s.mockHistoryClient.EXPECT().PollMutableState(gomock.Any(), gomock.Any()).Return(&types.PollMutableStateResponse{
		CurrentBranchToken: []byte(""),
		Execution: &types.WorkflowExecution{
			WorkflowID: testRunID,
		},
		LastFirstEventID: 0,
		NextEventID:      2,
	}, nil).AnyTimes()
	s.mockDomainCache.EXPECT().GetDomainID(gomock.Any()).Return(s.testDomainID, nil).AnyTimes()
	s.mockVersionChecker.EXPECT().SupportsRawHistoryQuery(gomock.Any(), gomock.Any()).Return(nil).Times(1)
	s.mockHistoryV2Mgr.On("ReadHistoryBranch", mock.Anything, mock.Anything).Return(&persistence.ReadHistoryBranchResponse{
		HistoryEvents: []*types.HistoryEvent{&types.HistoryEvent{
			ID: 1,
			WorkflowExecutionStartedEventAttributes: &types.WorkflowExecutionStartedEventAttributes{
				WorkflowType: &types.WorkflowType{
					Name: "workflowtype",
				},
				TaskList: &types.TaskList{
					Name: "tasklist",
				},
			},
		}},
	}, nil).Once()
	s.mockHistoryClient.EXPECT().StartWorkflowExecution(gomock.Any(), gomock.Any()).Return(&types.StartWorkflowExecutionResponse{
		RunID: testRunID,
	}, nil)
	resp, err := wh.RestartWorkflowExecution(ctx, &types.RestartWorkflowExecutionRequest{
		Domain: s.testDomain,
		WorkflowExecution: &types.WorkflowExecution{
			WorkflowID: testWorkflowID,
		},
		Identity: "",
	})
	s.Equal(testRunID, resp.GetRunID())
	s.NoError(err)
}

func (s *workflowHandlerSuite) getWorkflowExecutionHistory(nextEventID int64, transientDecision *types.TransientDecisionInfo, historyEvents []*types.HistoryEvent) {
	dynamicClient := dc.NewInMemoryClient()
	err := dynamicClient.UpdateValue(dc.SendRawWorkflowHistory, true)
	s.NoError(err)
	wh := s.getWorkflowHandler(
		NewConfig(
			dc.NewCollection(
				dynamicClient,
				s.mockResource.GetLogger()),
			numHistoryShards,
			false,
			"hostname",
		),
	)
	ctx := context.Background()
	s.mockDomainCache.EXPECT().GetDomainID(gomock.Any()).Return(s.testDomainID, nil).AnyTimes()
	s.mockVersionChecker.EXPECT().SupportsRawHistoryQuery(gomock.Any(), gomock.Any()).Return(nil).Times(1)
	blob, _ := wh.GetPayloadSerializer().SerializeBatchEvents(historyEvents, common.EncodingTypeThriftRW)
	s.mockHistoryV2Mgr.On("ReadRawHistoryBranch", mock.Anything, mock.Anything).Return(&persistence.ReadRawHistoryBranchResponse{
		HistoryEventBlobs: []*persistence.DataBlob{blob},
		NextPageToken:     []byte{},
	}, nil).Once()
	token, _ := json.Marshal(&getHistoryContinuationToken{
		FirstEventID:      1,
		NextEventID:       nextEventID,
		RunID:             testRunID,
		TransientDecision: transientDecision,
	})
	resp, err := wh.GetWorkflowExecutionHistory(ctx, &types.GetWorkflowExecutionHistoryRequest{
		Domain: s.testDomain,
		Execution: &types.WorkflowExecution{
			WorkflowID: testWorkflowID,
			RunID:      testRunID,
		},
		SkipArchival:  true,
		NextPageToken: token,
	})
	s.NoError(err)
	s.NotNil(resp)
	s.NotNil(resp.RawHistory)
	s.Equal(2, len(resp.RawHistory))

	events := deserializeBlobDataToHistoryEvents(wh, resp.RawHistory)
	s.NotNil(events)
	if transientDecision != nil {
		s.Equal(len(historyEvents)+2, len(events))
	} else {
		s.Equal(len(historyEvents), len(events))
	}
}

func deserializeBlobDataToHistoryEvents(wh *WorkflowHandler, dataBlobs []*types.DataBlob) []*types.HistoryEvent {
	var historyEvents []*types.HistoryEvent
	for _, batch := range dataBlobs {
		events, err := wh.GetPayloadSerializer().DeserializeBatchEvents(&persistence.DataBlob{Data: batch.Data, Encoding: common.EncodingTypeThriftRW})
		if err != nil {
			return nil
		}
		historyEvents = append(historyEvents, events...)
	}
	return historyEvents
}

func (s *workflowHandlerSuite) TestListWorkflowExecutions() {
	config := s.newConfig(dc.NewInMemoryClient())
	wh := s.getWorkflowHandler(config)

	s.mockDomainCache.EXPECT().GetDomainID(gomock.Any()).Return(s.testDomainID, nil).AnyTimes()
	s.mockVisibilityMgr.On("ListWorkflowExecutions", mock.Anything, mock.Anything).Return(&persistence.ListWorkflowExecutionsResponse{}, nil).Once()

	listRequest := &types.ListWorkflowExecutionsRequest{
		Domain:   s.testDomain,
		PageSize: int32(config.ESIndexMaxResultWindow()),
	}
	ctx := context.Background()

	query := "WorkflowID = 'wid'"
	listRequest.Query = query
	_, err := wh.ListWorkflowExecutions(ctx, listRequest)
	s.NoError(err)
	s.Equal(query, listRequest.GetQuery())

	query = "InvalidKey = 'a'"
	listRequest.Query = query
	_, err = wh.ListWorkflowExecutions(ctx, listRequest)
	s.NotNil(err)

	listRequest.PageSize = int32(config.ESIndexMaxResultWindow() + 1)
	_, err = wh.ListWorkflowExecutions(ctx, listRequest)
	s.NotNil(err)
}

func (s *workflowHandlerSuite) TestScantWorkflowExecutions() {
	config := s.newConfig(dc.NewInMemoryClient())
	wh := s.getWorkflowHandler(config)

	s.mockDomainCache.EXPECT().GetDomainID(gomock.Any()).Return(s.testDomainID, nil).AnyTimes()
	s.mockVisibilityMgr.On("ScanWorkflowExecutions", mock.Anything, mock.Anything).Return(&persistence.ListWorkflowExecutionsResponse{}, nil).Once()

	listRequest := &types.ListWorkflowExecutionsRequest{
		Domain:   s.testDomain,
		PageSize: int32(config.ESIndexMaxResultWindow()),
	}
	ctx := context.Background()

	query := "WorkflowID = 'wid'"
	listRequest.Query = query
	_, err := wh.ScanWorkflowExecutions(ctx, listRequest)
	s.NoError(err)
	s.Equal(query, listRequest.GetQuery())

	query = "InvalidKey = 'a'"
	listRequest.Query = query
	_, err = wh.ScanWorkflowExecutions(ctx, listRequest)
	s.NotNil(err)

	listRequest.PageSize = int32(config.ESIndexMaxResultWindow() + 1)
	_, err = wh.ListWorkflowExecutions(ctx, listRequest)
	s.NotNil(err)
}

func (s *workflowHandlerSuite) TestCountWorkflowExecutions() {
	wh := s.getWorkflowHandler(s.newConfig(dc.NewInMemoryClient()))

	s.mockDomainCache.EXPECT().GetDomainID(gomock.Any()).Return(s.testDomainID, nil).AnyTimes()
	s.mockVisibilityMgr.On("CountWorkflowExecutions", mock.Anything, mock.Anything).Return(&persistence.CountWorkflowExecutionsResponse{}, nil).Once()

	countRequest := &types.CountWorkflowExecutionsRequest{
		Domain: s.testDomain,
	}
	ctx := context.Background()

	query := "WorkflowID = 'wid'"
	countRequest.Query = query
	_, err := wh.CountWorkflowExecutions(ctx, countRequest)
	s.NoError(err)
	s.Equal(query, countRequest.GetQuery())

	query = "InvalidKey = 'a'"
	countRequest.Query = query
	_, err = wh.CountWorkflowExecutions(ctx, countRequest)
	s.NotNil(err)
}

func (s *workflowHandlerSuite) TestConvertIndexedKeyToThrift() {
	wh := s.getWorkflowHandler(s.newConfig(dc.NewInMemoryClient()))
	m := map[string]interface{}{
		"key1":  float64(0),
		"key2":  float64(1),
		"key3":  float64(2),
		"key4":  float64(3),
		"key5":  float64(4),
		"key6":  float64(5),
		"key1i": 0,
		"key2i": 1,
		"key3i": 2,
		"key4i": 3,
		"key5i": 4,
		"key6i": 5,
		"key1t": types.IndexedValueTypeString,
		"key2t": types.IndexedValueTypeKeyword,
		"key3t": types.IndexedValueTypeInt,
		"key4t": types.IndexedValueTypeDouble,
		"key5t": types.IndexedValueTypeBool,
		"key6t": types.IndexedValueTypeDatetime,
		"key1s": "STRING",
		"key2s": "KEYWORD",
		"key3s": "INT",
		"key4s": "DOUBLE",
		"key5s": "BOOL",
		"key6s": "DATETIME",
	}
	result := wh.convertIndexedKeyToThrift(m)
	s.Equal(types.IndexedValueTypeString, result["key1"])
	s.Equal(types.IndexedValueTypeKeyword, result["key2"])
	s.Equal(types.IndexedValueTypeInt, result["key3"])
	s.Equal(types.IndexedValueTypeDouble, result["key4"])
	s.Equal(types.IndexedValueTypeBool, result["key5"])
	s.Equal(types.IndexedValueTypeDatetime, result["key6"])
	s.Equal(types.IndexedValueTypeString, result["key1i"])
	s.Equal(types.IndexedValueTypeKeyword, result["key2i"])
	s.Equal(types.IndexedValueTypeInt, result["key3i"])
	s.Equal(types.IndexedValueTypeDouble, result["key4i"])
	s.Equal(types.IndexedValueTypeBool, result["key5i"])
	s.Equal(types.IndexedValueTypeDatetime, result["key6i"])
	s.Equal(types.IndexedValueTypeString, result["key1t"])
	s.Equal(types.IndexedValueTypeKeyword, result["key2t"])
	s.Equal(types.IndexedValueTypeInt, result["key3t"])
	s.Equal(types.IndexedValueTypeDouble, result["key4t"])
	s.Equal(types.IndexedValueTypeBool, result["key5t"])
	s.Equal(types.IndexedValueTypeDatetime, result["key6t"])
	s.Equal(types.IndexedValueTypeString, result["key1s"])
	s.Equal(types.IndexedValueTypeKeyword, result["key2s"])
	s.Equal(types.IndexedValueTypeInt, result["key3s"])
	s.Equal(types.IndexedValueTypeDouble, result["key4s"])
	s.Equal(types.IndexedValueTypeBool, result["key5s"])
	s.Equal(types.IndexedValueTypeDatetime, result["key6s"])
	s.Panics(func() {
		wh.convertIndexedKeyToThrift(map[string]interface{}{
			"invalidType": "unknown",
		})
	})
}

func (s *workflowHandlerSuite) TestVerifyHistoryIsComplete() {
	events := make([]*types.HistoryEvent, 50)
	for i := 0; i < len(events); i++ {
		events[i] = &types.HistoryEvent{ID: int64(i + 1)}
	}
	var eventsWithHoles []*types.HistoryEvent
	eventsWithHoles = append(eventsWithHoles, events[9:12]...)
	eventsWithHoles = append(eventsWithHoles, events[20:31]...)

	testCases := []struct {
		events       []*types.HistoryEvent
		firstEventID int64
		lastEventID  int64
		isFirstPage  bool
		isLastPage   bool
		pageSize     int
		isResultErr  bool
	}{
		{events[:1], 1, 1, true, true, 1000, false},
		{events[:5], 1, 5, true, true, 1000, false},
		{events[9:31], 10, 31, true, true, 1000, false},
		{events[9:29], 10, 50, true, false, 20, false},
		{events[9:30], 10, 50, true, false, 20, false},

		{events[9:29], 1, 50, false, false, 20, false},
		{events[9:29], 1, 29, false, true, 20, false},

		{eventsWithHoles, 1, 50, false, false, 22, true},
		{eventsWithHoles, 10, 50, true, false, 22, true},
		{eventsWithHoles, 1, 31, false, true, 22, true},
		{eventsWithHoles, 10, 31, true, true, 1000, true},

		{events[9:31], 9, 31, true, true, 1000, true},
		{events[9:31], 9, 50, true, false, 22, true},
		{events[9:31], 11, 31, true, true, 1000, true},
		{events[9:31], 11, 50, true, false, 22, true},

		{events[9:31], 10, 30, true, true, 1000, true},
		{events[9:31], 1, 30, false, true, 22, true},
		{events[9:31], 10, 32, true, true, 1000, true},
		{events[9:31], 1, 32, false, true, 22, true},
	}

	for i, tc := range testCases {
		err := verifyHistoryIsComplete(tc.events, tc.firstEventID, tc.lastEventID, tc.isFirstPage, tc.isLastPage, tc.pageSize)
		if tc.isResultErr {
			s.Error(err, "testcase %v failed", i)
		} else {
			s.NoError(err, "testcase %v failed", i)
		}
	}
}

func (s *workflowHandlerSuite) TestContextMetricsTags() {
	wh := s.getWorkflowHandler(s.newConfig(dc.NewInMemoryClient()))

	tag := metrics.TransportTag("grpc")
	ctx := metrics.TagContext(context.Background(), tag)
	wh.CountWorkflowExecutions(ctx, nil)

	snapshot := s.mockResource.MetricsScope.Snapshot()
	for _, counter := range snapshot.Counters() {
		if counter.Name() == "test.cadence_requests" {
			s.Equal(tag.Value(), counter.Tags()[tag.Key()])
			return
		}
	}
	s.Fail("counter not found")
}

func (s *workflowHandlerSuite) TestSignalMetricHasSignalName() {
	wh := s.getWorkflowHandler(s.newConfig(dc.NewInMemoryClient()))

	signalRequest := &types.SignalWorkflowExecutionRequest{
		SignalName: "test_signal",
	}
	wh.SignalWorkflowExecution(context.Background(), signalRequest)

	expectedMetrics := make(map[string]bool)
	expectedMetrics["test.cadence_requests"] = false
	expectedMetrics["test.cadence_errors_bad_request"] = false

	snapshot := s.mockResource.MetricsScope.Snapshot()
	for _, counter := range snapshot.Counters() {
		if _, ok := expectedMetrics[counter.Name()]; ok {
			expectedMetrics[counter.Name()] = true
		}
		if val, ok := counter.Tags()["signalName"]; ok {
			s.Equal(val, "test_signal")
		} else {
			s.Fail("Couldn't find signalName tag")
		}
	}
	s.True(expectedMetrics["test.cadence_requests"])
	s.True(expectedMetrics["test.cadence_errors_bad_request"])
}

func (s *workflowHandlerSuite) newConfig(dynamicClient dc.Client) *Config {
	config := NewConfig(
		dc.NewCollection(
			dynamicClient,
			s.mockResource.GetLogger(),
		),
		numHistoryShards,
		false,
		"hostname",
	)
	config.EmitSignalNameMetricsTag = dc.GetBoolPropertyFnFilteredByDomain(true)
	return config
}

func updateRequest(
	historyArchivalURI *string,
	historyArchivalStatus *types.ArchivalStatus,
	visibilityArchivalURI *string,
	visibilityArchivalStatus *types.ArchivalStatus,
) *types.UpdateDomainRequest {
	return &types.UpdateDomainRequest{
		Name:                     "test-name",
		HistoryArchivalStatus:    historyArchivalStatus,
		HistoryArchivalURI:       historyArchivalURI,
		VisibilityArchivalStatus: visibilityArchivalStatus,
		VisibilityArchivalURI:    visibilityArchivalURI,
	}
}

func updateFailoverRequest(
	historyArchivalURI *string,
	historyArchivalStatus *types.ArchivalStatus,
	visibilityArchivalURI *string,
	visibilityArchivalStatus *types.ArchivalStatus,
	failoverTimeoutInSeconds *int32,
	activeClusterName *string,
) *types.UpdateDomainRequest {
	return &types.UpdateDomainRequest{
		Name:                     "test-name",
		HistoryArchivalStatus:    historyArchivalStatus,
		HistoryArchivalURI:       historyArchivalURI,
		VisibilityArchivalStatus: visibilityArchivalStatus,
		VisibilityArchivalURI:    visibilityArchivalURI,
		FailoverTimeoutInSeconds: failoverTimeoutInSeconds,
		ActiveClusterName:        activeClusterName,
	}
}

func persistenceGetDomainResponse(historyArchivalState, visibilityArchivalState *domain.ArchivalState) *persistence.GetDomainResponse {
	return &persistence.GetDomainResponse{
		Info: &persistence.DomainInfo{
			ID:          "test-id",
			Name:        "test-name",
			Status:      0,
			Description: "test-description",
			OwnerEmail:  "test-owner-email",
			Data:        make(map[string]string),
		},
		Config: &persistence.DomainConfig{
			Retention:                1,
			EmitMetric:               true,
			HistoryArchivalStatus:    historyArchivalState.Status,
			HistoryArchivalURI:       historyArchivalState.URI,
			VisibilityArchivalStatus: visibilityArchivalState.Status,
			VisibilityArchivalURI:    visibilityArchivalState.URI,
		},
		ReplicationConfig: &persistence.DomainReplicationConfig{
			ActiveClusterName: cluster.TestCurrentClusterName,
			Clusters: []*persistence.ClusterReplicationConfig{
				{
					ClusterName: cluster.TestCurrentClusterName,
				},
			},
		},
		IsGlobalDomain:              false,
		ConfigVersion:               0,
		FailoverVersion:             0,
		FailoverNotificationVersion: 0,
		NotificationVersion:         0,
	}
}

func persistenceGetDomainResponseForFailoverTest(historyArchivalState, visibilityArchivalState *domain.ArchivalState) *persistence.GetDomainResponse {
	return &persistence.GetDomainResponse{
		Info: &persistence.DomainInfo{
			ID:          "test-id",
			Name:        "test-name",
			Status:      0,
			Description: "test-description",
			OwnerEmail:  "test-owner-email",
			Data:        make(map[string]string),
		},
		Config: &persistence.DomainConfig{
			Retention:                1,
			EmitMetric:               true,
			HistoryArchivalStatus:    historyArchivalState.Status,
			HistoryArchivalURI:       historyArchivalState.URI,
			VisibilityArchivalStatus: visibilityArchivalState.Status,
			VisibilityArchivalURI:    visibilityArchivalState.URI,
		},
		ReplicationConfig: &persistence.DomainReplicationConfig{
			ActiveClusterName: cluster.TestCurrentClusterName,
			Clusters: []*persistence.ClusterReplicationConfig{
				{
					ClusterName: cluster.TestAlternativeClusterName,
				},
			},
		},
		IsGlobalDomain:              true,
		ConfigVersion:               0,
		FailoverVersion:             0,
		FailoverNotificationVersion: 0,
		NotificationVersion:         0,
	}
}

func registerDomainRequest(
	historyArchivalStatus *types.ArchivalStatus,
	historyArchivalURI string,
	visibilityArchivalStatus *types.ArchivalStatus,
	visibilityArchivalURI string,
) *types.RegisterDomainRequest {
	return &types.RegisterDomainRequest{
		Name:                                   "test-domain",
		Description:                            "test-description",
		OwnerEmail:                             "test-owner-email",
		WorkflowExecutionRetentionPeriodInDays: 10,
		EmitMetric:                             common.BoolPtr(true),
		Clusters: []*types.ClusterReplicationConfiguration{
			{
				ClusterName: cluster.TestCurrentClusterName,
			},
		},
		ActiveClusterName:        cluster.TestCurrentClusterName,
		Data:                     make(map[string]string),
		SecurityToken:            "token",
		HistoryArchivalStatus:    historyArchivalStatus,
		HistoryArchivalURI:       historyArchivalURI,
		VisibilityArchivalStatus: visibilityArchivalStatus,
		VisibilityArchivalURI:    visibilityArchivalURI,
		IsGlobalDomain:           false,
	}
}

func getHistoryRequest(nextPageToken []byte) *types.GetWorkflowExecutionHistoryRequest {
	return &types.GetWorkflowExecutionHistoryRequest{
		Execution: &types.WorkflowExecution{
			WorkflowID: testWorkflowID,
			RunID:      testRunID,
		},
		NextPageToken: nextPageToken,
	}
}

func listArchivedWorkflowExecutionsTestRequest() *types.ListArchivedWorkflowExecutionsRequest {
	return &types.ListArchivedWorkflowExecutionsRequest{
		Domain:   "some random domain name",
		PageSize: 10,
		Query:    "some random query string",
	}
}

var describeDomainResponseServer = &types.DescribeDomainResponse{
	DomainInfo: &types.DomainInfo{
		Name:        "test-domain",
		Description: "a test domain",
		OwnerEmail:  "test@uber.com",
	},
	Configuration: &types.DomainConfiguration{
		WorkflowExecutionRetentionPeriodInDays: 3,
		EmitMetric:                             true,
	},
	ReplicationConfiguration: &types.DomainReplicationConfiguration{
		ActiveClusterName: cluster.TestCurrentClusterName,
		Clusters: []*types.ClusterReplicationConfiguration{
			{
				ClusterName: cluster.TestCurrentClusterName,
			},
			{
				ClusterName: cluster.TestAlternativeClusterName,
			},
		},
	},
}<|MERGE_RESOLUTION|>--- conflicted
+++ resolved
@@ -754,27 +754,6 @@
 }
 
 func (s *workflowHandlerSuite) TestListDomains_Success() {
-<<<<<<< HEAD
-	listDomainResp := &persistence.ListDomainsResponse{
-		Domains: []*persistence.GetDomainResponse{
-			persistenceGetDomainResponse(
-				&domain.ArchivalState{Status: types.ArchivalStatusDisabled, URI: ""},
-				&domain.ArchivalState{Status: types.ArchivalStatusDisabled, URI: ""},
-			),
-			persistenceGetDomainResponse(
-				&domain.ArchivalState{Status: types.ArchivalStatusEnabled, URI: ""},
-				&domain.ArchivalState{Status: types.ArchivalStatusEnabled, URI: ""},
-			),
-		},
-	}
-	s.mockMetadataMgr.On("ListDomains", mock.Anything, mock.Anything).Return(listDomainResp, nil)
-
-	wh := s.getWorkflowHandler(s.newConfig(dc.NewInMemoryClient()))
-	result, err := wh.ListDomains(context.Background(), &types.ListDomainsRequest{})
-
-	s.NoError(err)
-	s.NotNil(result)
-=======
 	domain := persistenceGetDomainResponse(
 		&domain.ArchivalState{},
 		&domain.ArchivalState{},
@@ -792,46 +771,30 @@
 
 	result, err := wh.ListDomains(context.Background(), &types.ListDomainsRequest{})
 	s.NoError(err)
->>>>>>> 1ef976b1
+
 	s.Equal(2, len(result.GetDomains()))
 }
 
 func (s *workflowHandlerSuite) TestListDomains_RequestNotSet() {
 	wh := s.getWorkflowHandler(s.newConfig(dc.NewInMemoryClient()))
-<<<<<<< HEAD
-	result, err := wh.ListDomains(context.Background(), nil)
-
-	s.Error(err)
-=======
 
 	result, err := wh.ListDomains(context.Background(), nil /* list request is not set */)
 	s.Error(err)
 	s.Equal(errRequestNotSet, err)
->>>>>>> 1ef976b1
 	s.Nil(result)
 }
 
 func (s *workflowHandlerSuite) TestHealth_StatusOK() {
-<<<<<<< HEAD
-	wh := s.getWorkflowHandler(s.newConfig(dc.NewInMemoryClient()))
-
-	result, err := wh.Health(context.Background())
-=======
 	wh := s.getWorkflowHandler(s.newConfig(dc.NewInMemoryClient())) // workflow handler gets initial health status as HealthStatusWarmingUp
 
 	result, err := wh.Health(context.Background()) // Health check looks for HealthStatusOK
->>>>>>> 1ef976b1
+
 	s.NoError(err)
 	s.False(result.Ok)
 
 	wh.UpdateHealthStatus(HealthStatusOK)
-<<<<<<< HEAD
 	result, err = wh.Health(context.Background())
 
-=======
-
-	result, err = wh.Health(context.Background())
->>>>>>> 1ef976b1
 	s.NoError(err)
 	s.True(result.Ok)
 }
