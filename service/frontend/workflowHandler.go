--- conflicted
+++ resolved
@@ -2863,13 +2863,9 @@
 			Message: fmt.Sprintf("Pagesize is larger than allow %d", wh.config.ESIndexMaxResultWindow())}, scope)
 	}
 
-<<<<<<< HEAD
-	if err := wh.visibilityQueryValidator.ValidateListRequestForQuery(thrift.ToListWorkflowExecutionsRequest(listRequest)); err != nil {
+	validatedQuery, err := wh.visibilityQueryValidator.ValidateQuery(listRequest.GetQuery())
+	if err != nil {
 		err = thrift.FromError(err)
-=======
-	validatedQuery, err := wh.visibilityQueryValidator.ValidateQuery(listRequest.GetQuery())
-	if err != nil {
->>>>>>> 52aa8af1
 		return nil, wh.error(err, scope)
 	}
 
@@ -2936,13 +2932,9 @@
 			Message: fmt.Sprintf("Pagesize is larger than allow %d", wh.config.ESIndexMaxResultWindow())}, scope)
 	}
 
-<<<<<<< HEAD
-	if err := wh.visibilityQueryValidator.ValidateListRequestForQuery(thrift.ToListWorkflowExecutionsRequest(listRequest)); err != nil {
+	validatedQuery, err := wh.visibilityQueryValidator.ValidateQuery(listRequest.GetQuery())
+	if err != nil {
 		err = thrift.FromError(err)
-=======
-	validatedQuery, err := wh.visibilityQueryValidator.ValidateQuery(listRequest.GetQuery())
-	if err != nil {
->>>>>>> 52aa8af1
 		return nil, wh.error(err, scope)
 	}
 
@@ -3000,13 +2992,9 @@
 		return nil, wh.error(errDomainNotSet, scope)
 	}
 
-<<<<<<< HEAD
-	if err := wh.visibilityQueryValidator.ValidateCountRequestForQuery(thrift.ToCountWorkflowExecutionsRequest(countRequest)); err != nil {
+	validatedQuery, err := wh.visibilityQueryValidator.ValidateQuery(countRequest.GetQuery())
+	if err != nil {
 		err = thrift.FromError(err)
-=======
-	validatedQuery, err := wh.visibilityQueryValidator.ValidateQuery(countRequest.GetQuery())
-	if err != nil {
->>>>>>> 52aa8af1
 		return nil, wh.error(err, scope)
 	}
 
