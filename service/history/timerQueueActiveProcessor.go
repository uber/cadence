--- conflicted
+++ resolved
@@ -769,16 +769,7 @@
 		if t.config.EnableEventsV2(domainEntry.GetInfo().Name) {
 			eventStoreVersion = persistence.EventStoreVersionV2
 		}
-<<<<<<< HEAD
-		_, continueAsNewBuilder, err := msBuilder.AddContinueAsNewEvent(common.EmptyEventID, domainEntry, startAttributes.GetParentWorkflowDomain(), continueAsnewAttributes, eventStoreVersion)
-=======
-		createTaskID, err := t.shard.GetNextTransferTaskID()
-		if err != nil {
-			return err
-		}
-		_, continueAsNewBuilder, err := msBuilder.AddContinueAsNewEvent(msBuilder.GetNextEventID(), common.EmptyEventID, domainEntry,
-			startAttributes.GetParentWorkflowDomain(), continueAsnewAttributes, eventStoreVersion, createTaskID)
->>>>>>> 0afb4cbb
+		_, continueAsNewBuilder, err := msBuilder.AddContinueAsNewEvent(msBuilder.GetNextEventID(), common.EmptyEventID, domainEntry, startAttributes.GetParentWorkflowDomain(), continueAsnewAttributes, eventStoreVersion)
 		if err != nil {
 			return err
 		}
