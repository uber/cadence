--- conflicted
+++ resolved
@@ -217,12 +217,8 @@
 		// no error should be returned otherwise task will retry forever,
 		// task should still in pending state so it can be fetched again
 		{
-<<<<<<< HEAD
-			targetError:         types.CrossClusterTaskFailedCauseWorkflowAlreadyRunning.Ptr(),
-=======
 			targetError: types.CrossClusterTaskFailedCauseWorkflowAlreadyRunning.Ptr(),
 			// for unexpected errors we return errContinueExecution which is converted to nil
->>>>>>> b7303535
 			expectedError:       nil,
 			expectedTaskState:   ctask.TaskStatePending,
 			willGenerateNewTask: false,
