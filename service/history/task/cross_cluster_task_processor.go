// Copyright (c) 2021 Uber Technologies, Inc.
//
// Permission is hereby granted, free of charge, to any person obtaining a copy
// of this software and associated documentation files (the "Software"), to deal
// in the Software without restriction, including without limitation the rights
// to use, copy, modify, merge, publish, distribute, sublicense, and/or sell
// copies of the Software, and to permit persons to whom the Software is
// furnished to do so, subject to the following conditions:
//
// The above copyright notice and this permission notice shall be included in
// all copies or substantial portions of the Software.
//
// THE SOFTWARE IS PROVIDED "AS IS", WITHOUT WARRANTY OF ANY KIND, EXPRESS OR
// IMPLIED, INCLUDING BUT NOT LIMITED TO THE WARRANTIES OF MERCHANTABILITY,
// FITNESS FOR A PARTICULAR PURPOSE AND NONINFRINGEMENT. IN NO EVENT SHALL THE
// AUTHORS OR COPYRIGHT HOLDERS BE LIABLE FOR ANY CLAIM, DAMAGES OR OTHER
// LIABILITY, WHETHER IN AN ACTION OF CONTRACT, TORT OR OTHERWISE, ARISING FROM,
// OUT OF OR IN CONNECTION WITH THE SOFTWARE OR THE USE OR OTHER DEALINGS IN
// THE SOFTWARE.

package task

import (
	"context"
	"sync"
	"sync/atomic"
	"time"

	"github.com/uber/cadence/client/admin"
	"github.com/uber/cadence/common"
	"github.com/uber/cadence/common/backoff"
	"github.com/uber/cadence/common/dynamicconfig"
	"github.com/uber/cadence/common/future"
	"github.com/uber/cadence/common/log"
	"github.com/uber/cadence/common/log/tag"
	"github.com/uber/cadence/common/metrics"
	"github.com/uber/cadence/common/types"
	"github.com/uber/cadence/service/history/shard"
)

const (
	respondCrossClusterTaskTimeout = 5 * time.Second
)

type (
	// CrossClusterTaskProcessorOptions configures crossClusterTaskProcessor
	CrossClusterTaskProcessorOptions struct {
		MaxPendingTasks            dynamicconfig.IntPropertyFn
		TaskMaxRetryCount          dynamicconfig.IntPropertyFn
		TaskRedispatchInterval     dynamicconfig.DurationPropertyFn
		TaskWaitInterval           dynamicconfig.DurationPropertyFn
		ServiceBusyBackoffInterval dynamicconfig.DurationPropertyFn
		TimerJitterCoefficient     dynamicconfig.FloatPropertyFn
	}

	crossClusterTaskProcessors []*crossClusterTaskProcessor

	crossClusterTaskProcessor struct {
<<<<<<< HEAD
		shard             shard.Context
		taskProcessor     Processor
		taskExecutor      Executor
		redispatcher      Redispatcher
		sourceAdminClient admin.Client
		taskFetcher       Fetcher
		options           *CrossClusterTaskProcessorOptions
		retryPolicy       backoff.RetryPolicy
		logger            log.Logger
		metricsScope      metrics.Scope
=======
		shard         shard.Context
		taskProcessor Processor
		taskExecutor  Executor
		redispatcher  Redispatcher
		taskFetcher   Fetcher
		options       *CrossClusterTaskProcessorOptions
		retryPolicy   backoff.RetryPolicy
		throttleRetry *backoff.ThrottleRetry
		logger        log.Logger
		metricsScope  metrics.Scope
>>>>>>> 53833a21

		status     int32
		shutdownCh chan struct{}
		shutdownWG sync.WaitGroup

		taskLock     sync.Mutex
		pendingTasks map[int64]future.Future
	}
)

// NewCrossClusterTaskProcessors creates a list of crossClusterTaskProcessors
// for processing cross cluster tasks at target cluster.
// One processor per source cluster per shard
func NewCrossClusterTaskProcessors(
	shard shard.Context,
	taskProcessor Processor,
	taskFetchers Fetchers,
	options *CrossClusterTaskProcessorOptions,
) common.Daemon {
	processors := make(crossClusterTaskProcessors, 0, len(taskFetchers))
	for _, fetcher := range taskFetchers {
		processor := newCrossClusterTaskProcessor(
			shard,
			taskProcessor,
			fetcher,
			options,
		)
		processors = append(processors, processor)
	}
	return processors
}

func (processors crossClusterTaskProcessors) Start() {
	for _, processor := range processors {
		processor.Start()
	}
}

func (processors crossClusterTaskProcessors) Stop() {
	for _, processor := range processors {
		processor.Stop()
	}
}

func newCrossClusterTaskProcessor(
	shard shard.Context,
	taskProcessor Processor,
	taskFetcher Fetcher,
	options *CrossClusterTaskProcessorOptions,
) *crossClusterTaskProcessor {
	sourceCluster := taskFetcher.GetSourceCluster()
	logger := shard.GetLogger().WithTags(
		tag.ComponentCrossClusterTaskProcessor,
		tag.SourceCluster(sourceCluster),
	)
	metricsScope := shard.GetMetricsClient().Scope(
		metrics.CrossClusterTaskProcessorScope,
		metrics.ActiveClusterTag(sourceCluster),
	)
	retryPolicy := backoff.NewExponentialRetryPolicy(time.Millisecond * 100)
	retryPolicy.SetMaximumInterval(time.Second)
	retryPolicy.SetExpirationInterval(options.TaskWaitInterval())
	return &crossClusterTaskProcessor{
		shard:         shard,
		taskProcessor: taskProcessor,
		taskExecutor: NewCrossClusterTargetTaskExecutor(
			shard,
			logger,
			shard.GetConfig(),
		),
		taskFetcher: taskFetcher,
		redispatcher: NewRedispatcher(
			taskProcessor,
			shard.GetTimeSource(),
			&RedispatcherOptions{
				TaskRedispatchInterval:                  options.TaskRedispatchInterval,
				TaskRedispatchIntervalJitterCoefficient: options.TimerJitterCoefficient,
			},
			logger,
			metricsScope,
		),
		sourceAdminClient: shard.GetService().GetClientBean().GetRemoteAdminClient(sourceCluster),
		options:           options,
		retryPolicy:       retryPolicy,
		logger:            logger,
		metricsScope:      metricsScope,

		status:     common.DaemonStatusInitialized,
		shutdownCh: make(chan struct{}),

		pendingTasks: make(map[int64]future.Future),
		throttleRetry: backoff.NewThrottleRetry(
			backoff.WithRetryPolicy(retryPolicy),
			backoff.WithRetryableError(func(err error) bool {
				if common.IsServiceBusyError(err) {
					return false
				}
				return common.IsServiceTransientError(err)
			}),
		),
	}
}

func (p *crossClusterTaskProcessor) Start() {
	if !atomic.CompareAndSwapInt32(&p.status, common.DaemonStatusInitialized, common.DaemonStatusStarted) {
		return
	}

	p.redispatcher.Start()

	p.shutdownWG.Add(2)
	go p.processLoop()
	go p.respondPendingTaskLoop()

	p.logger.Info("Task processor started.", tag.LifeCycleStarted)
}

func (p *crossClusterTaskProcessor) Stop() {
	if !atomic.CompareAndSwapInt32(&p.status, common.DaemonStatusStarted, common.DaemonStatusStopped) {
		return
	}

	close(p.shutdownCh)
	p.redispatcher.Stop()

	if success := common.AwaitWaitGroup(&p.shutdownWG, time.Minute); !success {
		p.logger.Warn("Task processor timedout on shutdown.", tag.LifeCycleStopTimedout)
	}
	p.logger.Info("Task processor stopped.", tag.LifeCycleStopped)
}

func (p *crossClusterTaskProcessor) processLoop() {
	defer p.shutdownWG.Done()

	for {
		if p.hasShutdown() {
			return
		}

		if p.numPendingTasks() > p.options.MaxPendingTasks() {
			time.Sleep(backoff.JitDuration(
				p.options.TaskWaitInterval(),
				p.options.TimerJitterCoefficient(),
			))
			continue
		}

		// this will submit the fetching request to the host level task fetcher for batching
		p.metricsScope.IncCounter(metrics.CrossClusterFetchRequests)
		sw := p.metricsScope.StartTimer(metrics.CrossClusterFetchLatency)

		var taskRequests []*types.CrossClusterTaskRequest
		err := p.taskFetcher.Fetch(p.shard.GetShardID()).Get(context.Background(), &taskRequests)
		sw.Stop()
		if err != nil {
			p.logger.Error("Unable to fetch cross cluster tasks", tag.Error(err))
			if common.IsServiceBusyError(err) {
				p.metricsScope.IncCounter(metrics.CrossClusterFetchServiceBusyFailures)
				time.Sleep(backoff.JitDuration(
					p.options.ServiceBusyBackoffInterval(),
					p.options.TimerJitterCoefficient(),
				))
			} else {
				p.metricsScope.IncCounter(metrics.CrossClusterFetchFailures)
			}
			continue
		}

		p.processTaskRequests(taskRequests)
	}
}

func (p *crossClusterTaskProcessor) processTaskRequests(
	taskRequests []*types.CrossClusterTaskRequest,
) {
	taskRequests = p.dedupTaskRequests(taskRequests)
	// it's ok to drop task requests,
	// the same request will be sent by the source cluster again upon next fetch
	for len(taskRequests) != 0 && !p.hasShutdown() && p.numPendingTasks() < p.options.MaxPendingTasks() {

		taskFutures := make(map[int64]future.Future, len(taskRequests))
		for _, taskRequest := range taskRequests {
			crossClusterTask, future := NewCrossClusterTargetTask(
				p.shard,
				taskRequest,
				p.taskExecutor,
				p.taskProcessor,
				p.logger,
				func(t Task) {
					// the only possible error is processor shutdown which is safe to discard
					_ = p.submitTask(t)
				},
				p.options.TaskMaxRetryCount,
			)
			taskFutures[taskRequest.TaskInfo.GetTaskID()] = future

			if err := p.submitTask(crossClusterTask); err != nil {
				return
			}
		}

		respondRequest := &types.RespondCrossClusterTasksCompletedRequest{
			ShardID:       int32(p.shard.GetShardID()),
			TargetCluster: p.shard.GetClusterMetadata().GetCurrentClusterName(),
			FetchNewTasks: p.numPendingTasks() < p.options.MaxPendingTasks(),
		}
		taskWaitContext, cancel := context.WithTimeout(context.Background(), p.options.TaskWaitInterval())
		deadlineExceeded := false
		for taskID, taskFuture := range taskFutures {
			if deadlineExceeded && !taskFuture.IsReady() {
				continue
			}

			var taskResponse types.CrossClusterTaskResponse
			if err := taskFuture.Get(taskWaitContext, &taskResponse); err != nil {
				if err == context.DeadlineExceeded {
					// switch to a valid context here, otherwise Get() will always return an error.
					// using context.Background() is fine since we will only be calling Get() with it
					// when the future is ready
					taskWaitContext = context.Background()
					deadlineExceeded = true
					continue
				}

				// this case should not happen,
				// task failure should be converted to FailCause in the response by the processing logic
				taskResponse = types.CrossClusterTaskResponse{
					TaskID:      taskID,
					FailedCause: types.CrossClusterTaskFailedCauseUncategorized.Ptr(),
				}
				p.logger.Error("Encountered uncategorized error from cross cluster task future", tag.Error(err))
			}
			respondRequest.TaskResponses = append(respondRequest.TaskResponses, &taskResponse)
		}
		cancel()

		successfullyRespondedTaskIDs := make(map[int64]struct{})
		var respondResponse *types.RespondCrossClusterTasksCompletedResponse
		var respondErr error
		respondResponse, respondErr = p.respondTaskCompletedWithRetry(respondRequest)
		if respondErr == nil {
			for _, response := range respondRequest.TaskResponses {
				successfullyRespondedTaskIDs[response.GetTaskID()] = struct{}{}
			}
		}

		// move tasks that are still running or failed to respond to pendingTasks map
		// so that the respond can be done later
		p.taskLock.Lock()
		for taskID, future := range taskFutures {
			if _, ok := successfullyRespondedTaskIDs[taskID]; ok {
				continue
			}
			p.pendingTasks[taskID] = future
		}
		p.taskLock.Unlock()

		if respondErr != nil {
			return
		}
		taskRequests = p.dedupTaskRequests(respondResponse.Tasks)
	}
}

func (p *crossClusterTaskProcessor) respondPendingTaskLoop() {
	defer p.shutdownWG.Done()

	respondTimer := time.NewTimer(backoff.JitDuration(
		p.options.TaskWaitInterval(),
		p.options.TimerJitterCoefficient(),
	))

	for {
		select {
		case <-p.shutdownCh:
			return
		case <-respondTimer.C:
			// reset the timer first so that if respond task API call retried for some time
			// we won't add an additional TaskWaitInterval before checking the status of
			// pending tasks again
			respondTimer.Reset(backoff.JitDuration(
				p.options.TaskWaitInterval(),
				p.options.TimerJitterCoefficient(),
			))
			p.taskLock.Lock()
			p.metricsScope.RecordTimer(metrics.CrossClusterTaskPendingTimer, time.Duration(len(p.pendingTasks)))
			respondRequest := &types.RespondCrossClusterTasksCompletedRequest{
				ShardID:       int32(p.shard.GetShardID()),
				TargetCluster: p.shard.GetClusterMetadata().GetCurrentClusterName(),
				FetchNewTasks: false,
			}
			for taskID, taskFuture := range p.pendingTasks {
				if taskFuture.IsReady() {
					var taskResponse types.CrossClusterTaskResponse
					if err := taskFuture.Get(context.Background(), &taskResponse); err != nil {
						// this case should not happen,
						// task failure should be converted to FailCause in the response by the processing logic
						taskResponse = types.CrossClusterTaskResponse{
							TaskID:      taskID,
							FailedCause: types.CrossClusterTaskFailedCauseUncategorized.Ptr(),
						}
						p.logger.Error("Encountered uncategorized error from cross cluster task future", tag.Error(err))
					}
					respondRequest.TaskResponses = append(respondRequest.TaskResponses, &taskResponse)
				}
			}
			p.taskLock.Unlock()
			if len(respondRequest.TaskResponses) == 0 {
				continue
			}

			_, err := p.respondTaskCompletedWithRetry(respondRequest)
			if err == nil {
				// we can be sure that source cluster has received the response
				p.taskLock.Lock()
				for _, response := range respondRequest.TaskResponses {
					taskID := response.GetTaskID()
					delete(p.pendingTasks, taskID)
				}
				p.taskLock.Unlock()
			}

			if common.IsServiceBusyError(err) {
				respondTimer.Reset(backoff.JitDuration(
					p.options.ServiceBusyBackoffInterval(),
					p.options.TimerJitterCoefficient(),
				))
			}
		}
	}
}

func (p *crossClusterTaskProcessor) dedupTaskRequests(
	taskRequests []*types.CrossClusterTaskRequest,
) []*types.CrossClusterTaskRequest {
	p.metricsScope.RecordTimer(metrics.CrossClusterTaskFetchedTimer, time.Duration(len(taskRequests)))

	// NOTE: this is only best effort dedup for reducing the number unnecessary task executions.
	// it's possible that a task is removed from the pendingTasks maps before this dedup logic
	// is executed for that task. In that case, that task will be executed multiple times. This
	// is fine as all task processing logic is supposed to be idempotent.
	dedupedRequests := make([]*types.CrossClusterTaskRequest, 0, len(taskRequests))

	p.taskLock.Lock()
	defer p.taskLock.Unlock()

	for _, taskRequest := range taskRequests {
		taskID := taskRequest.TaskInfo.GetTaskID()
		if _, ok := p.pendingTasks[taskID]; ok {
			continue
		}
		dedupedRequests = append(dedupedRequests, taskRequest)
	}

	return dedupedRequests
}

func (p *crossClusterTaskProcessor) respondTaskCompletedWithRetry(
	request *types.RespondCrossClusterTasksCompletedRequest,
) (*types.RespondCrossClusterTasksCompletedResponse, error) {
	p.metricsScope.IncCounter(metrics.CrossClusterTaskRespondRequests)
	sw := p.metricsScope.StartTimer(metrics.CrossClusterTaskRespondLatency)
	defer sw.Stop()

	var response *types.RespondCrossClusterTasksCompletedResponse
<<<<<<< HEAD
	err := backoff.Retry(
		func() error {
			ctx, cancel := context.WithTimeout(context.Background(), respondCrossClusterTaskTimeout)
			defer cancel()

			var err error
			response, err = p.sourceAdminClient.RespondCrossClusterTasksCompleted(ctx, request)
			if err != nil {
				p.logger.Error("Failed to respond cross cluster tasks completed", tag.Error(err))
				p.metricsScope.IncCounter(metrics.CrossClusterTaskRespondFailures)
			}
			return err
		},
		p.retryPolicy,
		func(err error) bool {
			if common.IsServiceBusyError(err) {
				return false
			}
			return common.IsServiceTransientError(err)
		},
	)
=======
	op := func() error {
		ctx, cancel := context.WithTimeout(context.Background(), respondCrossClusterTaskTimeout)
		defer cancel()
		var err error
		response, err = p.shard.GetService().GetHistoryRawClient().RespondCrossClusterTasksCompleted(ctx, request)
		if err != nil {
			p.logger.Error("Failed to respond cross cluster tasks completed", tag.Error(err))
			p.metricsScope.IncCounter(metrics.CrossClusterTaskRespondFailures)
		}
		return err
	}
	err := p.throttleRetry.Do(context.Background(), op)
>>>>>>> 53833a21

	return response, err
}

// submitTask submits the task to the host level task processor
// or to the redispatch queue if failed to submit (task ch full, or other errors)
// so that the submission can be retried later
// error will be returned by this function only when the shard has been shutdown
func (p *crossClusterTaskProcessor) submitTask(
	task Task,
) error {
	submitted, err := p.taskProcessor.TrySubmit(task)
	if err != nil {
		if p.hasShutdown() {
			return err
		}
		p.logger.Error("Failed to submit task", tag.Error(err))
	}

	if err != nil || !submitted {
		p.redispatcher.AddTask(task)
	}
	return nil
}

func (p *crossClusterTaskProcessor) numPendingTasks() int {
	p.taskLock.Lock()
	defer p.taskLock.Unlock()

	return len(p.pendingTasks)
}

func (p *crossClusterTaskProcessor) hasShutdown() bool {
	select {
	case <-p.shutdownCh:
		return true
	default:
		return false
	}
}<|MERGE_RESOLUTION|>--- conflicted
+++ resolved
@@ -56,7 +56,6 @@
 	crossClusterTaskProcessors []*crossClusterTaskProcessor
 
 	crossClusterTaskProcessor struct {
-<<<<<<< HEAD
 		shard             shard.Context
 		taskProcessor     Processor
 		taskExecutor      Executor
@@ -65,20 +64,9 @@
 		taskFetcher       Fetcher
 		options           *CrossClusterTaskProcessorOptions
 		retryPolicy       backoff.RetryPolicy
+		throttleRetry     *backoff.ThrottleRetry
 		logger            log.Logger
 		metricsScope      metrics.Scope
-=======
-		shard         shard.Context
-		taskProcessor Processor
-		taskExecutor  Executor
-		redispatcher  Redispatcher
-		taskFetcher   Fetcher
-		options       *CrossClusterTaskProcessorOptions
-		retryPolicy   backoff.RetryPolicy
-		throttleRetry *backoff.ThrottleRetry
-		logger        log.Logger
-		metricsScope  metrics.Scope
->>>>>>> 53833a21
 
 		status     int32
 		shutdownCh chan struct{}
@@ -444,34 +432,11 @@
 	defer sw.Stop()
 
 	var response *types.RespondCrossClusterTasksCompletedResponse
-<<<<<<< HEAD
-	err := backoff.Retry(
-		func() error {
-			ctx, cancel := context.WithTimeout(context.Background(), respondCrossClusterTaskTimeout)
-			defer cancel()
-
-			var err error
-			response, err = p.sourceAdminClient.RespondCrossClusterTasksCompleted(ctx, request)
-			if err != nil {
-				p.logger.Error("Failed to respond cross cluster tasks completed", tag.Error(err))
-				p.metricsScope.IncCounter(metrics.CrossClusterTaskRespondFailures)
-			}
-			return err
-		},
-		p.retryPolicy,
-		func(err error) bool {
-			if common.IsServiceBusyError(err) {
-				return false
-			}
-			return common.IsServiceTransientError(err)
-		},
-	)
-=======
 	op := func() error {
 		ctx, cancel := context.WithTimeout(context.Background(), respondCrossClusterTaskTimeout)
 		defer cancel()
 		var err error
-		response, err = p.shard.GetService().GetHistoryRawClient().RespondCrossClusterTasksCompleted(ctx, request)
+		response, err = p.sourceAdminClient.RespondCrossClusterTasksCompleted(ctx, request)
 		if err != nil {
 			p.logger.Error("Failed to respond cross cluster tasks completed", tag.Error(err))
 			p.metricsScope.IncCounter(metrics.CrossClusterTaskRespondFailures)
@@ -479,7 +444,6 @@
 		return err
 	}
 	err := p.throttleRetry.Do(context.Background(), op)
->>>>>>> 53833a21
 
 	return response, err
 }
