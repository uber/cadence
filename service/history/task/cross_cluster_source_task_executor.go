// Copyright (c) 2021 Uber Technologies, Inc.
// Portions of the Software are attributed to Copyright (c) 2021 Temporal Technologies Inc.
//
// Permission is hereby granted, free of charge, to any person obtaining a copy
// of this software and associated documentation files (the "Software"), to deal
// in the Software without restriction, including without limitation the rights
// to use, copy, modify, merge, publish, distribute, sublicense, and/or sell
// copies of the Software, and to permit persons to whom the Software is
// furnished to do so, subject to the following conditions:
//
// The above copyright notice and this permission notice shall be included in
// all copies or substantial portions of the Software.
//
// THE SOFTWARE IS PROVIDED "AS IS", WITHOUT WARRANTY OF ANY KIND, EXPRESS OR
// IMPLIED, INCLUDING BUT NOT LIMITED TO THE WARRANTIES OF MERCHANTABILITY,
// FITNESS FOR A PARTICULAR PURPOSE AND NONINFRINGEMENT. IN NO EVENT SHALL THE
// AUTHORS OR COPYRIGHT HOLDERS BE LIABLE FOR ANY CLAIM, DAMAGES OR OTHER
// LIABILITY, WHETHER IN AN ACTION OF CONTRACT, TORT OR OTHERWISE, ARISING FROM,
// OUT OF OR IN CONNECTION WITH THE SOFTWARE OR THE USE OR OTHER DEALINGS IN
// THE SOFTWARE.

package task

import (
	"context"
	"errors"
	"fmt"

	"github.com/uber/cadence/common"
	"github.com/uber/cadence/common/log"
	"github.com/uber/cadence/common/metrics"
	"github.com/uber/cadence/common/persistence"
	ctask "github.com/uber/cadence/common/task"
	"github.com/uber/cadence/common/types"
	"github.com/uber/cadence/service/history/execution"
	"github.com/uber/cadence/service/history/shard"
)

var (
	errContinueExecution = errors.New("cross cluster task should continue execution")
)

type (
	crossClusterSourceTaskExecutor struct {
		shard          shard.Context
		executionCache *execution.Cache
		logger         log.Logger
		metricsClient  metrics.Client
	}
)

func NewCrossClusterSourceTaskExecutor(
	shard shard.Context,
	executionCache *execution.Cache,
	logger log.Logger,
) Executor {
	return &crossClusterSourceTaskExecutor{
		shard:          shard,
		executionCache: executionCache,
		logger:         logger,
		metricsClient:  shard.GetMetricsClient(),
	}
}

func (t *crossClusterSourceTaskExecutor) Execute(
	task Task,
	shouldProcessTask bool,
) error {
	sourceTask, ok := task.(*crossClusterSourceTask)
	if !ok {
		return errUnexpectedTask
	}

	if !shouldProcessTask {
		// this should not happen for cross cluster task
		// shouldProcessTask parameter will be deprecated after
		// 3+DC task lifecycle is done.
		return errors.New("encounter shouldProcessTask equals to false when processing cross cluster task at source cluster")
	}

	if err := t.verifyDomainActive(sourceTask); err != nil {
		return err
	}

	ctx, cancel := context.WithTimeout(context.Background(), taskDefaultTimeout)
	defer cancel()

	var err error
	switch task.GetTaskType() {
	case persistence.CrossClusterTaskTypeStartChildExecution:
		err = t.executeStartChildExecutionTask(ctx, sourceTask)
	case persistence.CrossClusterTaskTypeCancelExecution:
		err = t.executeCancelExecutionTask(ctx, sourceTask)
	case persistence.CrossClusterTaskTypeSignalExecution:
		err = t.executeSignalExecutionTask(ctx, sourceTask)
	case persistence.CrossClusterTaskTypeRecordChildExeuctionCompleted:
		err = t.executeRecordChildWorkflowExecutionCompleteTask(ctx, sourceTask)
	case persistence.CrossClusterTaskTypeApplyParentClosePolicy:
		err = t.executeApplyParentClosePolicyTask(ctx, sourceTask)
	default:
		err = errUnknownCrossClusterTask
	}

	if err == nil {
		t.setTaskState(sourceTask, ctask.TaskStateAcked, processingStateResponseReported)
	} else if err == errContinueExecution {
		err = nil
	}

	return err
}

func (t *crossClusterSourceTaskExecutor) executeStartChildExecutionTask(
	ctx context.Context,
	task *crossClusterSourceTask,
) (retError error) {

	taskInfo := task.GetInfo().(*persistence.CrossClusterTaskInfo)
	wfContext, mutableState, release, err := loadWorkflowForCrossClusterTask(ctx, t.executionCache, taskInfo, t.metricsClient, t.logger)
	if err != nil || mutableState == nil {
		return err
	}
	defer func() { release(retError) }()

	initiatedEventID := taskInfo.ScheduleID
	childInfo, ok := mutableState.GetChildExecutionInfo(initiatedEventID)
	if !ok {
		return nil
	}

	ok, err = verifyTaskVersion(t.shard, t.logger, taskInfo.DomainID, childInfo.Version, taskInfo.Version, task)
	if err != nil || !ok {
		return err
	}

	if !mutableState.IsWorkflowExecutionRunning() &&
		(childInfo.StartedID == common.EmptyEventID ||
			childInfo.ParentClosePolicy != types.ParentClosePolicyAbandon) {
		return nil
	}

	if task.ProcessingState() == processingStateInvalidated {
		return t.generateNewTask(ctx, wfContext, mutableState, task)
	}

	// handle common errors
	failedCause := task.response.FailedCause
	if failedCause != nil {
		switch *failedCause {
		case types.CrossClusterTaskFailedCauseDomainNotActive:
			return t.generateNewTask(ctx, wfContext, mutableState, task)
		case types.CrossClusterTaskFailedCauseWorkflowNotExists:
			return &types.EntityNotExistsError{}
		case types.CrossClusterTaskFailedCauseWorkflowAlreadyCompleted:
			return &types.WorkflowExecutionAlreadyCompletedError{}
		case types.CrossClusterTaskFailedCauseUncategorized:
			// ideally this case should not happen
			// crossClusterSourceTask.Update() will reject response with this failed cause
			t.setTaskState(task, ctask.TaskStatePending, processingState(task.response.TaskState))
			return errContinueExecution
		}
	}

	switch processingState(task.response.TaskState) {
	case processingStateInitialized:
		if childInfo.StartedID != common.EmptyEventID {
			t.setTaskState(task, ctask.TaskStatePending, processingStateResponseRecorded)
			return errContinueExecution
		}

		initiatedEvent, err := mutableState.GetChildExecutionInitiatedEvent(ctx, initiatedEventID)
		if err != nil {
			return err
		}

		attributes := initiatedEvent.StartChildWorkflowExecutionInitiatedEventAttributes
		now := t.shard.GetTimeSource().Now()
		if failedCause != nil &&
			(*failedCause == types.CrossClusterTaskFailedCauseDomainNotExists ||
				*failedCause == types.CrossClusterTaskFailedCauseWorkflowAlreadyRunning) {
			return recordStartChildExecutionFailed(ctx, taskInfo, wfContext, attributes, now)
		}

		childRunID := task.response.StartChildExecutionAttributes.GetRunID()
		err = recordChildExecutionStarted(ctx, taskInfo, wfContext, attributes, childRunID, now)
		if err != nil {
			return err
		}

		// advance the task state so that it will be available for polling again
		t.setTaskState(task, ctask.TaskStatePending, processingStateResponseRecorded)
		return errContinueExecution
	case processingStateResponseRecorded:
		// there's nothing we need to do for the remaining two failed causes
		// ack the task
		return nil
	default:
		return errUnknownTaskProcessingState
	}
}

func (t *crossClusterSourceTaskExecutor) executeCancelExecutionTask(
	ctx context.Context,
	task *crossClusterSourceTask,
) (retError error) {

	taskInfo := task.GetInfo().(*persistence.CrossClusterTaskInfo)
	wfContext, mutableState, release, err := loadWorkflowForCrossClusterTask(ctx, t.executionCache, taskInfo, t.metricsClient, t.logger)
	if err != nil || mutableState == nil {
		return err
	}
	defer func() { release(retError) }()

	if !mutableState.IsWorkflowExecutionRunning() {
		return nil
	}

	initiatedEventID := taskInfo.ScheduleID
	requestCancelInfo, ok := mutableState.GetRequestCancelInfo(initiatedEventID)
	if !ok {
		return nil
	}
	ok, err = verifyTaskVersion(t.shard, t.logger, taskInfo.DomainID, requestCancelInfo.Version, taskInfo.Version, task)
	if err != nil || !ok {
		return err
	}

	if task.ProcessingState() == processingStateInvalidated {
		return t.generateNewTask(ctx, wfContext, mutableState, task)
	}

	// handle common errors
	failedCause := task.response.FailedCause
	if failedCause != nil {
		switch *failedCause {
		case types.CrossClusterTaskFailedCauseDomainNotActive:
			return t.generateNewTask(ctx, wfContext, mutableState, task)
		case types.CrossClusterTaskFailedCauseWorkflowAlreadyRunning,
			types.CrossClusterTaskFailedCauseUncategorized:
			// ideally this case should not happen
			// crossClusterSourceTask.Update() will reject response with those failed causes
			t.setTaskState(task, ctask.TaskStatePending, processingState(task.response.TaskState))
			return errContinueExecution
		}
	}

	switch processingState(task.response.TaskState) {
	case processingStateInitialized:
		now := t.shard.GetTimeSource().Now()
		targetDomainName, err := t.shard.GetDomainCache().GetDomainName(taskInfo.TargetDomainID)
		if err != nil {
			return err
		}

		if failedCause != nil {
			// remaining errors are non-retryable
			return requestCancelExternalExecutionFailed(
				ctx,
				taskInfo,
				wfContext,
				targetDomainName,
				taskInfo.TargetWorkflowID,
				taskInfo.TargetRunID,
				now,
			)
		}
		return requestCancelExternalExecutionCompleted(
			ctx,
			taskInfo,
			wfContext,
			targetDomainName,
			taskInfo.TargetWorkflowID,
			taskInfo.TargetRunID,
			now,
		)

	default:
		return errUnknownTaskProcessingState
	}
}

func (t *crossClusterSourceTaskExecutor) executeApplyParentClosePolicyTask(
	ctx context.Context,
	task *crossClusterSourceTask,
) (retError error) {
	taskInfo := task.GetInfo().(*persistence.CrossClusterTaskInfo)
	wfContext, mutableState, release, err := loadWorkflowForCrossClusterTask(ctx, t.executionCache, taskInfo, t.metricsClient, t.logger)
	if err != nil || mutableState == nil {
		return err
	}
	defer func() { release(retError) }()

	if mutableState.IsWorkflowExecutionRunning() {
		return nil
	}

	verified, err := task.VerifyLastWriteVersion(mutableState, taskInfo)
	if err != nil || !verified {
		return err
	}

	if task.ProcessingState() == processingStateInvalidated {
		return t.generateNewTask(ctx, wfContext, mutableState, task)
	}

<<<<<<< HEAD
	// handle common errors
	failedCause := task.response.FailedCause
	if failedCause != nil {
		switch *failedCause {
		case types.CrossClusterTaskFailedCauseDomainNotActive:
			return t.generateNewTask(ctx, wfContext, mutableState, task)
		case types.CrossClusterTaskFailedCauseWorkflowNotExists,
			types.CrossClusterTaskFailedCauseWorkflowAlreadyCompleted:
			// Do nothing, these errors are expected if the target workflow is already closed
		default:
			// NOTE: do NOT return any custom error for unexpected error,
			// otherwise the task will retry forever
			// use the current task state and return errContinueExecution so that
			// the task can be pulled by target cluster again
			// ideally this case should not happen
			// crossClusterSourceTask.Update() will reject response with those failed causes
			t.setTaskState(task, ctask.TaskStatePending, processingState(task.response.TaskState))
			return errContinueExecution
		}
=======
	if task.response == nil || task.response.ApplyParentClosePolicyAttributes == nil {
		// this should never happen but we can't fix it by retrying. So log the event and return nil
		t.logger.Error(fmt.Sprintf(
			"Cross Cluster ApplyParentClosePolicy task response is invalid. Task: %#v, response: %#v.",
			task,
			task.response))
		t.setTaskState(task, ctask.TaskStatePending, processingState(task.response.TaskState))
		return errContinueExecution
>>>>>>> b7303535
	}

	// When processing state = processingStateInitialized, there's nothing we need to do
	// task is already complete, ack the task. All the other states are invalid
	if processingState(task.response.TaskState) != processingStateInitialized {
		return errUnknownTaskProcessingState
	}

	childrenStatus := task.response.ApplyParentClosePolicyAttributes.ChildrenStatus

	failedDomains := map[string]struct{}{}
	domainsToRegenerateTask := map[string]struct{}{}
	scope := t.metricsClient.Scope(metrics.CrossClusterSourceTaskApplyParentClosePolicyScope)

	for _, result := range childrenStatus {
		// handle common errors
		failedCause := result.FailedCause
		if failedCause != nil {
			switch *failedCause {
			case types.CrossClusterTaskFailedCauseDomainNotActive:
				domainsToRegenerateTask[result.Child.ChildDomainID] = struct{}{}
				scope.IncCounter(metrics.ParentClosePolicyProcessorFailures)
			case types.CrossClusterTaskFailedCauseWorkflowNotExists,
				types.CrossClusterTaskFailedCauseWorkflowAlreadyCompleted:
				// Do nothing, these errors are expected if the target workflow is already closed
				scope.IncCounter(metrics.ParentClosePolicyProcessorSuccess)
			default:
				t.logger.Error(fmt.Sprintf(
					"Unexpected CrossCluster ApplyParentClosePolicy Error: %#v",
					failedCause.String()))
				failedDomains[result.Child.ChildDomainID] = struct{}{}
				scope.IncCounter(metrics.ParentClosePolicyProcessorFailures)
			}
		} else {
			scope.IncCounter(metrics.ParentClosePolicyProcessorSuccess)
		}
	}

	if len(domainsToRegenerateTask) > 0 {
		// since there are domains we can retry, we need to combine them with failed ones too for the retry
		for domainID := range failedDomains {
			domainsToRegenerateTask[domainID] = struct{}{}
		}
		taskInfo := task.GetInfo().(*persistence.CrossClusterTaskInfo)
		taskInfo.TargetDomainIDs = domainsToRegenerateTask
		return t.generateNewTask(ctx, wfContext, mutableState, task)
	}
	if len(failedDomains) > 0 {
		taskInfo.TargetDomainIDs = failedDomains
		t.setTaskState(task, ctask.TaskStatePending, processingStateInitialized)

		return errContinueExecution
	}

	return nil
}

func (t *crossClusterSourceTaskExecutor) executeRecordChildWorkflowExecutionCompleteTask(
	ctx context.Context,
	task *crossClusterSourceTask,
) (retError error) {
	taskInfo := task.GetInfo().(*persistence.CrossClusterTaskInfo)
	wfContext, mutableState, release, err := loadWorkflowForCrossClusterTask(ctx, t.executionCache, taskInfo, t.metricsClient, t.logger)
	if err != nil || mutableState == nil {
		return err
	}
	defer func() { release(retError) }()

	if mutableState.IsWorkflowExecutionRunning() {
		return nil
	}

	verified, err := task.VerifyLastWriteVersion(mutableState, taskInfo)
	if err != nil || !verified {
		return err
	}

	if task.ProcessingState() == processingStateInvalidated {
		return t.generateNewTask(ctx, wfContext, mutableState, task)
	}

	// handle common errors
	failedCause := task.response.FailedCause
	if failedCause != nil {
		switch *failedCause {
		case types.CrossClusterTaskFailedCauseDomainNotActive:
			return t.generateNewTask(ctx, wfContext, mutableState, task)
		case types.CrossClusterTaskFailedCauseWorkflowNotExists,
			types.CrossClusterTaskFailedCauseWorkflowAlreadyCompleted:
			// Do nothing, these errors are expected if the target workflow is already closed
		default:
			t.setTaskState(task, ctask.TaskStatePending, processingState(task.response.TaskState))
			return errContinueExecution
		}
	}

	switch processingState(task.response.TaskState) {
	case processingStateInitialized:
		// there's nothing we need to do when record child completion is complete
		// ack the task
		return nil
	// processingStateResponseRecorded state is invalid for this operation
	default:
		return errUnknownTaskProcessingState
	}
}

func (t *crossClusterSourceTaskExecutor) executeSignalExecutionTask(
	ctx context.Context,
	task *crossClusterSourceTask,
) (retError error) {

	taskInfo := task.GetInfo().(*persistence.CrossClusterTaskInfo)
	wfContext, mutableState, release, err := loadWorkflowForCrossClusterTask(ctx, t.executionCache, taskInfo, t.metricsClient, t.logger)
	if err != nil || mutableState == nil {
		return err
	}
	defer func() { release(retError) }()

	if !mutableState.IsWorkflowExecutionRunning() {
		return nil
	}

	initiatedEventID := taskInfo.ScheduleID
	signalInfo, ok := mutableState.GetSignalInfo(initiatedEventID)
	if !ok {
		// TODO: here we should also RemoveSignalMutableState from target workflow
		// Otherwise, target SignalRequestID still can leak if shard restart after signalExternalExecutionCompleted
		// To do that, probably need to add the SignalRequestID in task info
		return nil
	}
	ok, err = verifyTaskVersion(t.shard, t.logger, taskInfo.DomainID, signalInfo.Version, taskInfo.Version, task)
	if err != nil || !ok {
		return err
	}

	if task.ProcessingState() == processingStateInvalidated {
		return t.generateNewTask(ctx, wfContext, mutableState, task)
	}

	// handle common errors
	failedCause := task.response.FailedCause
	if failedCause != nil {
		switch *failedCause {
		case types.CrossClusterTaskFailedCauseDomainNotActive:
			return t.generateNewTask(ctx, wfContext, mutableState, task)
		case types.CrossClusterTaskFailedCauseWorkflowAlreadyRunning,
			types.CrossClusterTaskFailedCauseUncategorized:
			// ideally this case should not happen
			// crossClusterSourceTask.Update() will reject response with those failed causes
			t.setTaskState(task, ctask.TaskStatePending, processingState(task.response.TaskState))
			return errContinueExecution
		}
	}

	switch processingState(task.response.TaskState) {
	case processingStateInitialized:
		now := t.shard.GetTimeSource().Now()
		targetDomainName, err := t.shard.GetDomainCache().GetDomainName(taskInfo.TargetDomainID)
		if err != nil {
			return err
		}

		if failedCause != nil {
			// remaining errors are non-retryable
			return signalExternalExecutionFailed(
				ctx,
				taskInfo,
				wfContext,
				targetDomainName,
				taskInfo.TargetWorkflowID,
				taskInfo.TargetRunID,
				signalInfo.Control,
				now,
			)
		}

		if err := signalExternalExecutionCompleted(
			ctx,
			taskInfo,
			wfContext,
			targetDomainName,
			taskInfo.TargetWorkflowID,
			taskInfo.TargetRunID,
			signalInfo.Control,
			now,
		); err != nil {
			return err
		}

		// advance the task state so that it will be available for polling again
		t.setTaskState(task, ctask.TaskStatePending, processingStateResponseRecorded)
		return errContinueExecution
	case processingStateResponseRecorded:
		// there's nothing we need to do for the response or remaining failed cause
		// ack the task
		return nil
	default:
		return errUnknownTaskProcessingState
	}
}

func (t *crossClusterSourceTaskExecutor) generateNewTask(
	ctx context.Context,
	wfContext execution.Context,
	mutableState execution.MutableState,
	task *crossClusterSourceTask,
) error {
	clusterMetadata := t.shard.GetClusterMetadata()
	taskGenerator := execution.NewMutableStateTaskGenerator(
		clusterMetadata,
		t.shard.GetDomainCache(),
		t.logger,
		mutableState,
	)
	taskInfo := task.GetInfo().(*persistence.CrossClusterTaskInfo)
	if err := taskGenerator.GenerateFromCrossClusterTask(taskInfo); err != nil {
		return err
	}

	now := t.shard.GetTimeSource().Now()
	isActive := clusterMetadata.ClusterNameForFailoverVersion(mutableState.GetCurrentVersion()) ==
		clusterMetadata.GetCurrentClusterName()

	var err error
	if isActive {
		err = wfContext.UpdateWorkflowExecutionAsActive(ctx, now)
	} else {
		err = wfContext.UpdateWorkflowExecutionAsPassive(ctx, now)
	}
	if err != nil {
		return err
	}

	t.setTaskState(task, ctask.TaskStateAcked, processingStateInvalidated)
	return nil
}

func (t *crossClusterSourceTaskExecutor) verifyDomainActive(
	task *crossClusterSourceTask,
) error {
	entry, err := t.shard.GetDomainCache().GetDomainByID(task.GetDomainID())
	if err != nil {
		return err
	}

	if entry.IsDomainPendingActive() {
		// return error so that the task can be retried
		return ErrTaskPendingActive
	}

	if !entry.IsDomainActive() {
		// set processing state to invalidated so that a new task can be created
		t.setTaskState(task, ctask.TaskStatePending, processingStateInvalidated)
		return nil
	}

	return nil
}

func (t *crossClusterSourceTaskExecutor) setTaskState(
	task *crossClusterSourceTask,
	state ctask.State,
	processingState processingState,
) {
	task.Lock()
	task.state = state
	task.processingState = processingState
	task.response = nil
	task.Unlock()
}<|MERGE_RESOLUTION|>--- conflicted
+++ resolved
@@ -303,27 +303,6 @@
 		return t.generateNewTask(ctx, wfContext, mutableState, task)
 	}
 
-<<<<<<< HEAD
-	// handle common errors
-	failedCause := task.response.FailedCause
-	if failedCause != nil {
-		switch *failedCause {
-		case types.CrossClusterTaskFailedCauseDomainNotActive:
-			return t.generateNewTask(ctx, wfContext, mutableState, task)
-		case types.CrossClusterTaskFailedCauseWorkflowNotExists,
-			types.CrossClusterTaskFailedCauseWorkflowAlreadyCompleted:
-			// Do nothing, these errors are expected if the target workflow is already closed
-		default:
-			// NOTE: do NOT return any custom error for unexpected error,
-			// otherwise the task will retry forever
-			// use the current task state and return errContinueExecution so that
-			// the task can be pulled by target cluster again
-			// ideally this case should not happen
-			// crossClusterSourceTask.Update() will reject response with those failed causes
-			t.setTaskState(task, ctask.TaskStatePending, processingState(task.response.TaskState))
-			return errContinueExecution
-		}
-=======
 	if task.response == nil || task.response.ApplyParentClosePolicyAttributes == nil {
 		// this should never happen but we can't fix it by retrying. So log the event and return nil
 		t.logger.Error(fmt.Sprintf(
@@ -332,7 +311,6 @@
 			task.response))
 		t.setTaskState(task, ctask.TaskStatePending, processingState(task.response.TaskState))
 		return errContinueExecution
->>>>>>> b7303535
 	}
 
 	// When processing state = processingStateInitialized, there's nothing we need to do
