--- conflicted
+++ resolved
@@ -279,15 +279,6 @@
 		}
 
 		switch err.(type) {
-<<<<<<< HEAD
-		case nil:
-			// continue the for loop
-			continue
-		case *types.EntityNotExistsError, *types.WorkflowExecutionAlreadyCompletedError, *types.CancellationAlreadyRequestedError:
-			// expected error, no-op
-			// break the switch
-			break
-=======
 		case *types.EntityNotExistsError,
 			*types.WorkflowExecutionAlreadyCompletedError,
 			*types.CancellationAlreadyRequestedError:
@@ -295,7 +286,6 @@
 			child.Status.Completed = true
 		case nil:
 			child.Status.Completed = true
->>>>>>> b7303535
 		default:
 			failedCause, retriable = t.convertErrorToFailureCause(err)
 			child.Status.FailedCause = failedCause
@@ -314,14 +304,7 @@
 			})
 	}
 
-<<<<<<< HEAD
-	// TODO: Consider going through all the children, even if some fail to apply the parent policy,
-	// and add the policy application status by a child identifier (domain-wf-run id)
-	// Right now, return value is all or none even if we were able apply the policy on some children successfully
-	return &types.CrossClusterApplyParentClosePolicyResponseAttributes{}, nil
-=======
 	return &response, anyErr
->>>>>>> b7303535
 }
 
 func (t *crossClusterTargetTaskExecutor) executeRecordChildWorkflowExecutionCompleteTask(
