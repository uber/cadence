// Copyright (c) 2021 Uber Technologies, Inc.
// Portions of the Software are attributed to Copyright (c) 2021 Temporal Technologies Inc.
//
// Permission is hereby granted, free of charge, to any person obtaining a copy
// of this software and associated documentation files (the "Software"), to deal
// in the Software without restriction, including without limitation the rights
// to use, copy, modify, merge, publish, distribute, sublicense, and/or sell
// copies of the Software, and to permit persons to whom the Software is
// furnished to do so, subject to the following conditions:
//
// The above copyright notice and this permission notice shall be included in
// all copies or substantial portions of the Software.
//
// THE SOFTWARE IS PROVIDED "AS IS", WITHOUT WARRANTY OF ANY KIND, EXPRESS OR
// IMPLIED, INCLUDING BUT NOT LIMITED TO THE WARRANTIES OF MERCHANTABILITY,
// FITNESS FOR A PARTICULAR PURPOSE AND NONINFRINGEMENT. IN NO EVENT SHALL THE
// AUTHORS OR COPYRIGHT HOLDERS BE LIABLE FOR ANY CLAIM, DAMAGES OR OTHER
// LIABILITY, WHETHER IN AN ACTION OF CONTRACT, TORT OR OTHERWISE, ARISING FROM,
// OUT OF OR IN CONNECTION WITH THE SOFTWARE OR THE USE OR OTHER DEALINGS IN
// THE SOFTWARE.

package task

import (
	"context"
	"errors"
	"fmt"
	"time"

	"github.com/pborman/uuid"

	"github.com/uber/cadence/client/history"
	"github.com/uber/cadence/common"
	"github.com/uber/cadence/common/backoff"
	"github.com/uber/cadence/common/cache"
	"github.com/uber/cadence/common/clock"
	"github.com/uber/cadence/common/log"
	"github.com/uber/cadence/common/log/tag"
	"github.com/uber/cadence/common/metrics"
	"github.com/uber/cadence/common/persistence"
	"github.com/uber/cadence/common/types"
	"github.com/uber/cadence/service/history/config"
	"github.com/uber/cadence/service/history/execution"
	"github.com/uber/cadence/service/history/reset"
	"github.com/uber/cadence/service/history/shard"
	"github.com/uber/cadence/service/worker/archiver"
	"github.com/uber/cadence/service/worker/parentclosepolicy"
)

const (
	resetWorkflowTimeout = 30 * time.Second
)

var (
	// ErrMissingRequestCancelInfo indicates missing request cancel info
	ErrMissingRequestCancelInfo = &types.InternalServiceError{Message: "unable to get request cancel info"}
	// ErrMissingSignalInfo indicates missing signal external
	ErrMissingSignalInfo = &types.InternalServiceError{Message: "unable to get signal info"}
)

var (
	errUnknownTransferTask = errors.New("Unknown transfer task")
	errWorkflowBusy        = errors.New("Unable to get workflow execution lock within specified timeout")
)

type (
	transferActiveTaskExecutor struct {
		*transferTaskExecutorBase

		historyClient           history.Client
		parentClosePolicyClient parentclosepolicy.Client
		workflowResetter        reset.WorkflowResetter
	}
)

// NewTransferActiveTaskExecutor creates a new task executor for active transfer task
func NewTransferActiveTaskExecutor(
	shard shard.Context,
	archiverClient archiver.Client,
	executionCache *execution.Cache,
	workflowResetter reset.WorkflowResetter,
	logger log.Logger,
	config *config.Config,
) Executor {

	return &transferActiveTaskExecutor{
		transferTaskExecutorBase: newTransferTaskExecutorBase(
			shard,
			archiverClient,
			executionCache,
			logger,
			config,
		),
		historyClient: shard.GetService().GetHistoryClient(),
		parentClosePolicyClient: parentclosepolicy.NewClient(
			shard.GetMetricsClient(),
			shard.GetLogger(),
			shard.GetService().GetSDKClient(),
			config.NumParentClosePolicySystemWorkflows(),
		),
		workflowResetter: workflowResetter,
	}
}

func (t *transferActiveTaskExecutor) Execute(
	task Task,
	shouldProcessTask bool,
) error {

	transferTask, ok := task.GetInfo().(*persistence.TransferTaskInfo)
	if !ok {
		return errUnexpectedTask
	}

	if !shouldProcessTask {
		return nil
	}

	ctx, cancel := context.WithTimeout(context.Background(), taskDefaultTimeout)
	defer cancel()

	switch transferTask.TaskType {
	case persistence.TransferTaskTypeActivityTask:
		return t.processActivityTask(ctx, transferTask)
	case persistence.TransferTaskTypeDecisionTask:
		return t.processDecisionTask(ctx, transferTask)
	case persistence.TransferTaskTypeCloseExecution:
		return t.processCloseExecution(ctx, transferTask)
	case persistence.TransferTaskTypeCancelExecution:
		return t.processCancelExecution(ctx, transferTask)
	case persistence.TransferTaskTypeSignalExecution:
		return t.processSignalExecution(ctx, transferTask)
	case persistence.TransferTaskTypeStartChildExecution:
		return t.processStartChildExecution(ctx, transferTask)
	case persistence.TransferTaskTypeRecordWorkflowStarted:
		return t.processRecordWorkflowStarted(ctx, transferTask)
	case persistence.TransferTaskTypeResetWorkflow:
		return t.processResetWorkflow(ctx, transferTask)
	case persistence.TransferTaskTypeUpsertWorkflowSearchAttributes:
		return t.processUpsertWorkflowSearchAttributes(ctx, transferTask)
	default:
		return errUnknownTransferTask
	}
}

func (t *transferActiveTaskExecutor) processActivityTask(
	ctx context.Context,
	task *persistence.TransferTaskInfo,
) (retError error) {

	wfContext, release, err := t.executionCache.GetOrCreateWorkflowExecutionWithTimeout(
		task.DomainID,
		getWorkflowExecution(task),
		taskGetExecutionContextTimeout,
	)
	if err != nil {
		if err == context.DeadlineExceeded {
			return errWorkflowBusy
		}
		return err
	}
	defer func() { release(retError) }()

	mutableState, err := loadMutableStateForTransferTask(ctx, wfContext, task, t.metricsClient, t.logger)
	if err != nil {
		return err
	}
	if mutableState == nil || !mutableState.IsWorkflowExecutionRunning() {
		return nil
	}

	ai, ok := mutableState.GetActivityInfo(task.ScheduleID)
	if !ok {
		t.logger.Debug("Potentially duplicate ", tag.TaskID(task.TaskID), tag.WorkflowScheduleID(task.ScheduleID), tag.TaskType(persistence.TransferTaskTypeActivityTask))
		return nil
	}
	ok, err = verifyTaskVersion(t.shard, t.logger, task.DomainID, ai.Version, task.Version, task)
	if err != nil || !ok {
		return err
	}

	timeout := common.MinInt32(ai.ScheduleToStartTimeout, common.MaxTaskTimeout)
	// release the context lock since we no longer need mutable state builder and
	// the rest of logic is making RPC call, which takes time.
	release(nil)
	return t.pushActivity(ctx, task, timeout)
}

func (t *transferActiveTaskExecutor) processDecisionTask(
	ctx context.Context,
	task *persistence.TransferTaskInfo,
) (retError error) {

	wfContext, release, err := t.executionCache.GetOrCreateWorkflowExecutionWithTimeout(
		task.DomainID,
		getWorkflowExecution(task),
		taskGetExecutionContextTimeout,
	)
	if err != nil {
		if err == context.DeadlineExceeded {
			return errWorkflowBusy
		}
		return err
	}
	defer func() { release(retError) }()

	mutableState, err := loadMutableStateForTransferTask(ctx, wfContext, task, t.metricsClient, t.logger)
	if err != nil {
		return err
	}
	if mutableState == nil || !mutableState.IsWorkflowExecutionRunning() {
		return nil
	}

	decision, found := mutableState.GetDecisionInfo(task.ScheduleID)
	if !found {
		t.logger.Debug("Potentially duplicate ", tag.TaskID(task.TaskID), tag.WorkflowScheduleID(task.ScheduleID), tag.TaskType(persistence.TransferTaskTypeDecisionTask))
		return nil
	}
	ok, err := verifyTaskVersion(t.shard, t.logger, task.DomainID, decision.Version, task.Version, task)
	if err != nil || !ok {
		return err
	}

	executionInfo := mutableState.GetExecutionInfo()
	workflowTimeout := executionInfo.WorkflowTimeout
	decisionTimeout := common.MinInt32(workflowTimeout, common.MaxTaskTimeout)

	// NOTE: previously this section check whether mutable state has enabled
	// sticky decision, if so convert the decision to a sticky decision.
	// that logic has a bug which timer task for that sticky decision is not generated
	// the correct logic should check whether the decision task is a sticky decision
	// task or not.
	taskList := &types.TaskList{
		Name: task.TaskList,
	}
	if mutableState.GetExecutionInfo().TaskList != task.TaskList {
		// this decision is an sticky decision
		// there shall already be an timer set
		taskList.Kind = types.TaskListKindSticky.Ptr()
		decisionTimeout = executionInfo.StickyScheduleToStartTimeout
	}

	// release the context lock since we no longer need mutable state builder and
	// the rest of logic is making RPC call, which takes time.
	release(nil)
	return t.pushDecision(ctx, task, taskList, decisionTimeout)
}

func (t *transferActiveTaskExecutor) processCloseExecution(
	ctx context.Context,
	task *persistence.TransferTaskInfo,
) (retError error) {

	wfContext, release, err := t.executionCache.GetOrCreateWorkflowExecutionWithTimeout(
		task.DomainID,
		getWorkflowExecution(task),
		taskGetExecutionContextTimeout,
	)
	if err != nil {
		if err == context.DeadlineExceeded {
			return errWorkflowBusy
		}
		return err
	}
	defer func() { release(retError) }()

	mutableState, err := loadMutableStateForTransferTask(ctx, wfContext, task, t.metricsClient, t.logger)
	if err != nil {
		return err
	}
	if mutableState == nil || mutableState.IsWorkflowExecutionRunning() {
		return nil
	}

	lastWriteVersion, err := mutableState.GetLastWriteVersion()
	if err != nil {
		return err
	}
	ok, err := verifyTaskVersion(t.shard, t.logger, task.DomainID, lastWriteVersion, task.Version, task)
	if err != nil || !ok {
		return err
	}

	executionInfo := mutableState.GetExecutionInfo()
	replyToParentWorkflow := mutableState.HasParentExecution() && executionInfo.CloseStatus != persistence.WorkflowCloseStatusContinuedAsNew
	completionEvent, err := mutableState.GetCompletionEvent(ctx)
	if err != nil {
		return err
	}
	wfCloseTime := completionEvent.GetTimestamp()

	parentDomainID := executionInfo.ParentDomainID
	parentWorkflowID := executionInfo.ParentWorkflowID
	parentRunID := executionInfo.ParentRunID
	initiatedID := executionInfo.InitiatedID

	workflowTypeName := executionInfo.WorkflowTypeName
	workflowCloseTimestamp := wfCloseTime
	workflowCloseStatus := persistence.ToInternalWorkflowExecutionCloseStatus(executionInfo.CloseStatus)
	workflowHistoryLength := mutableState.GetNextEventID() - 1
	isCron := len(executionInfo.CronSchedule) > 0

	startEvent, err := mutableState.GetStartEvent(ctx)
	if err != nil {
		return err
	}
	workflowStartTimestamp := startEvent.GetTimestamp()
	workflowExecutionTimestamp := getWorkflowExecutionTimestamp(mutableState, startEvent)
	visibilityMemo := getWorkflowMemo(executionInfo.Memo)
	searchAttr := executionInfo.SearchAttributes
	domainName := mutableState.GetDomainEntry().GetInfo().Name
	children := mutableState.GetPendingChildExecutionInfos()

	// release the context lock since we no longer need mutable state builder and
	// the rest of logic is making RPC call, which takes time.
	release(nil)
	err = t.recordWorkflowClosed(
		ctx,
		task.DomainID,
		task.WorkflowID,
		task.RunID,
		workflowTypeName,
		workflowStartTimestamp,
		workflowExecutionTimestamp.UnixNano(),
		workflowCloseTimestamp,
		*workflowCloseStatus,
		workflowHistoryLength,
		task.GetTaskID(),
		visibilityMemo,
		executionInfo.TaskList,
		isCron,
		searchAttr,
	)
	if err != nil {
		return err
	}

	// Communicate the result to parent execution if this is Child Workflow execution
	if replyToParentWorkflow {
		recordChildCompletionCtx, cancel := context.WithTimeout(ctx, taskRPCCallTimeout)
		defer cancel()
		err = t.historyClient.RecordChildExecutionCompleted(recordChildCompletionCtx, &types.RecordChildExecutionCompletedRequest{
			DomainUUID: parentDomainID,
			WorkflowExecution: &types.WorkflowExecution{
				WorkflowID: parentWorkflowID,
				RunID:      parentRunID,
			},
			InitiatedID: initiatedID,
			CompletedExecution: &types.WorkflowExecution{
				WorkflowID: task.WorkflowID,
				RunID:      task.RunID,
			},
			CompletionEvent: completionEvent,
		})

		// Check to see if the error is non-transient, in which case reset the error and continue with processing
		switch err.(type) {
		case *types.EntityNotExistsError, *types.WorkflowExecutionAlreadyCompletedError:
			err = nil
		}
	}

	if err != nil {
		return err
	}

	return t.processParentClosePolicy(ctx, task.DomainID, domainName, children)
}

func (t *transferActiveTaskExecutor) processCancelExecution(
	ctx context.Context,
	task *persistence.TransferTaskInfo,
) (retError error) {

	wfContext, release, err := t.executionCache.GetOrCreateWorkflowExecutionWithTimeout(
		task.DomainID,
		getWorkflowExecution(task),
		taskGetExecutionContextTimeout,
	)
	if err != nil {
		if err == context.DeadlineExceeded {
			return errWorkflowBusy
		}
		return err
	}
	defer func() { release(retError) }()

	mutableState, err := loadMutableStateForTransferTask(ctx, wfContext, task, t.metricsClient, t.logger)
	if err != nil {
		return err
	}
	if mutableState == nil || !mutableState.IsWorkflowExecutionRunning() {
		return nil
	}

	initiatedEventID := task.ScheduleID
	requestCancelInfo, ok := mutableState.GetRequestCancelInfo(initiatedEventID)
	if !ok {
		return nil
	}
	ok, err = verifyTaskVersion(t.shard, t.logger, task.DomainID, requestCancelInfo.Version, task.Version, task)
	if err != nil || !ok {
		return err
	}

	targetDomainEntry, err := t.shard.GetDomainCache().GetDomainByID(task.TargetDomainID)
	if err != nil {
		// TODO: handle the case where target domain does not exist
		return err
	}

	if targetCluster, isCrossCluster := t.isCrossClusterTask(task.DomainID, targetDomainEntry); isCrossCluster {
		return t.generateCrossClusterTask(ctx, wfContext, task, targetCluster)
	}

	targetDomainName := targetDomainEntry.GetInfo().Name

	// handle workflow cancel itself
	if task.DomainID == task.TargetDomainID && task.WorkflowID == task.TargetWorkflowID {
		// it does not matter if the run ID is a mismatch
		err = t.requestCancelExternalExecutionFailed(ctx, task, wfContext, targetDomainName, task.TargetWorkflowID, task.TargetRunID)
		return err
	}

	if err = requestCancelExternalExecutionWithRetry(
		ctx,
		t.historyClient,
		task,
		targetDomainName,
		requestCancelInfo.CancelRequestID,
	); err != nil {
		t.logger.Debug(fmt.Sprintf("Failed to cancel external workflow execution. Error: %v", err))

		// Check to see if the error is non-transient, in which case add RequestCancelFailed
		// event and complete transfer task by setting the err = nil
		if common.IsServiceTransientError(err) || common.IsContextTimeoutError(err) {
			// for retryable error just return
			return err
		}
		return t.requestCancelExternalExecutionFailed(
			ctx,
			task,
			wfContext,
			targetDomainName,
			task.TargetWorkflowID,
			task.TargetRunID,
		)
	}

	t.logger.Debug(fmt.Sprintf(
		"RequestCancel successfully recorded to external workflow execution.  task.WorkflowID: %v, RunID: %v",
		task.TargetWorkflowID,
		task.TargetRunID,
	))

	// Record ExternalWorkflowExecutionCancelRequested in source execution
	return t.requestCancelExternalExecutionCompleted(
		ctx,
		task,
		wfContext,
		targetDomainName,
		task.TargetWorkflowID,
		task.TargetRunID,
	)
}

func (t *transferActiveTaskExecutor) processSignalExecution(
	ctx context.Context,
	task *persistence.TransferTaskInfo,
) (retError error) {

	wfContext, release, err := t.executionCache.GetOrCreateWorkflowExecutionWithTimeout(
		task.DomainID,
		getWorkflowExecution(task),
		taskGetExecutionContextTimeout,
	)
	if err != nil {
		if err == context.DeadlineExceeded {
			return errWorkflowBusy
		}
		return err
	}
	defer func() { release(retError) }()

	mutableState, err := loadMutableStateForTransferTask(ctx, wfContext, task, t.metricsClient, t.logger)
	if err != nil {
		return err
	}
	if mutableState == nil || !mutableState.IsWorkflowExecutionRunning() {
		return nil
	}

	initiatedEventID := task.ScheduleID
	signalInfo, ok := mutableState.GetSignalInfo(initiatedEventID)
	if !ok {
		// TODO: here we should also RemoveSignalMutableState from target workflow
		// Otherwise, target SignalRequestID still can leak if shard restart after signalExternalExecutionCompleted
		// To do that, probably need to add the SignalRequestID in transfer
		return nil
	}
	ok, err = verifyTaskVersion(t.shard, t.logger, task.DomainID, signalInfo.Version, task.Version, task)
	if err != nil || !ok {
		return err
	}

	targetDomainEntry, err := t.shard.GetDomainCache().GetDomainByID(task.TargetDomainID)
	if err != nil {
		// TODO: handle the case where target domain does not exist
		return err
	}

	if targetCluster, isCrossCluster := t.isCrossClusterTask(task.DomainID, targetDomainEntry); isCrossCluster {
		return t.generateCrossClusterTask(ctx, wfContext, task, targetCluster)
	}

	targetDomainName := targetDomainEntry.GetInfo().Name

	// handle workflow signal itself
	if task.DomainID == task.TargetDomainID && task.WorkflowID == task.TargetWorkflowID {
		// it does not matter if the run ID is a mismatch
		return t.signalExternalExecutionFailed(
			ctx,
			task,
			wfContext,
			targetDomainName,
			task.TargetWorkflowID,
			task.TargetRunID,
			signalInfo.Control,
		)
	}

	if err = signalExternalExecutionWithRetry(
		ctx,
		t.historyClient,
		task,
		targetDomainName,
		signalInfo,
	); err != nil {
		t.logger.Debug(fmt.Sprintf("Failed to signal external workflow execution. Error: %v", err))

		// Check to see if the error is non-transient, in which case add SignalFailed
		// event and complete transfer task by setting the err = nil
		if common.IsServiceTransientError(err) || common.IsContextTimeoutError(err) {
			// for retryable error just return
			return err
		}
		return t.signalExternalExecutionFailed(
			ctx,
			task,
			wfContext,
			targetDomainName,
			task.TargetWorkflowID,
			task.TargetRunID,
			signalInfo.Control,
		)
	}

	t.logger.Debug(fmt.Sprintf(
		"Signal successfully recorded to external workflow execution.  task.WorkflowID: %v, RunID: %v",
		task.TargetWorkflowID,
		task.TargetRunID,
	))

	err = t.signalExternalExecutionCompleted(
		ctx,
		task,
		wfContext,
		targetDomainName,
		task.TargetWorkflowID,
		task.TargetRunID,
		signalInfo.Control,
	)
	if err != nil {
		return err
	}

	// release the context lock since we no longer need mutable state builder and
	// the rest of logic is making RPC call, which takes time.
	release(retError)

	// remove signalRequestedID from target workflow, after Signal detail is removed from source workflow
	return removeSignalMutableStateWithRetry(ctx, t.historyClient, task, signalInfo.SignalRequestID)
}

func (t *transferActiveTaskExecutor) processStartChildExecution(
	ctx context.Context,
	task *persistence.TransferTaskInfo,
) (retError error) {

	wfContext, release, err := t.executionCache.GetOrCreateWorkflowExecutionWithTimeout(
		task.DomainID,
		getWorkflowExecution(task),
		taskGetExecutionContextTimeout,
	)
	if err != nil {
		if err == context.DeadlineExceeded {
			return errWorkflowBusy
		}
		return err
	}
	defer func() { release(retError) }()

	mutableState, err := loadMutableStateForTransferTask(ctx, wfContext, task, t.metricsClient, t.logger)
	if err != nil {
		return err
	}
	if mutableState == nil || !mutableState.IsWorkflowExecutionRunning() {
		return nil
	}

	initiatedEventID := task.ScheduleID
	childInfo, ok := mutableState.GetChildExecutionInfo(initiatedEventID)
	if !ok {
		return nil
	}
	ok, err = verifyTaskVersion(t.shard, t.logger, task.DomainID, childInfo.Version, task.Version, task)
	if err != nil || !ok {
		return err
	}

	// Get target domain name
	var targetDomainName string
	var targetDomainEntry *cache.DomainCacheEntry
	if targetDomainEntry, err = t.shard.GetDomainCache().GetDomainByID(task.TargetDomainID); err != nil {
		if _, ok := err.(*types.EntityNotExistsError); !ok {
			return err
		}
		// TODO: handle the case where target domain does not exist

		// it is possible that the domain got deleted. Use domainID instead as this is only needed for the history event
		targetDomainName = task.TargetDomainID
	} else {
		if targetCluster, isCrossCluster := t.isCrossClusterTask(task.DomainID, targetDomainEntry); isCrossCluster {
			return t.generateCrossClusterTask(ctx, wfContext, task, targetCluster)
		}

		targetDomainName = targetDomainEntry.GetInfo().Name
	}

	initiatedEvent, err := mutableState.GetChildExecutionInitiatedEvent(ctx, initiatedEventID)
	if err != nil {
		return err
	}

	// ChildExecution already started, just create DecisionTask and complete transfer task
	if childInfo.StartedID != common.EmptyEventID {
<<<<<<< HEAD
		childExecution := &types.WorkflowExecution{
			WorkflowID: childInfo.StartedWorkflowID,
			RunID:      childInfo.StartedRunID,
		}
		// NOTE: do not access anything related mutable state after this lock release
		// release the context lock since we no longer need mutable state builder and
		// the rest of logic is making RPC call, which takes time.
		release(nil)
		return t.createFirstDecisionTask(ctx, task.TargetDomainID, childExecution)
=======
		// entity not exist error is checked and ignored in HandleErr() method in task.go
		return createFirstDecisionTask(
			ctx,
			t.historyClient,
			task.TargetDomainID,
			&types.WorkflowExecution{
				WorkflowID: childInfo.StartedWorkflowID,
				RunID:      childInfo.StartedRunID,
			},
		)
>>>>>>> 71e730f5
	}

	attributes := initiatedEvent.StartChildWorkflowExecutionInitiatedEventAttributes
	childRunID, err := startWorkflowWithRetry(
		ctx,
		t.historyClient,
		t.shard.GetTimeSource(),
		t.shard.GetDomainCache(),
		task,
		targetDomainName,
		childInfo.CreateRequestID,
		attributes,
	)
	if err != nil {
		t.logger.Debug(fmt.Sprintf("Failed to start child workflow execution. Error: %v", err))

		// Check to see if the error is non-transient, in which case add StartChildWorkflowExecutionFailed
		// event and complete transfer task by setting the err = nil
		switch err.(type) {
		case *types.WorkflowExecutionAlreadyStartedError:
			err = t.recordStartChildExecutionFailed(ctx, task, wfContext, attributes)
		}
		return err
	}

	t.logger.Debug(fmt.Sprintf("Child Execution started successfully.  task.WorkflowID: %v, RunID: %v",
		attributes.WorkflowID, childRunID))

	// Child execution is successfully started, record ChildExecutionStartedEvent in parent execution
	err = t.recordChildExecutionStarted(ctx, task, wfContext, attributes, childRunID)
	if err != nil {
		return err
	}

<<<<<<< HEAD
	// NOTE: do not access anything related mutable state after this lock release
	// release the context lock since we no longer need mutable state builder and
	// the rest of logic is making RPC call, which takes time.
	release(nil)
=======
>>>>>>> 71e730f5
	// Finally create first decision task for Child execution so it is really started
	// entity not exist error is checked and ignored in HandleErr() method in task.go
	return createFirstDecisionTask(
		ctx,
		t.historyClient,
		task.TargetDomainID,
		&types.WorkflowExecution{
			WorkflowID: task.TargetWorkflowID,
			RunID:      childRunID,
		})
}

func (t *transferActiveTaskExecutor) processRecordWorkflowStarted(
	ctx context.Context,
	task *persistence.TransferTaskInfo,
) (retError error) {

	return t.processRecordWorkflowStartedOrUpsertHelper(ctx, task, true)
}

func (t *transferActiveTaskExecutor) processUpsertWorkflowSearchAttributes(
	ctx context.Context,
	task *persistence.TransferTaskInfo,
) (retError error) {

	return t.processRecordWorkflowStartedOrUpsertHelper(ctx, task, false)
}

func (t *transferActiveTaskExecutor) processRecordWorkflowStartedOrUpsertHelper(
	ctx context.Context,
	task *persistence.TransferTaskInfo,
	recordStart bool,
) (retError error) {

	wfContext, release, err := t.executionCache.GetOrCreateWorkflowExecutionWithTimeout(
		task.DomainID,
		getWorkflowExecution(task),
		taskGetExecutionContextTimeout,
	)
	if err != nil {
		if err == context.DeadlineExceeded {
			return errWorkflowBusy
		}
		return err
	}
	defer func() { release(retError) }()

	mutableState, err := loadMutableStateForTransferTask(ctx, wfContext, task, t.metricsClient, t.logger)
	if err != nil {
		return err
	}
	if mutableState == nil || !mutableState.IsWorkflowExecutionRunning() {
		return nil
	}

	// verify task version for RecordWorkflowStarted.
	// upsert doesn't require verifyTask, because it is just a sync of mutableState.
	if recordStart {
		startVersion, err := mutableState.GetStartVersion()
		if err != nil {
			return err
		}
		ok, err := verifyTaskVersion(t.shard, t.logger, task.DomainID, startVersion, task.Version, task)
		if err != nil || !ok {
			return err
		}
	}

	executionInfo := mutableState.GetExecutionInfo()
	workflowTimeout := executionInfo.WorkflowTimeout
	wfTypeName := executionInfo.WorkflowTypeName
	startEvent, err := mutableState.GetStartEvent(ctx)
	if err != nil {
		return err
	}
	startTimestamp := startEvent.GetTimestamp()
	executionTimestamp := getWorkflowExecutionTimestamp(mutableState, startEvent)
	visibilityMemo := getWorkflowMemo(executionInfo.Memo)
	searchAttr := copySearchAttributes(executionInfo.SearchAttributes)
	isCron := len(executionInfo.CronSchedule) > 0

	// release the context lock since we no longer need mutable state builder and
	// the rest of logic is making RPC call, which takes time.
	release(nil)

	if recordStart {
		return t.recordWorkflowStarted(
			ctx,
			task.DomainID,
			task.WorkflowID,
			task.RunID,
			wfTypeName,
			startTimestamp,
			executionTimestamp.UnixNano(),
			workflowTimeout,
			task.GetTaskID(),
			executionInfo.TaskList,
			isCron,
			visibilityMemo,
			searchAttr,
		)
	}
	return t.upsertWorkflowExecution(
		ctx,
		task.DomainID,
		task.WorkflowID,
		task.RunID,
		wfTypeName,
		startTimestamp,
		executionTimestamp.UnixNano(),
		workflowTimeout,
		task.GetTaskID(),
		executionInfo.TaskList,
		visibilityMemo,
		isCron,
		searchAttr,
	)
}

func (t *transferActiveTaskExecutor) processResetWorkflow(
	ctx context.Context,
	task *persistence.TransferTaskInfo,
) (retError error) {

	currentContext, currentRelease, err := t.executionCache.GetOrCreateWorkflowExecutionWithTimeout(
		task.DomainID,
		getWorkflowExecution(task),
		taskGetExecutionContextTimeout,
	)
	if err != nil {
		if err == context.DeadlineExceeded {
			return errWorkflowBusy
		}
		return err
	}
	defer func() { currentRelease(retError) }()

	currentMutableState, err := loadMutableStateForTransferTask(ctx, currentContext, task, t.metricsClient, t.logger)
	if err != nil {
		return err
	}
	if currentMutableState == nil {
		return nil
	}

	logger := t.logger.WithTags(
		tag.WorkflowDomainID(task.DomainID),
		tag.WorkflowID(task.WorkflowID),
		tag.WorkflowRunID(task.RunID),
	)

	if !currentMutableState.IsWorkflowExecutionRunning() {
		// it means this this might not be current anymore, we need to check
		var resp *persistence.GetCurrentExecutionResponse
		resp, err = t.shard.GetExecutionManager().GetCurrentExecution(ctx, &persistence.GetCurrentExecutionRequest{
			DomainID:   task.DomainID,
			WorkflowID: task.WorkflowID,
		})
		if err != nil {
			return err
		}
		if resp.RunID != task.RunID {
			logger.Warn("Auto-Reset is skipped, because current run is stale.")
			return nil
		}
	}
	// TODO: current reset doesn't allow childWFs, in the future we will release this restriction
	if len(currentMutableState.GetPendingChildExecutionInfos()) > 0 {
		logger.Warn("Auto-Reset is skipped, because current run has pending child executions.")
		return nil
	}

	currentStartVersion, err := currentMutableState.GetStartVersion()
	if err != nil {
		return err
	}
	ok, err := verifyTaskVersion(t.shard, t.logger, task.DomainID, currentStartVersion, task.Version, task)
	if err != nil || !ok {
		return err
	}

	executionInfo := currentMutableState.GetExecutionInfo()
	domainEntry, err := t.shard.GetDomainCache().GetDomainByID(executionInfo.DomainID)
	if err != nil {
		return err
	}
	logger = logger.WithTags(tag.WorkflowDomainName(domainEntry.GetInfo().Name))

	reason, resetPoint := execution.FindAutoResetPoint(t.shard.GetTimeSource(), &domainEntry.GetConfig().BadBinaries, executionInfo.AutoResetPoints)
	if resetPoint == nil {
		logger.Warn("Auto-Reset is skipped, because reset point is not found.")
		return nil
	}
	logger = logger.WithTags(
		tag.WorkflowResetBaseRunID(resetPoint.GetRunID()),
		tag.WorkflowBinaryChecksum(resetPoint.GetBinaryChecksum()),
		tag.WorkflowEventID(resetPoint.GetFirstDecisionCompletedID()),
	)

	var baseContext execution.Context
	var baseMutableState execution.MutableState
	var baseRelease execution.ReleaseFunc
	if resetPoint.GetRunID() == executionInfo.RunID {
		baseContext = currentContext
		baseMutableState = currentMutableState
		baseRelease = currentRelease
	} else {
		baseExecution := types.WorkflowExecution{
			WorkflowID: task.WorkflowID,
			RunID:      resetPoint.GetRunID(),
		}
		baseContext, baseRelease, err = t.executionCache.GetOrCreateWorkflowExecutionWithTimeout(
			task.DomainID,
			baseExecution,
			taskGetExecutionContextTimeout,
		)
		if err != nil {
			return err
		}

		defer func() { baseRelease(retError) }()
		baseMutableState, err = loadMutableStateForTransferTask(ctx, baseContext, task, t.metricsClient, t.logger)
		if err != nil {
			return err
		}
		if baseMutableState == nil {
			return nil
		}
	}

	// reset workflow needs to go through the history so it may take a long time.
	// as a result it's not subject to the taskDefaultTimeout. Otherwise the task
	// may got stuck if the workflow history is large.
	return t.resetWorkflow(
		task,
		domainEntry.GetInfo().Name,
		reason,
		resetPoint,
		baseContext,
		baseMutableState,
		currentContext,
		currentMutableState,
		logger,
	)
}

func (t *transferActiveTaskExecutor) recordChildExecutionStarted(
	ctx context.Context,
	task *persistence.TransferTaskInfo,
	wfContext execution.Context,
	initiatedAttributes *types.StartChildWorkflowExecutionInitiatedEventAttributes,
	runID string,
) error {

	return t.updateWorkflowExecution(ctx, wfContext, true,
		func(ctx context.Context, mutableState execution.MutableState) error {
			if !mutableState.IsWorkflowExecutionRunning() {
				return &types.EntityNotExistsError{Message: "Workflow execution already completed."}
			}

			domain := initiatedAttributes.Domain
			initiatedEventID := task.ScheduleID
			ci, ok := mutableState.GetChildExecutionInfo(initiatedEventID)
			if !ok || ci.StartedID != common.EmptyEventID {
				return &types.EntityNotExistsError{Message: "Pending child execution not found."}
			}

			_, err := mutableState.AddChildWorkflowExecutionStartedEvent(
				domain,
				&types.WorkflowExecution{
					WorkflowID: task.TargetWorkflowID,
					RunID:      runID,
				},
				initiatedAttributes.WorkflowType,
				initiatedEventID,
				initiatedAttributes.Header,
			)

			return err
		})
}

func (t *transferActiveTaskExecutor) recordStartChildExecutionFailed(
	ctx context.Context,
	task *persistence.TransferTaskInfo,
	wfContext execution.Context,
	initiatedAttributes *types.StartChildWorkflowExecutionInitiatedEventAttributes,
) error {

	return t.updateWorkflowExecution(ctx, wfContext, true,
		func(ctx context.Context, mutableState execution.MutableState) error {
			if !mutableState.IsWorkflowExecutionRunning() {
				return &types.EntityNotExistsError{Message: "Workflow execution already completed."}
			}

			initiatedEventID := task.ScheduleID
			ci, ok := mutableState.GetChildExecutionInfo(initiatedEventID)
			if !ok || ci.StartedID != common.EmptyEventID {
				return &types.EntityNotExistsError{Message: "Pending child execution not found."}
			}

			_, err := mutableState.AddStartChildWorkflowExecutionFailedEvent(initiatedEventID,
				types.ChildWorkflowExecutionFailedCauseWorkflowAlreadyRunning, initiatedAttributes)

			return err
		})
}

// createFirstDecisionTask is used by StartChildExecution transfer task to create the first decision task for
// child execution.
func createFirstDecisionTask(
	ctx context.Context,
	historyClient history.Client,
	domainID string,
	execution *types.WorkflowExecution,
) error {

	scheduleDecisionCtx, cancel := context.WithTimeout(ctx, taskRPCCallTimeout)
	defer cancel()
	err := historyClient.ScheduleDecisionTask(scheduleDecisionCtx, &types.ScheduleDecisionTaskRequest{
		DomainUUID:        domainID,
		WorkflowExecution: execution,
		IsFirstDecision:   true,
	})

	if err != nil {
		switch err.(type) {
		// Maybe child workflow execution already timedout or terminated
		// Safe to discard the error and complete this transfer task
		// cross cluster task need to catch entity not exist error
		// as the target domain may failover before first decision is scheduled.
		case *types.WorkflowExecutionAlreadyCompletedError:
			return nil
		}
	}

	return err
}

func (t *transferActiveTaskExecutor) requestCancelExternalExecutionCompleted(
	ctx context.Context,
	task *persistence.TransferTaskInfo,
	wfContext execution.Context,
	targetDomain string,
	targetWorkflowID string,
	targetRunID string,
) error {

	err := t.updateWorkflowExecution(ctx, wfContext, true,
		func(ctx context.Context, mutableState execution.MutableState) error {
			if !mutableState.IsWorkflowExecutionRunning() {
				return &types.WorkflowExecutionAlreadyCompletedError{Message: "Workflow execution already completed."}
			}

			initiatedEventID := task.ScheduleID
			_, ok := mutableState.GetRequestCancelInfo(initiatedEventID)
			if !ok {
				return ErrMissingRequestCancelInfo
			}

			_, err := mutableState.AddExternalWorkflowExecutionCancelRequested(
				initiatedEventID,
				targetDomain,
				targetWorkflowID,
				targetRunID,
			)
			return err
		})

	switch err.(type) {
	// this could happen if this is a duplicate processing of the task,
	// or the execution has already completed.
	case *types.EntityNotExistsError, *types.WorkflowExecutionAlreadyCompletedError:
		return nil
	}
	return err
}

func (t *transferActiveTaskExecutor) signalExternalExecutionCompleted(
	ctx context.Context,
	task *persistence.TransferTaskInfo,
	wfContext execution.Context,
	targetDomain string,
	targetWorkflowID string,
	targetRunID string,
	control []byte,
) error {

	err := t.updateWorkflowExecution(ctx, wfContext, true,
		func(ctx context.Context, mutableState execution.MutableState) error {
			if !mutableState.IsWorkflowExecutionRunning() {
				return &types.WorkflowExecutionAlreadyCompletedError{Message: "Workflow execution already completed."}
			}

			initiatedEventID := task.ScheduleID
			_, ok := mutableState.GetSignalInfo(initiatedEventID)
			if !ok {
				return ErrMissingSignalInfo
			}

			_, err := mutableState.AddExternalWorkflowExecutionSignaled(
				initiatedEventID,
				targetDomain,
				targetWorkflowID,
				targetRunID,
				control,
			)
			return err
		})

	switch err.(type) {
	// this could happen if this is a duplicate processing of the task,
	// or the execution has already completed.
	case *types.EntityNotExistsError, *types.WorkflowExecutionAlreadyCompletedError:
		return nil
	}

	return err
}

func (t *transferActiveTaskExecutor) requestCancelExternalExecutionFailed(
	ctx context.Context,
	task *persistence.TransferTaskInfo,
	wfContext execution.Context,
	targetDomain string,
	targetWorkflowID string,
	targetRunID string,
) error {

	err := t.updateWorkflowExecution(ctx, wfContext, true,
		func(ctx context.Context, mutableState execution.MutableState) error {
			if !mutableState.IsWorkflowExecutionRunning() {
				return &types.WorkflowExecutionAlreadyCompletedError{Message: "Workflow execution already completed."}
			}

			initiatedEventID := task.ScheduleID
			_, ok := mutableState.GetRequestCancelInfo(initiatedEventID)
			if !ok {
				return ErrMissingRequestCancelInfo
			}

			_, err := mutableState.AddRequestCancelExternalWorkflowExecutionFailedEvent(
				common.EmptyEventID,
				initiatedEventID,
				targetDomain,
				targetWorkflowID,
				targetRunID,
				types.CancelExternalWorkflowExecutionFailedCauseUnknownExternalWorkflowExecution,
			)
			return err
		})

	switch err.(type) {
	// this could happen if this is a duplicate processing of the task,
	// or the execution has already completed.
	case *types.EntityNotExistsError, *types.WorkflowExecutionAlreadyCompletedError:
		return nil
	}
	return err
}

func (t *transferActiveTaskExecutor) signalExternalExecutionFailed(
	ctx context.Context,
	task *persistence.TransferTaskInfo,
	wfContext execution.Context,
	targetDomain string,
	targetWorkflowID string,
	targetRunID string,
	control []byte,
) error {

	err := t.updateWorkflowExecution(ctx, wfContext, true,
		func(ctx context.Context, mutableState execution.MutableState) error {
			if !mutableState.IsWorkflowExecutionRunning() {
				return &types.WorkflowExecutionAlreadyCompletedError{Message: "Workflow execution already completed."}
			}

			initiatedEventID := task.ScheduleID
			_, ok := mutableState.GetSignalInfo(initiatedEventID)
			if !ok {
				return ErrMissingSignalInfo
			}

			_, err := mutableState.AddSignalExternalWorkflowExecutionFailedEvent(
				common.EmptyEventID,
				initiatedEventID,
				targetDomain,
				targetWorkflowID,
				targetRunID,
				control,
				types.SignalExternalWorkflowExecutionFailedCauseUnknownExternalWorkflowExecution,
			)
			return err
		})

	switch err.(type) {
	// this could happen if this is a duplicate processing of the task,
	// or the execution has already completed.
	case *types.EntityNotExistsError, *types.WorkflowExecutionAlreadyCompletedError:
		return nil
	}

	return err
}

func (t *transferActiveTaskExecutor) isCrossClusterTask(
	sourceDomainID string,
	targetDomainEntry *cache.DomainCacheEntry,
) (string, bool) {
	if sourceDomainID == targetDomainEntry.GetInfo().ID {
		return "", false
	}

	targetCluster := targetDomainEntry.GetReplicationConfig().ActiveClusterName
	if targetCluster != t.shard.GetClusterMetadata().GetCurrentClusterName() {
		return targetCluster, true
	}
	return "", false
}

func (t *transferActiveTaskExecutor) generateCrossClusterTask(
	ctx context.Context,
	wfContext execution.Context,
	task *persistence.TransferTaskInfo,
	targetCluster string,
) error {
	return t.updateWorkflowExecution(
		ctx,
		wfContext,
		false,
		func(ctx context.Context, mutableState execution.MutableState) error {
			if !mutableState.IsWorkflowExecutionRunning() {
				return &types.WorkflowExecutionAlreadyCompletedError{Message: "Workflow execution already completed."}
			}

			taskGenerator := execution.NewMutableStateTaskGenerator(
				t.shard.GetClusterMetadata(),
				t.shard.GetDomainCache(),
				t.logger,
				mutableState,
			)
			return taskGenerator.GenerateCrossClusterTaskFromTransferTask(task, targetCluster)
		},
	)
}

func (t *transferActiveTaskExecutor) updateWorkflowExecution(
	ctx context.Context,
	wfContext execution.Context,
	createDecisionTask bool,
	action func(ctx context.Context, builder execution.MutableState) error,
) error {

	mutableState, err := wfContext.LoadWorkflowExecution(ctx)
	if err != nil {
		return err
	}

	if err := action(ctx, mutableState); err != nil {
		return err
	}

	if createDecisionTask {
		// Create a transfer task to schedule a decision task
		err := execution.ScheduleDecision(mutableState)
		if err != nil {
			return err
		}
	}

	return wfContext.UpdateWorkflowExecutionAsActive(ctx, t.shard.GetTimeSource().Now())
}

func requestCancelExternalExecutionWithRetry(
	ctx context.Context,
	historyClient history.Client,
	task *persistence.TransferTaskInfo,
	targetDomain string,
	cancelRequestID string,
) error {

	request := &types.HistoryRequestCancelWorkflowExecutionRequest{
		DomainUUID: task.TargetDomainID,
		CancelRequest: &types.RequestCancelWorkflowExecutionRequest{
			Domain: targetDomain,
			WorkflowExecution: &types.WorkflowExecution{
				WorkflowID: task.TargetWorkflowID,
				RunID:      task.TargetRunID,
			},
			Identity: execution.IdentityHistoryService,
			// Use the same request ID to dedupe RequestCancelWorkflowExecution calls
			RequestID: cancelRequestID,
		},
		ExternalInitiatedEventID: common.Int64Ptr(task.ScheduleID),
		ExternalWorkflowExecution: &types.WorkflowExecution{
			WorkflowID: task.WorkflowID,
			RunID:      task.RunID,
		},
		ChildWorkflowOnly: task.TargetChildWorkflowOnly,
	}

	requestCancelCtx, cancel := context.WithTimeout(ctx, taskRPCCallTimeout)
	defer cancel()
	op := func() error {
		return historyClient.RequestCancelWorkflowExecution(requestCancelCtx, request)
	}

	err := backoff.Retry(op, taskRetryPolicy, common.IsServiceTransientError)
	if _, ok := err.(*types.CancellationAlreadyRequestedError); ok {
		// err is CancellationAlreadyRequestedError
		// this could happen if target workflow cancellation is already requested
		// mark as success
		return nil
	}
	return err
}

func signalExternalExecutionWithRetry(
	ctx context.Context,
	historyClient history.Client,
	task *persistence.TransferTaskInfo,
	targetDomain string,
	signalInfo *persistence.SignalInfo,
) error {

	request := &types.HistorySignalWorkflowExecutionRequest{
		DomainUUID: task.TargetDomainID,
		SignalRequest: &types.SignalWorkflowExecutionRequest{
			Domain: targetDomain,
			WorkflowExecution: &types.WorkflowExecution{
				WorkflowID: task.TargetWorkflowID,
				RunID:      task.TargetRunID,
			},
			Identity:   execution.IdentityHistoryService,
			SignalName: signalInfo.SignalName,
			Input:      signalInfo.Input,
			// Use same request ID to deduplicate SignalWorkflowExecution calls
			RequestID: signalInfo.SignalRequestID,
			Control:   signalInfo.Control,
		},
		ExternalWorkflowExecution: &types.WorkflowExecution{
			WorkflowID: task.WorkflowID,
			RunID:      task.RunID,
		},
		ChildWorkflowOnly: task.TargetChildWorkflowOnly,
	}

	signalCtx, cancel := context.WithTimeout(ctx, taskRPCCallTimeout)
	defer cancel()
	op := func() error {
		return historyClient.SignalWorkflowExecution(signalCtx, request)
	}

	return backoff.Retry(op, taskRetryPolicy, common.IsServiceTransientError)
}

func removeSignalMutableStateWithRetry(
	ctx context.Context,
	historyClient history.Client,
	task *persistence.TransferTaskInfo,
	signalRequestID string,
) error {
	ctx, cancel := context.WithTimeout(ctx, taskRPCCallTimeout)
	defer cancel()

	removeSignalRequest := &types.RemoveSignalMutableStateRequest{
		DomainUUID: task.TargetDomainID,
		WorkflowExecution: &types.WorkflowExecution{
			WorkflowID: task.TargetWorkflowID,
			RunID:      task.TargetRunID,
		},
		RequestID: signalRequestID,
	}

	op := func() error {
		return historyClient.RemoveSignalMutableState(ctx, removeSignalRequest)
	}

	err := backoff.Retry(op, taskRetryPolicy, common.IsServiceTransientError)
	if err != nil && common.IsEntityNotExistsError(err) {
		// it's safe to discard entity not exists error here
		// as there's nothing to remove.
		// for cross cluster task, we don't have to return the error to the source cluster
		return nil
	}
	return err
}

func startWorkflowWithRetry(
	ctx context.Context,
	historyClient history.Client,
	timeSource clock.TimeSource,
	domainCache cache.DomainCache,
	task *persistence.TransferTaskInfo,
	targetDomain string,
	requestID string,
	attributes *types.StartChildWorkflowExecutionInitiatedEventAttributes,
) (string, error) {

	// Get parent domain name
	domainName, err := domainCache.GetDomainName(task.DomainID)
	if err != nil {
		if _, ok := err.(*types.EntityNotExistsError); !ok {
			return "", err
		}
		// it is possible that the domain got deleted. Use domainID instead as this is only needed for the history event
		domainName = task.DomainID
	}

	frontendStartReq := &types.StartWorkflowExecutionRequest{
		Domain:                              targetDomain,
		WorkflowID:                          attributes.WorkflowID,
		WorkflowType:                        attributes.WorkflowType,
		TaskList:                            attributes.TaskList,
		Input:                               attributes.Input,
		Header:                              attributes.Header,
		ExecutionStartToCloseTimeoutSeconds: attributes.ExecutionStartToCloseTimeoutSeconds,
		TaskStartToCloseTimeoutSeconds:      attributes.TaskStartToCloseTimeoutSeconds,
		// Use the same request ID to dedupe StartWorkflowExecution calls
		RequestID:             requestID,
		WorkflowIDReusePolicy: attributes.WorkflowIDReusePolicy,
		RetryPolicy:           attributes.RetryPolicy,
		CronSchedule:          attributes.CronSchedule,
		Memo:                  attributes.Memo,
		SearchAttributes:      attributes.SearchAttributes,
		DelayStartSeconds:     attributes.DelayStartSeconds,
	}

	historyStartReq := common.CreateHistoryStartWorkflowRequest(task.TargetDomainID, frontendStartReq, timeSource.Now())
	historyStartReq.ParentExecutionInfo = &types.ParentExecutionInfo{
		DomainUUID: task.DomainID,
		Domain:     domainName,
		Execution: &types.WorkflowExecution{
			WorkflowID: task.WorkflowID,
			RunID:      task.RunID,
		},
		InitiatedID: task.ScheduleID,
	}

	startWorkflowCtx, cancel := context.WithTimeout(ctx, taskRPCCallTimeout)
	defer cancel()
	var response *types.StartWorkflowExecutionResponse
	op := func() error {
		response, err = historyClient.StartWorkflowExecution(startWorkflowCtx, historyStartReq)
		return err
	}

	if err := backoff.Retry(op, taskRetryPolicy, common.IsServiceTransientError); err != nil {
		return "", err
	}
	return response.GetRunID(), nil
}

func (t *transferActiveTaskExecutor) resetWorkflow(
	task *persistence.TransferTaskInfo,
	domain string,
	reason string,
	resetPoint *types.ResetPointInfo,
	baseContext execution.Context,
	baseMutableState execution.MutableState,
	currentContext execution.Context,
	currentMutableState execution.MutableState,
	logger log.Logger,
) error {

	var err error
	resetCtx, cancel := context.WithTimeout(context.Background(), resetWorkflowTimeout)
	defer cancel()

	domainID := task.DomainID
	WorkflowID := task.WorkflowID
	baseRunID := baseMutableState.GetExecutionInfo().RunID
	resetRunID := uuid.New()
	baseRebuildLastEventID := resetPoint.GetFirstDecisionCompletedID() - 1
	baseVersionHistories := baseMutableState.GetVersionHistories()
	if baseVersionHistories == nil {
		return execution.ErrMissingVersionHistories
	}
	baseCurrentVersionHistory, err := baseVersionHistories.GetCurrentVersionHistory()
	if err != nil {
		return err
	}
	baseRebuildLastEventVersion, err := baseCurrentVersionHistory.GetEventVersion(baseRebuildLastEventID)
	if err != nil {
		return err
	}
	baseCurrentBranchToken := baseCurrentVersionHistory.GetBranchToken()
	baseNextEventID := baseMutableState.GetNextEventID()

	err = t.workflowResetter.ResetWorkflow(
		resetCtx,
		domainID,
		WorkflowID,
		baseRunID,
		baseCurrentBranchToken,
		baseRebuildLastEventID,
		baseRebuildLastEventVersion,
		baseNextEventID,
		resetRunID,
		uuid.New(),
		execution.NewWorkflow(
			resetCtx,
			t.shard.GetDomainCache(),
			t.shard.GetClusterMetadata(),
			currentContext,
			currentMutableState,
			execution.NoopReleaseFn, // this is fine since caller will defer on release
		),
		reason,
		nil,
		false,
	)

	switch err.(type) {
	case nil:
		return nil

	case *types.BadRequestError:
		// This means the reset point is corrupted and not retry able.
		// There must be a bug in our system that we must fix.(for example, history is not the same in active/passive)
		t.metricsClient.IncCounter(metrics.TransferQueueProcessorScope, metrics.AutoResetPointCorruptionCounter)
		logger.Error("Auto-Reset workflow failed and not retryable. The reset point is corrupted.", tag.Error(err))
		return nil

	default:
		// log this error and retry
		logger.Error("Auto-Reset workflow failed", tag.Error(err))
		return err
	}
}

func (t *transferActiveTaskExecutor) processParentClosePolicy(
	ctx context.Context,
	domainID string,
	domainName string,
	childInfos map[int64]*persistence.ChildExecutionInfo,
) error {

	if len(childInfos) == 0 {
		return nil
	}

	scope := t.metricsClient.Scope(metrics.TransferActiveTaskCloseExecutionScope)

	if t.shard.GetConfig().EnableParentClosePolicyWorker() &&
		len(childInfos) >= t.shard.GetConfig().ParentClosePolicyThreshold(domainName) {

		executions := make([]parentclosepolicy.RequestDetail, 0, len(childInfos))
		for _, childInfo := range childInfos {
			if childInfo.ParentClosePolicy == types.ParentClosePolicyAbandon {
				continue
			}

			executions = append(executions, parentclosepolicy.RequestDetail{
				WorkflowID: childInfo.StartedWorkflowID,
				RunID:      childInfo.StartedRunID,
				Policy:     childInfo.ParentClosePolicy,
			})
		}

		if len(executions) == 0 {
			return nil
		}

		request := parentclosepolicy.Request{
			DomainUUID: domainID,
			DomainName: domainName,
			Executions: executions,
		}
		return t.parentClosePolicyClient.SendParentClosePolicyRequest(ctx, request)
	}

	for _, childInfo := range childInfos {
		if err := t.applyParentClosePolicy(
			ctx,
			domainID,
			domainName,
			childInfo,
		); err != nil {
			switch err.(type) {
			case *types.EntityNotExistsError, *types.WorkflowExecutionAlreadyCompletedError, *types.CancellationAlreadyRequestedError:
				// expected error, no-op
				break
			default:
				scope.IncCounter(metrics.ParentClosePolicyProcessorFailures)
				return err
			}
		}
		scope.IncCounter(metrics.ParentClosePolicyProcessorSuccess)
	}
	return nil
}

func (t *transferActiveTaskExecutor) applyParentClosePolicy(
	ctx context.Context,
	domainID string,
	domainName string,
	childInfo *persistence.ChildExecutionInfo,
) error {

	ctx, cancel := context.WithTimeout(ctx, taskRPCCallTimeout)
	defer cancel()

	switch childInfo.ParentClosePolicy {
	case types.ParentClosePolicyAbandon:
		// noop
		return nil

	case types.ParentClosePolicyTerminate:
		return t.historyClient.TerminateWorkflowExecution(ctx, &types.HistoryTerminateWorkflowExecutionRequest{
			DomainUUID: domainID,
			TerminateRequest: &types.TerminateWorkflowExecutionRequest{
				Domain: domainName,
				WorkflowExecution: &types.WorkflowExecution{
					WorkflowID: childInfo.StartedWorkflowID,
					RunID:      childInfo.StartedRunID,
				},
				Reason:   "by parent close policy",
				Identity: execution.IdentityHistoryService,
			},
		})

	case types.ParentClosePolicyRequestCancel:
		return t.historyClient.RequestCancelWorkflowExecution(ctx, &types.HistoryRequestCancelWorkflowExecutionRequest{
			DomainUUID: domainID,
			CancelRequest: &types.RequestCancelWorkflowExecutionRequest{
				Domain: domainName,
				WorkflowExecution: &types.WorkflowExecution{
					WorkflowID: childInfo.StartedWorkflowID,
					RunID:      childInfo.StartedRunID,
				},
				Identity: execution.IdentityHistoryService,
			},
		})

	default:
		return &types.InternalServiceError{
			Message: fmt.Sprintf("unknown parent close policy: %v", childInfo.ParentClosePolicy),
		}
	}
}<|MERGE_RESOLUTION|>--- conflicted
+++ resolved
@@ -645,7 +645,6 @@
 
 	// ChildExecution already started, just create DecisionTask and complete transfer task
 	if childInfo.StartedID != common.EmptyEventID {
-<<<<<<< HEAD
 		childExecution := &types.WorkflowExecution{
 			WorkflowID: childInfo.StartedWorkflowID,
 			RunID:      childInfo.StartedRunID,
@@ -655,18 +654,6 @@
 		// the rest of logic is making RPC call, which takes time.
 		release(nil)
 		return t.createFirstDecisionTask(ctx, task.TargetDomainID, childExecution)
-=======
-		// entity not exist error is checked and ignored in HandleErr() method in task.go
-		return createFirstDecisionTask(
-			ctx,
-			t.historyClient,
-			task.TargetDomainID,
-			&types.WorkflowExecution{
-				WorkflowID: childInfo.StartedWorkflowID,
-				RunID:      childInfo.StartedRunID,
-			},
-		)
->>>>>>> 71e730f5
 	}
 
 	attributes := initiatedEvent.StartChildWorkflowExecutionInitiatedEventAttributes
@@ -701,13 +688,11 @@
 		return err
 	}
 
-<<<<<<< HEAD
+
 	// NOTE: do not access anything related mutable state after this lock release
 	// release the context lock since we no longer need mutable state builder and
 	// the rest of logic is making RPC call, which takes time.
 	release(nil)
-=======
->>>>>>> 71e730f5
 	// Finally create first decision task for Child execution so it is really started
 	// entity not exist error is checked and ignored in HandleErr() method in task.go
 	return createFirstDecisionTask(
