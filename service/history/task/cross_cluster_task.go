--- conflicted
+++ resolved
@@ -54,12 +54,6 @@
 // new states must be added at the end to ensure backward compatibility
 // across clusters.
 const (
-<<<<<<< HEAD
-	processingStateInitialized processingState = iota + 1
-	processingStateResponseReported
-	processingStateResponseRecorded
-	processingStateInvalidated
-=======
 	// processingStateInitialized is the initial state after a task is loaded
 	// task is available for poll at this state
 	processingStateInitialized processingState = 1
@@ -78,7 +72,6 @@
 	// task or move to the cross-cluster queue for another target cluster.
 	// task is NOT available for poll at this state
 	processingStateInvalidated processingState = 4
->>>>>>> df3e5524
 )
 
 var (
@@ -373,14 +366,6 @@
 		t.scope.IncCounter(metrics.TaskPendingActiveCounterPerDomain)
 		return err
 	}
-<<<<<<< HEAD
-	if err == execution.ErrMissingVersionHistories {
-		t.logger.Error("Encounter 2DC workflow during task processing.")
-		t.scope.IncCounter(metrics.TaskUnsupportedPerDomain)
-		err = nil
-	}
-=======
->>>>>>> df3e5524
 	// return domain not active error here so that the cross-cluster task can be
 	// convert to a (passive) transfer task
 
@@ -396,11 +381,7 @@
 func (t *crossClusterSourceTask) RetryErr(
 	err error,
 ) bool {
-<<<<<<< HEAD
-	return err != errWorkflowBusy && err != ErrTaskPendingActive && common.IsContextTimeoutError(err)
-=======
 	return err != errWorkflowBusy && err != ErrTaskPendingActive && !common.IsContextTimeoutError(err)
->>>>>>> df3e5524
 }
 
 func (t *crossClusterSourceTask) IsReadyForPoll() bool {
@@ -455,64 +436,37 @@
 		},
 	}
 
-<<<<<<< HEAD
-	switch t.GetTaskType() {
-	case persistence.CrossClusterTaskTypeStartChildExecution:
-		attributes, taskState, err := t.getRequestForStartChildExecution(ctx, taskInfo, mutableState)
-=======
 	var taskState processingState
 	switch t.GetTaskType() {
 	case persistence.CrossClusterTaskTypeStartChildExecution:
 		var attributes *types.CrossClusterStartChildExecutionRequestAttributes
 		attributes, taskState, err = t.getRequestForStartChildExecution(ctx, taskInfo, mutableState)
->>>>>>> df3e5524
 		if err != nil || attributes == nil {
 			return nil, err
 		}
 		request.TaskInfo.TaskType = types.CrossClusterTaskTypeStartChildExecution.Ptr()
-<<<<<<< HEAD
-		request.TaskInfo.TaskState = int16(taskState)
-		request.StartChildExecutionAttributes = attributes
-	case persistence.CrossClusterTaskTypeCancelExecution:
-		attributes, taskState, err := t.getRequestForCancelExecution(ctx, taskInfo, mutableState)
-=======
 		request.StartChildExecutionAttributes = attributes
 	case persistence.CrossClusterTaskTypeCancelExecution:
 		var attributes *types.CrossClusterCancelExecutionRequestAttributes
 		attributes, taskState, err = t.getRequestForCancelExecution(ctx, taskInfo, mutableState)
->>>>>>> df3e5524
 		if err != nil || attributes == nil {
 			return nil, err
 		}
 		request.TaskInfo.TaskType = types.CrossClusterTaskTypeCancelExecution.Ptr()
-<<<<<<< HEAD
-		request.TaskInfo.TaskState = int16(taskState)
-		request.CancelExecutionAttributes = attributes
-	case persistence.CrossClusterTaskTypeSignalExecution:
-		attributes, taskState, err := t.getRequestForSignalExecution(ctx, taskInfo, mutableState)
-=======
 		request.CancelExecutionAttributes = attributes
 	case persistence.CrossClusterTaskTypeSignalExecution:
 		var attributes *types.CrossClusterSignalExecutionRequestAttributes
 		attributes, taskState, err = t.getRequestForSignalExecution(ctx, taskInfo, mutableState)
->>>>>>> df3e5524
 		if err != nil || attributes == nil {
 			return nil, err
 		}
 		request.TaskInfo.TaskType = types.CrossClusterTaskTypeSignalExecution.Ptr()
-<<<<<<< HEAD
-		request.TaskInfo.TaskState = int16(taskState)
-=======
->>>>>>> df3e5524
 		request.SignalExecutionAttributes = attributes
 	default:
 		return nil, errUnknownCrossClusterTask
 	}
 
-<<<<<<< HEAD
-=======
 	request.TaskInfo.TaskState = int16(taskState)
->>>>>>> df3e5524
 	return request, nil
 }
 
@@ -638,21 +592,12 @@
 	return true
 }
 
-<<<<<<< HEAD
-// Update records the response of processing cross cluster task at the target cluster
-// If an error is returned, the Update operation is failed, task state will remain unchanged
-// and task is still be available for polling
-// If not error is returned, operation is successful, task won't be available for polling
-// and caller should submit the task for processing.
-func (t *crossClusterSourceTask) Update(response *types.CrossClusterTaskResponse) error {
-=======
 // RecordResponse records the response of processing cross cluster task at the target cluster
 // If an error is returned, the operation is failed, task state will remain unchanged
 // and task is still be available for polling
 // If not error is returned, operation is successful, task won't be available for polling
 // and caller should submit the task for processing.
 func (t *crossClusterSourceTask) RecordResponse(response *types.CrossClusterTaskResponse) error {
->>>>>>> df3e5524
 	t.Lock()
 	defer t.Unlock()
 
