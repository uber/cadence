// Copyright (c) 2017 Uber Technologies, Inc.
//
// Permission is hereby granted, free of charge, to any person obtaining a copy
// of this software and associated documentation files (the "Software"), to deal
// in the Software without restriction, including without limitation the rights
// to use, copy, modify, merge, publish, distribute, sublicense, and/or sell
// copies of the Software, and to permit persons to whom the Software is
// furnished to do so, subject to the following conditions:
//
// The above copyright notice and this permission notice shall be included in
// all copies or substantial portions of the Software.
//
// THE SOFTWARE IS PROVIDED "AS IS", WITHOUT WARRANTY OF ANY KIND, EXPRESS OR
// IMPLIED, INCLUDING BUT NOT LIMITED TO THE WARRANTIES OF MERCHANTABILITY,
// FITNESS FOR A PARTICULAR PURPOSE AND NONINFRINGEMENT. IN NO EVENT SHALL THE
// AUTHORS OR COPYRIGHT HOLDERS BE LIABLE FOR ANY CLAIM, DAMAGES OR OTHER
// LIABILITY, WHETHER IN AN ACTION OF CONTRACT, TORT OR OTHERWISE, ARISING FROM,
// OUT OF OR IN CONNECTION WITH THE SOFTWARE OR THE USE OR OTHER DEALINGS IN
// THE SOFTWARE.

package history

import (
	"bytes"
	"context"
	"encoding/json"
	"errors"
	"fmt"
	"time"

	"github.com/pborman/uuid"
	"go.uber.org/cadence/.gen/go/cadence/workflowserviceclient"
	"go.uber.org/yarpc/yarpcerrors"

	"github.com/uber/cadence/client/admin"
	hc "github.com/uber/cadence/client/history"
	"github.com/uber/cadence/client/matching"
	"github.com/uber/cadence/common"
	"github.com/uber/cadence/common/cache"
	"github.com/uber/cadence/common/client"
	"github.com/uber/cadence/common/clock"
	"github.com/uber/cadence/common/cluster"
	"github.com/uber/cadence/common/definition"
	ce "github.com/uber/cadence/common/errors"
	"github.com/uber/cadence/common/log"
	"github.com/uber/cadence/common/log/tag"
	"github.com/uber/cadence/common/metrics"
	cndc "github.com/uber/cadence/common/ndc"
	"github.com/uber/cadence/common/persistence"
	"github.com/uber/cadence/common/reconciliation/invariant"
	"github.com/uber/cadence/common/types"
	"github.com/uber/cadence/service/history/config"
	"github.com/uber/cadence/service/history/engine"
	"github.com/uber/cadence/service/history/events"
	"github.com/uber/cadence/service/history/execution"
	"github.com/uber/cadence/service/history/failover"
	"github.com/uber/cadence/service/history/ndc"
	"github.com/uber/cadence/service/history/query"
	"github.com/uber/cadence/service/history/queue"
	"github.com/uber/cadence/service/history/replication"
	"github.com/uber/cadence/service/history/reset"
	"github.com/uber/cadence/service/history/shard"
	"github.com/uber/cadence/service/history/task"
	warchiver "github.com/uber/cadence/service/worker/archiver"
)

const (
	conditionalRetryCount                     = 5
	activityCancellationMsgActivityIDUnknown  = "ACTIVITY_ID_UNKNOWN"
	activityCancellationMsgActivityNotStarted = "ACTIVITY_ID_NOT_STARTED"
	defaultQueryFirstDecisionTaskWaitTime     = time.Second
	queryFirstDecisionTaskCheckInterval       = 200 * time.Millisecond
	replicationTimeout                        = 30 * time.Second
	contextLockTimeout                        = 500 * time.Millisecond

	// TerminateIfRunningReason reason for terminateIfRunning
	TerminateIfRunningReason = "TerminateIfRunning Policy"
	// TerminateIfRunningDetailsTemplate details template for terminateIfRunning
	TerminateIfRunningDetailsTemplate = "New runID: %s"
)

type (
	historyEngineImpl struct {
		currentClusterName        string
		shard                     shard.Context
		timeSource                clock.TimeSource
		decisionHandler           decisionHandler
		clusterMetadata           cluster.Metadata
		historyV2Mgr              persistence.HistoryManager
		executionManager          persistence.ExecutionManager
		visibilityMgr             persistence.VisibilityManager
		txProcessor               queue.Processor
		timerProcessor            queue.Processor
		nDCReplicator             ndc.HistoryReplicator
		nDCActivityReplicator     ndc.ActivityReplicator
		historyEventNotifier      events.Notifier
		tokenSerializer           common.TaskTokenSerializer
		executionCache            *execution.Cache
		metricsClient             metrics.Client
		logger                    log.Logger
		throttledLogger           log.Logger
		config                    *config.Config
		archivalClient            warchiver.Client
		workflowResetter          reset.WorkflowResetter
		queueTaskProcessor        task.Processor
		replicationTaskProcessors []replication.TaskProcessor
		replicationAckManager     replication.TaskAckManager
		publicClient              workflowserviceclient.Interface
		eventsReapplier           ndc.EventsReapplier
		matchingClient            matching.Client
		rawMatchingClient         matching.Client
		clientChecker             client.VersionChecker
		replicationDLQHandler     replication.DLQHandler
		failoverMarkerNotifier    failover.MarkerNotifier
	}
)

var _ engine.Engine = (*historyEngineImpl)(nil)

var (
	// ErrDuplicate is exported temporarily for integration test
	ErrDuplicate = errors.New("duplicate task, completing it")
	// ErrMaxAttemptsExceeded is exported temporarily for integration test
	ErrMaxAttemptsExceeded = errors.New("maximum attempts exceeded to update history")
	// ErrStaleState is the error returned during state update indicating that cached mutable state could be stale
	ErrStaleState = errors.New("cache mutable state could potentially be stale")
	// ErrActivityTaskNotFound is the error to indicate activity task could be duplicate and activity already completed
	ErrActivityTaskNotFound = &types.EntityNotExistsError{Message: "activity task not found"}
	// ErrWorkflowCompleted is the error to indicate workflow execution already completed
	ErrWorkflowCompleted = &types.EntityNotExistsError{Message: "workflow execution already completed"}
	// ErrWorkflowParent is the error to parent execution is given and mismatch
	ErrWorkflowParent = &types.EntityNotExistsError{Message: "workflow parent does not match"}
	// ErrDeserializingToken is the error to indicate task token is invalid
	ErrDeserializingToken = &types.BadRequestError{Message: "error deserializing task token"}
	// ErrSerializingToken is the error to indicate task token can not be serialized
	ErrSerializingToken = &types.BadRequestError{Message: "error serializing task token"}
	// ErrSignalOverSize is the error to indicate signal input size is > 256K
	ErrSignalOverSize = &types.BadRequestError{Message: "signal input size is over 256K"}
	// ErrCancellationAlreadyRequested is the error indicating cancellation for target workflow is already requested
	ErrCancellationAlreadyRequested = &types.CancellationAlreadyRequestedError{Message: "cancellation already requested for this workflow execution"}
	// ErrSignalsLimitExceeded is the error indicating limit reached for maximum number of signal events
	ErrSignalsLimitExceeded = &types.LimitExceededError{Message: "exceeded workflow execution limit for signal events"}
	// ErrQueryEnteredInvalidState is error indicating query entered invalid state
	ErrQueryEnteredInvalidState = &types.BadRequestError{Message: "query entered invalid state, this should be impossible"}
	// ErrQueryWorkflowBeforeFirstDecision is error indicating that query was attempted before first decision task completed
	ErrQueryWorkflowBeforeFirstDecision = &types.QueryFailedError{Message: "workflow must handle at least one decision task before it can be queried"}
	// ErrConsistentQueryNotEnabled is error indicating that consistent query was requested but either cluster or domain does not enable consistent query
	ErrConsistentQueryNotEnabled = &types.BadRequestError{Message: "cluster or domain does not enable strongly consistent query but strongly consistent query was requested"}
	// ErrConsistentQueryBufferExceeded is error indicating that too many consistent queries have been buffered and until buffered queries are finished new consistent queries cannot be buffered
	ErrConsistentQueryBufferExceeded = &types.InternalServiceError{Message: "consistent query buffer is full, cannot accept new consistent queries"}
	// ErrConcurrentStartRequest is error indicating there is an outstanding start workflow request. The incoming request fails to acquires the lock before the outstanding request finishes.
	ErrConcurrentStartRequest = &types.ServiceBusyError{Message: "an outstanding start workflow request is in-progress. Failed to acquire the resource."}

	// FailedWorkflowCloseState is a set of failed workflow close states, used for start workflow policy
	// for start workflow execution API
	FailedWorkflowCloseState = map[int]bool{
		persistence.WorkflowCloseStatusFailed:     true,
		persistence.WorkflowCloseStatusCanceled:   true,
		persistence.WorkflowCloseStatusTerminated: true,
		persistence.WorkflowCloseStatusTimedOut:   true,
	}
)

// NewEngineWithShardContext creates an instance of history engine
func NewEngineWithShardContext(
	shard shard.Context,
	visibilityMgr persistence.VisibilityManager,
	matching matching.Client,
	historyClient hc.Client,
	publicClient workflowserviceclient.Interface,
	historyEventNotifier events.Notifier,
	config *config.Config,
	replicationTaskFetchers replication.TaskFetchers,
	rawMatchingClient matching.Client,
	queueTaskProcessor task.Processor,
	failoverCoordinator failover.Coordinator,
) engine.Engine {
	currentClusterName := shard.GetService().GetClusterMetadata().GetCurrentClusterName()

	logger := shard.GetLogger()
	executionManager := shard.GetExecutionManager()
	historyV2Manager := shard.GetHistoryManager()
	executionCache := execution.NewCache(shard)
	failoverMarkerNotifier := failover.NewMarkerNotifier(shard, config, failoverCoordinator)
	historyEngImpl := &historyEngineImpl{
		currentClusterName:   currentClusterName,
		shard:                shard,
		clusterMetadata:      shard.GetClusterMetadata(),
		timeSource:           shard.GetTimeSource(),
		historyV2Mgr:         historyV2Manager,
		executionManager:     executionManager,
		visibilityMgr:        visibilityMgr,
		tokenSerializer:      common.NewJSONTaskTokenSerializer(),
		executionCache:       executionCache,
		logger:               logger.WithTags(tag.ComponentHistoryEngine),
		throttledLogger:      shard.GetThrottledLogger().WithTags(tag.ComponentHistoryEngine),
		metricsClient:        shard.GetMetricsClient(),
		historyEventNotifier: historyEventNotifier,
		config:               config,
		archivalClient: warchiver.NewClient(
			shard.GetMetricsClient(),
			logger,
			publicClient,
			shard.GetConfig().NumArchiveSystemWorkflows,
			shard.GetConfig().ArchiveRequestRPS,
			shard.GetService().GetArchiverProvider(),
		),
		workflowResetter: reset.NewWorkflowResetter(
			shard,
			executionCache,
			logger,
		),
		publicClient:           publicClient,
		matchingClient:         matching,
		rawMatchingClient:      rawMatchingClient,
		queueTaskProcessor:     queueTaskProcessor,
		clientChecker:          client.NewVersionChecker(),
		failoverMarkerNotifier: failoverMarkerNotifier,
		replicationAckManager: replication.NewTaskAckManager(
			shard,
			executionCache,
		),
	}
	historyEngImpl.decisionHandler = newDecisionHandler(historyEngImpl)
	pRetry := persistence.NewPersistenceRetryer(
		shard.GetExecutionManager(),
		shard.GetHistoryManager(),
		common.CreatePersistenceRetryPolicy(),
	)
	openExecutionCheck := invariant.NewConcreteExecutionExists(pRetry)

	historyEngImpl.txProcessor = queue.NewTransferQueueProcessor(
		shard,
		historyEngImpl,
		queueTaskProcessor,
		executionCache,
		historyEngImpl.workflowResetter,
		historyEngImpl.archivalClient,
		openExecutionCheck,
	)

	historyEngImpl.timerProcessor = queue.NewTimerQueueProcessor(
		shard,
		historyEngImpl,
		queueTaskProcessor,
		executionCache,
		historyEngImpl.archivalClient,
		openExecutionCheck,
	)

	historyEngImpl.eventsReapplier = ndc.NewEventsReapplier(shard.GetMetricsClient(), logger)

	// Only start the replicator processor if global domain is enabled
	if shard.GetClusterMetadata().IsGlobalDomainEnabled() {
		historyEngImpl.nDCReplicator = ndc.NewHistoryReplicator(
			shard,
			executionCache,
			historyEngImpl.eventsReapplier,
			logger,
		)
		historyEngImpl.nDCActivityReplicator = ndc.NewActivityReplicator(
			shard,
			executionCache,
			logger,
		)
	}

	var replicationTaskProcessors []replication.TaskProcessor
	replicationTaskExecutors := make(map[string]replication.TaskExecutor)
	// Intentionally use the raw client to create its own retry policy
	historyRawClient := shard.GetService().GetClientBean().GetHistoryClient()
	historyRetryableClient := hc.NewRetryableClient(
		historyRawClient,
		common.CreateReplicationServiceBusyRetryPolicy(),
		common.IsServiceBusyError,
	)
	resendFunc := func(ctx context.Context, request *types.ReplicateEventsV2Request) error {
		return historyRetryableClient.ReplicateEventsV2(ctx, request)
	}
	for _, replicationTaskFetcher := range replicationTaskFetchers.GetFetchers() {
		sourceCluster := replicationTaskFetcher.GetSourceCluster()
		// Intentionally use the raw client to create its own retry policy
		adminClient := shard.GetService().GetClientBean().GetRemoteAdminClient(sourceCluster)
		adminRetryableClient := admin.NewRetryableClient(
			adminClient,
			common.CreateReplicationServiceBusyRetryPolicy(),
			common.IsServiceBusyError,
		)
		historyResender := cndc.NewHistoryResender(
			shard.GetDomainCache(),
			adminRetryableClient,
			resendFunc,
			shard.GetService().GetPayloadSerializer(),
			nil,
			openExecutionCheck,
			shard.GetLogger(),
		)
		replicationTaskExecutor := replication.NewTaskExecutor(
			shard,
			shard.GetDomainCache(),
			historyResender,
			historyEngImpl,
			shard.GetMetricsClient(),
			shard.GetLogger(),
		)
		replicationTaskExecutors[sourceCluster] = replicationTaskExecutor

		replicationTaskProcessor := replication.NewTaskProcessor(
			shard,
			historyEngImpl,
			config,
			shard.GetMetricsClient(),
			replicationTaskFetcher,
			replicationTaskExecutor,
		)
		replicationTaskProcessors = append(replicationTaskProcessors, replicationTaskProcessor)
	}
	historyEngImpl.replicationTaskProcessors = replicationTaskProcessors
	replicationMessageHandler := replication.NewDLQHandler(shard, replicationTaskExecutors)
	historyEngImpl.replicationDLQHandler = replicationMessageHandler

	shard.SetEngine(historyEngImpl)
	return historyEngImpl
}

// Start will spin up all the components needed to start serving this shard.
// Make sure all the components are loaded lazily so start can return immediately.  This is important because
// ShardController calls start sequentially for all the shards for a given host during startup.
func (e *historyEngineImpl) Start() {
	e.logger.Info("History engine state changed", tag.LifeCycleStarting)
	defer e.logger.Info("History engine state changed", tag.LifeCycleStarted)

	e.txProcessor.Start()
	e.timerProcessor.Start()

	// failover callback will try to create a failover queue processor to scan all inflight tasks
	// if domain needs to be failovered. However, in the multicursor queue logic, the scan range
	// can't be retrieved before the processor is started. If failover callback is registered
	// before queue processor is started, it may result in a deadline as to create the failover queue,
	// queue processor need to be started.
	e.registerDomainFailoverCallback()

	for _, replicationTaskProcessor := range e.replicationTaskProcessors {
		replicationTaskProcessor.Start()
	}
	if e.config.EnableGracefulFailover() {
		e.failoverMarkerNotifier.Start()
	}
}

// Stop the service.
func (e *historyEngineImpl) Stop() {
	e.logger.Info("History engine state changed", tag.LifeCycleStopping)
	defer e.logger.Info("History engine state changed", tag.LifeCycleStopped)

	e.txProcessor.Stop()
	e.timerProcessor.Stop()

	for _, replicationTaskProcessor := range e.replicationTaskProcessors {
		replicationTaskProcessor.Stop()
	}

	if e.queueTaskProcessor != nil {
		e.queueTaskProcessor.StopShardProcessor(e.shard)
	}

	e.failoverMarkerNotifier.Stop()

	// unset the failover callback
	e.shard.GetDomainCache().UnregisterDomainChangeCallback(e.shard.GetShardID())
}

func (e *historyEngineImpl) registerDomainFailoverCallback() {

	// NOTE: READ BEFORE MODIFICATION
	//
	// Tasks, e.g. transfer tasks and timer tasks, are created when holding the shard lock
	// meaning tasks -> release of shard lock
	//
	// Domain change notification follows the following steps, order matters
	// 1. lock all task processing.
	// 2. domain changes visible to everyone (Note: lock of task processing prevents task processing logic seeing the domain changes).
	// 3. failover min and max task levels are calculated, then update to shard.
	// 4. failover start & task processing unlock & shard domain version notification update. (order does not matter for this discussion)
	//
	// The above guarantees that task created during the failover will be processed.
	// If the task is created after domain change:
	// 		then active processor will handle it. (simple case)
	// If the task is created before domain change:
	//		task -> release of shard lock
	//		failover min / max task levels calculated & updated to shard (using shard lock) -> failover start
	// above 2 guarantees that failover start is after persistence of the task.

	failoverPredicate := func(shardNotificationVersion int64, nextDomain *cache.DomainCacheEntry, action func()) {
		domainFailoverNotificationVersion := nextDomain.GetFailoverNotificationVersion()
		domainActiveCluster := nextDomain.GetReplicationConfig().ActiveClusterName

		if nextDomain.IsGlobalDomain() &&
			domainFailoverNotificationVersion >= shardNotificationVersion &&
			domainActiveCluster == e.currentClusterName {
			action()
		}
	}

	// first set the failover callback
	e.shard.GetDomainCache().RegisterDomainChangeCallback(
		e.shard.GetShardID(),
		e.shard.GetDomainNotificationVersion(),
		func() {
			e.txProcessor.LockTaskProcessing()
			e.timerProcessor.LockTaskProcessing()
		},
		func(prevDomains []*cache.DomainCacheEntry, nextDomains []*cache.DomainCacheEntry) {
			defer func() {
				e.txProcessor.UnlockTaskProcessing()
				e.timerProcessor.UnlockTaskProcessing()
			}()

			if len(nextDomains) == 0 {
				return
			}

			shardNotificationVersion := e.shard.GetDomainNotificationVersion()
			failoverDomainIDs := map[string]struct{}{}

			for _, nextDomain := range nextDomains {
				failoverPredicate(shardNotificationVersion, nextDomain, func() {
					failoverDomainIDs[nextDomain.GetInfo().ID] = struct{}{}
				})
			}

			if len(failoverDomainIDs) > 0 {
				e.logger.Info("Domain Failover Start.", tag.WorkflowDomainIDs(failoverDomainIDs))

				e.txProcessor.FailoverDomain(failoverDomainIDs)
				e.timerProcessor.FailoverDomain(failoverDomainIDs)

				now := e.shard.GetTimeSource().Now()
				// the fake tasks will not be actually used, we just need to make sure
				// its length > 0 and has correct timestamp, to trigger a db scan
				fakeDecisionTask := []persistence.Task{&persistence.DecisionTask{}}
				fakeDecisionTimeoutTask := []persistence.Task{&persistence.DecisionTimeoutTask{VisibilityTimestamp: now}}
				e.txProcessor.NotifyNewTask(e.currentClusterName, nil, fakeDecisionTask)
				e.timerProcessor.NotifyNewTask(e.currentClusterName, nil, fakeDecisionTimeoutTask)
			}

			// handle graceful failover on active to passive
			// make sure task processor failover the domain before inserting the failover marker
			failoverMarkerTasks := []*persistence.FailoverMarkerTask{}
			for _, nextDomain := range nextDomains {
				domainFailoverNotificationVersion := nextDomain.GetFailoverNotificationVersion()
				domainActiveCluster := nextDomain.GetReplicationConfig().ActiveClusterName
				previousFailoverVersion := nextDomain.GetPreviousFailoverVersion()

				if nextDomain.IsGlobalDomain() &&
					domainFailoverNotificationVersion >= shardNotificationVersion &&
					domainActiveCluster != e.currentClusterName &&
					previousFailoverVersion != common.InitialPreviousFailoverVersion &&
					e.clusterMetadata.ClusterNameForFailoverVersion(previousFailoverVersion) == e.currentClusterName {
					// the visibility timestamp will be set in shard context
					failoverMarkerTasks = append(failoverMarkerTasks, &persistence.FailoverMarkerTask{
						Version:  nextDomain.GetFailoverVersion(),
						DomainID: nextDomain.GetInfo().ID,
					})
				}
			}

			if len(failoverMarkerTasks) > 0 {
				if err := e.shard.ReplicateFailoverMarkers(
					context.Background(),
					failoverMarkerTasks,
				); err != nil {
					e.logger.Error("Failed to insert failover marker to replication queue.", tag.Error(err))
					e.metricsClient.IncCounter(metrics.FailoverMarkerScope, metrics.FailoverMarkerInsertFailure)
					// fail this failover callback and it retries on next domain cache refresh
					return
				}
			}

			//nolint:errcheck
			e.shard.UpdateDomainNotificationVersion(nextDomains[len(nextDomains)-1].GetNotificationVersion() + 1)
		},
	)
}

func (e *historyEngineImpl) createMutableState(
	domainEntry *cache.DomainCacheEntry,
	runID string,
) (execution.MutableState, error) {

	newMutableState := execution.NewMutableStateBuilderWithVersionHistories(
		e.shard,
		e.logger,
		domainEntry,
	)

	if err := newMutableState.SetHistoryTree(runID); err != nil {
		return nil, err
	}

	return newMutableState, nil
}

func (e *historyEngineImpl) generateFirstDecisionTask(
	mutableState execution.MutableState,
	parentInfo *types.ParentExecutionInfo,
	startEvent *types.HistoryEvent,
) error {

	if parentInfo == nil {
		// DecisionTask is only created when it is not a Child Workflow and no backoff is needed
		if err := mutableState.AddFirstDecisionTaskScheduled(
			startEvent,
		); err != nil {
			return err
		}
	}
	return nil
}

// StartWorkflowExecution starts a workflow execution
func (e *historyEngineImpl) StartWorkflowExecution(
	ctx context.Context,
	startRequest *types.HistoryStartWorkflowExecutionRequest,
) (resp *types.StartWorkflowExecutionResponse, retError error) {

	domainEntry, err := e.getActiveDomainEntry(startRequest.DomainUUID)
	if err != nil {
		return nil, err
	}

	return e.startWorkflowHelper(
		ctx,
		startRequest,
		domainEntry,
		metrics.HistoryStartWorkflowExecutionScope,
		nil)
}

// for startWorkflowHelper be reused by signalWithStart
type signalWithStartArg struct {
	signalWithStartRequest *types.HistorySignalWithStartWorkflowExecutionRequest
	prevMutableState       execution.MutableState
}

func (e *historyEngineImpl) newDomainNotActiveError(
	domainName string,
	failoverVersion int64,
) error {
	clusterMetadata := e.shard.GetService().GetClusterMetadata()
	return ce.NewDomainNotActiveError(
		domainName,
		clusterMetadata.GetCurrentClusterName(),
		clusterMetadata.ClusterNameForFailoverVersion(failoverVersion),
	)
}

func (e *historyEngineImpl) startWorkflowHelper(
	ctx context.Context,
	startRequest *types.HistoryStartWorkflowExecutionRequest,
	domainEntry *cache.DomainCacheEntry,
	metricsScope int,
	signalWithStartArg *signalWithStartArg,
) (resp *types.StartWorkflowExecutionResponse, retError error) {

	request := startRequest.StartRequest
	err := validateStartWorkflowExecutionRequest(request, e.config.MaxIDLengthLimit())
	if err != nil {
		return nil, err
	}
	e.overrideStartWorkflowExecutionRequest(domainEntry, request, metricsScope)

	workflowID := request.GetWorkflowID()
	domainID := domainEntry.GetInfo().ID

	// grab the current context as a lock, nothing more
	// use a smaller context timeout to get the lock
	childCtx, childCancel := e.newChildContext(ctx)
	defer childCancel()

	_, currentRelease, err := e.executionCache.GetOrCreateCurrentWorkflowExecution(
		childCtx,
		domainID,
		workflowID,
	)
	if err != nil {
		if err == context.DeadlineExceeded {
			return nil, ErrConcurrentStartRequest
		}
		return nil, err
	}
	defer func() { currentRelease(retError) }()

	workflowExecution := types.WorkflowExecution{
		WorkflowID: workflowID,
		RunID:      uuid.New(),
	}
	curMutableState, err := e.createMutableState(domainEntry, workflowExecution.GetRunID())
	if err != nil {
		return nil, err
	}

	// preprocess for signalWithStart
	var prevMutableState execution.MutableState
	var signalWithStartRequest *types.HistorySignalWithStartWorkflowExecutionRequest
	isSignalWithStart := signalWithStartArg != nil
	if isSignalWithStart {
		prevMutableState = signalWithStartArg.prevMutableState
		signalWithStartRequest = signalWithStartArg.signalWithStartRequest
	}
	if prevMutableState != nil {
		prevLastWriteVersion, err := prevMutableState.GetLastWriteVersion()
		if err != nil {
			return nil, err
		}
		if prevLastWriteVersion > curMutableState.GetCurrentVersion() {
			return nil, e.newDomainNotActiveError(
				domainEntry.GetInfo().Name,
				prevLastWriteVersion,
			)
		}
		err = e.applyWorkflowIDReusePolicyForSigWithStart(
			prevMutableState.GetExecutionInfo(),
			workflowExecution,
			request.GetWorkflowIDReusePolicy(),
		)
		if err != nil {
			return nil, err
		}
	}

	err = e.addStartEventsAndTasks(
		curMutableState,
		workflowExecution,
		startRequest,
		signalWithStartRequest,
	)
	if err != nil {
		return nil, err
	}

	wfContext := execution.NewContext(domainID, workflowExecution, e.shard, e.executionManager, e.logger)

	now := e.timeSource.Now()
	newWorkflow, newWorkflowEventsSeq, err := curMutableState.CloseTransactionAsSnapshot(
		now,
		execution.TransactionPolicyActive,
	)
	if err != nil {
		return nil, err
	}
	historySize, err := wfContext.PersistFirstWorkflowEvents(ctx, newWorkflowEventsSeq[0])
	if err != nil {
		return nil, err
	}

	// create as brand new
	createMode := persistence.CreateWorkflowModeBrandNew
	prevRunID := ""
	prevLastWriteVersion := int64(0)
	// overwrite in case of signalWithStart
	if prevMutableState != nil {
		createMode = persistence.CreateWorkflowModeWorkflowIDReuse
		prevRunID = prevMutableState.GetExecutionInfo().RunID
		prevLastWriteVersion, err = prevMutableState.GetLastWriteVersion()
		if err != nil {
			return nil, err
		}
	}
	err = wfContext.CreateWorkflowExecution(
		ctx,
		newWorkflow,
		historySize,
		now,
		createMode,
		prevRunID,
		prevLastWriteVersion,
	)
	// handle already started error
	if t, ok := err.(*persistence.WorkflowExecutionAlreadyStartedError); ok {

		if t.StartRequestID == request.GetRequestID() {
			return &types.StartWorkflowExecutionResponse{
				RunID: t.RunID,
			}, nil
		}

		if isSignalWithStart {
			return nil, err
		}

		if curMutableState.GetCurrentVersion() < t.LastWriteVersion {
			return nil, e.newDomainNotActiveError(
				domainEntry.GetInfo().Name,
				t.LastWriteVersion,
			)
		}

		prevRunID = t.RunID
		if shouldTerminateAndStart(startRequest, t.State) {
			runningWFCtx, err := e.loadWorkflowOnce(ctx, domainID, workflowID, prevRunID)
			if err != nil {
				return nil, err
			}
			defer func() { runningWFCtx.getReleaseFn()(retError) }()

			return e.terminateAndStartWorkflow(
				ctx,
				runningWFCtx,
				workflowExecution,
				domainEntry,
				domainID,
				startRequest,
				nil,
			)
		}
		if err = e.applyWorkflowIDReusePolicyHelper(
			t.StartRequestID,
			prevRunID,
			t.State,
			t.CloseStatus,
			workflowExecution,
			startRequest.StartRequest.GetWorkflowIDReusePolicy(),
		); err != nil {
			return nil, err
		}
		// create as ID reuse
		createMode = persistence.CreateWorkflowModeWorkflowIDReuse
		err = wfContext.CreateWorkflowExecution(
			ctx,
			newWorkflow,
			historySize,
			now,
			createMode,
			prevRunID,
			t.LastWriteVersion,
		)
	}
	if err != nil {
		return nil, err
	}

	return &types.StartWorkflowExecutionResponse{
		RunID: workflowExecution.RunID,
	}, nil
}

func shouldTerminateAndStart(
	startRequest *types.HistoryStartWorkflowExecutionRequest,
	state int,
) bool {
	return startRequest.StartRequest.GetWorkflowIDReusePolicy() == types.WorkflowIDReusePolicyTerminateIfRunning &&
		(state == persistence.WorkflowStateRunning || state == persistence.WorkflowStateCreated)
}

// terminate running workflow then start a new run in one transaction
func (e *historyEngineImpl) terminateAndStartWorkflow(
	ctx context.Context,
	runningWFCtx workflowContext,
	workflowExecution types.WorkflowExecution,
	domainEntry *cache.DomainCacheEntry,
	domainID string,
	startRequest *types.HistoryStartWorkflowExecutionRequest,
	signalWithStartRequest *types.HistorySignalWithStartWorkflowExecutionRequest,
) (*types.StartWorkflowExecutionResponse, error) {
	runningMutableState := runningWFCtx.getMutableState()
UpdateWorkflowLoop:
	for attempt := 0; attempt < conditionalRetryCount; attempt++ {
		if !runningMutableState.IsWorkflowExecutionRunning() {
			return nil, ErrWorkflowCompleted
		}

		if err := execution.TerminateWorkflow(
			runningMutableState,
			runningMutableState.GetNextEventID(),
			TerminateIfRunningReason,
			getTerminateIfRunningDetails(workflowExecution.GetRunID()),
			execution.IdentityHistoryService,
		); err != nil {
			if err == ErrStaleState {
				// Handler detected that cached workflow mutable could potentially be stale
				// Reload workflow execution history
				runningWFCtx.getContext().Clear()
				if attempt != conditionalRetryCount-1 {
					_, err = runningWFCtx.reloadMutableState(ctx)
					if err != nil {
						return nil, err
					}
				}
				continue UpdateWorkflowLoop
			}
			return nil, err
		}

		// new mutable state
		newMutableState, err := e.createMutableState(domainEntry, workflowExecution.GetRunID())
		if err != nil {
			return nil, err
		}

		if signalWithStartRequest != nil {
			startRequest = getStartRequest(domainID, signalWithStartRequest.SignalWithStartRequest)
		}

		err = e.addStartEventsAndTasks(
			newMutableState,
			workflowExecution,
			startRequest,
			signalWithStartRequest,
		)
		if err != nil {
			return nil, err
		}

		updateErr := runningWFCtx.getContext().UpdateWorkflowExecutionWithNewAsActive(
			ctx,
			e.timeSource.Now(),
			execution.NewContext(
				domainID,
				workflowExecution,
				e.shard,
				e.shard.GetExecutionManager(),
				e.logger,
			),
			newMutableState,
		)
		if updateErr != nil {
			if updateErr == execution.ErrConflict {
				e.metricsClient.IncCounter(metrics.HistoryStartWorkflowExecutionScope, metrics.ConcurrencyUpdateFailureCounter)
				continue UpdateWorkflowLoop
			}
			return nil, updateErr
		}
		break UpdateWorkflowLoop
	}
	return &types.StartWorkflowExecutionResponse{
		RunID: workflowExecution.RunID,
	}, nil
}

func (e *historyEngineImpl) addStartEventsAndTasks(
	mutableState execution.MutableState,
	workflowExecution types.WorkflowExecution,
	startRequest *types.HistoryStartWorkflowExecutionRequest,
	signalWithStartRequest *types.HistorySignalWithStartWorkflowExecutionRequest,
) error {
	// Add WF start event
	startEvent, err := mutableState.AddWorkflowExecutionStartedEvent(
		workflowExecution,
		startRequest,
	)
	if err != nil {
		return &types.InternalServiceError{
			Message: "Failed to add workflow execution started event.",
		}
	}

	if signalWithStartRequest != nil {
		// Add signal event
		sRequest := signalWithStartRequest.SignalWithStartRequest
		_, err := mutableState.AddWorkflowExecutionSignaled(
			sRequest.GetSignalName(),
			sRequest.GetSignalInput(),
			sRequest.GetIdentity())
		if err != nil {
			return &types.InternalServiceError{Message: "Failed to add workflow execution signaled event."}
		}
	}

	// Generate first decision task event if not child WF and no first decision task backoff
	return e.generateFirstDecisionTask(
		mutableState,
		startRequest.ParentExecutionInfo,
		startEvent,
	)
}

func getTerminateIfRunningDetails(newRunID string) []byte {
	return []byte(fmt.Sprintf(TerminateIfRunningDetailsTemplate, newRunID))
}

// GetMutableState retrieves the mutable state of the workflow execution
func (e *historyEngineImpl) GetMutableState(
	ctx context.Context,
	request *types.GetMutableStateRequest,
) (*types.GetMutableStateResponse, error) {

	return e.getMutableStateOrPolling(ctx, request)
}

// PollMutableState retrieves the mutable state of the workflow execution with long polling
func (e *historyEngineImpl) PollMutableState(
	ctx context.Context,
	request *types.PollMutableStateRequest,
) (*types.PollMutableStateResponse, error) {

	response, err := e.getMutableStateOrPolling(ctx, &types.GetMutableStateRequest{
		DomainUUID:          request.DomainUUID,
		Execution:           request.Execution,
		ExpectedNextEventID: request.ExpectedNextEventID,
		CurrentBranchToken:  request.CurrentBranchToken})

	if err != nil {
		return nil, e.updateEntityNotExistsErrorOnPassiveCluster(err, request.GetDomainUUID())
	}

	return &types.PollMutableStateResponse{
		Execution:                            response.Execution,
		WorkflowType:                         response.WorkflowType,
		NextEventID:                          response.NextEventID,
		PreviousStartedEventID:               response.PreviousStartedEventID,
		LastFirstEventID:                     response.LastFirstEventID,
		TaskList:                             response.TaskList,
		StickyTaskList:                       response.StickyTaskList,
		ClientLibraryVersion:                 response.ClientLibraryVersion,
		ClientFeatureVersion:                 response.ClientFeatureVersion,
		ClientImpl:                           response.ClientImpl,
		StickyTaskListScheduleToStartTimeout: response.StickyTaskListScheduleToStartTimeout,
		CurrentBranchToken:                   response.CurrentBranchToken,
		VersionHistories:                     response.VersionHistories,
		WorkflowState:                        response.WorkflowState,
		WorkflowCloseState:                   response.WorkflowCloseState,
	}, nil
}

func (e *historyEngineImpl) updateEntityNotExistsErrorOnPassiveCluster(err error, domainID string) error {
	switch err.(type) {
	case *types.EntityNotExistsError:
		domainCache, domainCacheErr := e.shard.GetDomainCache().GetDomainByID(domainID)
		if domainCacheErr != nil {
			return err // if could not access domain cache simply return original error
		}

		if domainNotActiveErr := domainCache.GetDomainNotActiveErr(); domainNotActiveErr != nil {
			domainNotActiveErrCasted := domainNotActiveErr.(*types.DomainNotActiveError)
			return &types.EntityNotExistsError{
				Message:        "Workflow execution not found in non-active cluster",
				ActiveCluster:  common.StringPtr(domainNotActiveErrCasted.GetActiveCluster()),
				CurrentCluster: common.StringPtr(domainNotActiveErrCasted.GetCurrentCluster()),
			}
		}
	}
	return err
}

func (e *historyEngineImpl) getMutableStateOrPolling(
	ctx context.Context,
	request *types.GetMutableStateRequest,
) (*types.GetMutableStateResponse, error) {

	domainID, err := validateDomainUUID(request.DomainUUID)
	if err != nil {
		return nil, err
	}
	execution := types.WorkflowExecution{
		WorkflowID: request.Execution.WorkflowID,
		RunID:      request.Execution.RunID,
	}
	response, err := e.getMutableState(ctx, domainID, execution)
	if err != nil {
		return nil, err
	}
	if request.CurrentBranchToken == nil {
		request.CurrentBranchToken = response.CurrentBranchToken
	}
	if !bytes.Equal(request.CurrentBranchToken, response.CurrentBranchToken) {
		return nil, &types.CurrentBranchChangedError{
			Message:            "current branch token and request branch token doesn't match",
			CurrentBranchToken: response.CurrentBranchToken}
	}
	// set the run id in case query the current running workflow
	execution.RunID = response.Execution.RunID

	// expectedNextEventID is 0 when caller want to get the current next event ID without blocking
	expectedNextEventID := common.FirstEventID
	if request.ExpectedNextEventID != nil {
		expectedNextEventID = request.GetExpectedNextEventID()
	}

	// if caller decide to long poll on workflow execution
	// and the event ID we are looking for is smaller than current next event ID
	if expectedNextEventID >= response.GetNextEventID() && response.GetIsWorkflowRunning() {
		subscriberID, channel, err := e.historyEventNotifier.WatchHistoryEvent(definition.NewWorkflowIdentifier(domainID, execution.GetWorkflowID(), execution.GetRunID()))
		if err != nil {
			return nil, err
		}
		defer e.historyEventNotifier.UnwatchHistoryEvent(definition.NewWorkflowIdentifier(domainID, execution.GetWorkflowID(), execution.GetRunID()), subscriberID) //nolint:errcheck
		// check again in case the next event ID is updated
		response, err = e.getMutableState(ctx, domainID, execution)
		if err != nil {
			return nil, err
		}
		// check again if the current branch token changed
		if !bytes.Equal(request.CurrentBranchToken, response.CurrentBranchToken) {
			return nil, &types.CurrentBranchChangedError{
				Message:            "current branch token and request branch token doesn't match",
				CurrentBranchToken: response.CurrentBranchToken}
		}
		if expectedNextEventID < response.GetNextEventID() || !response.GetIsWorkflowRunning() {
			return response, nil
		}

		domainName, err := e.shard.GetDomainCache().GetDomainName(domainID)
		if err != nil {
			return nil, err
		}
		timer := time.NewTimer(e.shard.GetConfig().LongPollExpirationInterval(domainName))
		defer timer.Stop()
		for {
			select {
			case event := <-channel:
<<<<<<< HEAD
				response.LastFirstEventID = event.LastFirstEventID
				response.NextEventID = event.NextEventID
				response.IsWorkflowRunning = common.BoolPtr(event.WorkflowCloseState == persistence.WorkflowCloseStatusNone)
=======
				response.LastFirstEventID = common.Int64Ptr(event.LastFirstEventID)
				response.NextEventID = common.Int64Ptr(event.NextEventID)
				response.IsWorkflowRunning = event.WorkflowCloseState == persistence.WorkflowCloseStatusNone
>>>>>>> 8cf308dc
				response.PreviousStartedEventID = common.Int64Ptr(event.PreviousStartedEventID)
				response.WorkflowState = common.Int32Ptr(int32(event.WorkflowState))
				response.WorkflowCloseState = common.Int32Ptr(int32(event.WorkflowCloseState))
				if !bytes.Equal(request.CurrentBranchToken, event.CurrentBranchToken) {
					return nil, &types.CurrentBranchChangedError{
						Message:            "Current branch token and request branch token doesn't match",
						CurrentBranchToken: event.CurrentBranchToken}
				}
				if expectedNextEventID < response.GetNextEventID() || !response.GetIsWorkflowRunning() {
					return response, nil
				}
			case <-timer.C:
				return response, nil
			case <-ctx.Done():
				return nil, ctx.Err()
			}
		}
	}

	return response, nil
}

func (e *historyEngineImpl) QueryWorkflow(
	ctx context.Context,
	request *types.HistoryQueryWorkflowRequest,
) (retResp *types.HistoryQueryWorkflowResponse, retErr error) {

	scope := e.metricsClient.Scope(metrics.HistoryQueryWorkflowScope).Tagged(metrics.DomainTag(request.GetRequest().GetDomain()))

	consistentQueryEnabled := e.config.EnableConsistentQuery() && e.config.EnableConsistentQueryByDomain(request.GetRequest().GetDomain())
	if request.GetRequest().GetQueryConsistencyLevel() == types.QueryConsistencyLevelStrong && !consistentQueryEnabled {
		return nil, ErrConsistentQueryNotEnabled
	}

	execution := *request.GetRequest().GetExecution()

	mutableStateResp, err := e.getMutableState(ctx, request.GetDomainUUID(), execution)
	if err != nil {
		return nil, err
	}
	req := request.GetRequest()
	if !mutableStateResp.GetIsWorkflowRunning() && req.QueryRejectCondition != nil {
		notOpenReject := req.GetQueryRejectCondition() == types.QueryRejectConditionNotOpen
		closeStatus := mutableStateResp.GetWorkflowCloseState()
		notCompletedCleanlyReject := req.GetQueryRejectCondition() == types.QueryRejectConditionNotCompletedCleanly && closeStatus != persistence.WorkflowCloseStatusCompleted
		if notOpenReject || notCompletedCleanlyReject {
			return &types.HistoryQueryWorkflowResponse{
				Response: &types.QueryWorkflowResponse{
					QueryRejected: &types.QueryRejected{
						CloseStatus: persistence.ToInternalWorkflowExecutionCloseStatus(int(closeStatus)).Ptr(),
					},
				},
			}, nil
		}
	}

	// query cannot be processed unless at least one decision task has finished
	// if first decision task has not finished wait for up to a second for it to complete
	queryFirstDecisionTaskWaitTime := defaultQueryFirstDecisionTaskWaitTime
	ctxDeadline, ok := ctx.Deadline()
	if ok {
		ctxWaitTime := ctxDeadline.Sub(time.Now()) - time.Second
		if ctxWaitTime > queryFirstDecisionTaskWaitTime {
			queryFirstDecisionTaskWaitTime = ctxWaitTime
		}
	}
	deadline := time.Now().Add(queryFirstDecisionTaskWaitTime)
	for mutableStateResp.GetPreviousStartedEventID() <= 0 && time.Now().Before(deadline) {
		<-time.After(queryFirstDecisionTaskCheckInterval)
		mutableStateResp, err = e.getMutableState(ctx, request.GetDomainUUID(), execution)
		if err != nil {
			return nil, err
		}
	}

	if mutableStateResp.GetPreviousStartedEventID() <= 0 {
		scope.IncCounter(metrics.QueryBeforeFirstDecisionCount)
		return nil, ErrQueryWorkflowBeforeFirstDecision
	}

	de, err := e.shard.GetDomainCache().GetDomainByID(request.GetDomainUUID())
	if err != nil {
		return nil, err
	}

	wfContext, release, err := e.executionCache.GetOrCreateWorkflowExecution(ctx, request.GetDomainUUID(), execution)
	if err != nil {
		return nil, err
	}
	defer func() { release(retErr) }()
	mutableState, err := wfContext.LoadWorkflowExecution(ctx)
	if err != nil {
		return nil, err
	}

	// There are two ways in which queries get dispatched to decider. First, queries can be dispatched on decision tasks.
	// These decision tasks potentially contain new events and queries. The events are treated as coming before the query in time.
	// The second way in which queries are dispatched to decider is directly through matching; in this approach queries can be
	// dispatched to decider immediately even if there are outstanding events that came before the query. The following logic
	// is used to determine if a query can be safely dispatched directly through matching or if given the desired consistency
	// level must be dispatched on a decision task. There are four cases in which a query can be dispatched directly through
	// matching safely, without violating the desired consistency level:
	// 1. the domain is not active, in this case history is immutable so a query dispatched at any time is consistent
	// 2. the workflow is not running, whenever a workflow is not running dispatching query directly is consistent
	// 3. the client requested eventual consistency, in this case there are no consistency requirements so dispatching directly through matching is safe
	// 4. if there is no pending or started decision it means no events came before query arrived, so its safe to dispatch directly
	safeToDispatchDirectly := !de.IsDomainActive() ||
		!mutableState.IsWorkflowExecutionRunning() ||
		req.GetQueryConsistencyLevel() == types.QueryConsistencyLevelEventual ||
		(!mutableState.HasPendingDecision() && !mutableState.HasInFlightDecision())
	if safeToDispatchDirectly {
		release(nil)
		msResp, err := e.getMutableState(ctx, request.GetDomainUUID(), execution)
		if err != nil {
			return nil, err
		}
		req.Execution.RunID = msResp.Execution.RunID
		return e.queryDirectlyThroughMatching(ctx, msResp, request.GetDomainUUID(), req, scope)
	}

	// If we get here it means query could not be dispatched through matching directly, so it must block
	// until either an result has been obtained on a decision task response or until it is safe to dispatch directly through matching.
	sw := scope.StartTimer(metrics.DecisionTaskQueryLatency)
	defer sw.Stop()
	queryReg := mutableState.GetQueryRegistry()
	if len(queryReg.GetBufferedIDs()) >= e.config.MaxBufferedQueryCount() {
		scope.IncCounter(metrics.QueryBufferExceededCount)
		return nil, ErrConsistentQueryBufferExceeded
	}
	queryID, termCh := queryReg.BufferQuery(req.GetQuery())
	defer queryReg.RemoveQuery(queryID)
	release(nil)
	select {
	case <-termCh:
		state, err := queryReg.GetTerminationState(queryID)
		if err != nil {
			scope.IncCounter(metrics.QueryRegistryInvalidStateCount)
			return nil, err
		}
		switch state.TerminationType {
		case query.TerminationTypeCompleted:
			result := state.QueryResult
			switch result.GetResultType() {
			case types.QueryResultTypeAnswered:
				return &types.HistoryQueryWorkflowResponse{
					Response: &types.QueryWorkflowResponse{
						QueryResult: result.GetAnswer(),
					},
				}, nil
			case types.QueryResultTypeFailed:
				return nil, &types.QueryFailedError{Message: result.GetErrorMessage()}
			default:
				scope.IncCounter(metrics.QueryRegistryInvalidStateCount)
				return nil, ErrQueryEnteredInvalidState
			}
		case query.TerminationTypeUnblocked:
			msResp, err := e.getMutableState(ctx, request.GetDomainUUID(), execution)
			if err != nil {
				return nil, err
			}
			req.Execution.RunID = msResp.Execution.RunID
			return e.queryDirectlyThroughMatching(ctx, msResp, request.GetDomainUUID(), req, scope)
		case query.TerminationTypeFailed:
			return nil, state.Failure
		default:
			scope.IncCounter(metrics.QueryRegistryInvalidStateCount)
			return nil, ErrQueryEnteredInvalidState
		}
	case <-ctx.Done():
		scope.IncCounter(metrics.ConsistentQueryTimeoutCount)
		return nil, ctx.Err()
	}
}

func (e *historyEngineImpl) queryDirectlyThroughMatching(
	ctx context.Context,
	msResp *types.GetMutableStateResponse,
	domainID string,
	queryRequest *types.QueryWorkflowRequest,
	scope metrics.Scope,
) (*types.HistoryQueryWorkflowResponse, error) {

	sw := scope.StartTimer(metrics.DirectQueryDispatchLatency)
	defer sw.Stop()

	// Sticky task list is not very useful in the standby cluster because the decider cache is
	// not updated by dispatching tasks to it (it is only updated in the case of query).
	// Additionally on the standby side we are not even able to clear sticky.
	// Stickiness might be outdated if the customer did a restart of their nodes causing a query
	// dispatched on the standby side on sticky to hang. We decided it made sense to simply not attempt
	// query on sticky task list at all on the passive side.
	de, err := e.shard.GetDomainCache().GetDomainByID(domainID)
	if err != nil {
		return nil, err
	}
	supportsStickyQuery := e.clientChecker.SupportsStickyQuery(msResp.GetClientImpl(), msResp.GetClientFeatureVersion()) == nil
	if msResp.GetIsStickyTaskListEnabled() &&
		len(msResp.GetStickyTaskList().GetName()) != 0 &&
		supportsStickyQuery &&
		e.config.EnableStickyQuery(queryRequest.GetDomain()) &&
		de.IsDomainActive() {

		stickyMatchingRequest := &types.MatchingQueryWorkflowRequest{
			DomainUUID:   domainID,
			QueryRequest: queryRequest,
			TaskList:     msResp.GetStickyTaskList(),
		}

		// using a clean new context in case customer provide a context which has
		// a really short deadline, causing we clear the stickiness
		stickyContext, cancel := context.WithTimeout(context.Background(), time.Duration(msResp.GetStickyTaskListScheduleToStartTimeout())*time.Second)
		stickyStopWatch := scope.StartTimer(metrics.DirectQueryDispatchStickyLatency)
		matchingResp, err := e.rawMatchingClient.QueryWorkflow(stickyContext, stickyMatchingRequest)
		stickyStopWatch.Stop()
		cancel()
		if err == nil {
			scope.IncCounter(metrics.DirectQueryDispatchStickySuccessCount)
			return &types.HistoryQueryWorkflowResponse{Response: matchingResp}, nil
		}
		if yarpcError, ok := err.(*yarpcerrors.Status); !ok || yarpcError.Code() != yarpcerrors.CodeDeadlineExceeded {
			e.logger.Error("query directly though matching on sticky failed, will not attempt query on non-sticky",
				tag.WorkflowDomainName(queryRequest.GetDomain()),
				tag.WorkflowID(queryRequest.Execution.GetWorkflowID()),
				tag.WorkflowRunID(queryRequest.Execution.GetRunID()),
				tag.WorkflowQueryType(queryRequest.Query.GetQueryType()),
				tag.Error(err))
			return nil, err
		}
		if msResp.GetIsWorkflowRunning() {
			e.logger.Info("query direct through matching failed on sticky, clearing sticky before attempting on non-sticky",
				tag.WorkflowDomainName(queryRequest.GetDomain()),
				tag.WorkflowID(queryRequest.Execution.GetWorkflowID()),
				tag.WorkflowRunID(queryRequest.Execution.GetRunID()),
				tag.WorkflowQueryType(queryRequest.Query.GetQueryType()))
			resetContext, cancel := context.WithTimeout(context.Background(), 5*time.Second)
			clearStickinessStopWatch := scope.StartTimer(metrics.DirectQueryDispatchClearStickinessLatency)
			_, err := e.ResetStickyTaskList(resetContext, &types.HistoryResetStickyTaskListRequest{
				DomainUUID: domainID,
				Execution:  queryRequest.GetExecution(),
			})
			clearStickinessStopWatch.Stop()
			cancel()
			if err != nil && err != ErrWorkflowCompleted {
				return nil, err
			}
			scope.IncCounter(metrics.DirectQueryDispatchClearStickinessSuccessCount)
		}
	}

	if err := common.IsValidContext(ctx); err != nil {
		e.logger.Info("query context timed out before query on non-sticky task list could be attempted",
			tag.WorkflowDomainName(queryRequest.GetDomain()),
			tag.WorkflowID(queryRequest.Execution.GetWorkflowID()),
			tag.WorkflowRunID(queryRequest.Execution.GetRunID()),
			tag.WorkflowQueryType(queryRequest.Query.GetQueryType()))
		scope.IncCounter(metrics.DirectQueryDispatchTimeoutBeforeNonStickyCount)
		return nil, err
	}

	e.logger.Debug("query directly through matching on sticky timed out, attempting to query on non-sticky",
		tag.WorkflowDomainName(queryRequest.GetDomain()),
		tag.WorkflowID(queryRequest.Execution.GetWorkflowID()),
		tag.WorkflowRunID(queryRequest.Execution.GetRunID()),
		tag.WorkflowQueryType(queryRequest.Query.GetQueryType()),
		tag.WorkflowTaskListName(msResp.GetStickyTaskList().GetName()),
		tag.WorkflowNextEventID(msResp.GetNextEventID()))

	nonStickyMatchingRequest := &types.MatchingQueryWorkflowRequest{
		DomainUUID:   domainID,
		QueryRequest: queryRequest,
		TaskList:     msResp.TaskList,
	}

	nonStickyStopWatch := scope.StartTimer(metrics.DirectQueryDispatchNonStickyLatency)
	matchingResp, err := e.matchingClient.QueryWorkflow(ctx, nonStickyMatchingRequest)
	nonStickyStopWatch.Stop()
	if err != nil {
		e.logger.Error("query directly though matching on non-sticky failed",
			tag.WorkflowDomainName(queryRequest.GetDomain()),
			tag.WorkflowID(queryRequest.Execution.GetWorkflowID()),
			tag.WorkflowRunID(queryRequest.Execution.GetRunID()),
			tag.WorkflowQueryType(queryRequest.Query.GetQueryType()),
			tag.Error(err))
		return nil, err
	}
	scope.IncCounter(metrics.DirectQueryDispatchNonStickySuccessCount)
	return &types.HistoryQueryWorkflowResponse{Response: matchingResp}, err
}

func (e *historyEngineImpl) getMutableState(
	ctx context.Context,
	domainID string,
	execution types.WorkflowExecution,
) (retResp *types.GetMutableStateResponse, retError error) {

	wfContext, release, retError := e.executionCache.GetOrCreateWorkflowExecution(ctx, domainID, execution)
	if retError != nil {
		return
	}
	defer func() { release(retError) }()

	mutableState, retError := wfContext.LoadWorkflowExecution(ctx)
	if retError != nil {
		return
	}

	currentBranchToken, err := mutableState.GetCurrentBranchToken()
	if err != nil {
		return nil, err
	}

	executionInfo := mutableState.GetExecutionInfo()
	execution.RunID = wfContext.GetExecution().RunID
	workflowState, workflowCloseState := mutableState.GetWorkflowStateCloseStatus()
	retResp = &types.GetMutableStateResponse{
		Execution:                            &execution,
		WorkflowType:                         &types.WorkflowType{Name: executionInfo.WorkflowTypeName},
		LastFirstEventID:                     mutableState.GetLastFirstEventID(),
		NextEventID:                          mutableState.GetNextEventID(),
		PreviousStartedEventID:               common.Int64Ptr(mutableState.GetPreviousStartedEventID()),
		TaskList:                             &types.TaskList{Name: executionInfo.TaskList},
		StickyTaskList:                       &types.TaskList{Name: executionInfo.StickyTaskList},
		ClientLibraryVersion:                 common.StringPtr(executionInfo.ClientLibraryVersion),
		ClientFeatureVersion:                 common.StringPtr(executionInfo.ClientFeatureVersion),
		ClientImpl:                           common.StringPtr(executionInfo.ClientImpl),
		IsWorkflowRunning:                    mutableState.IsWorkflowExecutionRunning(),
		StickyTaskListScheduleToStartTimeout: common.Int32Ptr(executionInfo.StickyScheduleToStartTimeout),
		CurrentBranchToken:                   currentBranchToken,
		WorkflowState:                        common.Int32Ptr(int32(workflowState)),
		WorkflowCloseState:                   common.Int32Ptr(int32(workflowCloseState)),
		IsStickyTaskListEnabled:              mutableState.IsStickyTaskListEnabled(),
	}
	versionHistories := mutableState.GetVersionHistories()
	if versionHistories != nil {
		retResp.VersionHistories = versionHistories.ToInternalType()
	}
	return
}

func (e *historyEngineImpl) DescribeMutableState(
	ctx context.Context,
	request *types.DescribeMutableStateRequest,
) (response *types.DescribeMutableStateResponse, retError error) {

	domainID, err := validateDomainUUID(request.DomainUUID)
	if err != nil {
		return nil, err
	}

	execution := types.WorkflowExecution{
		WorkflowID: request.Execution.WorkflowID,
		RunID:      request.Execution.RunID,
	}

	cacheCtx, dbCtx, release, cacheHit, err := e.executionCache.GetAndCreateWorkflowExecution(
		ctx, domainID, execution,
	)
	if err != nil {
		return nil, err
	}
	defer func() { release(retError) }()

	response = &types.DescribeMutableStateResponse{}

	if cacheHit {
		if msb := cacheCtx.GetWorkflowExecution(); msb != nil {
			response.MutableStateInCache, err = e.toMutableStateJSON(msb)
			if err != nil {
				return nil, err
			}
		}
	}

	msb, err := dbCtx.LoadWorkflowExecution(ctx)
	if err != nil {
		return nil, err
	}
	response.MutableStateInDatabase, err = e.toMutableStateJSON(msb)
	if err != nil {
		return nil, err
	}

	return response, nil
}

func (e *historyEngineImpl) toMutableStateJSON(msb execution.MutableState) (*string, error) {
	ms := msb.CopyToPersistence()

	jsonBytes, err := json.Marshal(ms)
	if err != nil {
		return nil, err
	}
	return common.StringPtr(string(jsonBytes)), nil
}

// ResetStickyTaskList reset the volatile information in mutable state of a given types.
// Volatile information are the information related to client, such as:
// 1. StickyTaskList
// 2. StickyScheduleToStartTimeout
// 3. ClientLibraryVersion
// 4. ClientFeatureVersion
// 5. ClientImpl
func (e *historyEngineImpl) ResetStickyTaskList(
	ctx context.Context,
	resetRequest *types.HistoryResetStickyTaskListRequest,
) (*types.HistoryResetStickyTaskListResponse, error) {

	domainID, err := validateDomainUUID(resetRequest.DomainUUID)
	if err != nil {
		return nil, err
	}

	err = e.updateWorkflowExecution(ctx, domainID, *resetRequest.Execution, false,
		func(wfContext execution.Context, mutableState execution.MutableState) error {
			if !mutableState.IsWorkflowExecutionRunning() {
				return ErrWorkflowCompleted
			}
			mutableState.ClearStickyness()
			return nil
		},
	)

	if err != nil {
		return nil, err
	}
	return &types.HistoryResetStickyTaskListResponse{}, nil
}

// DescribeWorkflowExecution returns information about the specified workflow execution.
func (e *historyEngineImpl) DescribeWorkflowExecution(
	ctx context.Context,
	request *types.HistoryDescribeWorkflowExecutionRequest,
) (retResp *types.DescribeWorkflowExecutionResponse, retError error) {

	domainID, err := validateDomainUUID(request.DomainUUID)
	if err != nil {
		return nil, err
	}

	execution := *request.Request.Execution

	wfContext, release, err0 := e.executionCache.GetOrCreateWorkflowExecution(ctx, domainID, execution)
	if err0 != nil {
		return nil, err0
	}
	defer func() { release(retError) }()

	mutableState, err1 := wfContext.LoadWorkflowExecution(ctx)
	if err1 != nil {
		return nil, err1
	}
	executionInfo := mutableState.GetExecutionInfo()

	result := &types.DescribeWorkflowExecutionResponse{
		ExecutionConfiguration: &types.WorkflowExecutionConfiguration{
			TaskList:                            &types.TaskList{Name: executionInfo.TaskList},
			ExecutionStartToCloseTimeoutSeconds: common.Int32Ptr(executionInfo.WorkflowTimeout),
			TaskStartToCloseTimeoutSeconds:      common.Int32Ptr(executionInfo.DecisionStartToCloseTimeout),
		},
		WorkflowExecutionInfo: &types.WorkflowExecutionInfo{
			Execution: &types.WorkflowExecution{
				WorkflowID: executionInfo.WorkflowID,
				RunID:      executionInfo.RunID,
			},
			Type:             &types.WorkflowType{Name: executionInfo.WorkflowTypeName},
			StartTime:        common.Int64Ptr(executionInfo.StartTimestamp.UnixNano()),
			HistoryLength:    common.Int64Ptr(mutableState.GetNextEventID() - common.FirstEventID),
			AutoResetPoints:  executionInfo.AutoResetPoints,
			Memo:             &types.Memo{Fields: executionInfo.Memo},
			SearchAttributes: &types.SearchAttributes{IndexedFields: executionInfo.SearchAttributes},
		},
	}

	// TODO: we need to consider adding execution time to mutable state
	// For now execution time will be calculated based on start time and cron schedule/retry policy
	// each time DescribeWorkflowExecution is called.
	startEvent, err := mutableState.GetStartEvent(ctx)
	if err != nil {
		return nil, err
	}
	backoffDuration := time.Duration(startEvent.GetWorkflowExecutionStartedEventAttributes().GetFirstDecisionTaskBackoffSeconds()) * time.Second
	result.WorkflowExecutionInfo.ExecutionTime = common.Int64Ptr(result.WorkflowExecutionInfo.GetStartTime() + backoffDuration.Nanoseconds())

	if executionInfo.ParentRunID != "" {
		result.WorkflowExecutionInfo.ParentExecution = &types.WorkflowExecution{
			WorkflowID: executionInfo.ParentWorkflowID,
			RunID:      executionInfo.ParentRunID,
		}
		result.WorkflowExecutionInfo.ParentDomainID = common.StringPtr(executionInfo.ParentDomainID)
	}
	if executionInfo.State == persistence.WorkflowStateCompleted {
		// for closed workflow
		closeStatus := persistence.ToInternalWorkflowExecutionCloseStatus(executionInfo.CloseStatus)
		result.WorkflowExecutionInfo.CloseStatus = &closeStatus
		completionEvent, err := mutableState.GetCompletionEvent(ctx)
		if err != nil {
			return nil, err
		}
		result.WorkflowExecutionInfo.CloseTime = common.Int64Ptr(completionEvent.GetTimestamp())
	}

	if len(mutableState.GetPendingActivityInfos()) > 0 {
		for _, ai := range mutableState.GetPendingActivityInfos() {
			p := &types.PendingActivityInfo{
				ActivityID: ai.ActivityID,
			}
			state := types.PendingActivityStateScheduled
			if ai.CancelRequested {
				state = types.PendingActivityStateCancelRequested
			} else if ai.StartedID != common.EmptyEventID {
				state = types.PendingActivityStateStarted
			}
			p.State = &state
			lastHeartbeatUnixNano := ai.LastHeartBeatUpdatedTime.UnixNano()
			if lastHeartbeatUnixNano > 0 {
				p.LastHeartbeatTimestamp = common.Int64Ptr(lastHeartbeatUnixNano)
				p.HeartbeatDetails = ai.Details
			}
			// TODO: move to mutable state instead of loading it from event
			scheduledEvent, err := mutableState.GetActivityScheduledEvent(ctx, ai.ScheduleID)
			if err != nil {
				return nil, err
			}
			p.ActivityType = scheduledEvent.ActivityTaskScheduledEventAttributes.ActivityType
			if state == types.PendingActivityStateScheduled {
				p.ScheduledTimestamp = common.Int64Ptr(ai.ScheduledTime.UnixNano())
			} else {
				p.LastStartedTimestamp = common.Int64Ptr(ai.StartedTime.UnixNano())
			}
			if ai.HasRetryPolicy {
				p.Attempt = ai.Attempt
				p.ExpirationTimestamp = common.Int64Ptr(ai.ExpirationTime.UnixNano())
				if ai.MaximumAttempts != 0 {
					p.MaximumAttempts = ai.MaximumAttempts
				}
				if ai.LastFailureReason != "" {
					p.LastFailureReason = common.StringPtr(ai.LastFailureReason)
					p.LastFailureDetails = ai.LastFailureDetails
				}
				if ai.LastWorkerIdentity != "" {
					p.LastWorkerIdentity = ai.LastWorkerIdentity
				}
			}
			result.PendingActivities = append(result.PendingActivities, p)
		}
	}

	if len(mutableState.GetPendingChildExecutionInfos()) > 0 {
		for _, ch := range mutableState.GetPendingChildExecutionInfos() {
			p := &types.PendingChildExecutionInfo{
				WorkflowID:        ch.StartedWorkflowID,
				RunID:             ch.StartedRunID,
				WorkflowTypName:   ch.WorkflowTypeName,
				InitiatedID:       common.Int64Ptr(ch.InitiatedID),
				ParentClosePolicy: &ch.ParentClosePolicy,
			}
			result.PendingChildren = append(result.PendingChildren, p)
		}
	}

	if di, ok := mutableState.GetPendingDecision(); ok {
		pendingDecision := &types.PendingDecisionInfo{
			State:                      types.PendingDecisionStateScheduled.Ptr(),
			ScheduledTimestamp:         common.Int64Ptr(di.ScheduledTimestamp),
			Attempt:                    di.Attempt,
			OriginalScheduledTimestamp: common.Int64Ptr(di.OriginalScheduledTimestamp),
		}
		if di.StartedID != common.EmptyEventID {
			pendingDecision.State = types.PendingDecisionStateStarted.Ptr()
			pendingDecision.StartedTimestamp = common.Int64Ptr(di.StartedTimestamp)
		}
		result.PendingDecision = pendingDecision
	}

	return result, nil
}

func (e *historyEngineImpl) RecordActivityTaskStarted(
	ctx context.Context,
	request *types.RecordActivityTaskStartedRequest,
) (*types.RecordActivityTaskStartedResponse, error) {

	domainEntry, err := e.getActiveDomainEntry(request.DomainUUID)
	if err != nil {
		return nil, err
	}

	domainInfo := domainEntry.GetInfo()

	domainID := domainInfo.ID
	domainName := domainInfo.Name

	workflowExecution := types.WorkflowExecution{
		WorkflowID: request.WorkflowExecution.WorkflowID,
		RunID:      request.WorkflowExecution.RunID,
	}

	response := &types.RecordActivityTaskStartedResponse{}
	err = e.updateWorkflowExecution(ctx, domainID, workflowExecution, false,
		func(wfContext execution.Context, mutableState execution.MutableState) error {
			if !mutableState.IsWorkflowExecutionRunning() {
				return ErrWorkflowCompleted
			}

			scheduleID := request.GetScheduleID()
			requestID := request.GetRequestID()
			ai, isRunning := mutableState.GetActivityInfo(scheduleID)

			// First check to see if cache needs to be refreshed as we could potentially have stale workflow execution in
			// some extreme cassandra failure cases.
			if !isRunning && scheduleID >= mutableState.GetNextEventID() {
				e.metricsClient.IncCounter(metrics.HistoryRecordActivityTaskStartedScope, metrics.StaleMutableStateCounter)
				e.logger.Error("Encounter stale mutable state in RecordActivityTaskStarted",
					tag.WorkflowDomainName(domainName),
					tag.WorkflowID(workflowExecution.GetWorkflowID()),
					tag.WorkflowRunID(workflowExecution.GetRunID()),
					tag.WorkflowScheduleID(scheduleID),
					tag.WorkflowNextEventID(mutableState.GetNextEventID()),
				)
				return ErrStaleState
			}

			// Check execution state to make sure task is in the list of outstanding tasks and it is not yet started.  If
			// task is not outstanding than it is most probably a duplicate and complete the task.
			if !isRunning {
				// Looks like ActivityTask already completed as a result of another call.
				// It is OK to drop the task at this point.
				e.logger.Debug("Potentially duplicate task.", tag.TaskID(request.GetTaskID()), tag.WorkflowScheduleID(scheduleID), tag.TaskType(persistence.TransferTaskTypeActivityTask))
				return ErrActivityTaskNotFound
			}

			scheduledEvent, err := mutableState.GetActivityScheduledEvent(ctx, scheduleID)
			if err != nil {
				return err
			}
			response.ScheduledEvent = scheduledEvent
			response.ScheduledTimestampOfThisAttempt = common.Int64Ptr(ai.ScheduledTime.UnixNano())

			response.Attempt = int64(ai.Attempt)
			response.HeartbeatDetails = ai.Details

			response.WorkflowType = mutableState.GetWorkflowType()
			response.WorkflowDomain = domainName

			if ai.StartedID != common.EmptyEventID {
				// If activity is started as part of the current request scope then return a positive response
				if ai.RequestID == requestID {
					response.StartedTimestamp = common.Int64Ptr(ai.StartedTime.UnixNano())
					return nil
				}

				// Looks like ActivityTask already started as a result of another call.
				// It is OK to drop the task at this point.
				e.logger.Debug("Potentially duplicate task.", tag.TaskID(request.GetTaskID()), tag.WorkflowScheduleID(scheduleID), tag.TaskType(persistence.TransferTaskTypeActivityTask))
				return &types.EventAlreadyStartedError{Message: "Activity task already started."}
			}

			if _, err := mutableState.AddActivityTaskStartedEvent(
				ai, scheduleID, requestID, request.PollRequest.GetIdentity(),
			); err != nil {
				return err
			}

			response.StartedTimestamp = common.Int64Ptr(ai.StartedTime.UnixNano())

			return nil
		})

	if err != nil {
		return nil, err
	}

	return response, err
}

// ScheduleDecisionTask schedules a decision if no outstanding decision found
func (e *historyEngineImpl) ScheduleDecisionTask(
	ctx context.Context,
	req *types.ScheduleDecisionTaskRequest,
) error {
	return e.decisionHandler.handleDecisionTaskScheduled(ctx, req)
}

// RecordDecisionTaskStarted starts a decision
func (e *historyEngineImpl) RecordDecisionTaskStarted(
	ctx context.Context,
	request *types.RecordDecisionTaskStartedRequest,
) (*types.RecordDecisionTaskStartedResponse, error) {
	return e.decisionHandler.handleDecisionTaskStarted(ctx, request)
}

// RespondDecisionTaskCompleted completes a decision task
func (e *historyEngineImpl) RespondDecisionTaskCompleted(
	ctx context.Context,
	req *types.HistoryRespondDecisionTaskCompletedRequest,
) (*types.HistoryRespondDecisionTaskCompletedResponse, error) {
	return e.decisionHandler.handleDecisionTaskCompleted(ctx, req)
}

// RespondDecisionTaskFailed fails a decision
func (e *historyEngineImpl) RespondDecisionTaskFailed(
	ctx context.Context,
	req *types.HistoryRespondDecisionTaskFailedRequest,
) error {
	return e.decisionHandler.handleDecisionTaskFailed(ctx, req)
}

// RespondActivityTaskCompleted completes an activity task.
func (e *historyEngineImpl) RespondActivityTaskCompleted(
	ctx context.Context,
	req *types.HistoryRespondActivityTaskCompletedRequest,
) error {

	domainEntry, err := e.getActiveDomainEntry(req.DomainUUID)
	if err != nil {
		return err
	}
	domainID := domainEntry.GetInfo().ID
	domainName := domainEntry.GetInfo().Name

	request := req.CompleteRequest
	token, err0 := e.tokenSerializer.Deserialize(request.TaskToken)
	if err0 != nil {
		return ErrDeserializingToken
	}

	workflowExecution := types.WorkflowExecution{
		WorkflowID: token.WorkflowID,
		RunID:      token.RunID,
	}

	var activityStartedTime time.Time
	var taskList string
	err = e.updateWorkflowExecution(ctx, domainID, workflowExecution, true,
		func(wfContext execution.Context, mutableState execution.MutableState) error {
			if !mutableState.IsWorkflowExecutionRunning() {
				return ErrWorkflowCompleted
			}

			scheduleID := token.ScheduleID
			if scheduleID == common.EmptyEventID { // client call CompleteActivityById, so get scheduleID by activityID
				scheduleID, err0 = getScheduleID(token.ActivityID, mutableState)
				if err0 != nil {
					return err0
				}
			}
			ai, isRunning := mutableState.GetActivityInfo(scheduleID)

			// First check to see if cache needs to be refreshed as we could potentially have stale workflow execution in
			// some extreme cassandra failure cases.
			if !isRunning && scheduleID >= mutableState.GetNextEventID() {
				e.metricsClient.IncCounter(metrics.HistoryRespondActivityTaskCompletedScope, metrics.StaleMutableStateCounter)
				e.logger.Error("Encounter stale mutable state in RecordActivityTaskCompleted",
					tag.WorkflowDomainName(domainName),
					tag.WorkflowID(workflowExecution.GetWorkflowID()),
					tag.WorkflowRunID(workflowExecution.GetRunID()),
					tag.WorkflowScheduleID(scheduleID),
					tag.WorkflowNextEventID(mutableState.GetNextEventID()),
				)
				return ErrStaleState
			}

			if !isRunning || ai.StartedID == common.EmptyEventID ||
				(token.ScheduleID != common.EmptyEventID && token.ScheduleAttempt != int64(ai.Attempt)) {
				return ErrActivityTaskNotFound
			}

			if _, err := mutableState.AddActivityTaskCompletedEvent(scheduleID, ai.StartedID, request); err != nil {
				// Unable to add ActivityTaskCompleted event to history
				return &types.InternalServiceError{Message: "Unable to add ActivityTaskCompleted event to history."}
			}
			activityStartedTime = ai.StartedTime
			taskList = ai.TaskList
			return nil
		})
	if err == nil && !activityStartedTime.IsZero() {
		scope := e.metricsClient.Scope(metrics.HistoryRespondActivityTaskCompletedScope).
			Tagged(
				metrics.DomainTag(domainName),
				metrics.WorkflowTypeTag(token.WorkflowType),
				metrics.ActivityTypeTag(token.ActivityType),
				metrics.TaskListTag(taskList),
			)
		scope.RecordTimer(metrics.ActivityE2ELatency, time.Since(activityStartedTime))
	}
	return err
}

// RespondActivityTaskFailed completes an activity task failure.
func (e *historyEngineImpl) RespondActivityTaskFailed(
	ctx context.Context,
	req *types.HistoryRespondActivityTaskFailedRequest,
) error {

	domainEntry, err := e.getActiveDomainEntry(req.DomainUUID)
	if err != nil {
		return err
	}
	domainID := domainEntry.GetInfo().ID
	domainName := domainEntry.GetInfo().Name

	request := req.FailedRequest
	token, err0 := e.tokenSerializer.Deserialize(request.TaskToken)
	if err0 != nil {
		return ErrDeserializingToken
	}

	workflowExecution := types.WorkflowExecution{
		WorkflowID: token.WorkflowID,
		RunID:      token.RunID,
	}

	var activityStartedTime time.Time
	var taskList string
	err = e.updateWorkflowExecutionWithAction(ctx, domainID, workflowExecution,
		func(wfContext execution.Context, mutableState execution.MutableState) (*updateWorkflowAction, error) {
			if !mutableState.IsWorkflowExecutionRunning() {
				return nil, ErrWorkflowCompleted
			}

			scheduleID := token.ScheduleID
			if scheduleID == common.EmptyEventID { // client call CompleteActivityById, so get scheduleID by activityID
				scheduleID, err0 = getScheduleID(token.ActivityID, mutableState)
				if err0 != nil {
					return nil, err0
				}
			}
			ai, isRunning := mutableState.GetActivityInfo(scheduleID)

			// First check to see if cache needs to be refreshed as we could potentially have stale workflow execution in
			// some extreme cassandra failure cases.
			if !isRunning && scheduleID >= mutableState.GetNextEventID() {
				e.metricsClient.IncCounter(metrics.HistoryRespondActivityTaskFailedScope, metrics.StaleMutableStateCounter)
				e.logger.Error("Encounter stale mutable state in RecordActivityTaskFailed",
					tag.WorkflowDomainName(domainName),
					tag.WorkflowID(workflowExecution.GetWorkflowID()),
					tag.WorkflowRunID(workflowExecution.GetRunID()),
					tag.WorkflowScheduleID(scheduleID),
					tag.WorkflowNextEventID(mutableState.GetNextEventID()),
				)
				return nil, ErrStaleState
			}

			if !isRunning || ai.StartedID == common.EmptyEventID ||
				(token.ScheduleID != common.EmptyEventID && token.ScheduleAttempt != int64(ai.Attempt)) {
				return nil, ErrActivityTaskNotFound
			}

			postActions := &updateWorkflowAction{}
			ok, err := mutableState.RetryActivity(ai, req.FailedRequest.GetReason(), req.FailedRequest.GetDetails())
			if err != nil {
				return nil, err
			}
			if !ok {
				// no more retry, and we want to record the failure event
				if _, err := mutableState.AddActivityTaskFailedEvent(scheduleID, ai.StartedID, request); err != nil {
					// Unable to add ActivityTaskFailed event to history
					return nil, &types.InternalServiceError{Message: "Unable to add ActivityTaskFailed event to history."}
				}
				postActions.createDecision = true
			}

			activityStartedTime = ai.StartedTime
			taskList = ai.TaskList
			return postActions, nil
		})
	if err == nil && !activityStartedTime.IsZero() {
		scope := e.metricsClient.Scope(metrics.HistoryRespondActivityTaskFailedScope).
			Tagged(
				metrics.DomainTag(domainName),
				metrics.WorkflowTypeTag(token.WorkflowType),
				metrics.ActivityTypeTag(token.ActivityType),
				metrics.TaskListTag(taskList),
			)
		scope.RecordTimer(metrics.ActivityE2ELatency, time.Since(activityStartedTime))
	}
	return err
}

// RespondActivityTaskCanceled completes an activity task failure.
func (e *historyEngineImpl) RespondActivityTaskCanceled(
	ctx context.Context,
	req *types.HistoryRespondActivityTaskCanceledRequest,
) error {

	domainEntry, err := e.getActiveDomainEntry(req.DomainUUID)
	if err != nil {
		return err
	}
	domainID := domainEntry.GetInfo().ID
	domainName := domainEntry.GetInfo().Name

	request := req.CancelRequest
	token, err0 := e.tokenSerializer.Deserialize(request.TaskToken)
	if err0 != nil {
		return ErrDeserializingToken
	}

	workflowExecution := types.WorkflowExecution{
		WorkflowID: token.WorkflowID,
		RunID:      token.RunID,
	}

	var activityStartedTime time.Time
	var taskList string
	err = e.updateWorkflowExecution(ctx, domainID, workflowExecution, true,
		func(wfContext execution.Context, mutableState execution.MutableState) error {
			if !mutableState.IsWorkflowExecutionRunning() {
				return ErrWorkflowCompleted
			}

			scheduleID := token.ScheduleID
			if scheduleID == common.EmptyEventID { // client call CompleteActivityById, so get scheduleID by activityID
				scheduleID, err0 = getScheduleID(token.ActivityID, mutableState)
				if err0 != nil {
					return err0
				}
			}
			ai, isRunning := mutableState.GetActivityInfo(scheduleID)

			// First check to see if cache needs to be refreshed as we could potentially have stale workflow execution in
			// some extreme cassandra failure cases.
			if !isRunning && scheduleID >= mutableState.GetNextEventID() {
				e.metricsClient.IncCounter(metrics.HistoryRespondActivityTaskCanceledScope, metrics.StaleMutableStateCounter)
				e.logger.Error("Encounter stale mutable state in RecordActivityTaskCanceled",
					tag.WorkflowDomainName(domainName),
					tag.WorkflowID(workflowExecution.GetWorkflowID()),
					tag.WorkflowRunID(workflowExecution.GetRunID()),
					tag.WorkflowScheduleID(scheduleID),
					tag.WorkflowNextEventID(mutableState.GetNextEventID()),
				)
				return ErrStaleState
			}

			if !isRunning || ai.StartedID == common.EmptyEventID ||
				(token.ScheduleID != common.EmptyEventID && token.ScheduleAttempt != int64(ai.Attempt)) {
				return ErrActivityTaskNotFound
			}

			if _, err := mutableState.AddActivityTaskCanceledEvent(
				scheduleID,
				ai.StartedID,
				ai.CancelRequestID,
				request.Details,
				request.Identity); err != nil {
				// Unable to add ActivityTaskCanceled event to history
				return &types.InternalServiceError{Message: "Unable to add ActivityTaskCanceled event to history."}
			}

			activityStartedTime = ai.StartedTime
			taskList = ai.TaskList
			return nil
		})
	if err == nil && !activityStartedTime.IsZero() {
		scope := e.metricsClient.Scope(metrics.HistoryClientRespondActivityTaskCanceledScope).
			Tagged(
				metrics.DomainTag(domainName),
				metrics.WorkflowTypeTag(token.WorkflowType),
				metrics.ActivityTypeTag(token.ActivityType),
				metrics.TaskListTag(taskList),
			)
		scope.RecordTimer(metrics.ActivityE2ELatency, time.Since(activityStartedTime))
	}
	return err
}

// RecordActivityTaskHeartbeat records an heartbeat for a task.
// This method can be used for two purposes.
// - For reporting liveness of the activity.
// - For reporting progress of the activity, this can be done even if the liveness is not configured.
func (e *historyEngineImpl) RecordActivityTaskHeartbeat(
	ctx context.Context,
	req *types.HistoryRecordActivityTaskHeartbeatRequest,
) (*types.RecordActivityTaskHeartbeatResponse, error) {

	domainEntry, err := e.getActiveDomainEntry(req.DomainUUID)
	if err != nil {
		return nil, err
	}
	domainID := domainEntry.GetInfo().ID

	request := req.HeartbeatRequest
	token, err0 := e.tokenSerializer.Deserialize(request.TaskToken)
	if err0 != nil {
		return nil, ErrDeserializingToken
	}

	workflowExecution := types.WorkflowExecution{
		WorkflowID: token.WorkflowID,
		RunID:      token.RunID,
	}

	var cancelRequested bool
	err = e.updateWorkflowExecution(ctx, domainID, workflowExecution, false,
		func(wfContext execution.Context, mutableState execution.MutableState) error {
			if !mutableState.IsWorkflowExecutionRunning() {
				e.logger.Debug("Heartbeat failed")
				return ErrWorkflowCompleted
			}

			scheduleID := token.ScheduleID
			if scheduleID == common.EmptyEventID { // client call RecordActivityHeartbeatByID, so get scheduleID by activityID
				scheduleID, err0 = getScheduleID(token.ActivityID, mutableState)
				if err0 != nil {
					return err0
				}
			}
			ai, isRunning := mutableState.GetActivityInfo(scheduleID)

			// First check to see if cache needs to be refreshed as we could potentially have stale workflow execution in
			// some extreme cassandra failure cases.
			if !isRunning && scheduleID >= mutableState.GetNextEventID() {
				e.metricsClient.IncCounter(metrics.HistoryRecordActivityTaskHeartbeatScope, metrics.StaleMutableStateCounter)
				e.logger.Error("Encounter stale mutable state in RecordActivityTaskHeartbeat",
					tag.WorkflowDomainName(domainEntry.GetInfo().Name),
					tag.WorkflowID(workflowExecution.GetWorkflowID()),
					tag.WorkflowRunID(workflowExecution.GetRunID()),
					tag.WorkflowScheduleID(scheduleID),
					tag.WorkflowNextEventID(mutableState.GetNextEventID()),
				)
				return ErrStaleState
			}

			if !isRunning || ai.StartedID == common.EmptyEventID ||
				(token.ScheduleID != common.EmptyEventID && token.ScheduleAttempt != int64(ai.Attempt)) {
				return ErrActivityTaskNotFound
			}

			cancelRequested = ai.CancelRequested

			e.logger.Debug(fmt.Sprintf("Activity HeartBeat: scheduleEventID: %v, ActivityInfo: %+v, CancelRequested: %v",
				scheduleID, ai, cancelRequested))

			// Save progress and last HB reported time.
			mutableState.UpdateActivityProgress(ai, request)

			return nil
		})

	if err != nil {
		return &types.RecordActivityTaskHeartbeatResponse{}, err
	}

	return &types.RecordActivityTaskHeartbeatResponse{CancelRequested: cancelRequested}, nil
}

// RequestCancelWorkflowExecution records request cancellation event for workflow execution
func (e *historyEngineImpl) RequestCancelWorkflowExecution(
	ctx context.Context,
	req *types.HistoryRequestCancelWorkflowExecutionRequest,
) error {

	domainEntry, err := e.getActiveDomainEntry(req.DomainUUID)
	if err != nil {
		return err
	}
	domainID := domainEntry.GetInfo().ID

	request := req.CancelRequest
	parentExecution := req.ExternalWorkflowExecution
	childWorkflowOnly := req.GetChildWorkflowOnly()
	workflowExecution := types.WorkflowExecution{
		WorkflowID: request.WorkflowExecution.WorkflowID,
		RunID:      request.WorkflowExecution.RunID,
	}

	return e.updateWorkflow(ctx, domainID, workflowExecution,
		func(wfContext execution.Context, mutableState execution.MutableState) (*updateWorkflowAction, error) {
			if !mutableState.IsWorkflowExecutionRunning() {
				return nil, ErrWorkflowCompleted
			}

			executionInfo := mutableState.GetExecutionInfo()
			if childWorkflowOnly {
				parentWorkflowID := executionInfo.ParentWorkflowID
				parentRunID := executionInfo.ParentRunID
				if parentExecution.GetWorkflowID() != parentWorkflowID ||
					parentExecution.GetRunID() != parentRunID {
					return nil, ErrWorkflowParent
				}
			}

			isCancelRequested, cancelRequestID := mutableState.IsCancelRequested()
			if isCancelRequested {
				cancelRequest := req.CancelRequest
				if cancelRequest.RequestID != "" && cancelRequest.RequestID == cancelRequestID {
					return updateWorkflowWithNewDecision, nil
				}
				// if we consider workflow cancellation idempotent, then this error is redundant
				// this error maybe useful if this API is invoked by external, not decision from transfer queue
				return nil, ErrCancellationAlreadyRequested
			}

			if _, err := mutableState.AddWorkflowExecutionCancelRequestedEvent("", req); err != nil {
				return nil, &types.InternalServiceError{Message: "Unable to cancel workflow execution."}
			}

			return updateWorkflowWithNewDecision, nil
		})
}

func (e *historyEngineImpl) SignalWorkflowExecution(
	ctx context.Context,
	signalRequest *types.HistorySignalWorkflowExecutionRequest,
) error {

	domainEntry, err := e.getActiveDomainEntry(signalRequest.DomainUUID)
	if err != nil {
		return err
	}
	domainID := domainEntry.GetInfo().ID

	request := signalRequest.SignalRequest
	parentExecution := signalRequest.ExternalWorkflowExecution
	childWorkflowOnly := signalRequest.GetChildWorkflowOnly()
	workflowExecution := types.WorkflowExecution{
		WorkflowID: request.WorkflowExecution.WorkflowID,
		RunID:      request.WorkflowExecution.RunID,
	}

	return e.updateWorkflow(
		ctx,
		domainID,
		workflowExecution,
		func(wfContext execution.Context, mutableState execution.MutableState) (*updateWorkflowAction, error) {
			executionInfo := mutableState.GetExecutionInfo()
			createDecisionTask := true
			// Do not create decision task when the workflow is cron and the cron has not been started yet
			if mutableState.GetExecutionInfo().CronSchedule != "" && !mutableState.HasProcessedOrPendingDecision() {
				createDecisionTask = false
			}
			postActions := &updateWorkflowAction{
				createDecision: createDecisionTask,
			}

			if !mutableState.IsWorkflowExecutionRunning() {
				return nil, ErrWorkflowCompleted
			}

			maxAllowedSignals := e.config.MaximumSignalsPerExecution(domainEntry.GetInfo().Name)
			if maxAllowedSignals > 0 && int(executionInfo.SignalCount) >= maxAllowedSignals {
				e.logger.Info("Execution limit reached for maximum signals", tag.WorkflowSignalCount(executionInfo.SignalCount),
					tag.WorkflowID(workflowExecution.GetWorkflowID()),
					tag.WorkflowRunID(workflowExecution.GetRunID()),
					tag.WorkflowDomainID(domainID))
				return nil, ErrSignalsLimitExceeded
			}

			if childWorkflowOnly {
				parentWorkflowID := executionInfo.ParentWorkflowID
				parentRunID := executionInfo.ParentRunID
				if parentExecution.GetWorkflowID() != parentWorkflowID ||
					parentExecution.GetRunID() != parentRunID {
					return nil, ErrWorkflowParent
				}
			}

			// deduplicate by request id for signal decision
			if requestID := request.GetRequestID(); requestID != "" {
				if mutableState.IsSignalRequested(requestID) {
					return postActions, nil
				}
				mutableState.AddSignalRequested(requestID)
			}

			if _, err := mutableState.AddWorkflowExecutionSignaled(
				request.GetSignalName(),
				request.GetInput(),
				request.GetIdentity()); err != nil {
				return nil, &types.InternalServiceError{Message: "Unable to signal workflow execution."}
			}

			return postActions, nil
		})
}

func (e *historyEngineImpl) SignalWithStartWorkflowExecution(
	ctx context.Context,
	signalWithStartRequest *types.HistorySignalWithStartWorkflowExecutionRequest,
) (retResp *types.StartWorkflowExecutionResponse, retError error) {

	domainEntry, err := e.getActiveDomainEntry(signalWithStartRequest.DomainUUID)
	if err != nil {
		return nil, err
	}
	domainID := domainEntry.GetInfo().ID

	sRequest := signalWithStartRequest.SignalWithStartRequest
	workflowExecution := types.WorkflowExecution{
		WorkflowID: sRequest.WorkflowID,
	}

	var prevMutableState execution.MutableState
	attempt := 0

	wfContext, release, err0 := e.executionCache.GetOrCreateWorkflowExecution(ctx, domainID, workflowExecution)

	if err0 == nil {
		defer func() { release(retError) }()
	Just_Signal_Loop:
		for ; attempt < conditionalRetryCount; attempt++ {
			// workflow not exist, will create workflow then signal
			mutableState, err1 := wfContext.LoadWorkflowExecution(ctx)
			if err1 != nil {
				if _, ok := err1.(*types.EntityNotExistsError); ok {
					break
				}
				return nil, err1
			}
			// workflow exist but not running, will restart workflow then signal
			if !mutableState.IsWorkflowExecutionRunning() {
				prevMutableState = mutableState
				break
			}
			// workflow is running, if policy is TerminateIfRunning, terminate current run then signalWithStart
			if sRequest.GetWorkflowIDReusePolicy() == types.WorkflowIDReusePolicyTerminateIfRunning {
				workflowExecution.RunID = uuid.New()
				runningWFCtx := newWorkflowContext(wfContext, release, mutableState)
				return e.terminateAndStartWorkflow(
					ctx,
					runningWFCtx,
					workflowExecution,
					domainEntry,
					domainID,
					nil,
					signalWithStartRequest,
				)
			}

			executionInfo := mutableState.GetExecutionInfo()
			maxAllowedSignals := e.config.MaximumSignalsPerExecution(domainEntry.GetInfo().Name)
			if maxAllowedSignals > 0 && int(executionInfo.SignalCount) >= maxAllowedSignals {
				e.logger.Info("Execution limit reached for maximum signals", tag.WorkflowSignalCount(executionInfo.SignalCount),
					tag.WorkflowID(workflowExecution.GetWorkflowID()),
					tag.WorkflowRunID(workflowExecution.GetRunID()),
					tag.WorkflowDomainID(domainID))
				return nil, ErrSignalsLimitExceeded
			}

			if _, err := mutableState.AddWorkflowExecutionSignaled(
				sRequest.GetSignalName(),
				sRequest.GetSignalInput(),
				sRequest.GetIdentity()); err != nil {
				return nil, &types.InternalServiceError{Message: "Unable to signal workflow execution."}
			}

			// Create a transfer task to schedule a decision task
			if !mutableState.HasPendingDecision() {
				_, err := mutableState.AddDecisionTaskScheduledEvent(false)
				if err != nil {
					return nil, &types.InternalServiceError{Message: "Failed to add decision scheduled event."}
				}
			}

			// We apply the update to execution using optimistic concurrency.  If it fails due to a conflict then reload
			// the history and try the operation again.
			if err := wfContext.UpdateWorkflowExecutionAsActive(ctx, e.shard.GetTimeSource().Now()); err != nil {
				if err == execution.ErrConflict {
					continue Just_Signal_Loop
				}
				return nil, err
			}
			return &types.StartWorkflowExecutionResponse{RunID: wfContext.GetExecution().RunID}, nil
		} // end for Just_Signal_Loop
		if attempt == conditionalRetryCount {
			return nil, ErrMaxAttemptsExceeded
		}
	} else {
		if _, ok := err0.(*types.EntityNotExistsError); !ok {
			return nil, err0
		}
		// workflow not exist, will create workflow then signal
	}

	// Start workflow and signal
	startRequest := getStartRequest(domainID, sRequest)
	sigWithStartArg := &signalWithStartArg{
		signalWithStartRequest: signalWithStartRequest,
		prevMutableState:       prevMutableState,
	}
	return e.startWorkflowHelper(
		ctx,
		startRequest,
		domainEntry,
		metrics.HistorySignalWithStartWorkflowExecutionScope,
		sigWithStartArg,
	)
}

// RemoveSignalMutableState remove the signal request id in signal_requested for deduplicate
func (e *historyEngineImpl) RemoveSignalMutableState(
	ctx context.Context,
	request *types.RemoveSignalMutableStateRequest,
) error {

	domainEntry, err := e.getActiveDomainEntry(request.DomainUUID)
	if err != nil {
		return err
	}
	domainID := domainEntry.GetInfo().ID

	workflowExecution := types.WorkflowExecution{
		WorkflowID: request.WorkflowExecution.WorkflowID,
		RunID:      request.WorkflowExecution.RunID,
	}

	return e.updateWorkflowExecution(ctx, domainID, workflowExecution, false,
		func(wfContext execution.Context, mutableState execution.MutableState) error {
			if !mutableState.IsWorkflowExecutionRunning() {
				return ErrWorkflowCompleted
			}

			mutableState.DeleteSignalRequested(request.GetRequestID())

			return nil
		})
}

func (e *historyEngineImpl) TerminateWorkflowExecution(
	ctx context.Context,
	terminateRequest *types.HistoryTerminateWorkflowExecutionRequest,
) error {

	domainEntry, err := e.getActiveDomainEntry(terminateRequest.DomainUUID)
	if err != nil {
		return err
	}
	domainID := domainEntry.GetInfo().ID

	request := terminateRequest.TerminateRequest
	workflowExecution := types.WorkflowExecution{
		WorkflowID: request.WorkflowExecution.WorkflowID,
		RunID:      request.WorkflowExecution.RunID,
	}

	return e.updateWorkflow(
		ctx,
		domainID,
		workflowExecution,
		func(wfContext execution.Context, mutableState execution.MutableState) (*updateWorkflowAction, error) {
			if !mutableState.IsWorkflowExecutionRunning() {
				return nil, ErrWorkflowCompleted
			}

			eventBatchFirstEventID := mutableState.GetNextEventID()
			return updateWorkflowWithoutDecision, execution.TerminateWorkflow(
				mutableState,
				eventBatchFirstEventID,
				request.GetReason(),
				request.GetDetails(),
				request.GetIdentity(),
			)
		})
}

// RecordChildExecutionCompleted records the completion of child execution into parent execution history
func (e *historyEngineImpl) RecordChildExecutionCompleted(
	ctx context.Context,
	completionRequest *types.RecordChildExecutionCompletedRequest,
) error {

	domainEntry, err := e.getActiveDomainEntry(completionRequest.DomainUUID)
	if err != nil {
		return err
	}
	domainID := domainEntry.GetInfo().ID

	workflowExecution := types.WorkflowExecution{
		WorkflowID: completionRequest.WorkflowExecution.WorkflowID,
		RunID:      completionRequest.WorkflowExecution.RunID,
	}

	return e.updateWorkflowExecution(ctx, domainID, workflowExecution, true,
		func(wfContext execution.Context, mutableState execution.MutableState) error {
			if !mutableState.IsWorkflowExecutionRunning() {
				return ErrWorkflowCompleted
			}

			initiatedID := completionRequest.InitiatedID
			completedExecution := completionRequest.CompletedExecution
			completionEvent := completionRequest.CompletionEvent

			// Check mutable state to make sure child execution is in pending child executions
			ci, isRunning := mutableState.GetChildExecutionInfo(initiatedID)
			if !isRunning || ci.StartedID == common.EmptyEventID {
				return &types.EntityNotExistsError{Message: "Pending child execution not found."}
			}

			switch *completionEvent.EventType {
			case types.EventTypeWorkflowExecutionCompleted:
				attributes := completionEvent.WorkflowExecutionCompletedEventAttributes
				_, err = mutableState.AddChildWorkflowExecutionCompletedEvent(initiatedID, completedExecution, attributes)
			case types.EventTypeWorkflowExecutionFailed:
				attributes := completionEvent.WorkflowExecutionFailedEventAttributes
				_, err = mutableState.AddChildWorkflowExecutionFailedEvent(initiatedID, completedExecution, attributes)
			case types.EventTypeWorkflowExecutionCanceled:
				attributes := completionEvent.WorkflowExecutionCanceledEventAttributes
				_, err = mutableState.AddChildWorkflowExecutionCanceledEvent(initiatedID, completedExecution, attributes)
			case types.EventTypeWorkflowExecutionTerminated:
				attributes := completionEvent.WorkflowExecutionTerminatedEventAttributes
				_, err = mutableState.AddChildWorkflowExecutionTerminatedEvent(initiatedID, completedExecution, attributes)
			case types.EventTypeWorkflowExecutionTimedOut:
				attributes := completionEvent.WorkflowExecutionTimedOutEventAttributes
				_, err = mutableState.AddChildWorkflowExecutionTimedOutEvent(initiatedID, completedExecution, attributes)
			}

			return err
		})
}

func (e *historyEngineImpl) ReplicateEventsV2(
	ctx context.Context,
	replicateRequest *types.ReplicateEventsV2Request,
) error {

	return e.nDCReplicator.ApplyEvents(ctx, replicateRequest)
}

func (e *historyEngineImpl) SyncShardStatus(
	ctx context.Context,
	request *types.SyncShardStatusRequest,
) error {

	clusterName := request.GetSourceCluster()
	now := time.Unix(0, request.GetTimestamp())

	// here there are 3 main things
	// 1. update the view of remote cluster's shard time
	// 2. notify the timer gate in the timer queue standby processor
	// 3, notify the transfer (essentially a no op, just put it here so it looks symmetric)
	e.shard.SetCurrentTime(clusterName, now)
	e.txProcessor.NotifyNewTask(clusterName, nil, []persistence.Task{})
	e.timerProcessor.NotifyNewTask(clusterName, nil, []persistence.Task{})
	return nil
}

func (e *historyEngineImpl) SyncActivity(
	ctx context.Context,
	request *types.SyncActivityRequest,
) (retError error) {

	return e.nDCActivityReplicator.SyncActivity(ctx, request)
}

func (e *historyEngineImpl) ResetWorkflowExecution(
	ctx context.Context,
	resetRequest *types.HistoryResetWorkflowExecutionRequest,
) (response *types.ResetWorkflowExecutionResponse, retError error) {

	request := resetRequest.ResetRequest
	domainID := resetRequest.GetDomainUUID()
	workflowID := request.WorkflowExecution.GetWorkflowID()
	baseRunID := request.WorkflowExecution.GetRunID()

	baseContext, baseReleaseFn, err := e.executionCache.GetOrCreateWorkflowExecution(
		ctx,
		domainID,
		types.WorkflowExecution{
			WorkflowID: workflowID,
			RunID:      baseRunID,
		},
	)
	if err != nil {
		return nil, err
	}
	defer func() { baseReleaseFn(retError) }()

	baseMutableState, err := baseContext.LoadWorkflowExecution(ctx)
	if err != nil {
		return nil, err
	}
	if ok := baseMutableState.HasProcessedOrPendingDecision(); !ok {
		return nil, &types.BadRequestError{
			Message: "Cannot reset workflow without a decision task schedule.",
		}
	}
	if request.GetDecisionFinishEventID() <= common.FirstEventID ||
		request.GetDecisionFinishEventID() > baseMutableState.GetNextEventID() {
		return nil, &types.BadRequestError{
			Message: "Decision finish ID must be > 1 && <= workflow next event ID.",
		}
	}

	// also load the current run of the workflow, it can be different from the base runID
	resp, err := e.executionManager.GetCurrentExecution(ctx, &persistence.GetCurrentExecutionRequest{
		DomainID:   domainID,
		WorkflowID: request.WorkflowExecution.GetWorkflowID(),
	})
	if err != nil {
		return nil, err
	}

	currentRunID := resp.RunID
	var currentContext execution.Context
	var currentMutableState execution.MutableState
	var currentReleaseFn execution.ReleaseFunc
	if currentRunID == baseRunID {
		currentContext = baseContext
		currentMutableState = baseMutableState
	} else {
		currentContext, currentReleaseFn, err = e.executionCache.GetOrCreateWorkflowExecution(
			ctx,
			domainID,
			types.WorkflowExecution{
				WorkflowID: workflowID,
				RunID:      currentRunID,
			},
		)
		if err != nil {
			return nil, err
		}
		defer func() { currentReleaseFn(retError) }()

		currentMutableState, err = currentContext.LoadWorkflowExecution(ctx)
		if err != nil {
			return nil, err
		}
	}

	// dedup by requestID
	if currentMutableState.GetExecutionInfo().CreateRequestID == request.GetRequestID() {
		e.logger.Info("Duplicated reset request",
			tag.WorkflowID(workflowID),
			tag.WorkflowRunID(currentRunID),
			tag.WorkflowDomainID(domainID))
		return &types.ResetWorkflowExecutionResponse{
			RunID: currentRunID,
		}, nil
	}

	resetRunID := uuid.New()
	baseRebuildLastEventID := request.GetDecisionFinishEventID() - 1
	baseVersionHistories := baseMutableState.GetVersionHistories()
	baseCurrentBranchToken, err := baseMutableState.GetCurrentBranchToken()
	if err != nil {
		return nil, err
	}
	baseRebuildLastEventVersion := baseMutableState.GetCurrentVersion()
	baseNextEventID := baseMutableState.GetNextEventID()

	if baseVersionHistories != nil {
		baseCurrentVersionHistory, err := baseVersionHistories.GetCurrentVersionHistory()
		if err != nil {
			return nil, err
		}
		baseRebuildLastEventVersion, err = baseCurrentVersionHistory.GetEventVersion(baseRebuildLastEventID)
		if err != nil {
			return nil, err
		}
		baseCurrentBranchToken = baseCurrentVersionHistory.GetBranchToken()
	}

	if err := e.workflowResetter.ResetWorkflow(
		ctx,
		domainID,
		workflowID,
		baseRunID,
		baseCurrentBranchToken,
		baseRebuildLastEventID,
		baseRebuildLastEventVersion,
		baseNextEventID,
		resetRunID,
		request.GetRequestID(),
		execution.NewWorkflow(
			ctx,
			e.shard.GetDomainCache(),
			e.shard.GetClusterMetadata(),
			currentContext,
			currentMutableState,
			currentReleaseFn,
		),
		request.GetReason(),
		nil,
		request.GetSkipSignalReapply(),
	); err != nil {
		return nil, err
	}
	return &types.ResetWorkflowExecutionResponse{
		RunID: resetRunID,
	}, nil
}

func (e *historyEngineImpl) updateWorkflow(
	ctx context.Context,
	domainID string,
	execution types.WorkflowExecution,
	action updateWorkflowActionFunc,
) (retError error) {

	workflowContext, err := e.loadWorkflow(ctx, domainID, execution.GetWorkflowID(), execution.GetRunID())
	if err != nil {
		return err
	}
	defer func() { workflowContext.getReleaseFn()(retError) }()

	return e.updateWorkflowHelper(ctx, workflowContext, action)
}

func (e *historyEngineImpl) updateWorkflowExecutionWithAction(
	ctx context.Context,
	domainID string,
	execution types.WorkflowExecution,
	action updateWorkflowActionFunc,
) (retError error) {

	workflowContext, err := e.loadWorkflowOnce(ctx, domainID, execution.GetWorkflowID(), execution.GetRunID())
	if err != nil {
		return err
	}
	defer func() { workflowContext.getReleaseFn()(retError) }()

	return e.updateWorkflowHelper(ctx, workflowContext, action)
}

func (e *historyEngineImpl) updateWorkflowHelper(
	ctx context.Context,
	workflowContext workflowContext,
	action updateWorkflowActionFunc,
) (retError error) {

UpdateHistoryLoop:
	for attempt := 0; attempt < conditionalRetryCount; attempt++ {
		wfContext := workflowContext.getContext()
		mutableState := workflowContext.getMutableState()

		// conduct caller action
		postActions, err := action(wfContext, mutableState)
		if err != nil {
			if err == ErrStaleState {
				// Handler detected that cached workflow mutable could potentially be stale
				// Reload workflow execution history
				workflowContext.getContext().Clear()
				if attempt != conditionalRetryCount-1 {
					_, err = workflowContext.reloadMutableState(ctx)
					if err != nil {
						return err
					}
				}
				continue UpdateHistoryLoop
			}

			// Returned error back to the caller
			return err
		}
		if postActions.noop {
			return nil
		}

		if postActions.createDecision {
			// Create a transfer task to schedule a decision task
			if !mutableState.HasPendingDecision() {
				_, err := mutableState.AddDecisionTaskScheduledEvent(false)
				if err != nil {
					return &types.InternalServiceError{Message: "Failed to add decision scheduled event."}
				}
			}
		}

		err = workflowContext.getContext().UpdateWorkflowExecutionAsActive(ctx, e.shard.GetTimeSource().Now())
		if err == execution.ErrConflict {
			if attempt != conditionalRetryCount-1 {
				_, err = workflowContext.reloadMutableState(ctx)
				if err != nil {
					return err
				}
			}
			continue UpdateHistoryLoop
		}
		return err
	}
	return ErrMaxAttemptsExceeded
}

// TODO: remove and use updateWorkflowExecutionWithAction
func (e *historyEngineImpl) updateWorkflowExecution(
	ctx context.Context,
	domainID string,
	execution types.WorkflowExecution,
	createDecisionTask bool,
	action func(wfContext execution.Context, mutableState execution.MutableState) error,
) error {

	return e.updateWorkflowExecutionWithAction(
		ctx,
		domainID,
		execution,
		getUpdateWorkflowActionFunc(createDecisionTask, action),
	)
}

func getUpdateWorkflowActionFunc(
	createDecisionTask bool,
	action func(wfContext execution.Context, mutableState execution.MutableState) error,
) updateWorkflowActionFunc {

	return func(wfContext execution.Context, mutableState execution.MutableState) (*updateWorkflowAction, error) {
		err := action(wfContext, mutableState)
		if err != nil {
			return nil, err
		}
		postActions := &updateWorkflowAction{
			createDecision: createDecisionTask,
		}
		return postActions, nil
	}
}

func (e *historyEngineImpl) failDecision(
	ctx context.Context,
	wfContext execution.Context,
	scheduleID int64,
	startedID int64,
	cause types.DecisionTaskFailedCause,
	details []byte,
	request *types.RespondDecisionTaskCompletedRequest,
) (execution.MutableState, error) {

	// Clear any updates we have accumulated so far
	wfContext.Clear()

	// Reload workflow execution so we can apply the decision task failure event
	mutableState, err := wfContext.LoadWorkflowExecution(ctx)
	if err != nil {
		return nil, err
	}

	if _, err = mutableState.AddDecisionTaskFailedEvent(
		scheduleID, startedID, cause, details, request.GetIdentity(), "", request.GetBinaryChecksum(), "", "", 0,
	); err != nil {
		return nil, err
	}

	// Return new builder back to the caller for further updates
	return mutableState, nil
}

func (e *historyEngineImpl) NotifyNewHistoryEvent(
	event *events.Notification,
) {

	e.historyEventNotifier.NotifyNewHistoryEvent(event)
}

func (e *historyEngineImpl) NotifyNewTransferTasks(
	executionInfo *persistence.WorkflowExecutionInfo,
	tasks []persistence.Task,
) {

	if len(tasks) > 0 {
		task := tasks[0]
		clusterName := e.clusterMetadata.ClusterNameForFailoverVersion(task.GetVersion())
		e.txProcessor.NotifyNewTask(clusterName, executionInfo, tasks)
	}
}

func (e *historyEngineImpl) NotifyNewTimerTasks(
	executionInfo *persistence.WorkflowExecutionInfo,
	tasks []persistence.Task,
) {

	if len(tasks) > 0 {
		task := tasks[0]
		clusterName := e.clusterMetadata.ClusterNameForFailoverVersion(task.GetVersion())
		e.timerProcessor.NotifyNewTask(clusterName, executionInfo, tasks)
	}
}

func (e *historyEngineImpl) ResetTransferQueue(
	ctx context.Context,
	clusterName string,
) error {
	_, err := e.txProcessor.HandleAction(clusterName, queue.NewResetAction())
	return err
}

func (e *historyEngineImpl) ResetTimerQueue(
	ctx context.Context,
	clusterName string,
) error {
	_, err := e.timerProcessor.HandleAction(clusterName, queue.NewResetAction())
	return err
}

func (e *historyEngineImpl) DescribeTransferQueue(
	ctx context.Context,
	clusterName string,
) (*types.DescribeQueueResponse, error) {
	return e.describeQueue(e.txProcessor, clusterName)
}

func (e *historyEngineImpl) DescribeTimerQueue(
	ctx context.Context,
	clusterName string,
) (*types.DescribeQueueResponse, error) {
	return e.describeQueue(e.timerProcessor, clusterName)
}

func (e *historyEngineImpl) describeQueue(
	queueProcessor queue.Processor,
	clusterName string,
) (*types.DescribeQueueResponse, error) {
	resp, err := queueProcessor.HandleAction(clusterName, queue.NewGetStateAction())
	if err != nil {
		return nil, err
	}

	serializedStates := make([]string, 0, len(resp.GetStateActionResult.States))
	for _, state := range resp.GetStateActionResult.States {
		serializedStates = append(serializedStates, e.serializeQueueState(state))
	}
	return &types.DescribeQueueResponse{
		ProcessingQueueStates: serializedStates,
	}, nil
}

func (e *historyEngineImpl) serializeQueueState(
	state queue.ProcessingQueueState,
) string {
	return fmt.Sprintf("%v", state)
}

func validateStartWorkflowExecutionRequest(
	request *types.StartWorkflowExecutionRequest,
	maxIDLengthLimit int,
) error {

	if len(request.GetRequestID()) == 0 {
		return &types.BadRequestError{Message: "Missing request ID."}
	}
	if request.ExecutionStartToCloseTimeoutSeconds == nil || request.GetExecutionStartToCloseTimeoutSeconds() <= 0 {
		return &types.BadRequestError{Message: "Missing or invalid ExecutionStartToCloseTimeoutSeconds."}
	}
	if request.TaskStartToCloseTimeoutSeconds == nil || request.GetTaskStartToCloseTimeoutSeconds() <= 0 {
		return &types.BadRequestError{Message: "Missing or invalid TaskStartToCloseTimeoutSeconds."}
	}
	if request.TaskList == nil || request.TaskList.GetName() == "" {
		return &types.BadRequestError{Message: "Missing Tasklist."}
	}
	if request.WorkflowType == nil || request.WorkflowType.GetName() == "" {
		return &types.BadRequestError{Message: "Missing WorkflowType."}
	}
	if len(request.GetDomain()) > maxIDLengthLimit {
		return &types.BadRequestError{Message: "Domain exceeds length limit."}
	}
	if len(request.GetWorkflowID()) > maxIDLengthLimit {
		return &types.BadRequestError{Message: "WorkflowId exceeds length limit."}
	}
	if len(request.TaskList.GetName()) > maxIDLengthLimit {
		return &types.BadRequestError{Message: "TaskList exceeds length limit."}
	}
	if len(request.WorkflowType.GetName()) > maxIDLengthLimit {
		return &types.BadRequestError{Message: "WorkflowType exceeds length limit."}
	}

	return common.ValidateRetryPolicy(request.RetryPolicy)
}

func (e *historyEngineImpl) overrideStartWorkflowExecutionRequest(
	domainEntry *cache.DomainCacheEntry,
	request *types.StartWorkflowExecutionRequest,
	metricsScope int,
) {

	domainName := domainEntry.GetInfo().Name
	maxDecisionStartToCloseTimeoutSeconds := int32(e.config.MaxDecisionStartToCloseSeconds(domainName))

	taskStartToCloseTimeoutSecs := request.GetTaskStartToCloseTimeoutSeconds()
	taskStartToCloseTimeoutSecs = common.MinInt32(taskStartToCloseTimeoutSecs, maxDecisionStartToCloseTimeoutSeconds)
	taskStartToCloseTimeoutSecs = common.MinInt32(taskStartToCloseTimeoutSecs, request.GetExecutionStartToCloseTimeoutSeconds())

	if taskStartToCloseTimeoutSecs != request.GetTaskStartToCloseTimeoutSeconds() {
		request.TaskStartToCloseTimeoutSeconds = &taskStartToCloseTimeoutSecs
		e.metricsClient.Scope(
			metricsScope,
			metrics.DomainTag(domainName),
		).IncCounter(metrics.DecisionStartToCloseTimeoutOverrideCount)
	}
}

func validateDomainUUID(
	domainUUID string,
) (string, error) {

	if domainUUID == "" {
		return "", &types.BadRequestError{Message: "Missing domain UUID."}
	} else if uuid.Parse(domainUUID) == nil {
		return "", &types.BadRequestError{Message: "Invalid domain UUID."}
	}
	return domainUUID, nil
}

func (e *historyEngineImpl) getActiveDomainEntry(
	domainUUID string,
) (*cache.DomainCacheEntry, error) {

	return getActiveDomainEntryFromShard(e.shard, domainUUID)
}

func getActiveDomainEntryFromShard(
	shard shard.Context,
	domainUUID string,
) (*cache.DomainCacheEntry, error) {

	domainID, err := validateDomainUUID(domainUUID)
	if err != nil {
		return nil, err
	}

	domainEntry, err := shard.GetDomainCache().GetDomainByID(domainID)
	if err != nil {
		return nil, err
	}
	if err = domainEntry.GetDomainNotActiveErr(); err != nil {
		return domainEntry, err
	}
	return domainEntry, nil
}

func (e *historyEngineImpl) getPendingActiveDomainEntry(
	domainUUID string,
) (bool, error) {

	domainID, err := validateDomainUUID(domainUUID)
	if err != nil {
		return false, err
	}

	domainEntry, err := e.shard.GetDomainCache().GetDomainByID(domainID)
	if err != nil {
		return false, err
	}

	return domainEntry.IsDomainPendingActive(), nil
}

func getScheduleID(
	activityID string,
	mutableState execution.MutableState,
) (int64, error) {

	if activityID == "" {
		return 0, &types.BadRequestError{Message: "Neither ActivityID nor ScheduleID is provided"}
	}
	activityInfo, ok := mutableState.GetActivityByActivityID(activityID)
	if !ok {
		return 0, &types.BadRequestError{Message: "Cannot locate Activity ScheduleID"}
	}
	return activityInfo.ScheduleID, nil
}

func getStartRequest(
	domainID string,
	request *types.SignalWithStartWorkflowExecutionRequest,
) *types.HistoryStartWorkflowExecutionRequest {

	req := &types.StartWorkflowExecutionRequest{
		Domain:                              request.Domain,
		WorkflowID:                          request.WorkflowID,
		WorkflowType:                        request.WorkflowType,
		TaskList:                            request.TaskList,
		Input:                               request.Input,
		ExecutionStartToCloseTimeoutSeconds: request.ExecutionStartToCloseTimeoutSeconds,
		TaskStartToCloseTimeoutSeconds:      request.TaskStartToCloseTimeoutSeconds,
		Identity:                            request.Identity,
		RequestID:                           request.RequestID,
		WorkflowIDReusePolicy:               request.WorkflowIDReusePolicy,
		RetryPolicy:                         request.RetryPolicy,
		CronSchedule:                        request.CronSchedule,
		Memo:                                request.Memo,
		SearchAttributes:                    request.SearchAttributes,
		Header:                              request.Header,
	}

	startRequest := common.CreateHistoryStartWorkflowRequest(domainID, req, time.Now())
	return startRequest
}

func (e *historyEngineImpl) applyWorkflowIDReusePolicyForSigWithStart(
	prevExecutionInfo *persistence.WorkflowExecutionInfo,
	execution types.WorkflowExecution,
	wfIDReusePolicy types.WorkflowIDReusePolicy,
) error {

	prevStartRequestID := prevExecutionInfo.CreateRequestID
	prevRunID := prevExecutionInfo.RunID
	prevState := prevExecutionInfo.State
	prevCloseState := prevExecutionInfo.CloseStatus

	return e.applyWorkflowIDReusePolicyHelper(
		prevStartRequestID,
		prevRunID,
		prevState,
		prevCloseState,
		execution,
		wfIDReusePolicy,
	)
}

func (e *historyEngineImpl) applyWorkflowIDReusePolicyHelper(
	prevStartRequestID,
	prevRunID string,
	prevState int,
	prevCloseState int,
	execution types.WorkflowExecution,
	wfIDReusePolicy types.WorkflowIDReusePolicy,
) error {

	// here we know some information about the prev workflow, i.e. either running right now
	// or has history check if the workflow is finished
	switch prevState {
	case persistence.WorkflowStateCreated,
		persistence.WorkflowStateRunning:
		msg := "Workflow execution is already running. WorkflowId: %v, RunId: %v."
		return getWorkflowAlreadyStartedError(msg, prevStartRequestID, execution.GetWorkflowID(), prevRunID)
	case persistence.WorkflowStateCompleted:
		// previous workflow completed, proceed
	default:
		// persistence.WorkflowStateZombie or unknown type
		return &types.InternalServiceError{Message: fmt.Sprintf("Failed to process workflow, workflow has invalid state: %v.", prevState)}
	}

	switch wfIDReusePolicy {
	case types.WorkflowIDReusePolicyAllowDuplicateFailedOnly:
		if _, ok := FailedWorkflowCloseState[prevCloseState]; !ok {
			msg := "Workflow execution already finished successfully. WorkflowId: %v, RunId: %v. Workflow ID reuse policy: allow duplicate workflow ID if last run failed."
			return getWorkflowAlreadyStartedError(msg, prevStartRequestID, execution.GetWorkflowID(), prevRunID)
		}
	case types.WorkflowIDReusePolicyAllowDuplicate,
		types.WorkflowIDReusePolicyTerminateIfRunning:
		// no check need here
	case types.WorkflowIDReusePolicyRejectDuplicate:
		msg := "Workflow execution already finished. WorkflowId: %v, RunId: %v. Workflow ID reuse policy: reject duplicate workflow ID."
		return getWorkflowAlreadyStartedError(msg, prevStartRequestID, execution.GetWorkflowID(), prevRunID)
	default:
		return &types.InternalServiceError{Message: "Failed to process start workflow reuse policy."}
	}

	return nil
}

func getWorkflowAlreadyStartedError(errMsg string, createRequestID string, workflowID string, runID string) error {
	return &types.WorkflowExecutionAlreadyStartedError{
		Message:        common.StringPtr(fmt.Sprintf(errMsg, workflowID, runID)),
		StartRequestID: createRequestID,
		RunID:          runID,
	}
}

func (e *historyEngineImpl) GetReplicationMessages(
	ctx context.Context,
	pollingCluster string,
	lastReadMessageID int64,
) (*types.ReplicationMessages, error) {

	scope := metrics.HistoryGetReplicationMessagesScope
	sw := e.metricsClient.StartTimer(scope, metrics.GetReplicationMessagesForShardLatency)
	defer sw.Stop()

	replicationMessages, err := e.replicationAckManager.GetTasks(
		ctx,
		pollingCluster,
		lastReadMessageID,
	)
	if err != nil {
		e.logger.Error("Failed to retrieve replication messages.", tag.Error(err))
		return nil, err
	}

	//Set cluster status for sync shard info
	replicationMessages.SyncShardStatus = &types.SyncShardStatus{
		Timestamp: common.Int64Ptr(e.timeSource.Now().UnixNano()),
	}
	e.logger.Debug("Successfully fetched replication messages.", tag.Counter(len(replicationMessages.ReplicationTasks)))
	return replicationMessages, nil
}

func (e *historyEngineImpl) GetDLQReplicationMessages(
	ctx context.Context,
	taskInfos []*types.ReplicationTaskInfo,
) ([]*types.ReplicationTask, error) {

	scope := metrics.HistoryGetDLQReplicationMessagesScope
	sw := e.metricsClient.StartTimer(scope, metrics.GetDLQReplicationMessagesLatency)
	defer sw.Stop()

	tasks := make([]*types.ReplicationTask, 0, len(taskInfos))
	for _, taskInfo := range taskInfos {
		task, err := e.replicationAckManager.GetTask(ctx, taskInfo)
		if err != nil {
			e.logger.Error("Failed to fetch DLQ replication messages.", tag.Error(err))
			return nil, err
		}
		if task != nil {
			tasks = append(tasks, task)
		}
	}

	return tasks, nil
}

func (e *historyEngineImpl) ReapplyEvents(
	ctx context.Context,
	domainUUID string,
	workflowID string,
	runID string,
	reapplyEvents []*types.HistoryEvent,
) error {

	domainEntry, err := e.getActiveDomainEntry(domainUUID)
	if err != nil {
		switch {
		case domainEntry != nil && domainEntry.IsDomainPendingActive():
			return nil
		default:
			return err
		}
	}
	domainID := domainEntry.GetInfo().ID
	// remove run id from the execution so that reapply events to the current run
	currentExecution := types.WorkflowExecution{
		WorkflowID: workflowID,
	}

	return e.updateWorkflowExecutionWithAction(
		ctx,
		domainID,
		currentExecution,
		func(wfContext execution.Context, mutableState execution.MutableState) (*updateWorkflowAction, error) {
			// Filter out reapply event from the same cluster
			toReapplyEvents := make([]*types.HistoryEvent, 0, len(reapplyEvents))
			lastWriteVersion, err := mutableState.GetLastWriteVersion()
			if err != nil {
				return nil, err
			}
			for _, event := range reapplyEvents {
				if event.GetVersion() == lastWriteVersion {
					// The reapply is from the same cluster. Ignoring.
					continue
				}
				dedupResource := definition.NewEventReappliedID(runID, event.GetEventID(), event.GetVersion())
				if mutableState.IsResourceDuplicated(dedupResource) {
					// already apply the signal
					continue
				}
				toReapplyEvents = append(toReapplyEvents, event)
			}
			if len(toReapplyEvents) == 0 {
				return &updateWorkflowAction{
					noop: true,
				}, nil
			}

			if !mutableState.IsWorkflowExecutionRunning() {
				// need to reset target workflow (which is also the current workflow)
				// to accept events to be reapplied
				baseRunID := mutableState.GetExecutionInfo().RunID
				resetRunID := uuid.New()
				baseRebuildLastEventID := mutableState.GetPreviousStartedEventID()

				// TODO when https://github.com/uber/cadence/issues/2420 is finished, remove this block,
				//  since cannot reapply event to a finished workflow which had no decisions started
				if baseRebuildLastEventID == common.EmptyEventID {
					e.logger.Warn("cannot reapply event to a finished workflow",
						tag.WorkflowDomainID(domainID),
						tag.WorkflowID(currentExecution.GetWorkflowID()),
					)
					e.metricsClient.IncCounter(metrics.HistoryReapplyEventsScope, metrics.EventReapplySkippedCount)
					return &updateWorkflowAction{noop: true}, nil
				}

				baseVersionHistories := mutableState.GetVersionHistories()
				if baseVersionHistories == nil {
					return nil, execution.ErrMissingVersionHistories
				}
				baseCurrentVersionHistory, err := baseVersionHistories.GetCurrentVersionHistory()
				if err != nil {
					return nil, err
				}
				baseRebuildLastEventVersion, err := baseCurrentVersionHistory.GetEventVersion(baseRebuildLastEventID)
				if err != nil {
					return nil, err
				}
				baseCurrentBranchToken := baseCurrentVersionHistory.GetBranchToken()
				baseNextEventID := mutableState.GetNextEventID()

				if err = e.workflowResetter.ResetWorkflow(
					ctx,
					domainID,
					workflowID,
					baseRunID,
					baseCurrentBranchToken,
					baseRebuildLastEventID,
					baseRebuildLastEventVersion,
					baseNextEventID,
					resetRunID,
					uuid.New(),
					execution.NewWorkflow(
						ctx,
						e.shard.GetDomainCache(),
						e.shard.GetClusterMetadata(),
						wfContext,
						mutableState,
						execution.NoopReleaseFn,
					),
					ndc.EventsReapplicationResetWorkflowReason,
					toReapplyEvents,
					false,
				); err != nil {
					return nil, err
				}
				return &updateWorkflowAction{
					noop: true,
				}, nil
			}

			postActions := &updateWorkflowAction{
				createDecision: true,
			}
			// Do not create decision task when the workflow is cron and the cron has not been started yet
			if mutableState.GetExecutionInfo().CronSchedule != "" && !mutableState.HasProcessedOrPendingDecision() {
				postActions.createDecision = false
			}
			reappliedEvents, err := e.eventsReapplier.ReapplyEvents(
				ctx,
				mutableState,
				toReapplyEvents,
				runID,
			)
			if err != nil {
				e.logger.Error("failed to re-apply stale events", tag.Error(err))
				return nil, &types.InternalServiceError{Message: "unable to re-apply stale events"}
			}
			if len(reappliedEvents) == 0 {
				return &updateWorkflowAction{
					noop: true,
				}, nil
			}
			return postActions, nil
		})
}

func (e *historyEngineImpl) ReadDLQMessages(
	ctx context.Context,
	request *types.ReadDLQMessagesRequest,
) (*types.ReadDLQMessagesResponse, error) {

	tasks, taskInfo, token, err := e.replicationDLQHandler.ReadMessages(
		ctx,
		request.GetSourceCluster(),
		request.GetInclusiveEndMessageID(),
		int(request.GetMaximumPageSize()),
		request.GetNextPageToken(),
	)
	if err != nil {
		return nil, err
	}
	return &types.ReadDLQMessagesResponse{
		Type:                 request.GetType().Ptr(),
		ReplicationTasks:     tasks,
		ReplicationTasksInfo: taskInfo,
		NextPageToken:        token,
	}, nil
}

func (e *historyEngineImpl) PurgeDLQMessages(
	ctx context.Context,
	request *types.PurgeDLQMessagesRequest,
) error {

	return e.replicationDLQHandler.PurgeMessages(
		ctx,
		request.GetSourceCluster(),
		request.GetInclusiveEndMessageID(),
	)
}

func (e *historyEngineImpl) MergeDLQMessages(
	ctx context.Context,
	request *types.MergeDLQMessagesRequest,
) (*types.MergeDLQMessagesResponse, error) {

	token, err := e.replicationDLQHandler.MergeMessages(
		ctx,
		request.GetSourceCluster(),
		request.GetInclusiveEndMessageID(),
		int(request.GetMaximumPageSize()),
		request.GetNextPageToken(),
	)
	if err != nil {
		return nil, err
	}
	return &types.MergeDLQMessagesResponse{
		NextPageToken: token,
	}, nil
}

func (e *historyEngineImpl) RefreshWorkflowTasks(
	ctx context.Context,
	domainUUID string,
	workflowExecution types.WorkflowExecution,
) (retError error) {

	domainEntry, err := e.getActiveDomainEntry(domainUUID)
	if err != nil {
		return err
	}
	domainID := domainEntry.GetInfo().ID

	wfContext, release, err := e.executionCache.GetOrCreateWorkflowExecution(ctx, domainID, workflowExecution)
	if err != nil {
		return err
	}
	defer func() { release(retError) }()

	mutableState, err := wfContext.LoadWorkflowExecution(ctx)
	if err != nil {
		return err
	}

	if !mutableState.IsWorkflowExecutionRunning() {
		return nil
	}

	mutableStateTaskRefresher := execution.NewMutableStateTaskRefresher(
		e.shard.GetConfig(),
		e.shard.GetDomainCache(),
		e.shard.GetEventsCache(),
		e.shard.GetLogger(),
		e.shard.GetShardID(),
	)

	now := e.shard.GetTimeSource().Now()

	err = mutableStateTaskRefresher.RefreshTasks(ctx, now, mutableState)
	if err != nil {
		return err
	}

	err = wfContext.UpdateWorkflowExecutionAsActive(ctx, now)
	if err != nil {
		return err
	}
	return nil
}

func (e *historyEngineImpl) loadWorkflowOnce(
	ctx context.Context,
	domainID string,
	workflowID string,
	runID string,
) (workflowContext, error) {

	wfContext, release, err := e.executionCache.GetOrCreateWorkflowExecution(
		ctx,
		domainID,
		types.WorkflowExecution{
			WorkflowID: workflowID,
			RunID:      runID,
		},
	)
	if err != nil {
		return nil, err
	}

	mutableState, err := wfContext.LoadWorkflowExecution(ctx)
	if err != nil {
		release(err)
		return nil, err
	}

	return newWorkflowContext(wfContext, release, mutableState), nil
}

func (e *historyEngineImpl) loadWorkflow(
	ctx context.Context,
	domainID string,
	workflowID string,
	runID string,
) (workflowContext, error) {

	if runID != "" {
		return e.loadWorkflowOnce(ctx, domainID, workflowID, runID)
	}

	for attempt := 0; attempt < conditionalRetryCount; attempt++ {

		workflowContext, err := e.loadWorkflowOnce(ctx, domainID, workflowID, "")
		if err != nil {
			return nil, err
		}

		if workflowContext.getMutableState().IsWorkflowExecutionRunning() {
			return workflowContext, nil
		}

		// workflow not running, need to check current record
		resp, err := e.shard.GetExecutionManager().GetCurrentExecution(
			ctx,
			&persistence.GetCurrentExecutionRequest{
				DomainID:   domainID,
				WorkflowID: workflowID,
			},
		)
		if err != nil {
			workflowContext.getReleaseFn()(err)
			return nil, err
		}

		if resp.RunID == workflowContext.getRunID() {
			return workflowContext, nil
		}
		workflowContext.getReleaseFn()(nil)
	}

	return nil, &types.InternalServiceError{Message: "unable to locate current workflow execution"}
}

func (e *historyEngineImpl) newChildContext(
	parentCtx context.Context,
) (context.Context, context.CancelFunc) {

	ctxTimeout := contextLockTimeout
	if deadline, ok := parentCtx.Deadline(); ok {
		now := e.shard.GetTimeSource().Now()
		parentTimeout := deadline.Sub(now)
		if parentTimeout > 0 && parentTimeout < contextLockTimeout {
			ctxTimeout = parentTimeout
		}
	}
	return context.WithTimeout(context.Background(), ctxTimeout)
}<|MERGE_RESOLUTION|>--- conflicted
+++ resolved
@@ -1009,15 +1009,9 @@
 		for {
 			select {
 			case event := <-channel:
-<<<<<<< HEAD
 				response.LastFirstEventID = event.LastFirstEventID
 				response.NextEventID = event.NextEventID
-				response.IsWorkflowRunning = common.BoolPtr(event.WorkflowCloseState == persistence.WorkflowCloseStatusNone)
-=======
-				response.LastFirstEventID = common.Int64Ptr(event.LastFirstEventID)
-				response.NextEventID = common.Int64Ptr(event.NextEventID)
 				response.IsWorkflowRunning = event.WorkflowCloseState == persistence.WorkflowCloseStatusNone
->>>>>>> 8cf308dc
 				response.PreviousStartedEventID = common.Int64Ptr(event.PreviousStartedEventID)
 				response.WorkflowState = common.Int32Ptr(int32(event.WorkflowState))
 				response.WorkflowCloseState = common.Int32Ptr(int32(event.WorkflowCloseState))
