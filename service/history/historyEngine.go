// Copyright (c) 2017 Uber Technologies, Inc.
//
// Permission is hereby granted, free of charge, to any person obtaining a copy
// of this software and associated documentation files (the "Software"), to deal
// in the Software without restriction, including without limitation the rights
// to use, copy, modify, merge, publish, distribute, sublicense, and/or sell
// copies of the Software, and to permit persons to whom the Software is
// furnished to do so, subject to the following conditions:
//
// The above copyright notice and this permission notice shall be included in
// all copies or substantial portions of the Software.
//
// THE SOFTWARE IS PROVIDED "AS IS", WITHOUT WARRANTY OF ANY KIND, EXPRESS OR
// IMPLIED, INCLUDING BUT NOT LIMITED TO THE WARRANTIES OF MERCHANTABILITY,
// FITNESS FOR A PARTICULAR PURPOSE AND NONINFRINGEMENT. IN NO EVENT SHALL THE
// AUTHORS OR COPYRIGHT HOLDERS BE LIABLE FOR ANY CLAIM, DAMAGES OR OTHER
// LIABILITY, WHETHER IN AN ACTION OF CONTRACT, TORT OR OTHERWISE, ARISING FROM,
// OUT OF OR IN CONNECTION WITH THE SOFTWARE OR THE USE OR OTHER DEALINGS IN
// THE SOFTWARE.

package history

import (
	"bytes"
	"context"
	"encoding/json"
	"errors"
	"fmt"
	"time"

	"github.com/pborman/uuid"
	"go.uber.org/cadence/.gen/go/cadence/workflowserviceclient"
	"go.uber.org/yarpc/yarpcerrors"

	h "github.com/uber/cadence/.gen/go/history"
	m "github.com/uber/cadence/.gen/go/matching"
	r "github.com/uber/cadence/.gen/go/replicator"
	workflow "github.com/uber/cadence/.gen/go/shared"
	hc "github.com/uber/cadence/client/history"
	"github.com/uber/cadence/client/matching"
	"github.com/uber/cadence/common"
	"github.com/uber/cadence/common/cache"
	"github.com/uber/cadence/common/client"
	"github.com/uber/cadence/common/clock"
	"github.com/uber/cadence/common/cluster"
	"github.com/uber/cadence/common/definition"
	ce "github.com/uber/cadence/common/errors"
	"github.com/uber/cadence/common/log"
	"github.com/uber/cadence/common/log/tag"
	"github.com/uber/cadence/common/messaging"
	"github.com/uber/cadence/common/metrics"
	"github.com/uber/cadence/common/persistence"
	sconfig "github.com/uber/cadence/common/service/config"
	"github.com/uber/cadence/common/xdc"
	"github.com/uber/cadence/service/history/config"
	"github.com/uber/cadence/service/history/engine"
	"github.com/uber/cadence/service/history/events"
	"github.com/uber/cadence/service/history/execution"
	"github.com/uber/cadence/service/history/failover"
	"github.com/uber/cadence/service/history/ndc"
	"github.com/uber/cadence/service/history/query"
	"github.com/uber/cadence/service/history/queue"
	"github.com/uber/cadence/service/history/replication"
	"github.com/uber/cadence/service/history/reset"
	"github.com/uber/cadence/service/history/shard"
	"github.com/uber/cadence/service/history/task"
	warchiver "github.com/uber/cadence/service/worker/archiver"
)

const (
	conditionalRetryCount                     = 5
	activityCancellationMsgActivityIDUnknown  = "ACTIVITY_ID_UNKNOWN"
	activityCancellationMsgActivityNotStarted = "ACTIVITY_ID_NOT_STARTED"
	defaultQueryFirstDecisionTaskWaitTime     = time.Second
	queryFirstDecisionTaskCheckInterval       = 200 * time.Millisecond
	replicationTimeout                        = 30 * time.Second

	// TerminateIfRunningReason reason for terminateIfRunning
	TerminateIfRunningReason = "TerminateIfRunning Policy"
	// TerminateIfRunningDetailsTemplate details template for terminateIfRunning
	TerminateIfRunningDetailsTemplate = "New runID: %s"
)

type (
	historyEngineImpl struct {
		currentClusterName        string
		shard                     shard.Context
		timeSource                clock.TimeSource
		decisionHandler           decisionHandler
		clusterMetadata           cluster.Metadata
		historyV2Mgr              persistence.HistoryManager
		executionManager          persistence.ExecutionManager
		visibilityMgr             persistence.VisibilityManager
		txProcessor               queue.Processor
		timerProcessor            queue.Processor
		replicator                *historyReplicator
		nDCReplicator             ndc.HistoryReplicator
		nDCActivityReplicator     ndc.ActivityReplicator
		replicatorProcessor       ReplicatorQueueProcessor
		historyEventNotifier      events.Notifier
		tokenSerializer           common.TaskTokenSerializer
		executionCache            *execution.Cache
		metricsClient             metrics.Client
		logger                    log.Logger
		throttledLogger           log.Logger
		config                    *config.Config
		archivalClient            warchiver.Client
		resetor                   reset.WorkflowResetor
		workflowResetter          reset.WorkflowResetter
		queueTaskProcessor        task.Processor
		replicationTaskProcessors []replication.TaskProcessor
		publicClient              workflowserviceclient.Interface
		eventsReapplier           ndc.EventsReapplier
		matchingClient            matching.Client
		rawMatchingClient         matching.Client
		clientChecker             client.VersionChecker
		replicationDLQHandler     replication.DLQHandler
		failoverMarkerNotifier    failover.MarkerNotifier
	}
)

var _ engine.Engine = (*historyEngineImpl)(nil)

var (
	// ErrDuplicate is exported temporarily for integration test
	ErrDuplicate = errors.New("duplicate task, completing it")
	// ErrMaxAttemptsExceeded is exported temporarily for integration test
	ErrMaxAttemptsExceeded = errors.New("maximum attempts exceeded to update history")
	// ErrStaleState is the error returned during state update indicating that cached mutable state could be stale
	ErrStaleState = errors.New("cache mutable state could potentially be stale")
	// ErrActivityTaskNotFound is the error to indicate activity task could be duplicate and activity already completed
	ErrActivityTaskNotFound = &workflow.EntityNotExistsError{Message: "activity task not found"}
	// ErrWorkflowCompleted is the error to indicate workflow execution already completed
	ErrWorkflowCompleted = &workflow.EntityNotExistsError{Message: "workflow execution already completed"}
	// ErrWorkflowParent is the error to parent execution is given and mismatch
	ErrWorkflowParent = &workflow.EntityNotExistsError{Message: "workflow parent does not match"}
	// ErrDeserializingToken is the error to indicate task token is invalid
	ErrDeserializingToken = &workflow.BadRequestError{Message: "error deserializing task token"}
	// ErrSignalOverSize is the error to indicate signal input size is > 256K
	ErrSignalOverSize = &workflow.BadRequestError{Message: "signal input size is over 256K"}
	// ErrCancellationAlreadyRequested is the error indicating cancellation for target workflow is already requested
	ErrCancellationAlreadyRequested = &workflow.CancellationAlreadyRequestedError{Message: "cancellation already requested for this workflow execution"}
	// ErrSignalsLimitExceeded is the error indicating limit reached for maximum number of signal events
	ErrSignalsLimitExceeded = &workflow.LimitExceededError{Message: "exceeded workflow execution limit for signal events"}
	// ErrQueryEnteredInvalidState is error indicating query entered invalid state
	ErrQueryEnteredInvalidState = &workflow.BadRequestError{Message: "query entered invalid state, this should be impossible"}
	// ErrQueryWorkflowBeforeFirstDecision is error indicating that query was attempted before first decision task completed
	ErrQueryWorkflowBeforeFirstDecision = &workflow.QueryFailedError{Message: "workflow must handle at least one decision task before it can be queried"}
	// ErrConsistentQueryNotEnabled is error indicating that consistent query was requested but either cluster or domain does not enable consistent query
	ErrConsistentQueryNotEnabled = &workflow.BadRequestError{Message: "cluster or domain does not enable strongly consistent query but strongly consistent query was requested"}
	// ErrConsistentQueryBufferExceeded is error indicating that too many consistent queries have been buffered and until buffered queries are finished new consistent queries cannot be buffered
	ErrConsistentQueryBufferExceeded = &workflow.InternalServiceError{Message: "consistent query buffer is full, cannot accept new consistent queries"}

	// FailedWorkflowCloseState is a set of failed workflow close states, used for start workflow policy
	// for start workflow execution API
	FailedWorkflowCloseState = map[int]bool{
		persistence.WorkflowCloseStatusFailed:     true,
		persistence.WorkflowCloseStatusCanceled:   true,
		persistence.WorkflowCloseStatusTerminated: true,
		persistence.WorkflowCloseStatusTimedOut:   true,
	}
)

// NewEngineWithShardContext creates an instance of history engine
func NewEngineWithShardContext(
	shard shard.Context,
	visibilityMgr persistence.VisibilityManager,
	matching matching.Client,
	historyClient hc.Client,
	publicClient workflowserviceclient.Interface,
	historyEventNotifier events.Notifier,
	publisher messaging.Producer,
	config *config.Config,
	replicationTaskFetchers replication.TaskFetchers,
	rawMatchingClient matching.Client,
	queueTaskProcessor task.Processor,
	failoverCoordinator failover.Coordinator,
) engine.Engine {
	currentClusterName := shard.GetService().GetClusterMetadata().GetCurrentClusterName()

	logger := shard.GetLogger()
	executionManager := shard.GetExecutionManager()
	historyV2Manager := shard.GetHistoryManager()
	executionCache := execution.NewCache(shard)
	failoverMarkerNotifier := failover.NewMarkerNotifier(shard, config, failoverCoordinator)
	historyEngImpl := &historyEngineImpl{
		currentClusterName:   currentClusterName,
		shard:                shard,
		clusterMetadata:      shard.GetClusterMetadata(),
		timeSource:           shard.GetTimeSource(),
		historyV2Mgr:         historyV2Manager,
		executionManager:     executionManager,
		visibilityMgr:        visibilityMgr,
		tokenSerializer:      common.NewJSONTaskTokenSerializer(),
		executionCache:       executionCache,
		logger:               logger.WithTags(tag.ComponentHistoryEngine),
		throttledLogger:      shard.GetThrottledLogger().WithTags(tag.ComponentHistoryEngine),
		metricsClient:        shard.GetMetricsClient(),
		historyEventNotifier: historyEventNotifier,
		config:               config,
		archivalClient: warchiver.NewClient(
			shard.GetMetricsClient(),
			logger,
			publicClient,
			shard.GetConfig().NumArchiveSystemWorkflows,
			shard.GetConfig().ArchiveRequestRPS,
			shard.GetService().GetArchiverProvider(),
		),
		workflowResetter: reset.NewWorkflowResetter(
			shard,
			executionCache,
			logger,
		),
<<<<<<< HEAD
		publicClient:           publicClient,
		matchingClient:         matching,
		rawMatchingClient:      rawMatchingClient,
		queueTaskProcessor:     queueTaskProcessor,
		clientChecker:          client.NewVersionChecker(),
		failoverMarkerNotifier: failoverMarkerNotifier,
=======
		resetor: reset.NewWorkflowResetor(
			shard,
			executionCache,
			logger,
		),
		publicClient:        publicClient,
		matchingClient:      matching,
		rawMatchingClient:   rawMatchingClient,
		queueTaskProcessor:  queueTaskProcessor,
		clientChecker:       client.NewVersionChecker(),
		failoverCoordinator: failoverCoordinator,
>>>>>>> 30bd2b52
	}
	historyEngImpl.decisionHandler = newDecisionHandler(historyEngImpl)

	if config.TransferProcessorEnableMultiCurosrProcessor() {
		historyEngImpl.txProcessor = queue.NewTransferQueueProcessor(
			shard,
			historyEngImpl,
			queueTaskProcessor,
			executionCache,
			historyEngImpl.resetor,
			historyEngImpl.workflowResetter,
			historyEngImpl.archivalClient,
		)
	} else {
		historyEngImpl.txProcessor = newTransferQueueProcessor(shard, historyEngImpl, visibilityMgr, matching, historyClient, queueTaskProcessor, logger)
	}
	if config.TimerProcessorEnableMultiCurosrProcessor() {
		historyEngImpl.timerProcessor = queue.NewTimerQueueProcessor(
			shard,
			historyEngImpl,
			queueTaskProcessor,
			executionCache,
			historyEngImpl.archivalClient,
		)
	} else {
		historyEngImpl.timerProcessor = newTimerQueueProcessor(shard, historyEngImpl, matching, queueTaskProcessor, logger)
	}
	historyEngImpl.eventsReapplier = ndc.NewEventsReapplier(shard.GetMetricsClient(), logger)

	// Only start the replicator processor if valid publisher is passed in
	if publisher != nil {
		historyEngImpl.replicatorProcessor = newReplicatorQueueProcessor(
			shard,
			historyEngImpl.executionCache,
			publisher,
			executionManager,
			historyV2Manager,
			logger,
		)
		historyEngImpl.replicator = newHistoryReplicator(
			shard,
			clock.NewRealTimeSource(),
			historyEngImpl,
			executionCache,
			shard.GetDomainCache(),
			historyV2Manager,
			logger,
		)
		historyEngImpl.nDCReplicator = ndc.NewHistoryReplicator(
			shard,
			executionCache,
			historyEngImpl.eventsReapplier,
			logger,
		)
		historyEngImpl.nDCActivityReplicator = ndc.NewActivityReplicator(
			shard,
			executionCache,
			logger,
		)
	}

	nDCHistoryResender := xdc.NewNDCHistoryResender(
		shard.GetDomainCache(),
		shard.GetService().GetClientBean().GetRemoteAdminClient(currentClusterName),
		func(ctx context.Context, request *h.ReplicateEventsV2Request) error {
			return shard.GetService().GetHistoryClient().ReplicateEventsV2(ctx, request)
		},
		shard.GetService().GetPayloadSerializer(),
		nil,
		shard.GetLogger(),
	)
	historyRereplicator := xdc.NewHistoryRereplicator(
		currentClusterName,
		shard.GetDomainCache(),
		shard.GetService().GetClientBean().GetRemoteAdminClient(currentClusterName),
		func(ctx context.Context, request *h.ReplicateRawEventsRequest) error {
			return shard.GetService().GetHistoryClient().ReplicateRawEvents(ctx, request)
		},
		shard.GetService().GetPayloadSerializer(),
		replicationTimeout,
		nil,
		shard.GetLogger(),
	)
	replicationTaskExecutor := replication.NewTaskExecutor(
		shard,
		shard.GetDomainCache(),
		nDCHistoryResender,
		historyRereplicator,
		historyEngImpl,
		shard.GetMetricsClient(),
		shard.GetLogger(),
	)
	var replicationTaskProcessors []replication.TaskProcessor
	for _, replicationTaskFetcher := range replicationTaskFetchers.GetFetchers() {
		replicationTaskProcessor := replication.NewTaskProcessor(
			shard,
			historyEngImpl,
			config,
			shard.GetMetricsClient(),
			replicationTaskFetcher,
			replicationTaskExecutor,
		)
		replicationTaskProcessors = append(replicationTaskProcessors, replicationTaskProcessor)
	}
	historyEngImpl.replicationTaskProcessors = replicationTaskProcessors
	replicationMessageHandler := replication.NewDLQHandler(shard, replicationTaskExecutor)
	historyEngImpl.replicationDLQHandler = replicationMessageHandler

	shard.SetEngine(historyEngImpl)
	return historyEngImpl
}

// Start will spin up all the components needed to start serving this shard.
// Make sure all the components are loaded lazily so start can return immediately.  This is important because
// ShardController calls start sequentially for all the shards for a given host during startup.
func (e *historyEngineImpl) Start() {
	e.logger.Info("", tag.LifeCycleStarting)
	defer e.logger.Info("", tag.LifeCycleStarted)

	e.registerDomainFailoverCallback()

	e.txProcessor.Start()
	e.timerProcessor.Start()

	clusterMetadata := e.shard.GetClusterMetadata()
	if e.replicatorProcessor != nil &&
		(clusterMetadata.GetReplicationConsumerConfig().Type != sconfig.ReplicationConsumerTypeRPC ||
			e.config.EnableKafkaReplication()) {
		e.replicatorProcessor.Start()
	}

	for _, replicationTaskProcessor := range e.replicationTaskProcessors {
		replicationTaskProcessor.Start()
	}
	if e.config.EnableGracefulFailover() {
		e.failoverMarkerNotifier.Start()
	}
}

// Stop the service.
func (e *historyEngineImpl) Stop() {
	e.logger.Info("", tag.LifeCycleStopping)
	defer e.logger.Info("", tag.LifeCycleStopped)

	e.txProcessor.Stop()
	e.timerProcessor.Stop()
	if e.replicatorProcessor != nil {
		e.replicatorProcessor.Stop()
	}

	for _, replicationTaskProcessor := range e.replicationTaskProcessors {
		replicationTaskProcessor.Stop()
	}

	if e.queueTaskProcessor != nil {
		e.queueTaskProcessor.StopShardProcessor(e.shard)
	}

	e.failoverMarkerNotifier.Stop()

	// unset the failover callback
	e.shard.GetDomainCache().UnregisterDomainChangeCallback(e.shard.GetShardID())
}

func (e *historyEngineImpl) registerDomainFailoverCallback() {

	// NOTE: READ BEFORE MODIFICATION
	//
	// Tasks, e.g. transfer tasks and timer tasks, are created when holding the shard lock
	// meaning tasks -> release of shard lock
	//
	// Domain change notification follows the following steps, order matters
	// 1. lock all task processing.
	// 2. domain changes visible to everyone (Note: lock of task processing prevents task processing logic seeing the domain changes).
	// 3. failover min and max task levels are calculated, then update to shard.
	// 4. failover start & task processing unlock & shard domain version notification update. (order does not matter for this discussion)
	//
	// The above guarantees that task created during the failover will be processed.
	// If the task is created after domain change:
	// 		then active processor will handle it. (simple case)
	// If the task is created before domain change:
	//		task -> release of shard lock
	//		failover min / max task levels calculated & updated to shard (using shard lock) -> failover start
	// above 2 guarantees that failover start is after persistence of the task.

	failoverPredicate := func(shardNotificationVersion int64, nextDomain *cache.DomainCacheEntry, action func()) {
		domainFailoverNotificationVersion := nextDomain.GetFailoverNotificationVersion()
		domainActiveCluster := nextDomain.GetReplicationConfig().ActiveClusterName

		if nextDomain.IsGlobalDomain() &&
			domainFailoverNotificationVersion >= shardNotificationVersion &&
			domainActiveCluster == e.currentClusterName {
			action()
		}
	}

	// first set the failover callback
	e.shard.GetDomainCache().RegisterDomainChangeCallback(
		e.shard.GetShardID(),
		e.shard.GetDomainNotificationVersion(),
		func() {
			e.txProcessor.LockTaskProcessing()
			e.timerProcessor.LockTaskProcessing()
		},
		func(prevDomains []*cache.DomainCacheEntry, nextDomains []*cache.DomainCacheEntry) {
			defer func() {
				e.txProcessor.UnlockTaskProcessing()
				e.timerProcessor.UnlockTaskProcessing()
			}()

			if len(nextDomains) == 0 {
				return
			}

			shardNotificationVersion := e.shard.GetDomainNotificationVersion()
			failoverDomainIDs := map[string]struct{}{}

			for _, nextDomain := range nextDomains {
				failoverPredicate(shardNotificationVersion, nextDomain, func() {
					failoverDomainIDs[nextDomain.GetInfo().ID] = struct{}{}
				})
			}

			if len(failoverDomainIDs) > 0 {
				e.logger.Info("Domain Failover Start.", tag.WorkflowDomainIDs(failoverDomainIDs))

				e.txProcessor.FailoverDomain(failoverDomainIDs)
				e.timerProcessor.FailoverDomain(failoverDomainIDs)

				now := e.shard.GetTimeSource().Now()
				// the fake tasks will not be actually used, we just need to make sure
				// its length > 0 and has correct timestamp, to trigger a db scan
				fakeDecisionTask := []persistence.Task{&persistence.DecisionTask{}}
				fakeDecisionTimeoutTask := []persistence.Task{&persistence.DecisionTimeoutTask{VisibilityTimestamp: now}}
				e.txProcessor.NotifyNewTask(e.currentClusterName, fakeDecisionTask)
				e.timerProcessor.NotifyNewTask(e.currentClusterName, fakeDecisionTimeoutTask)
			}

			// handle graceful failover on active to passive
			// make sure task processor failover the domain before inserting the failover marker
			failoverMarkerTasks := []*persistence.FailoverMarkerTask{}
			for _, nextDomain := range nextDomains {
				domainFailoverNotificationVersion := nextDomain.GetFailoverNotificationVersion()
				domainActiveCluster := nextDomain.GetReplicationConfig().ActiveClusterName
				previousFailoverVersion := nextDomain.GetPreviousFailoverVersion()

				if nextDomain.IsGlobalDomain() &&
					domainFailoverNotificationVersion >= shardNotificationVersion &&
					domainActiveCluster != e.currentClusterName &&
					previousFailoverVersion != common.InitialPreviousFailoverVersion &&
					e.clusterMetadata.ClusterNameForFailoverVersion(previousFailoverVersion) == e.currentClusterName {
					failoverMarkerTasks = append(failoverMarkerTasks, &persistence.FailoverMarkerTask{
						VisibilityTimestamp: e.timeSource.Now(),
						Version:             shardNotificationVersion,
						DomainID:            nextDomain.GetInfo().ID,
					})
				}
			}

			if len(failoverMarkerTasks) > 0 {
				if err := e.shard.ReplicateFailoverMarkers(
					failoverMarkerTasks,
				); err != nil {
					e.logger.Error("Failed to insert failover marker to replication queue.", tag.Error(err))
					e.metricsClient.IncCounter(metrics.HistoryFailoverMarkerScope, metrics.HistoryFailoverMarkerInsertFailure)
					// fail this failover callback and it retries on next domain cache refresh
					return
				}
			}

			//nolint:errcheck
			e.shard.UpdateDomainNotificationVersion(nextDomains[len(nextDomains)-1].GetNotificationVersion() + 1)
		},
	)
}

func (e *historyEngineImpl) createMutableState(
	domainEntry *cache.DomainCacheEntry,
	runID string,
) (execution.MutableState, error) {

	domainName := domainEntry.GetInfo().Name
	enableNDC := e.config.EnableNDC(domainName)

	var newMutableState execution.MutableState
	if enableNDC {
		// version history applies to both local and global domain
		newMutableState = execution.NewMutableStateBuilderWithVersionHistories(
			e.shard,
			e.logger,
			domainEntry,
		)
	} else if domainEntry.IsGlobalDomain() {
		// 2DC XDC protocol
		// all workflows within a global domain should have replication state,
		// no matter whether it will be replicated to multiple target clusters or not
		newMutableState = execution.NewMutableStateBuilderWithReplicationState(
			e.shard,
			e.logger,
			domainEntry,
		)
	} else {
		newMutableState = execution.NewMutableStateBuilder(
			e.shard,
			e.logger,
			domainEntry,
		)
	}

	if err := newMutableState.SetHistoryTree(runID); err != nil {
		return nil, err
	}

	return newMutableState, nil
}

func (e *historyEngineImpl) generateFirstDecisionTask(
	mutableState execution.MutableState,
	parentInfo *h.ParentExecutionInfo,
	startEvent *workflow.HistoryEvent,
) error {

	if parentInfo == nil {
		// DecisionTask is only created when it is not a Child Workflow and no backoff is needed
		if err := mutableState.AddFirstDecisionTaskScheduled(
			startEvent,
		); err != nil {
			return err
		}
	}
	return nil
}

// StartWorkflowExecution starts a workflow execution
func (e *historyEngineImpl) StartWorkflowExecution(
	ctx context.Context,
	startRequest *h.StartWorkflowExecutionRequest,
) (resp *workflow.StartWorkflowExecutionResponse, retError error) {

	domainEntry, err := e.getActiveDomainEntry(startRequest.DomainUUID)
	if err != nil {
		return nil, err
	}

	return e.startWorkflowHelper(
		ctx,
		startRequest,
		domainEntry,
		metrics.HistoryStartWorkflowExecutionScope,
		nil)
}

// for startWorkflowHelper be reused by signalWithStart
type signalWithStartArg struct {
	signalWithStartRequest *h.SignalWithStartWorkflowExecutionRequest
	prevMutableState       execution.MutableState
}

func (e *historyEngineImpl) newDomainNotActiveError(
	domainName string,
	failoverVersion int64,
) error {
	clusterMetadata := e.shard.GetService().GetClusterMetadata()
	return ce.NewDomainNotActiveError(
		domainName,
		clusterMetadata.GetCurrentClusterName(),
		clusterMetadata.ClusterNameForFailoverVersion(failoverVersion),
	)
}

func (e *historyEngineImpl) startWorkflowHelper(
	ctx context.Context,
	startRequest *h.StartWorkflowExecutionRequest,
	domainEntry *cache.DomainCacheEntry,
	metricsScope int,
	signalWithStartArg *signalWithStartArg,
) (resp *workflow.StartWorkflowExecutionResponse, retError error) {

	request := startRequest.StartRequest
	err := validateStartWorkflowExecutionRequest(request, e.config.MaxIDLengthLimit())
	if err != nil {
		return nil, err
	}
	e.overrideStartWorkflowExecutionRequest(domainEntry, request, metricsScope)

	workflowID := request.GetWorkflowId()
	domainID := domainEntry.GetInfo().ID
	// grab the current context as a lock, nothing more
	_, currentRelease, err := e.executionCache.GetOrCreateCurrentWorkflowExecution(
		ctx,
		domainID,
		workflowID,
	)
	if err != nil {
		return nil, err
	}
	defer func() { currentRelease(retError) }()

	workflowExecution := workflow.WorkflowExecution{
		WorkflowId: common.StringPtr(workflowID),
		RunId:      common.StringPtr(uuid.New()),
	}
	curMutableState, err := e.createMutableState(domainEntry, workflowExecution.GetRunId())
	if err != nil {
		return nil, err
	}

	// preprocess for signalWithStart
	var prevMutableState execution.MutableState
	var signalWithStartRequest *h.SignalWithStartWorkflowExecutionRequest
	isSignalWithStart := signalWithStartArg != nil
	if isSignalWithStart {
		prevMutableState = signalWithStartArg.prevMutableState
		signalWithStartRequest = signalWithStartArg.signalWithStartRequest
	}
	if prevMutableState != nil {
		prevLastWriteVersion, err := prevMutableState.GetLastWriteVersion()
		if err != nil {
			return nil, err
		}
		if prevLastWriteVersion > curMutableState.GetCurrentVersion() {
			return nil, e.newDomainNotActiveError(
				domainEntry.GetInfo().Name,
				prevLastWriteVersion,
			)
		}
		err = e.applyWorkflowIDReusePolicyForSigWithStart(
			prevMutableState.GetExecutionInfo(),
			workflowExecution,
			request.GetWorkflowIdReusePolicy(),
		)
		if err != nil {
			return nil, err
		}
	}

	err = e.addStartEventsAndTasks(
		curMutableState,
		workflowExecution,
		startRequest,
		signalWithStartRequest,
	)
	if err != nil {
		return nil, err
	}

	wfContext := execution.NewContext(domainID, workflowExecution, e.shard, e.executionManager, e.logger)

	now := e.timeSource.Now()
	newWorkflow, newWorkflowEventsSeq, err := curMutableState.CloseTransactionAsSnapshot(
		now,
		execution.TransactionPolicyActive,
	)
	if err != nil {
		return nil, err
	}
	historySize, err := wfContext.PersistFirstWorkflowEvents(newWorkflowEventsSeq[0])
	if err != nil {
		return nil, err
	}

	// create as brand new
	createMode := persistence.CreateWorkflowModeBrandNew
	prevRunID := ""
	prevLastWriteVersion := int64(0)
	// overwrite in case of signalWithStart
	if prevMutableState != nil {
		createMode = persistence.CreateWorkflowModeWorkflowIDReuse
		prevRunID = prevMutableState.GetExecutionInfo().RunID
		prevLastWriteVersion, err = prevMutableState.GetLastWriteVersion()
		if err != nil {
			return nil, err
		}
	}
	err = wfContext.CreateWorkflowExecution(
		newWorkflow,
		historySize,
		now,
		createMode,
		prevRunID,
		prevLastWriteVersion,
	)
	// handle already started error
	if t, ok := err.(*persistence.WorkflowExecutionAlreadyStartedError); ok {

		if t.StartRequestID == request.GetRequestId() {
			return &workflow.StartWorkflowExecutionResponse{
				RunId: common.StringPtr(t.RunID),
			}, nil
		}

		if isSignalWithStart {
			return nil, err
		}

		if curMutableState.GetCurrentVersion() < t.LastWriteVersion {
			return nil, e.newDomainNotActiveError(
				domainEntry.GetInfo().Name,
				t.LastWriteVersion,
			)
		}

		prevRunID = t.RunID
		if shouldTerminateAndStart(startRequest, t.State) {
			runningWFCtx, err := e.loadWorkflowOnce(ctx, domainID, workflowID, prevRunID)
			if err != nil {
				return nil, err
			}
			defer func() { runningWFCtx.getReleaseFn()(retError) }()

			return e.terminateAndStartWorkflow(
				runningWFCtx,
				workflowExecution,
				domainEntry,
				domainID,
				startRequest,
				nil,
			)
		}
		if err = e.applyWorkflowIDReusePolicyHelper(
			t.StartRequestID,
			prevRunID,
			t.State,
			t.CloseStatus,
			workflowExecution,
			startRequest.StartRequest.GetWorkflowIdReusePolicy(),
		); err != nil {
			return nil, err
		}
		// create as ID reuse
		createMode = persistence.CreateWorkflowModeWorkflowIDReuse
		err = wfContext.CreateWorkflowExecution(
			newWorkflow,
			historySize,
			now,
			createMode,
			prevRunID,
			t.LastWriteVersion,
		)
	}
	if err != nil {
		return nil, err
	}

	return &workflow.StartWorkflowExecutionResponse{
		RunId: workflowExecution.RunId,
	}, nil
}

func shouldTerminateAndStart(
	startRequest *h.StartWorkflowExecutionRequest,
	state int,
) bool {
	return startRequest.StartRequest.GetWorkflowIdReusePolicy() == workflow.WorkflowIdReusePolicyTerminateIfRunning &&
		(state == persistence.WorkflowStateRunning || state == persistence.WorkflowStateCreated)
}

// terminate running workflow then start a new run in one transaction
func (e *historyEngineImpl) terminateAndStartWorkflow(
	runningWFCtx workflowContext,
	workflowExecution workflow.WorkflowExecution,
	domainEntry *cache.DomainCacheEntry,
	domainID string,
	startRequest *h.StartWorkflowExecutionRequest,
	signalWithStartRequest *h.SignalWithStartWorkflowExecutionRequest,
) (*workflow.StartWorkflowExecutionResponse, error) {
	runningMutableState := runningWFCtx.getMutableState()
UpdateWorkflowLoop:
	for attempt := 0; attempt < conditionalRetryCount; attempt++ {
		if !runningMutableState.IsWorkflowExecutionRunning() {
			return nil, ErrWorkflowCompleted
		}

		if err := execution.TerminateWorkflow(
			runningMutableState,
			runningMutableState.GetNextEventID(),
			TerminateIfRunningReason,
			getTerminateIfRunningDetails(workflowExecution.GetRunId()),
			execution.IdentityHistoryService,
		); err != nil {
			if err == ErrStaleState {
				// Handler detected that cached workflow mutable could potentially be stale
				// Reload workflow execution history
				runningWFCtx.getContext().Clear()
				if attempt != conditionalRetryCount-1 {
					_, err = runningWFCtx.reloadMutableState()
					if err != nil {
						return nil, err
					}
				}
				continue UpdateWorkflowLoop
			}
			return nil, err
		}

		// new mutable state
		newMutableState, err := e.createMutableState(domainEntry, workflowExecution.GetRunId())
		if err != nil {
			return nil, err
		}

		if signalWithStartRequest != nil {
			startRequest = getStartRequest(domainID, signalWithStartRequest.SignalWithStartRequest)
		}

		err = e.addStartEventsAndTasks(
			newMutableState,
			workflowExecution,
			startRequest,
			signalWithStartRequest,
		)
		if err != nil {
			return nil, err
		}

		updateErr := runningWFCtx.getContext().UpdateWorkflowExecutionWithNewAsActive(
			e.timeSource.Now(),
			execution.NewContext(
				domainID,
				workflowExecution,
				e.shard,
				e.shard.GetExecutionManager(),
				e.logger,
			),
			newMutableState,
		)
		if updateErr != nil {
			if updateErr == execution.ErrConflict {
				e.metricsClient.IncCounter(metrics.HistoryStartWorkflowExecutionScope, metrics.ConcurrencyUpdateFailureCounter)
				continue UpdateWorkflowLoop
			}
			return nil, updateErr
		}
		break UpdateWorkflowLoop
	}
	return &workflow.StartWorkflowExecutionResponse{
		RunId: workflowExecution.RunId,
	}, nil
}

func (e *historyEngineImpl) addStartEventsAndTasks(
	mutableState execution.MutableState,
	workflowExecution workflow.WorkflowExecution,
	startRequest *h.StartWorkflowExecutionRequest,
	signalWithStartRequest *h.SignalWithStartWorkflowExecutionRequest,
) error {
	// Add WF start event
	startEvent, err := mutableState.AddWorkflowExecutionStartedEvent(
		workflowExecution,
		startRequest,
	)
	if err != nil {
		return &workflow.InternalServiceError{
			Message: "Failed to add workflow execution started event.",
		}
	}

	if signalWithStartRequest != nil {
		// Add signal event
		sRequest := signalWithStartRequest.SignalWithStartRequest
		_, err := mutableState.AddWorkflowExecutionSignaled(
			sRequest.GetSignalName(),
			sRequest.GetSignalInput(),
			sRequest.GetIdentity())
		if err != nil {
			return &workflow.InternalServiceError{Message: "Failed to add workflow execution signaled event."}
		}
	}

	// Generate first decision task event if not child WF and no first decision task backoff
	return e.generateFirstDecisionTask(
		mutableState,
		startRequest.ParentExecutionInfo,
		startEvent,
	)
}

func getTerminateIfRunningDetails(newRunID string) []byte {
	return []byte(fmt.Sprintf(TerminateIfRunningDetailsTemplate, newRunID))
}

// GetMutableState retrieves the mutable state of the workflow execution
func (e *historyEngineImpl) GetMutableState(
	ctx context.Context,
	request *h.GetMutableStateRequest,
) (*h.GetMutableStateResponse, error) {

	return e.getMutableStateOrPolling(ctx, request)
}

// PollMutableState retrieves the mutable state of the workflow execution with long polling
func (e *historyEngineImpl) PollMutableState(
	ctx context.Context,
	request *h.PollMutableStateRequest,
) (*h.PollMutableStateResponse, error) {

	response, err := e.getMutableStateOrPolling(ctx, &h.GetMutableStateRequest{
		DomainUUID:          request.DomainUUID,
		Execution:           request.Execution,
		ExpectedNextEventId: request.ExpectedNextEventId,
		CurrentBranchToken:  request.CurrentBranchToken})

	if err != nil {
		return nil, e.updateEntityNotExistsErrorOnPassiveCluster(err, request.GetDomainUUID())
	}

	return &h.PollMutableStateResponse{
		Execution:                            response.Execution,
		WorkflowType:                         response.WorkflowType,
		NextEventId:                          response.NextEventId,
		PreviousStartedEventId:               response.PreviousStartedEventId,
		LastFirstEventId:                     response.LastFirstEventId,
		TaskList:                             response.TaskList,
		StickyTaskList:                       response.StickyTaskList,
		ClientLibraryVersion:                 response.ClientLibraryVersion,
		ClientFeatureVersion:                 response.ClientFeatureVersion,
		ClientImpl:                           response.ClientImpl,
		StickyTaskListScheduleToStartTimeout: response.StickyTaskListScheduleToStartTimeout,
		CurrentBranchToken:                   response.CurrentBranchToken,
		ReplicationInfo:                      response.ReplicationInfo,
		VersionHistories:                     response.VersionHistories,
		WorkflowState:                        response.WorkflowState,
		WorkflowCloseState:                   response.WorkflowCloseState,
	}, nil
}

func (e *historyEngineImpl) updateEntityNotExistsErrorOnPassiveCluster(err error, domainID string) error {
	switch err.(type) {
	case *workflow.EntityNotExistsError:
		domainCache, domainCacheErr := e.shard.GetDomainCache().GetDomainByID(domainID)
		if domainCacheErr != nil {
			return err // if could not access domain cache simply return original error
		}

		if domainNotActiveErr := domainCache.GetDomainNotActiveErr(); domainNotActiveErr != nil {
			domainNotActiveErrCasted := domainNotActiveErr.(*workflow.DomainNotActiveError)
			return &workflow.EntityNotExistsError{
				Message:        "Workflow execution not found in non-active cluster",
				ActiveCluster:  common.StringPtr(domainNotActiveErrCasted.GetActiveCluster()),
				CurrentCluster: common.StringPtr(domainNotActiveErrCasted.GetCurrentCluster()),
			}
		}
	}
	return err
}

func (e *historyEngineImpl) getMutableStateOrPolling(
	ctx context.Context,
	request *h.GetMutableStateRequest,
) (*h.GetMutableStateResponse, error) {

	domainID, err := validateDomainUUID(request.DomainUUID)
	if err != nil {
		return nil, err
	}
	execution := workflow.WorkflowExecution{
		WorkflowId: request.Execution.WorkflowId,
		RunId:      request.Execution.RunId,
	}
	response, err := e.getMutableState(ctx, domainID, execution)
	if err != nil {
		return nil, err
	}
	if request.CurrentBranchToken == nil {
		request.CurrentBranchToken = response.CurrentBranchToken
	}
	if !bytes.Equal(request.CurrentBranchToken, response.CurrentBranchToken) {
		return nil, &workflow.CurrentBranchChangedError{
			Message:            "current branch token and request branch token doesn't match.",
			CurrentBranchToken: response.CurrentBranchToken}
	}
	// set the run id in case query the current running workflow
	execution.RunId = response.Execution.RunId

	// expectedNextEventID is 0 when caller want to get the current next event ID without blocking
	expectedNextEventID := common.FirstEventID
	if request.ExpectedNextEventId != nil {
		expectedNextEventID = request.GetExpectedNextEventId()
	}

	// if caller decide to long poll on workflow execution
	// and the event ID we are looking for is smaller than current next event ID
	if expectedNextEventID >= response.GetNextEventId() && response.GetIsWorkflowRunning() {
		subscriberID, channel, err := e.historyEventNotifier.WatchHistoryEvent(definition.NewWorkflowIdentifier(domainID, execution.GetWorkflowId(), execution.GetRunId()))
		if err != nil {
			return nil, err
		}
		defer e.historyEventNotifier.UnwatchHistoryEvent(definition.NewWorkflowIdentifier(domainID, execution.GetWorkflowId(), execution.GetRunId()), subscriberID) //nolint:errcheck
		// check again in case the next event ID is updated
		response, err = e.getMutableState(ctx, domainID, execution)
		if err != nil {
			return nil, err
		}
		// check again if the current branch token changed
		if !bytes.Equal(request.CurrentBranchToken, response.CurrentBranchToken) {
			return nil, &workflow.CurrentBranchChangedError{
				Message:            "current branch token and request branch token doesn't match.",
				CurrentBranchToken: response.CurrentBranchToken}
		}
		if expectedNextEventID < response.GetNextEventId() || !response.GetIsWorkflowRunning() {
			return response, nil
		}

		domainCache, err := e.shard.GetDomainCache().GetDomainByID(domainID)
		if err != nil {
			return nil, err
		}
		timer := time.NewTimer(e.shard.GetConfig().LongPollExpirationInterval(domainCache.GetInfo().Name))
		defer timer.Stop()
		for {
			select {
			case event := <-channel:
				response.LastFirstEventId = common.Int64Ptr(event.LastFirstEventID)
				response.NextEventId = common.Int64Ptr(event.NextEventID)
				response.IsWorkflowRunning = common.BoolPtr(event.WorkflowCloseState == persistence.WorkflowCloseStatusNone)
				response.PreviousStartedEventId = common.Int64Ptr(event.PreviousStartedEventID)
				response.WorkflowState = common.Int32Ptr(int32(event.WorkflowState))
				response.WorkflowCloseState = common.Int32Ptr(int32(event.WorkflowCloseState))
				if !bytes.Equal(request.CurrentBranchToken, event.CurrentBranchToken) {
					return nil, &workflow.CurrentBranchChangedError{
						Message:            "Current branch token and request branch token doesn't match.",
						CurrentBranchToken: event.CurrentBranchToken}
				}
				if expectedNextEventID < response.GetNextEventId() || !response.GetIsWorkflowRunning() {
					return response, nil
				}
			case <-timer.C:
				return response, nil
			case <-ctx.Done():
				return nil, ctx.Err()
			}
		}
	}

	return response, nil
}

func (e *historyEngineImpl) QueryWorkflow(
	ctx context.Context,
	request *h.QueryWorkflowRequest,
) (retResp *h.QueryWorkflowResponse, retErr error) {

	scope := e.metricsClient.Scope(metrics.HistoryQueryWorkflowScope)

	consistentQueryEnabled := e.config.EnableConsistentQuery() && e.config.EnableConsistentQueryByDomain(request.GetRequest().GetDomain())
	if request.GetRequest().GetQueryConsistencyLevel() == workflow.QueryConsistencyLevelStrong && !consistentQueryEnabled {
		return nil, ErrConsistentQueryNotEnabled
	}

	mutableStateResp, err := e.getMutableState(ctx, request.GetDomainUUID(), *request.GetRequest().GetExecution())
	if err != nil {
		return nil, err
	}
	req := request.GetRequest()
	if !mutableStateResp.GetIsWorkflowRunning() && req.QueryRejectCondition != nil {
		notOpenReject := req.GetQueryRejectCondition() == workflow.QueryRejectConditionNotOpen
		closeStatus := mutableStateResp.GetWorkflowCloseState()
		notCompletedCleanlyReject := req.GetQueryRejectCondition() == workflow.QueryRejectConditionNotCompletedCleanly && closeStatus != persistence.WorkflowCloseStatusCompleted
		if notOpenReject || notCompletedCleanlyReject {
			return &h.QueryWorkflowResponse{
				Response: &workflow.QueryWorkflowResponse{
					QueryRejected: &workflow.QueryRejected{
						CloseStatus: persistence.ToThriftWorkflowExecutionCloseStatus(int(closeStatus)).Ptr(),
					},
				},
			}, nil
		}
	}

	// query cannot be processed unless at least one decision task has finished
	// if first decision task has not finished wait for up to a second for it to complete
	queryFirstDecisionTaskWaitTime := defaultQueryFirstDecisionTaskWaitTime
	ctxDeadline, ok := ctx.Deadline()
	if ok {
		ctxWaitTime := ctxDeadline.Sub(time.Now()) - time.Second
		if ctxWaitTime > queryFirstDecisionTaskWaitTime {
			queryFirstDecisionTaskWaitTime = ctxWaitTime
		}
	}
	deadline := time.Now().Add(queryFirstDecisionTaskWaitTime)
	for mutableStateResp.GetPreviousStartedEventId() <= 0 && time.Now().Before(deadline) {
		<-time.After(queryFirstDecisionTaskCheckInterval)
		mutableStateResp, err = e.getMutableState(ctx, request.GetDomainUUID(), *request.GetRequest().GetExecution())
		if err != nil {
			return nil, err
		}
	}

	if mutableStateResp.GetPreviousStartedEventId() <= 0 {
		scope.IncCounter(metrics.QueryBeforeFirstDecisionCount)
		return nil, ErrQueryWorkflowBeforeFirstDecision
	}

	de, err := e.shard.GetDomainCache().GetDomainByID(request.GetDomainUUID())
	if err != nil {
		return nil, err
	}

	wfContext, release, err := e.executionCache.GetOrCreateWorkflowExecution(ctx, request.GetDomainUUID(), *request.GetRequest().GetExecution())
	if err != nil {
		return nil, err
	}
	defer func() { release(retErr) }()
	mutableState, err := wfContext.LoadWorkflowExecution()
	if err != nil {
		return nil, err
	}

	// There are two ways in which queries get dispatched to decider. First, queries can be dispatched on decision tasks.
	// These decision tasks potentially contain new events and queries. The events are treated as coming before the query in time.
	// The second way in which queries are dispatched to decider is directly through matching; in this approach queries can be
	// dispatched to decider immediately even if there are outstanding events that came before the query. The following logic
	// is used to determine if a query can be safely dispatched directly through matching or if given the desired consistency
	// level must be dispatched on a decision task. There are four cases in which a query can be dispatched directly through
	// matching safely, without violating the desired consistency level:
	// 1. the domain is not active, in this case history is immutable so a query dispatched at any time is consistent
	// 2. the workflow is not running, whenever a workflow is not running dispatching query directly is consistent
	// 3. the client requested eventual consistency, in this case there are no consistency requirements so dispatching directly through matching is safe
	// 4. if there is no pending or started decision it means no events came before query arrived, so its safe to dispatch directly
	safeToDispatchDirectly := !de.IsDomainActive() ||
		!mutableState.IsWorkflowExecutionRunning() ||
		req.GetQueryConsistencyLevel() == workflow.QueryConsistencyLevelEventual ||
		(!mutableState.HasPendingDecision() && !mutableState.HasInFlightDecision())
	if safeToDispatchDirectly {
		release(nil)
		msResp, err := e.getMutableState(ctx, request.GetDomainUUID(), *request.GetRequest().GetExecution())
		if err != nil {
			return nil, err
		}
		req.Execution.RunId = msResp.Execution.RunId
		return e.queryDirectlyThroughMatching(ctx, msResp, request.GetDomainUUID(), req, scope)
	}

	// If we get here it means query could not be dispatched through matching directly, so it must block
	// until either an result has been obtained on a decision task response or until it is safe to dispatch directly through matching.
	sw := scope.StartTimer(metrics.DecisionTaskQueryLatency)
	defer sw.Stop()
	queryReg := mutableState.GetQueryRegistry()
	if len(queryReg.GetBufferedIDs()) >= e.config.MaxBufferedQueryCount() {
		scope.IncCounter(metrics.QueryBufferExceededCount)
		return nil, ErrConsistentQueryBufferExceeded
	}
	queryID, termCh := queryReg.BufferQuery(req.GetQuery())
	defer queryReg.RemoveQuery(queryID)
	release(nil)
	select {
	case <-termCh:
		state, err := queryReg.GetTerminationState(queryID)
		if err != nil {
			scope.IncCounter(metrics.QueryRegistryInvalidStateCount)
			return nil, err
		}
		switch state.TerminationType {
		case query.TerminationTypeCompleted:
			result := state.QueryResult
			switch result.GetResultType() {
			case workflow.QueryResultTypeAnswered:
				return &h.QueryWorkflowResponse{
					Response: &workflow.QueryWorkflowResponse{
						QueryResult: result.GetAnswer(),
					},
				}, nil
			case workflow.QueryResultTypeFailed:
				return nil, &workflow.QueryFailedError{Message: result.GetErrorMessage()}
			default:
				scope.IncCounter(metrics.QueryRegistryInvalidStateCount)
				return nil, ErrQueryEnteredInvalidState
			}
		case query.TerminationTypeUnblocked:
			msResp, err := e.getMutableState(ctx, request.GetDomainUUID(), *request.GetRequest().GetExecution())
			if err != nil {
				return nil, err
			}
			req.Execution.RunId = msResp.Execution.RunId
			return e.queryDirectlyThroughMatching(ctx, msResp, request.GetDomainUUID(), req, scope)
		case query.TerminationTypeFailed:
			return nil, state.Failure
		default:
			scope.IncCounter(metrics.QueryRegistryInvalidStateCount)
			return nil, ErrQueryEnteredInvalidState
		}
	case <-ctx.Done():
		scope.IncCounter(metrics.ConsistentQueryTimeoutCount)
		return nil, ctx.Err()
	}
}

func (e *historyEngineImpl) queryDirectlyThroughMatching(
	ctx context.Context,
	msResp *h.GetMutableStateResponse,
	domainID string,
	queryRequest *workflow.QueryWorkflowRequest,
	scope metrics.Scope,
) (*h.QueryWorkflowResponse, error) {

	sw := scope.StartTimer(metrics.DirectQueryDispatchLatency)
	defer sw.Stop()

	supportsStickyQuery := e.clientChecker.SupportsStickyQuery(msResp.GetClientImpl(), msResp.GetClientFeatureVersion()) == nil
	if msResp.GetIsStickyTaskListEnabled() &&
		len(msResp.GetStickyTaskList().GetName()) != 0 &&
		supportsStickyQuery &&
		e.config.EnableStickyQuery(queryRequest.GetDomain()) {

		stickyMatchingRequest := &m.QueryWorkflowRequest{
			DomainUUID:   common.StringPtr(domainID),
			QueryRequest: queryRequest,
			TaskList:     msResp.GetStickyTaskList(),
		}

		// using a clean new context in case customer provide a context which has
		// a really short deadline, causing we clear the stickiness
		stickyContext, cancel := context.WithTimeout(context.Background(), time.Duration(msResp.GetStickyTaskListScheduleToStartTimeout())*time.Second)
		stickyStopWatch := scope.StartTimer(metrics.DirectQueryDispatchStickyLatency)
		matchingResp, err := e.rawMatchingClient.QueryWorkflow(stickyContext, stickyMatchingRequest)
		stickyStopWatch.Stop()
		cancel()
		if err == nil {
			scope.IncCounter(metrics.DirectQueryDispatchStickySuccessCount)
			return &h.QueryWorkflowResponse{Response: matchingResp}, nil
		}
		if yarpcError, ok := err.(*yarpcerrors.Status); !ok || yarpcError.Code() != yarpcerrors.CodeDeadlineExceeded {
			e.logger.Error("query directly though matching on sticky failed, will not attempt query on non-sticky",
				tag.WorkflowDomainName(queryRequest.GetDomain()),
				tag.WorkflowID(queryRequest.Execution.GetWorkflowId()),
				tag.WorkflowRunID(queryRequest.Execution.GetRunId()),
				tag.WorkflowQueryType(queryRequest.Query.GetQueryType()),
				tag.Error(err))
			return nil, err
		}
		if msResp.GetIsWorkflowRunning() {
			e.logger.Info("query direct through matching failed on sticky, clearing sticky before attempting on non-sticky",
				tag.WorkflowDomainName(queryRequest.GetDomain()),
				tag.WorkflowID(queryRequest.Execution.GetWorkflowId()),
				tag.WorkflowRunID(queryRequest.Execution.GetRunId()),
				tag.WorkflowQueryType(queryRequest.Query.GetQueryType()))
			resetContext, cancel := context.WithTimeout(context.Background(), 5*time.Second)
			clearStickinessStopWatch := scope.StartTimer(metrics.DirectQueryDispatchClearStickinessLatency)
			_, err := e.ResetStickyTaskList(resetContext, &h.ResetStickyTaskListRequest{
				DomainUUID: common.StringPtr(domainID),
				Execution:  queryRequest.GetExecution(),
			})
			clearStickinessStopWatch.Stop()
			cancel()
			if err != nil && err != ErrWorkflowCompleted {
				return nil, err
			}
			scope.IncCounter(metrics.DirectQueryDispatchClearStickinessSuccessCount)
		}
	}

	if err := common.IsValidContext(ctx); err != nil {
		e.logger.Info("query context timed out before query on non-sticky task list could be attempted",
			tag.WorkflowDomainName(queryRequest.GetDomain()),
			tag.WorkflowID(queryRequest.Execution.GetWorkflowId()),
			tag.WorkflowRunID(queryRequest.Execution.GetRunId()),
			tag.WorkflowQueryType(queryRequest.Query.GetQueryType()))
		scope.IncCounter(metrics.DirectQueryDispatchTimeoutBeforeNonStickyCount)
		return nil, err
	}

	e.logger.Info("query directly through matching on sticky timed out, attempting to query on non-sticky",
		tag.WorkflowDomainName(queryRequest.GetDomain()),
		tag.WorkflowID(queryRequest.Execution.GetWorkflowId()),
		tag.WorkflowRunID(queryRequest.Execution.GetRunId()),
		tag.WorkflowQueryType(queryRequest.Query.GetQueryType()),
		tag.WorkflowTaskListName(msResp.GetStickyTaskList().GetName()),
		tag.WorkflowNextEventID(msResp.GetNextEventId()))

	nonStickyMatchingRequest := &m.QueryWorkflowRequest{
		DomainUUID:   common.StringPtr(domainID),
		QueryRequest: queryRequest,
		TaskList:     msResp.TaskList,
	}

	nonStickyStopWatch := scope.StartTimer(metrics.DirectQueryDispatchNonStickyLatency)
	matchingResp, err := e.matchingClient.QueryWorkflow(ctx, nonStickyMatchingRequest)
	nonStickyStopWatch.Stop()
	if err != nil {
		e.logger.Error("query directly though matching on non-sticky failed",
			tag.WorkflowDomainName(queryRequest.GetDomain()),
			tag.WorkflowID(queryRequest.Execution.GetWorkflowId()),
			tag.WorkflowRunID(queryRequest.Execution.GetRunId()),
			tag.WorkflowQueryType(queryRequest.Query.GetQueryType()),
			tag.Error(err))
		return nil, err
	}
	scope.IncCounter(metrics.DirectQueryDispatchNonStickySuccessCount)
	return &h.QueryWorkflowResponse{Response: matchingResp}, err
}

func (e *historyEngineImpl) getMutableState(
	ctx context.Context,
	domainID string,
	execution workflow.WorkflowExecution,
) (retResp *h.GetMutableStateResponse, retError error) {

	wfContext, release, retError := e.executionCache.GetOrCreateWorkflowExecution(ctx, domainID, execution)
	if retError != nil {
		return
	}
	defer func() { release(retError) }()

	mutableState, retError := wfContext.LoadWorkflowExecution()
	if retError != nil {
		return
	}

	currentBranchToken, err := mutableState.GetCurrentBranchToken()
	if err != nil {
		return nil, err
	}

	executionInfo := mutableState.GetExecutionInfo()
	execution.RunId = wfContext.GetExecution().RunId
	workflowState, workflowCloseState := mutableState.GetWorkflowStateCloseStatus()
	retResp = &h.GetMutableStateResponse{
		Execution:                            &execution,
		WorkflowType:                         &workflow.WorkflowType{Name: common.StringPtr(executionInfo.WorkflowTypeName)},
		LastFirstEventId:                     common.Int64Ptr(mutableState.GetLastFirstEventID()),
		NextEventId:                          common.Int64Ptr(mutableState.GetNextEventID()),
		PreviousStartedEventId:               common.Int64Ptr(mutableState.GetPreviousStartedEventID()),
		TaskList:                             &workflow.TaskList{Name: common.StringPtr(executionInfo.TaskList)},
		StickyTaskList:                       &workflow.TaskList{Name: common.StringPtr(executionInfo.StickyTaskList)},
		ClientLibraryVersion:                 common.StringPtr(executionInfo.ClientLibraryVersion),
		ClientFeatureVersion:                 common.StringPtr(executionInfo.ClientFeatureVersion),
		ClientImpl:                           common.StringPtr(executionInfo.ClientImpl),
		IsWorkflowRunning:                    common.BoolPtr(mutableState.IsWorkflowExecutionRunning()),
		StickyTaskListScheduleToStartTimeout: common.Int32Ptr(executionInfo.StickyScheduleToStartTimeout),
		CurrentBranchToken:                   currentBranchToken,
		WorkflowState:                        common.Int32Ptr(int32(workflowState)),
		WorkflowCloseState:                   common.Int32Ptr(int32(workflowCloseState)),
		IsStickyTaskListEnabled:              common.BoolPtr(mutableState.IsStickyTaskListEnabled()),
	}
	replicationState := mutableState.GetReplicationState()
	if replicationState != nil {
		retResp.ReplicationInfo = map[string]*workflow.ReplicationInfo{}
		for k, v := range replicationState.LastReplicationInfo {
			retResp.ReplicationInfo[k] = &workflow.ReplicationInfo{
				Version:     common.Int64Ptr(v.Version),
				LastEventId: common.Int64Ptr(v.LastEventID),
			}
		}
	}
	versionHistories := mutableState.GetVersionHistories()
	if versionHistories != nil {
		retResp.VersionHistories = versionHistories.ToThrift()
	}
	return
}

func (e *historyEngineImpl) DescribeMutableState(
	ctx context.Context,
	request *h.DescribeMutableStateRequest,
) (response *h.DescribeMutableStateResponse, retError error) {

	domainID, err := validateDomainUUID(request.DomainUUID)
	if err != nil {
		return nil, err
	}

	execution := workflow.WorkflowExecution{
		WorkflowId: request.Execution.WorkflowId,
		RunId:      request.Execution.RunId,
	}

	cacheCtx, dbCtx, release, cacheHit, err := e.executionCache.GetAndCreateWorkflowExecution(
		ctx, domainID, execution,
	)
	if err != nil {
		return nil, err
	}
	defer func() { release(retError) }()

	response = &h.DescribeMutableStateResponse{}

	if msb := cacheCtx.GetWorkflowExecution(); cacheHit && msb != nil {
		response.MutableStateInCache, err = e.toMutableStateJSON(msb)
		if err != nil {
			return nil, err
		}
	}

	msb, err := dbCtx.LoadWorkflowExecution()
	if err != nil {
		return nil, err
	}
	response.MutableStateInDatabase, err = e.toMutableStateJSON(msb)
	if err != nil {
		return nil, err
	}

	return response, nil
}

func (e *historyEngineImpl) toMutableStateJSON(msb execution.MutableState) (*string, error) {
	ms := msb.CopyToPersistence()

	jsonBytes, err := json.Marshal(ms)
	if err != nil {
		return nil, err
	}
	return common.StringPtr(string(jsonBytes)), nil
}

// ResetStickyTaskList reset the volatile information in mutable state of a given workflow.
// Volatile information are the information related to client, such as:
// 1. StickyTaskList
// 2. StickyScheduleToStartTimeout
// 3. ClientLibraryVersion
// 4. ClientFeatureVersion
// 5. ClientImpl
func (e *historyEngineImpl) ResetStickyTaskList(
	ctx context.Context,
	resetRequest *h.ResetStickyTaskListRequest,
) (*h.ResetStickyTaskListResponse, error) {

	domainID, err := validateDomainUUID(resetRequest.DomainUUID)
	if err != nil {
		return nil, err
	}

	err = e.updateWorkflowExecution(ctx, domainID, *resetRequest.Execution, false,
		func(wfContext execution.Context, mutableState execution.MutableState) error {
			if !mutableState.IsWorkflowExecutionRunning() {
				return ErrWorkflowCompleted
			}
			mutableState.ClearStickyness()
			return nil
		},
	)

	if err != nil {
		return nil, err
	}
	return &h.ResetStickyTaskListResponse{}, nil
}

// DescribeWorkflowExecution returns information about the specified workflow execution.
func (e *historyEngineImpl) DescribeWorkflowExecution(
	ctx context.Context,
	request *h.DescribeWorkflowExecutionRequest,
) (retResp *workflow.DescribeWorkflowExecutionResponse, retError error) {

	domainID, err := validateDomainUUID(request.DomainUUID)
	if err != nil {
		return nil, err
	}

	execution := *request.Request.Execution

	wfContext, release, err0 := e.executionCache.GetOrCreateWorkflowExecution(ctx, domainID, execution)
	if err0 != nil {
		return nil, err0
	}
	defer func() { release(retError) }()

	mutableState, err1 := wfContext.LoadWorkflowExecution()
	if err1 != nil {
		return nil, err1
	}
	executionInfo := mutableState.GetExecutionInfo()

	result := &workflow.DescribeWorkflowExecutionResponse{
		ExecutionConfiguration: &workflow.WorkflowExecutionConfiguration{
			TaskList:                            &workflow.TaskList{Name: common.StringPtr(executionInfo.TaskList)},
			ExecutionStartToCloseTimeoutSeconds: common.Int32Ptr(executionInfo.WorkflowTimeout),
			TaskStartToCloseTimeoutSeconds:      common.Int32Ptr(executionInfo.DecisionStartToCloseTimeout),
		},
		WorkflowExecutionInfo: &workflow.WorkflowExecutionInfo{
			Execution: &workflow.WorkflowExecution{
				WorkflowId: common.StringPtr(executionInfo.WorkflowID),
				RunId:      common.StringPtr(executionInfo.RunID),
			},
			Type:             &workflow.WorkflowType{Name: common.StringPtr(executionInfo.WorkflowTypeName)},
			StartTime:        common.Int64Ptr(executionInfo.StartTimestamp.UnixNano()),
			HistoryLength:    common.Int64Ptr(mutableState.GetNextEventID() - common.FirstEventID),
			AutoResetPoints:  executionInfo.AutoResetPoints,
			Memo:             &workflow.Memo{Fields: executionInfo.Memo},
			SearchAttributes: &workflow.SearchAttributes{IndexedFields: executionInfo.SearchAttributes},
		},
	}

	// TODO: we need to consider adding execution time to mutable state
	// For now execution time will be calculated based on start time and cron schedule/retry policy
	// each time DescribeWorkflowExecution is called.
	startEvent, err := mutableState.GetStartEvent()
	if err != nil {
		return nil, err
	}
	backoffDuration := time.Duration(startEvent.GetWorkflowExecutionStartedEventAttributes().GetFirstDecisionTaskBackoffSeconds()) * time.Second
	result.WorkflowExecutionInfo.ExecutionTime = common.Int64Ptr(result.WorkflowExecutionInfo.GetStartTime() + backoffDuration.Nanoseconds())

	if executionInfo.ParentRunID != "" {
		result.WorkflowExecutionInfo.ParentExecution = &workflow.WorkflowExecution{
			WorkflowId: common.StringPtr(executionInfo.ParentWorkflowID),
			RunId:      common.StringPtr(executionInfo.ParentRunID),
		}
		result.WorkflowExecutionInfo.ParentDomainId = common.StringPtr(executionInfo.ParentDomainID)
	}
	if executionInfo.State == persistence.WorkflowStateCompleted {
		// for closed workflow
		closeStatus := persistence.ToThriftWorkflowExecutionCloseStatus(executionInfo.CloseStatus)
		result.WorkflowExecutionInfo.CloseStatus = &closeStatus
		completionEvent, err := mutableState.GetCompletionEvent()
		if err != nil {
			return nil, err
		}
		result.WorkflowExecutionInfo.CloseTime = common.Int64Ptr(completionEvent.GetTimestamp())
	}

	if len(mutableState.GetPendingActivityInfos()) > 0 {
		for _, ai := range mutableState.GetPendingActivityInfos() {
			p := &workflow.PendingActivityInfo{
				ActivityID: common.StringPtr(ai.ActivityID),
			}
			state := workflow.PendingActivityStateScheduled
			if ai.CancelRequested {
				state = workflow.PendingActivityStateCancelRequested
			} else if ai.StartedID != common.EmptyEventID {
				state = workflow.PendingActivityStateStarted
			}
			p.State = &state
			lastHeartbeatUnixNano := ai.LastHeartBeatUpdatedTime.UnixNano()
			if lastHeartbeatUnixNano > 0 {
				p.LastHeartbeatTimestamp = common.Int64Ptr(lastHeartbeatUnixNano)
				p.HeartbeatDetails = ai.Details
			}
			// TODO: move to mutable state instead of loading it from event
			scheduledEvent, err := mutableState.GetActivityScheduledEvent(ai.ScheduleID)
			if err != nil {
				return nil, err
			}
			p.ActivityType = scheduledEvent.ActivityTaskScheduledEventAttributes.ActivityType
			if state == workflow.PendingActivityStateScheduled {
				p.ScheduledTimestamp = common.Int64Ptr(ai.ScheduledTime.UnixNano())
			} else {
				p.LastStartedTimestamp = common.Int64Ptr(ai.StartedTime.UnixNano())
			}
			if ai.HasRetryPolicy {
				p.Attempt = common.Int32Ptr(ai.Attempt)
				p.ExpirationTimestamp = common.Int64Ptr(ai.ExpirationTime.UnixNano())
				if ai.MaximumAttempts != 0 {
					p.MaximumAttempts = common.Int32Ptr(ai.MaximumAttempts)
				}
				if ai.LastFailureReason != "" {
					p.LastFailureReason = common.StringPtr(ai.LastFailureReason)
					p.LastFailureDetails = ai.LastFailureDetails
				}
				if ai.LastWorkerIdentity != "" {
					p.LastWorkerIdentity = common.StringPtr(ai.LastWorkerIdentity)
				}
			}
			result.PendingActivities = append(result.PendingActivities, p)
		}
	}

	if len(mutableState.GetPendingChildExecutionInfos()) > 0 {
		for _, ch := range mutableState.GetPendingChildExecutionInfos() {
			p := &workflow.PendingChildExecutionInfo{
				WorkflowID:        common.StringPtr(ch.StartedWorkflowID),
				RunID:             common.StringPtr(ch.StartedRunID),
				WorkflowTypName:   common.StringPtr(ch.WorkflowTypeName),
				InitiatedID:       common.Int64Ptr(ch.InitiatedID),
				ParentClosePolicy: common.ParentClosePolicyPtr(ch.ParentClosePolicy),
			}
			result.PendingChildren = append(result.PendingChildren, p)
		}
	}

	return result, nil
}

func (e *historyEngineImpl) RecordActivityTaskStarted(
	ctx context.Context,
	request *h.RecordActivityTaskStartedRequest,
) (*h.RecordActivityTaskStartedResponse, error) {

	domainEntry, err := e.getActiveDomainEntry(request.DomainUUID)
	if err != nil {
		return nil, err
	}

	domainInfo := domainEntry.GetInfo()

	domainID := domainInfo.ID
	domainName := domainInfo.Name

	workflowExecution := workflow.WorkflowExecution{
		WorkflowId: request.WorkflowExecution.WorkflowId,
		RunId:      request.WorkflowExecution.RunId,
	}

	response := &h.RecordActivityTaskStartedResponse{}
	err = e.updateWorkflowExecution(ctx, domainID, workflowExecution, false,
		func(wfContext execution.Context, mutableState execution.MutableState) error {
			if !mutableState.IsWorkflowExecutionRunning() {
				return ErrWorkflowCompleted
			}

			scheduleID := request.GetScheduleId()
			requestID := request.GetRequestId()
			ai, isRunning := mutableState.GetActivityInfo(scheduleID)

			// First check to see if cache needs to be refreshed as we could potentially have stale workflow execution in
			// some extreme cassandra failure cases.
			if !isRunning && scheduleID >= mutableState.GetNextEventID() {
				e.metricsClient.IncCounter(metrics.HistoryRecordActivityTaskStartedScope, metrics.StaleMutableStateCounter)
				return ErrStaleState
			}

			// Check execution state to make sure task is in the list of outstanding tasks and it is not yet started.  If
			// task is not outstanding than it is most probably a duplicate and complete the task.
			if !isRunning {
				// Looks like ActivityTask already completed as a result of another call.
				// It is OK to drop the task at this point.
				e.logger.Debug("Potentially duplicate task.", tag.TaskID(request.GetTaskId()), tag.WorkflowScheduleID(scheduleID), tag.TaskType(persistence.TransferTaskTypeActivityTask))
				return ErrActivityTaskNotFound
			}

			scheduledEvent, err := mutableState.GetActivityScheduledEvent(scheduleID)
			if err != nil {
				return err
			}
			response.ScheduledEvent = scheduledEvent
			response.ScheduledTimestampOfThisAttempt = common.Int64Ptr(ai.ScheduledTime.UnixNano())

			response.Attempt = common.Int64Ptr(int64(ai.Attempt))
			response.HeartbeatDetails = ai.Details

			response.WorkflowType = mutableState.GetWorkflowType()
			response.WorkflowDomain = common.StringPtr(domainName)

			if ai.StartedID != common.EmptyEventID {
				// If activity is started as part of the current request scope then return a positive response
				if ai.RequestID == requestID {
					response.StartedTimestamp = common.Int64Ptr(ai.StartedTime.UnixNano())
					return nil
				}

				// Looks like ActivityTask already started as a result of another call.
				// It is OK to drop the task at this point.
				e.logger.Debug("Potentially duplicate task.", tag.TaskID(request.GetTaskId()), tag.WorkflowScheduleID(scheduleID), tag.TaskType(persistence.TransferTaskTypeActivityTask))
				return &h.EventAlreadyStartedError{Message: "Activity task already started."}
			}

			if _, err := mutableState.AddActivityTaskStartedEvent(
				ai, scheduleID, requestID, request.PollRequest.GetIdentity(),
			); err != nil {
				return err
			}

			response.StartedTimestamp = common.Int64Ptr(ai.StartedTime.UnixNano())

			return nil
		})

	if err != nil {
		return nil, err
	}

	return response, err
}

// ScheduleDecisionTask schedules a decision if no outstanding decision found
func (e *historyEngineImpl) ScheduleDecisionTask(
	ctx context.Context,
	req *h.ScheduleDecisionTaskRequest,
) error {
	return e.decisionHandler.handleDecisionTaskScheduled(ctx, req)
}

// RecordDecisionTaskStarted starts a decision
func (e *historyEngineImpl) RecordDecisionTaskStarted(
	ctx context.Context,
	request *h.RecordDecisionTaskStartedRequest,
) (*h.RecordDecisionTaskStartedResponse, error) {
	return e.decisionHandler.handleDecisionTaskStarted(ctx, request)
}

// RespondDecisionTaskCompleted completes a decision task
func (e *historyEngineImpl) RespondDecisionTaskCompleted(
	ctx context.Context,
	req *h.RespondDecisionTaskCompletedRequest,
) (*h.RespondDecisionTaskCompletedResponse, error) {
	return e.decisionHandler.handleDecisionTaskCompleted(ctx, req)
}

// RespondDecisionTaskFailed fails a decision
func (e *historyEngineImpl) RespondDecisionTaskFailed(
	ctx context.Context,
	req *h.RespondDecisionTaskFailedRequest,
) error {
	return e.decisionHandler.handleDecisionTaskFailed(ctx, req)
}

// RespondActivityTaskCompleted completes an activity task.
func (e *historyEngineImpl) RespondActivityTaskCompleted(
	ctx context.Context,
	req *h.RespondActivityTaskCompletedRequest,
) error {

	domainEntry, err := e.getActiveDomainEntry(req.DomainUUID)
	if err != nil {
		return err
	}
	domainID := domainEntry.GetInfo().ID
	domainName := domainEntry.GetInfo().Name

	request := req.CompleteRequest
	token, err0 := e.tokenSerializer.Deserialize(request.TaskToken)
	if err0 != nil {
		return ErrDeserializingToken
	}

	workflowExecution := workflow.WorkflowExecution{
		WorkflowId: common.StringPtr(token.WorkflowID),
		RunId:      common.StringPtr(token.RunID),
	}

	var activityStartedTime time.Time
	var taskList string
	err = e.updateWorkflowExecution(ctx, domainID, workflowExecution, true,
		func(wfContext execution.Context, mutableState execution.MutableState) error {
			if !mutableState.IsWorkflowExecutionRunning() {
				return ErrWorkflowCompleted
			}

			scheduleID := token.ScheduleID
			if scheduleID == common.EmptyEventID { // client call CompleteActivityById, so get scheduleID by activityID
				scheduleID, err0 = getScheduleID(token.ActivityID, mutableState)
				if err0 != nil {
					return err0
				}
			}
			ai, isRunning := mutableState.GetActivityInfo(scheduleID)

			// First check to see if cache needs to be refreshed as we could potentially have stale workflow execution in
			// some extreme cassandra failure cases.
			if !isRunning && scheduleID >= mutableState.GetNextEventID() {
				e.metricsClient.IncCounter(metrics.HistoryRespondActivityTaskCompletedScope, metrics.StaleMutableStateCounter)
				return ErrStaleState
			}

			if !isRunning || ai.StartedID == common.EmptyEventID ||
				(token.ScheduleID != common.EmptyEventID && token.ScheduleAttempt != int64(ai.Attempt)) {
				return ErrActivityTaskNotFound
			}

			if _, err := mutableState.AddActivityTaskCompletedEvent(scheduleID, ai.StartedID, request); err != nil {
				// Unable to add ActivityTaskCompleted event to history
				return &workflow.InternalServiceError{Message: "Unable to add ActivityTaskCompleted event to history."}
			}
			activityStartedTime = ai.StartedTime
			taskList = ai.TaskList
			return nil
		})
	if err == nil && !activityStartedTime.IsZero() {
		scope := e.metricsClient.Scope(metrics.HistoryRespondActivityTaskCompletedScope).
			Tagged(
				metrics.DomainTag(domainName),
				metrics.WorkflowTypeTag(token.WorkflowType),
				metrics.ActivityTypeTag(token.ActivityType),
				metrics.TaskListTag(taskList),
			)
		scope.RecordTimer(metrics.ActivityE2ELatency, time.Since(activityStartedTime))
	}
	return err
}

// RespondActivityTaskFailed completes an activity task failure.
func (e *historyEngineImpl) RespondActivityTaskFailed(
	ctx context.Context,
	req *h.RespondActivityTaskFailedRequest,
) error {

	domainEntry, err := e.getActiveDomainEntry(req.DomainUUID)
	if err != nil {
		return err
	}
	domainID := domainEntry.GetInfo().ID
	domainName := domainEntry.GetInfo().Name

	request := req.FailedRequest
	token, err0 := e.tokenSerializer.Deserialize(request.TaskToken)
	if err0 != nil {
		return ErrDeserializingToken
	}

	workflowExecution := workflow.WorkflowExecution{
		WorkflowId: common.StringPtr(token.WorkflowID),
		RunId:      common.StringPtr(token.RunID),
	}

	var activityStartedTime time.Time
	var taskList string
	err = e.updateWorkflowExecutionWithAction(ctx, domainID, workflowExecution,
		func(wfContext execution.Context, mutableState execution.MutableState) (*updateWorkflowAction, error) {
			if !mutableState.IsWorkflowExecutionRunning() {
				return nil, ErrWorkflowCompleted
			}

			scheduleID := token.ScheduleID
			if scheduleID == common.EmptyEventID { // client call CompleteActivityById, so get scheduleID by activityID
				scheduleID, err0 = getScheduleID(token.ActivityID, mutableState)
				if err0 != nil {
					return nil, err0
				}
			}
			ai, isRunning := mutableState.GetActivityInfo(scheduleID)

			// First check to see if cache needs to be refreshed as we could potentially have stale workflow execution in
			// some extreme cassandra failure cases.
			if !isRunning && scheduleID >= mutableState.GetNextEventID() {
				e.metricsClient.IncCounter(metrics.HistoryRespondActivityTaskFailedScope, metrics.StaleMutableStateCounter)
				return nil, ErrStaleState
			}

			if !isRunning || ai.StartedID == common.EmptyEventID ||
				(token.ScheduleID != common.EmptyEventID && token.ScheduleAttempt != int64(ai.Attempt)) {
				return nil, ErrActivityTaskNotFound
			}

			postActions := &updateWorkflowAction{}
			ok, err := mutableState.RetryActivity(ai, req.FailedRequest.GetReason(), req.FailedRequest.GetDetails())
			if err != nil {
				return nil, err
			}
			if !ok {
				// no more retry, and we want to record the failure event
				if _, err := mutableState.AddActivityTaskFailedEvent(scheduleID, ai.StartedID, request); err != nil {
					// Unable to add ActivityTaskFailed event to history
					return nil, &workflow.InternalServiceError{Message: "Unable to add ActivityTaskFailed event to history."}
				}
				postActions.createDecision = true
			}

			activityStartedTime = ai.StartedTime
			taskList = ai.TaskList
			return postActions, nil
		})
	if err == nil && !activityStartedTime.IsZero() {
		scope := e.metricsClient.Scope(metrics.HistoryRespondActivityTaskFailedScope).
			Tagged(
				metrics.DomainTag(domainName),
				metrics.WorkflowTypeTag(token.WorkflowType),
				metrics.ActivityTypeTag(token.ActivityType),
				metrics.TaskListTag(taskList),
			)
		scope.RecordTimer(metrics.ActivityE2ELatency, time.Since(activityStartedTime))
	}
	return err
}

// RespondActivityTaskCanceled completes an activity task failure.
func (e *historyEngineImpl) RespondActivityTaskCanceled(
	ctx context.Context,
	req *h.RespondActivityTaskCanceledRequest,
) error {

	domainEntry, err := e.getActiveDomainEntry(req.DomainUUID)
	if err != nil {
		return err
	}
	domainID := domainEntry.GetInfo().ID
	domainName := domainEntry.GetInfo().Name

	request := req.CancelRequest
	token, err0 := e.tokenSerializer.Deserialize(request.TaskToken)
	if err0 != nil {
		return ErrDeserializingToken
	}

	workflowExecution := workflow.WorkflowExecution{
		WorkflowId: common.StringPtr(token.WorkflowID),
		RunId:      common.StringPtr(token.RunID),
	}

	var activityStartedTime time.Time
	var taskList string
	err = e.updateWorkflowExecution(ctx, domainID, workflowExecution, true,
		func(wfContext execution.Context, mutableState execution.MutableState) error {
			if !mutableState.IsWorkflowExecutionRunning() {
				return ErrWorkflowCompleted
			}

			scheduleID := token.ScheduleID
			if scheduleID == common.EmptyEventID { // client call CompleteActivityById, so get scheduleID by activityID
				scheduleID, err0 = getScheduleID(token.ActivityID, mutableState)
				if err0 != nil {
					return err0
				}
			}
			ai, isRunning := mutableState.GetActivityInfo(scheduleID)

			// First check to see if cache needs to be refreshed as we could potentially have stale workflow execution in
			// some extreme cassandra failure cases.
			if !isRunning && scheduleID >= mutableState.GetNextEventID() {
				e.metricsClient.IncCounter(metrics.HistoryRespondActivityTaskCanceledScope, metrics.StaleMutableStateCounter)
				return ErrStaleState
			}

			if !isRunning || ai.StartedID == common.EmptyEventID ||
				(token.ScheduleID != common.EmptyEventID && token.ScheduleAttempt != int64(ai.Attempt)) {
				return ErrActivityTaskNotFound
			}

			if _, err := mutableState.AddActivityTaskCanceledEvent(
				scheduleID,
				ai.StartedID,
				ai.CancelRequestID,
				request.Details,
				common.StringDefault(request.Identity)); err != nil {
				// Unable to add ActivityTaskCanceled event to history
				return &workflow.InternalServiceError{Message: "Unable to add ActivityTaskCanceled event to history."}
			}

			activityStartedTime = ai.StartedTime
			taskList = ai.TaskList
			return nil
		})
	if err == nil && !activityStartedTime.IsZero() {
		scope := e.metricsClient.Scope(metrics.HistoryClientRespondActivityTaskCanceledScope).
			Tagged(
				metrics.DomainTag(domainName),
				metrics.WorkflowTypeTag(token.WorkflowType),
				metrics.ActivityTypeTag(token.ActivityType),
				metrics.TaskListTag(taskList),
			)
		scope.RecordTimer(metrics.ActivityE2ELatency, time.Since(activityStartedTime))
	}
	return err
}

// RecordActivityTaskHeartbeat records an heartbeat for a task.
// This method can be used for two purposes.
// - For reporting liveness of the activity.
// - For reporting progress of the activity, this can be done even if the liveness is not configured.
func (e *historyEngineImpl) RecordActivityTaskHeartbeat(
	ctx context.Context,
	req *h.RecordActivityTaskHeartbeatRequest,
) (*workflow.RecordActivityTaskHeartbeatResponse, error) {

	domainEntry, err := e.getActiveDomainEntry(req.DomainUUID)
	if err != nil {
		return nil, err
	}
	domainID := domainEntry.GetInfo().ID

	request := req.HeartbeatRequest
	token, err0 := e.tokenSerializer.Deserialize(request.TaskToken)
	if err0 != nil {
		return nil, ErrDeserializingToken
	}

	workflowExecution := workflow.WorkflowExecution{
		WorkflowId: common.StringPtr(token.WorkflowID),
		RunId:      common.StringPtr(token.RunID),
	}

	var cancelRequested bool
	err = e.updateWorkflowExecution(ctx, domainID, workflowExecution, false,
		func(wfContext execution.Context, mutableState execution.MutableState) error {
			if !mutableState.IsWorkflowExecutionRunning() {
				e.logger.Debug("Heartbeat failed")
				return ErrWorkflowCompleted
			}

			scheduleID := token.ScheduleID
			if scheduleID == common.EmptyEventID { // client call RecordActivityHeartbeatByID, so get scheduleID by activityID
				scheduleID, err0 = getScheduleID(token.ActivityID, mutableState)
				if err0 != nil {
					return err0
				}
			}
			ai, isRunning := mutableState.GetActivityInfo(scheduleID)

			// First check to see if cache needs to be refreshed as we could potentially have stale workflow execution in
			// some extreme cassandra failure cases.
			if !isRunning && scheduleID >= mutableState.GetNextEventID() {
				e.metricsClient.IncCounter(metrics.HistoryRecordActivityTaskHeartbeatScope, metrics.StaleMutableStateCounter)
				return ErrStaleState
			}

			if !isRunning || ai.StartedID == common.EmptyEventID ||
				(token.ScheduleID != common.EmptyEventID && token.ScheduleAttempt != int64(ai.Attempt)) {
				return ErrActivityTaskNotFound
			}

			cancelRequested = ai.CancelRequested

			e.logger.Debug(fmt.Sprintf("Activity HeartBeat: scheduleEventID: %v, ActivityInfo: %+v, CancelRequested: %v",
				scheduleID, ai, cancelRequested))

			// Save progress and last HB reported time.
			mutableState.UpdateActivityProgress(ai, request)

			return nil
		})

	if err != nil {
		return &workflow.RecordActivityTaskHeartbeatResponse{}, err
	}

	return &workflow.RecordActivityTaskHeartbeatResponse{CancelRequested: common.BoolPtr(cancelRequested)}, nil
}

// RequestCancelWorkflowExecution records request cancellation event for workflow execution
func (e *historyEngineImpl) RequestCancelWorkflowExecution(
	ctx context.Context,
	req *h.RequestCancelWorkflowExecutionRequest,
) error {

	domainEntry, err := e.getActiveDomainEntry(req.DomainUUID)
	if err != nil {
		return err
	}
	domainID := domainEntry.GetInfo().ID

	request := req.CancelRequest
	parentExecution := req.ExternalWorkflowExecution
	childWorkflowOnly := req.GetChildWorkflowOnly()
	workflowExecution := workflow.WorkflowExecution{
		WorkflowId: request.WorkflowExecution.WorkflowId,
		RunId:      request.WorkflowExecution.RunId,
	}

	return e.updateWorkflow(ctx, domainID, workflowExecution,
		func(wfContext execution.Context, mutableState execution.MutableState) (*updateWorkflowAction, error) {
			if !mutableState.IsWorkflowExecutionRunning() {
				return nil, ErrWorkflowCompleted
			}

			executionInfo := mutableState.GetExecutionInfo()
			if childWorkflowOnly {
				parentWorkflowID := executionInfo.ParentWorkflowID
				parentRunID := executionInfo.ParentRunID
				if parentExecution.GetWorkflowId() != parentWorkflowID ||
					parentExecution.GetRunId() != parentRunID {
					return nil, ErrWorkflowParent
				}
			}

			isCancelRequested, cancelRequestID := mutableState.IsCancelRequested()
			if isCancelRequested {
				cancelRequest := req.CancelRequest
				if cancelRequest.RequestId != nil {
					requestID := *cancelRequest.RequestId
					if requestID != "" && cancelRequestID == requestID {
						return updateWorkflowWithNewDecision, nil
					}
				}
				// if we consider workflow cancellation idempotent, then this error is redundant
				// this error maybe useful if this API is invoked by external, not decision from transfer queue
				return nil, ErrCancellationAlreadyRequested
			}

			if _, err := mutableState.AddWorkflowExecutionCancelRequestedEvent("", req); err != nil {
				return nil, &workflow.InternalServiceError{Message: "Unable to cancel workflow execution."}
			}

			return updateWorkflowWithNewDecision, nil
		})
}

func (e *historyEngineImpl) SignalWorkflowExecution(
	ctx context.Context,
	signalRequest *h.SignalWorkflowExecutionRequest,
) error {

	domainEntry, err := e.getActiveDomainEntry(signalRequest.DomainUUID)
	if err != nil {
		return err
	}
	domainID := domainEntry.GetInfo().ID

	request := signalRequest.SignalRequest
	parentExecution := signalRequest.ExternalWorkflowExecution
	childWorkflowOnly := signalRequest.GetChildWorkflowOnly()
	workflowExecution := workflow.WorkflowExecution{
		WorkflowId: request.WorkflowExecution.WorkflowId,
		RunId:      request.WorkflowExecution.RunId,
	}

	return e.updateWorkflow(
		ctx,
		domainID,
		workflowExecution,
		func(wfContext execution.Context, mutableState execution.MutableState) (*updateWorkflowAction, error) {
			executionInfo := mutableState.GetExecutionInfo()
			createDecisionTask := true
			// Do not create decision task when the workflow is cron and the cron has not been started yet
			if mutableState.GetExecutionInfo().CronSchedule != "" && !mutableState.HasProcessedOrPendingDecision() {
				createDecisionTask = false
			}
			postActions := &updateWorkflowAction{
				createDecision: createDecisionTask,
			}

			if !mutableState.IsWorkflowExecutionRunning() {
				return nil, ErrWorkflowCompleted
			}

			maxAllowedSignals := e.config.MaximumSignalsPerExecution(domainEntry.GetInfo().Name)
			if maxAllowedSignals > 0 && int(executionInfo.SignalCount) >= maxAllowedSignals {
				e.logger.Info("Execution limit reached for maximum signals", tag.WorkflowSignalCount(executionInfo.SignalCount),
					tag.WorkflowID(workflowExecution.GetWorkflowId()),
					tag.WorkflowRunID(workflowExecution.GetRunId()),
					tag.WorkflowDomainID(domainID))
				return nil, ErrSignalsLimitExceeded
			}

			if childWorkflowOnly {
				parentWorkflowID := executionInfo.ParentWorkflowID
				parentRunID := executionInfo.ParentRunID
				if parentExecution.GetWorkflowId() != parentWorkflowID ||
					parentExecution.GetRunId() != parentRunID {
					return nil, ErrWorkflowParent
				}
			}

			// deduplicate by request id for signal decision
			if requestID := request.GetRequestId(); requestID != "" {
				if mutableState.IsSignalRequested(requestID) {
					return postActions, nil
				}
				mutableState.AddSignalRequested(requestID)
			}

			if _, err := mutableState.AddWorkflowExecutionSignaled(
				request.GetSignalName(),
				request.GetInput(),
				request.GetIdentity()); err != nil {
				return nil, &workflow.InternalServiceError{Message: "Unable to signal workflow execution."}
			}

			return postActions, nil
		})
}

func (e *historyEngineImpl) SignalWithStartWorkflowExecution(
	ctx context.Context,
	signalWithStartRequest *h.SignalWithStartWorkflowExecutionRequest,
) (retResp *workflow.StartWorkflowExecutionResponse, retError error) {

	domainEntry, err := e.getActiveDomainEntry(signalWithStartRequest.DomainUUID)
	if err != nil {
		return nil, err
	}
	domainID := domainEntry.GetInfo().ID

	sRequest := signalWithStartRequest.SignalWithStartRequest
	workflowExecution := workflow.WorkflowExecution{
		WorkflowId: sRequest.WorkflowId,
	}

	var prevMutableState execution.MutableState
	attempt := 0

	wfContext, release, err0 := e.executionCache.GetOrCreateWorkflowExecution(ctx, domainID, workflowExecution)

	if err0 == nil {
		defer func() { release(retError) }()
	Just_Signal_Loop:
		for ; attempt < conditionalRetryCount; attempt++ {
			// workflow not exist, will create workflow then signal
			mutableState, err1 := wfContext.LoadWorkflowExecution()
			if err1 != nil {
				if _, ok := err1.(*workflow.EntityNotExistsError); ok {
					break
				}
				return nil, err1
			}
			// workflow exist but not running, will restart workflow then signal
			if !mutableState.IsWorkflowExecutionRunning() {
				prevMutableState = mutableState
				break
			}
			// workflow is running, if policy is TerminateIfRunning, terminate current run then signalWithStart
			if sRequest.GetWorkflowIdReusePolicy() == workflow.WorkflowIdReusePolicyTerminateIfRunning {
				workflowExecution.RunId = common.StringPtr(uuid.New())
				runningWFCtx := newWorkflowContext(wfContext, release, mutableState)
				return e.terminateAndStartWorkflow(
					runningWFCtx,
					workflowExecution,
					domainEntry,
					domainID,
					nil,
					signalWithStartRequest,
				)
			}

			executionInfo := mutableState.GetExecutionInfo()
			maxAllowedSignals := e.config.MaximumSignalsPerExecution(domainEntry.GetInfo().Name)
			if maxAllowedSignals > 0 && int(executionInfo.SignalCount) >= maxAllowedSignals {
				e.logger.Info("Execution limit reached for maximum signals", tag.WorkflowSignalCount(executionInfo.SignalCount),
					tag.WorkflowID(workflowExecution.GetWorkflowId()),
					tag.WorkflowRunID(workflowExecution.GetRunId()),
					tag.WorkflowDomainID(domainID))
				return nil, ErrSignalsLimitExceeded
			}

			if _, err := mutableState.AddWorkflowExecutionSignaled(
				sRequest.GetSignalName(),
				sRequest.GetSignalInput(),
				sRequest.GetIdentity()); err != nil {
				return nil, &workflow.InternalServiceError{Message: "Unable to signal workflow execution."}
			}

			// Create a transfer task to schedule a decision task
			if !mutableState.HasPendingDecision() {
				_, err := mutableState.AddDecisionTaskScheduledEvent(false)
				if err != nil {
					return nil, &workflow.InternalServiceError{Message: "Failed to add decision scheduled event."}
				}
			}

			// We apply the update to execution using optimistic concurrency.  If it fails due to a conflict then reload
			// the history and try the operation again.
			if err := wfContext.UpdateWorkflowExecutionAsActive(e.shard.GetTimeSource().Now()); err != nil {
				if err == execution.ErrConflict {
					continue Just_Signal_Loop
				}
				return nil, err
			}
			return &workflow.StartWorkflowExecutionResponse{RunId: wfContext.GetExecution().RunId}, nil
		} // end for Just_Signal_Loop
		if attempt == conditionalRetryCount {
			return nil, ErrMaxAttemptsExceeded
		}
	} else {
		if _, ok := err0.(*workflow.EntityNotExistsError); !ok {
			return nil, err0
		}
		// workflow not exist, will create workflow then signal
	}

	// Start workflow and signal
	startRequest := getStartRequest(domainID, sRequest)
	sigWithStartArg := &signalWithStartArg{
		signalWithStartRequest: signalWithStartRequest,
		prevMutableState:       prevMutableState,
	}
	return e.startWorkflowHelper(
		ctx,
		startRequest,
		domainEntry,
		metrics.HistorySignalWithStartWorkflowExecutionScope,
		sigWithStartArg,
	)
}

// RemoveSignalMutableState remove the signal request id in signal_requested for deduplicate
func (e *historyEngineImpl) RemoveSignalMutableState(
	ctx context.Context,
	request *h.RemoveSignalMutableStateRequest,
) error {

	domainEntry, err := e.getActiveDomainEntry(request.DomainUUID)
	if err != nil {
		return err
	}
	domainID := domainEntry.GetInfo().ID

	workflowExecution := workflow.WorkflowExecution{
		WorkflowId: request.WorkflowExecution.WorkflowId,
		RunId:      request.WorkflowExecution.RunId,
	}

	return e.updateWorkflowExecution(ctx, domainID, workflowExecution, false,
		func(wfContext execution.Context, mutableState execution.MutableState) error {
			if !mutableState.IsWorkflowExecutionRunning() {
				return ErrWorkflowCompleted
			}

			mutableState.DeleteSignalRequested(request.GetRequestId())

			return nil
		})
}

func (e *historyEngineImpl) TerminateWorkflowExecution(
	ctx context.Context,
	terminateRequest *h.TerminateWorkflowExecutionRequest,
) error {

	domainEntry, err := e.getActiveDomainEntry(terminateRequest.DomainUUID)
	if err != nil {
		return err
	}
	domainID := domainEntry.GetInfo().ID

	request := terminateRequest.TerminateRequest
	workflowExecution := workflow.WorkflowExecution{
		WorkflowId: request.WorkflowExecution.WorkflowId,
		RunId:      request.WorkflowExecution.RunId,
	}

	return e.updateWorkflow(
		ctx,
		domainID,
		workflowExecution,
		func(wfContext execution.Context, mutableState execution.MutableState) (*updateWorkflowAction, error) {
			if !mutableState.IsWorkflowExecutionRunning() {
				return nil, ErrWorkflowCompleted
			}

			eventBatchFirstEventID := mutableState.GetNextEventID()
			return updateWorkflowWithoutDecision, execution.TerminateWorkflow(
				mutableState,
				eventBatchFirstEventID,
				request.GetReason(),
				request.GetDetails(),
				request.GetIdentity(),
			)
		})
}

// RecordChildExecutionCompleted records the completion of child execution into parent execution history
func (e *historyEngineImpl) RecordChildExecutionCompleted(
	ctx context.Context,
	completionRequest *h.RecordChildExecutionCompletedRequest,
) error {

	domainEntry, err := e.getActiveDomainEntry(completionRequest.DomainUUID)
	if err != nil {
		return err
	}
	domainID := domainEntry.GetInfo().ID

	workflowExecution := workflow.WorkflowExecution{
		WorkflowId: completionRequest.WorkflowExecution.WorkflowId,
		RunId:      completionRequest.WorkflowExecution.RunId,
	}

	return e.updateWorkflowExecution(ctx, domainID, workflowExecution, true,
		func(wfContext execution.Context, mutableState execution.MutableState) error {
			if !mutableState.IsWorkflowExecutionRunning() {
				return ErrWorkflowCompleted
			}

			initiatedID := *completionRequest.InitiatedId
			completedExecution := completionRequest.CompletedExecution
			completionEvent := completionRequest.CompletionEvent

			// Check mutable state to make sure child execution is in pending child executions
			ci, isRunning := mutableState.GetChildExecutionInfo(initiatedID)
			if !isRunning || ci.StartedID == common.EmptyEventID {
				return &workflow.EntityNotExistsError{Message: "Pending child execution not found."}
			}

			switch *completionEvent.EventType {
			case workflow.EventTypeWorkflowExecutionCompleted:
				attributes := completionEvent.WorkflowExecutionCompletedEventAttributes
				_, err = mutableState.AddChildWorkflowExecutionCompletedEvent(initiatedID, completedExecution, attributes)
			case workflow.EventTypeWorkflowExecutionFailed:
				attributes := completionEvent.WorkflowExecutionFailedEventAttributes
				_, err = mutableState.AddChildWorkflowExecutionFailedEvent(initiatedID, completedExecution, attributes)
			case workflow.EventTypeWorkflowExecutionCanceled:
				attributes := completionEvent.WorkflowExecutionCanceledEventAttributes
				_, err = mutableState.AddChildWorkflowExecutionCanceledEvent(initiatedID, completedExecution, attributes)
			case workflow.EventTypeWorkflowExecutionTerminated:
				attributes := completionEvent.WorkflowExecutionTerminatedEventAttributes
				_, err = mutableState.AddChildWorkflowExecutionTerminatedEvent(initiatedID, completedExecution, attributes)
			case workflow.EventTypeWorkflowExecutionTimedOut:
				attributes := completionEvent.WorkflowExecutionTimedOutEventAttributes
				_, err = mutableState.AddChildWorkflowExecutionTimedOutEvent(initiatedID, completedExecution, attributes)
			}

			return err
		})
}

func (e *historyEngineImpl) ReplicateEvents(
	ctx context.Context,
	replicateRequest *h.ReplicateEventsRequest,
) error {

	return e.replicator.ApplyEvents(ctx, replicateRequest)
}

func (e *historyEngineImpl) ReplicateRawEvents(
	ctx context.Context,
	replicateRequest *h.ReplicateRawEventsRequest,
) error {

	return e.replicator.ApplyRawEvents(ctx, replicateRequest)
}

func (e *historyEngineImpl) ReplicateEventsV2(
	ctx context.Context,
	replicateRequest *h.ReplicateEventsV2Request,
) error {

	return e.nDCReplicator.ApplyEvents(ctx, replicateRequest)
}

func (e *historyEngineImpl) SyncShardStatus(
	ctx context.Context,
	request *h.SyncShardStatusRequest,
) error {

	clusterName := request.GetSourceCluster()
	now := time.Unix(0, request.GetTimestamp())

	// here there are 3 main things
	// 1. update the view of remote cluster's shard time
	// 2. notify the timer gate in the timer queue standby processor
	// 3, notify the transfer (essentially a no op, just put it here so it looks symmetric)
	e.shard.SetCurrentTime(clusterName, now)
	e.txProcessor.NotifyNewTask(clusterName, []persistence.Task{})
	e.timerProcessor.NotifyNewTask(clusterName, []persistence.Task{})
	return nil
}

func (e *historyEngineImpl) SyncActivity(
	ctx context.Context,
	request *h.SyncActivityRequest,
) (retError error) {

	return e.nDCActivityReplicator.SyncActivity(ctx, request)
}

func (e *historyEngineImpl) ResetWorkflowExecution(
	ctx context.Context,
	resetRequest *h.ResetWorkflowExecutionRequest,
) (response *workflow.ResetWorkflowExecutionResponse, retError error) {

	request := resetRequest.ResetRequest
	domainID := resetRequest.GetDomainUUID()
	workflowID := request.WorkflowExecution.GetWorkflowId()
	baseRunID := request.WorkflowExecution.GetRunId()

	baseContext, baseReleaseFn, err := e.executionCache.GetOrCreateWorkflowExecution(
		ctx,
		domainID,
		workflow.WorkflowExecution{
			WorkflowId: common.StringPtr(workflowID),
			RunId:      common.StringPtr(baseRunID),
		},
	)
	if err != nil {
		return nil, err
	}
	defer func() { baseReleaseFn(retError) }()

	baseMutableState, err := baseContext.LoadWorkflowExecution()
	if err != nil {
		return nil, err
	}
	if request.GetDecisionFinishEventId() <= common.FirstEventID ||
		request.GetDecisionFinishEventId() >= baseMutableState.GetNextEventID() {
		return nil, &workflow.BadRequestError{
			Message: "Decision finish ID must be > 1 && <= workflow next event ID.",
		}
	}

	// also load the current run of the workflow, it can be different from the base runID
	resp, err := e.executionManager.GetCurrentExecution(&persistence.GetCurrentExecutionRequest{
		DomainID:   domainID,
		WorkflowID: request.WorkflowExecution.GetWorkflowId(),
	})
	if err != nil {
		return nil, err
	}

	currentRunID := resp.RunID
	var currentContext execution.Context
	var currentMutableState execution.MutableState
	var currentReleaseFn execution.ReleaseFunc
	if currentRunID == baseRunID {
		currentContext = baseContext
		currentMutableState = baseMutableState
	} else {
		currentContext, currentReleaseFn, err = e.executionCache.GetOrCreateWorkflowExecution(
			ctx,
			domainID,
			workflow.WorkflowExecution{
				WorkflowId: common.StringPtr(workflowID),
				RunId:      common.StringPtr(currentRunID),
			},
		)
		if err != nil {
			return nil, err
		}
		defer func() { currentReleaseFn(retError) }()

		currentMutableState, err = currentContext.LoadWorkflowExecution()
		if err != nil {
			return nil, err
		}
	}

	// dedup by requestID
	if currentMutableState.GetExecutionInfo().CreateRequestID == request.GetRequestId() {
		e.logger.Info("Duplicated reset request",
			tag.WorkflowID(workflowID),
			tag.WorkflowRunID(currentRunID),
			tag.WorkflowDomainID(domainID))
		return &workflow.ResetWorkflowExecutionResponse{
			RunId: common.StringPtr(currentRunID),
		}, nil
	}

	// TODO when NDC is rolled out, remove this block
	if baseMutableState.GetVersionHistories() == nil {
		return e.resetor.ResetWorkflowExecution(
			ctx,
			request,
			baseContext,
			baseMutableState,
			currentContext,
			currentMutableState,
		)
	}

	resetRunID := uuid.New()
	baseRebuildLastEventID := request.GetDecisionFinishEventId() - 1
	baseVersionHistories := baseMutableState.GetVersionHistories()
	baseCurrentVersionHistory, err := baseVersionHistories.GetCurrentVersionHistory()
	if err != nil {
		return nil, err
	}
	baseRebuildLastEventVersion, err := baseCurrentVersionHistory.GetEventVersion(baseRebuildLastEventID)
	if err != nil {
		return nil, err
	}
	baseCurrentBranchToken := baseCurrentVersionHistory.GetBranchToken()
	baseNextEventID := baseMutableState.GetNextEventID()

	if err := e.workflowResetter.ResetWorkflow(
		ctx,
		domainID,
		workflowID,
		baseRunID,
		baseCurrentBranchToken,
		baseRebuildLastEventID,
		baseRebuildLastEventVersion,
		baseNextEventID,
		resetRunID,
		request.GetRequestId(),
		execution.NewWorkflow(
			ctx,
			e.shard.GetDomainCache(),
			e.shard.GetClusterMetadata(),
			currentContext,
			currentMutableState,
			currentReleaseFn,
		),
		request.GetReason(),
		nil,
	); err != nil {
		return nil, err
	}
	return &workflow.ResetWorkflowExecutionResponse{
		RunId: common.StringPtr(resetRunID),
	}, nil
}

func (e *historyEngineImpl) updateWorkflow(
	ctx context.Context,
	domainID string,
	execution workflow.WorkflowExecution,
	action updateWorkflowActionFunc,
) (retError error) {

	workflowContext, err := e.loadWorkflow(ctx, domainID, execution.GetWorkflowId(), execution.GetRunId())
	if err != nil {
		return err
	}
	defer func() { workflowContext.getReleaseFn()(retError) }()

	return e.updateWorkflowHelper(workflowContext, action)
}

func (e *historyEngineImpl) updateWorkflowExecutionWithAction(
	ctx context.Context,
	domainID string,
	execution workflow.WorkflowExecution,
	action updateWorkflowActionFunc,
) (retError error) {

	workflowContext, err := e.loadWorkflowOnce(ctx, domainID, execution.GetWorkflowId(), execution.GetRunId())
	if err != nil {
		return err
	}
	defer func() { workflowContext.getReleaseFn()(retError) }()

	return e.updateWorkflowHelper(workflowContext, action)
}

func (e *historyEngineImpl) updateWorkflowHelper(
	workflowContext workflowContext,
	action updateWorkflowActionFunc,
) (retError error) {

UpdateHistoryLoop:
	for attempt := 0; attempt < conditionalRetryCount; attempt++ {
		wfContext := workflowContext.getContext()
		mutableState := workflowContext.getMutableState()

		// conduct caller action
		postActions, err := action(wfContext, mutableState)
		if err != nil {
			if err == ErrStaleState {
				// Handler detected that cached workflow mutable could potentially be stale
				// Reload workflow execution history
				workflowContext.getContext().Clear()
				if attempt != conditionalRetryCount-1 {
					_, err = workflowContext.reloadMutableState()
					if err != nil {
						return err
					}
				}
				continue UpdateHistoryLoop
			}

			// Returned error back to the caller
			return err
		}
		if postActions.noop {
			return nil
		}

		if postActions.createDecision {
			// Create a transfer task to schedule a decision task
			if !mutableState.HasPendingDecision() {
				_, err := mutableState.AddDecisionTaskScheduledEvent(false)
				if err != nil {
					return &workflow.InternalServiceError{Message: "Failed to add decision scheduled event."}
				}
			}
		}

		err = workflowContext.getContext().UpdateWorkflowExecutionAsActive(e.shard.GetTimeSource().Now())
		if err == execution.ErrConflict {
			if attempt != conditionalRetryCount-1 {
				_, err = workflowContext.reloadMutableState()
				if err != nil {
					return err
				}
			}
			continue UpdateHistoryLoop
		}
		return err
	}
	return ErrMaxAttemptsExceeded
}

// TODO: remove and use updateWorkflowExecutionWithAction
func (e *historyEngineImpl) updateWorkflowExecution(
	ctx context.Context,
	domainID string,
	execution workflow.WorkflowExecution,
	createDecisionTask bool,
	action func(wfContext execution.Context, mutableState execution.MutableState) error,
) error {

	return e.updateWorkflowExecutionWithAction(
		ctx,
		domainID,
		execution,
		getUpdateWorkflowActionFunc(createDecisionTask, action),
	)
}

func getUpdateWorkflowActionFunc(
	createDecisionTask bool,
	action func(wfContext execution.Context, mutableState execution.MutableState) error,
) updateWorkflowActionFunc {

	return func(wfContext execution.Context, mutableState execution.MutableState) (*updateWorkflowAction, error) {
		err := action(wfContext, mutableState)
		if err != nil {
			return nil, err
		}
		postActions := &updateWorkflowAction{
			createDecision: createDecisionTask,
		}
		return postActions, nil
	}
}

func (e *historyEngineImpl) failDecision(
	wfContext execution.Context,
	scheduleID int64,
	startedID int64,
	cause workflow.DecisionTaskFailedCause,
	details []byte,
	request *workflow.RespondDecisionTaskCompletedRequest,
) (execution.MutableState, error) {

	// Clear any updates we have accumulated so far
	wfContext.Clear()

	// Reload workflow execution so we can apply the decision task failure event
	mutableState, err := wfContext.LoadWorkflowExecution()
	if err != nil {
		return nil, err
	}

	if _, err = mutableState.AddDecisionTaskFailedEvent(
		scheduleID, startedID, cause, details, request.GetIdentity(), "", request.GetBinaryChecksum(), "", "", 0,
	); err != nil {
		return nil, err
	}

	// Return new builder back to the caller for further updates
	return mutableState, nil
}

func (e *historyEngineImpl) NotifyNewHistoryEvent(
	event *events.Notification,
) {

	e.historyEventNotifier.NotifyNewHistoryEvent(event)
}

func (e *historyEngineImpl) NotifyNewTransferTasks(
	tasks []persistence.Task,
) {

	if len(tasks) > 0 {
		task := tasks[0]
		clusterName := e.clusterMetadata.ClusterNameForFailoverVersion(task.GetVersion())
		e.txProcessor.NotifyNewTask(clusterName, tasks)
	}
}

func (e *historyEngineImpl) NotifyNewReplicationTasks(
	tasks []persistence.Task,
) {

	if len(tasks) > 0 && e.replicatorProcessor != nil {
		e.replicatorProcessor.notifyNewTask()
	}
}

func (e *historyEngineImpl) NotifyNewTimerTasks(
	tasks []persistence.Task,
) {

	if len(tasks) > 0 {
		task := tasks[0]
		clusterName := e.clusterMetadata.ClusterNameForFailoverVersion(task.GetVersion())
		e.timerProcessor.NotifyNewTask(clusterName, tasks)
	}
}

func validateStartWorkflowExecutionRequest(
	request *workflow.StartWorkflowExecutionRequest,
	maxIDLengthLimit int,
) error {

	if len(request.GetRequestId()) == 0 {
		return &workflow.BadRequestError{Message: "Missing request ID."}
	}
	if request.ExecutionStartToCloseTimeoutSeconds == nil || request.GetExecutionStartToCloseTimeoutSeconds() <= 0 {
		return &workflow.BadRequestError{Message: "Missing or invalid ExecutionStartToCloseTimeoutSeconds."}
	}
	if request.TaskStartToCloseTimeoutSeconds == nil || request.GetTaskStartToCloseTimeoutSeconds() <= 0 {
		return &workflow.BadRequestError{Message: "Missing or invalid TaskStartToCloseTimeoutSeconds."}
	}
	if request.TaskList == nil || request.TaskList.Name == nil || request.TaskList.GetName() == "" {
		return &workflow.BadRequestError{Message: "Missing Tasklist."}
	}
	if request.WorkflowType == nil || request.WorkflowType.Name == nil || request.WorkflowType.GetName() == "" {
		return &workflow.BadRequestError{Message: "Missing WorkflowType."}
	}
	if len(request.GetDomain()) > maxIDLengthLimit {
		return &workflow.BadRequestError{Message: "Domain exceeds length limit."}
	}
	if len(request.GetWorkflowId()) > maxIDLengthLimit {
		return &workflow.BadRequestError{Message: "WorkflowId exceeds length limit."}
	}
	if len(request.TaskList.GetName()) > maxIDLengthLimit {
		return &workflow.BadRequestError{Message: "TaskList exceeds length limit."}
	}
	if len(request.WorkflowType.GetName()) > maxIDLengthLimit {
		return &workflow.BadRequestError{Message: "WorkflowType exceeds length limit."}
	}

	return common.ValidateRetryPolicy(request.RetryPolicy)
}

func (e *historyEngineImpl) overrideStartWorkflowExecutionRequest(
	domainEntry *cache.DomainCacheEntry,
	request *workflow.StartWorkflowExecutionRequest,
	metricsScope int,
) {

	domainName := domainEntry.GetInfo().Name
	maxDecisionStartToCloseTimeoutSeconds := int32(e.config.MaxDecisionStartToCloseSeconds(domainName))

	taskStartToCloseTimeoutSecs := request.GetTaskStartToCloseTimeoutSeconds()
	taskStartToCloseTimeoutSecs = common.MinInt32(taskStartToCloseTimeoutSecs, maxDecisionStartToCloseTimeoutSeconds)
	taskStartToCloseTimeoutSecs = common.MinInt32(taskStartToCloseTimeoutSecs, request.GetExecutionStartToCloseTimeoutSeconds())

	if taskStartToCloseTimeoutSecs != request.GetTaskStartToCloseTimeoutSeconds() {
		request.TaskStartToCloseTimeoutSeconds = &taskStartToCloseTimeoutSecs
		e.metricsClient.Scope(
			metricsScope,
			metrics.DomainTag(domainName),
		).IncCounter(metrics.DecisionStartToCloseTimeoutOverrideCount)
	}
}

func validateDomainUUID(
	domainUUID *string,
) (string, error) {

	if domainUUID == nil {
		return "", &workflow.BadRequestError{Message: "Missing domain UUID."}
	} else if uuid.Parse(*domainUUID) == nil {
		return "", &workflow.BadRequestError{Message: "Invalid domain UUID."}
	}
	return *domainUUID, nil
}

func (e *historyEngineImpl) getActiveDomainEntry(
	domainUUID *string,
) (*cache.DomainCacheEntry, error) {

	return getActiveDomainEntryFromShard(e.shard, domainUUID)
}

func getActiveDomainEntryFromShard(
	shard shard.Context,
	domainUUID *string,
) (*cache.DomainCacheEntry, error) {

	domainID, err := validateDomainUUID(domainUUID)
	if err != nil {
		return nil, err
	}

	domainEntry, err := shard.GetDomainCache().GetDomainByID(domainID)
	if err != nil {
		return nil, err
	}
	if err = domainEntry.GetDomainNotActiveErr(); err != nil {
		return nil, err
	}
	return domainEntry, nil
}

func getScheduleID(
	activityID string,
	mutableState execution.MutableState,
) (int64, error) {

	if activityID == "" {
		return 0, &workflow.BadRequestError{Message: "Neither ActivityID nor ScheduleID is provided"}
	}
	activityInfo, ok := mutableState.GetActivityByActivityID(activityID)
	if !ok {
		return 0, &workflow.BadRequestError{Message: "Cannot locate Activity ScheduleID"}
	}
	return activityInfo.ScheduleID, nil
}

func getStartRequest(
	domainID string,
	request *workflow.SignalWithStartWorkflowExecutionRequest,
) *h.StartWorkflowExecutionRequest {

	req := &workflow.StartWorkflowExecutionRequest{
		Domain:                              request.Domain,
		WorkflowId:                          request.WorkflowId,
		WorkflowType:                        request.WorkflowType,
		TaskList:                            request.TaskList,
		Input:                               request.Input,
		ExecutionStartToCloseTimeoutSeconds: request.ExecutionStartToCloseTimeoutSeconds,
		TaskStartToCloseTimeoutSeconds:      request.TaskStartToCloseTimeoutSeconds,
		Identity:                            request.Identity,
		RequestId:                           request.RequestId,
		WorkflowIdReusePolicy:               request.WorkflowIdReusePolicy,
		RetryPolicy:                         request.RetryPolicy,
		CronSchedule:                        request.CronSchedule,
		Memo:                                request.Memo,
		SearchAttributes:                    request.SearchAttributes,
		Header:                              request.Header,
	}

	startRequest := common.CreateHistoryStartWorkflowRequest(domainID, req)
	return startRequest
}

func (e *historyEngineImpl) applyWorkflowIDReusePolicyForSigWithStart(
	prevExecutionInfo *persistence.WorkflowExecutionInfo,
	execution workflow.WorkflowExecution,
	wfIDReusePolicy workflow.WorkflowIdReusePolicy,
) error {

	prevStartRequestID := prevExecutionInfo.CreateRequestID
	prevRunID := prevExecutionInfo.RunID
	prevState := prevExecutionInfo.State
	prevCloseState := prevExecutionInfo.CloseStatus

	return e.applyWorkflowIDReusePolicyHelper(
		prevStartRequestID,
		prevRunID,
		prevState,
		prevCloseState,
		execution,
		wfIDReusePolicy,
	)
}

func (e *historyEngineImpl) applyWorkflowIDReusePolicyHelper(
	prevStartRequestID,
	prevRunID string,
	prevState int,
	prevCloseState int,
	execution workflow.WorkflowExecution,
	wfIDReusePolicy workflow.WorkflowIdReusePolicy,
) error {

	// here we know some information about the prev workflow, i.e. either running right now
	// or has history check if the workflow is finished
	switch prevState {
	case persistence.WorkflowStateCreated,
		persistence.WorkflowStateRunning:
		msg := "Workflow execution is already running. WorkflowId: %v, RunId: %v."
		return getWorkflowAlreadyStartedError(msg, prevStartRequestID, execution.GetWorkflowId(), prevRunID)
	case persistence.WorkflowStateCompleted:
		// previous workflow completed, proceed
	default:
		// persistence.WorkflowStateZombie or unknown type
		return &workflow.InternalServiceError{Message: fmt.Sprintf("Failed to process workflow, workflow has invalid state: %v.", prevState)}
	}

	switch wfIDReusePolicy {
	case workflow.WorkflowIdReusePolicyAllowDuplicateFailedOnly:
		if _, ok := FailedWorkflowCloseState[prevCloseState]; !ok {
			msg := "Workflow execution already finished successfully. WorkflowId: %v, RunId: %v. Workflow ID reuse policy: allow duplicate workflow ID if last run failed."
			return getWorkflowAlreadyStartedError(msg, prevStartRequestID, execution.GetWorkflowId(), prevRunID)
		}
	case workflow.WorkflowIdReusePolicyAllowDuplicate,
		workflow.WorkflowIdReusePolicyTerminateIfRunning:
		// no check need here
	case workflow.WorkflowIdReusePolicyRejectDuplicate:
		msg := "Workflow execution already finished. WorkflowId: %v, RunId: %v. Workflow ID reuse policy: reject duplicate workflow ID."
		return getWorkflowAlreadyStartedError(msg, prevStartRequestID, execution.GetWorkflowId(), prevRunID)
	default:
		return &workflow.InternalServiceError{Message: "Failed to process start workflow reuse policy."}
	}

	return nil
}

func getWorkflowAlreadyStartedError(errMsg string, createRequestID string, workflowID string, runID string) error {
	return &workflow.WorkflowExecutionAlreadyStartedError{
		Message:        common.StringPtr(fmt.Sprintf(errMsg, workflowID, runID)),
		StartRequestId: common.StringPtr(fmt.Sprintf("%v", createRequestID)),
		RunId:          common.StringPtr(fmt.Sprintf("%v", runID)),
	}
}

func (e *historyEngineImpl) GetReplicationMessages(
	ctx context.Context,
	pollingCluster string,
	lastReadMessageID int64,
) (*r.ReplicationMessages, error) {

	scope := metrics.HistoryGetReplicationMessagesScope
	sw := e.metricsClient.StartTimer(scope, metrics.GetReplicationMessagesForShardLatency)
	defer sw.Stop()

	replicationMessages, err := e.replicatorProcessor.getTasks(
		ctx,
		pollingCluster,
		lastReadMessageID,
	)
	if err != nil {
		e.logger.Error("Failed to retrieve replication messages.", tag.Error(err))
		return nil, err
	}

	//Set cluster status for sync shard info
	replicationMessages.SyncShardStatus = &r.SyncShardStatus{
		Timestamp: common.Int64Ptr(e.timeSource.Now().UnixNano()),
	}
	e.logger.Debug("Successfully fetched replication messages.", tag.Counter(len(replicationMessages.ReplicationTasks)))
	return replicationMessages, nil
}

func (e *historyEngineImpl) GetDLQReplicationMessages(
	ctx context.Context,
	taskInfos []*r.ReplicationTaskInfo,
) ([]*r.ReplicationTask, error) {

	scope := metrics.HistoryGetDLQReplicationMessagesScope
	sw := e.metricsClient.StartTimer(scope, metrics.GetDLQReplicationMessagesLatency)
	defer sw.Stop()

	tasks := make([]*r.ReplicationTask, len(taskInfos))
	for _, taskInfo := range taskInfos {
		task, err := e.replicatorProcessor.getTask(ctx, taskInfo)
		if err != nil {
			e.logger.Error("Failed to fetch DLQ replication messages.", tag.Error(err))
			return nil, err
		}
		tasks = append(tasks, task)
	}

	return tasks, nil
}

func (e *historyEngineImpl) ReapplyEvents(
	ctx context.Context,
	domainUUID string,
	workflowID string,
	runID string,
	reapplyEvents []*workflow.HistoryEvent,
) error {

	domainEntry, err := e.getActiveDomainEntry(common.StringPtr(domainUUID))
	if err != nil {
		return err
	}
	domainID := domainEntry.GetInfo().ID
	// remove run id from the execution so that reapply events to the current run
	currentExecution := workflow.WorkflowExecution{
		WorkflowId: common.StringPtr(workflowID),
	}

	return e.updateWorkflowExecutionWithAction(
		ctx,
		domainID,
		currentExecution,
		func(wfContext execution.Context, mutableState execution.MutableState) (*updateWorkflowAction, error) {
			// Filter out reapply event from the same cluster
			toReapplyEvents := make([]*workflow.HistoryEvent, 0, len(reapplyEvents))
			lastWriteVersion, err := mutableState.GetLastWriteVersion()
			if err != nil {
				return nil, err
			}
			for _, event := range reapplyEvents {
				if event.GetVersion() == lastWriteVersion {
					// The reapply is from the same cluster. Ignoring.
					continue
				}
				dedupResource := definition.NewEventReappliedID(runID, event.GetEventId(), event.GetVersion())
				if mutableState.IsResourceDuplicated(dedupResource) {
					// already apply the signal
					continue
				}
				toReapplyEvents = append(toReapplyEvents, event)
			}
			if len(toReapplyEvents) == 0 {
				return &updateWorkflowAction{
					noop: true,
				}, nil
			}

			if !mutableState.IsWorkflowExecutionRunning() {
				// need to reset target workflow (which is also the current workflow)
				// to accept events to be reapplied
				baseRunID := mutableState.GetExecutionInfo().RunID
				resetRunID := uuid.New()
				baseRebuildLastEventID := mutableState.GetPreviousStartedEventID()

				// TODO when https://github.com/uber/cadence/issues/2420 is finished, remove this block,
				//  since cannot reapply event to a finished workflow which had no decisions started
				if baseRebuildLastEventID == common.EmptyEventID {
					e.logger.Warn("cannot reapply event to a finished workflow",
						tag.WorkflowDomainID(domainID),
						tag.WorkflowID(currentExecution.GetWorkflowId()),
					)
					e.metricsClient.IncCounter(metrics.HistoryReapplyEventsScope, metrics.EventReapplySkippedCount)
					return &updateWorkflowAction{noop: true}, nil
				}

				baseVersionHistories := mutableState.GetVersionHistories()
				baseCurrentVersionHistory, err := baseVersionHistories.GetCurrentVersionHistory()
				if err != nil {
					return nil, err
				}
				baseRebuildLastEventVersion, err := baseCurrentVersionHistory.GetEventVersion(baseRebuildLastEventID)
				if err != nil {
					return nil, err
				}
				baseCurrentBranchToken := baseCurrentVersionHistory.GetBranchToken()
				baseNextEventID := mutableState.GetNextEventID()

				if err = e.workflowResetter.ResetWorkflow(
					ctx,
					domainID,
					workflowID,
					baseRunID,
					baseCurrentBranchToken,
					baseRebuildLastEventID,
					baseRebuildLastEventVersion,
					baseNextEventID,
					resetRunID,
					uuid.New(),
					execution.NewWorkflow(
						ctx,
						e.shard.GetDomainCache(),
						e.shard.GetClusterMetadata(),
						wfContext,
						mutableState,
						execution.NoopReleaseFn,
					),
					ndc.EventsReapplicationResetWorkflowReason,
					toReapplyEvents,
				); err != nil {
					return nil, err
				}
				return &updateWorkflowAction{
					noop: true,
				}, nil
			}

			postActions := &updateWorkflowAction{
				createDecision: true,
			}
			// Do not create decision task when the workflow is cron and the cron has not been started yet
			if mutableState.GetExecutionInfo().CronSchedule != "" && !mutableState.HasProcessedOrPendingDecision() {
				postActions.createDecision = false
			}
			reappliedEvents, err := e.eventsReapplier.ReapplyEvents(
				ctx,
				mutableState,
				toReapplyEvents,
				runID,
			)
			if err != nil {
				e.logger.Error("failed to re-apply stale events", tag.Error(err))
				return nil, &workflow.InternalServiceError{Message: "unable to re-apply stale events"}
			}
			if len(reappliedEvents) == 0 {
				return &updateWorkflowAction{
					noop: true,
				}, nil
			}
			return postActions, nil
		})
}

func (e *historyEngineImpl) ReadDLQMessages(
	ctx context.Context,
	request *r.ReadDLQMessagesRequest,
) (*r.ReadDLQMessagesResponse, error) {

	tasks, token, err := e.replicationDLQHandler.ReadMessages(
		ctx,
		request.GetSourceCluster(),
		request.GetInclusiveEndMessageID(),
		int(request.GetMaximumPageSize()),
		request.GetNextPageToken(),
	)
	if err != nil {
		return nil, err
	}
	return &r.ReadDLQMessagesResponse{
		Type:             request.GetType().Ptr(),
		ReplicationTasks: tasks,
		NextPageToken:    token,
	}, nil
}

func (e *historyEngineImpl) PurgeDLQMessages(
	ctx context.Context,
	request *r.PurgeDLQMessagesRequest,
) error {

	return e.replicationDLQHandler.PurgeMessages(
		request.GetSourceCluster(),
		request.GetInclusiveEndMessageID(),
	)
}

func (e *historyEngineImpl) MergeDLQMessages(
	ctx context.Context,
	request *r.MergeDLQMessagesRequest,
) (*r.MergeDLQMessagesResponse, error) {

	token, err := e.replicationDLQHandler.MergeMessages(
		ctx,
		request.GetSourceCluster(),
		request.GetInclusiveEndMessageID(),
		int(request.GetMaximumPageSize()),
		request.GetNextPageToken(),
	)
	if err != nil {
		return nil, err
	}
	return &r.MergeDLQMessagesResponse{
		NextPageToken: token,
	}, nil
}

func (e *historyEngineImpl) RefreshWorkflowTasks(
	ctx context.Context,
	domainUUID string,
	workflowExecution workflow.WorkflowExecution,
) (retError error) {

	domainEntry, err := e.getActiveDomainEntry(common.StringPtr(domainUUID))
	if err != nil {
		return err
	}
	domainID := domainEntry.GetInfo().ID

	wfContext, release, err := e.executionCache.GetOrCreateWorkflowExecution(ctx, domainID, workflowExecution)
	if err != nil {
		return err
	}
	defer func() { release(retError) }()

	mutableState, err := wfContext.LoadWorkflowExecution()
	if err != nil {
		return err
	}

	if !mutableState.IsWorkflowExecutionRunning() {
		return nil
	}

	mutableStateTaskRefresher := execution.NewMutableStateTaskRefresher(
		e.shard.GetConfig(),
		e.shard.GetDomainCache(),
		e.shard.GetEventsCache(),
		e.shard.GetLogger(),
		e.shard.GetShardID(),
	)

	now := e.shard.GetTimeSource().Now()

	err = mutableStateTaskRefresher.RefreshTasks(now, mutableState)
	if err != nil {
		return err
	}

	err = wfContext.UpdateWorkflowExecutionAsActive(now)
	if err != nil {
		return err
	}
	return nil
}

func (e *historyEngineImpl) loadWorkflowOnce(
	ctx context.Context,
	domainID string,
	workflowID string,
	runID string,
) (workflowContext, error) {

	wfContext, release, err := e.executionCache.GetOrCreateWorkflowExecution(
		ctx,
		domainID,
		workflow.WorkflowExecution{
			WorkflowId: common.StringPtr(workflowID),
			RunId:      common.StringPtr(runID),
		},
	)
	if err != nil {
		return nil, err
	}

	mutableState, err := wfContext.LoadWorkflowExecution()
	if err != nil {
		release(err)
		return nil, err
	}

	return newWorkflowContext(wfContext, release, mutableState), nil
}

func (e *historyEngineImpl) loadWorkflow(
	ctx context.Context,
	domainID string,
	workflowID string,
	runID string,
) (workflowContext, error) {

	if runID != "" {
		return e.loadWorkflowOnce(ctx, domainID, workflowID, runID)
	}

	for attempt := 0; attempt < conditionalRetryCount; attempt++ {

		workflowContext, err := e.loadWorkflowOnce(ctx, domainID, workflowID, "")
		if err != nil {
			return nil, err
		}

		if workflowContext.getMutableState().IsWorkflowExecutionRunning() {
			return workflowContext, nil
		}

		// workflow not running, need to check current record
		resp, err := e.shard.GetExecutionManager().GetCurrentExecution(
			&persistence.GetCurrentExecutionRequest{
				DomainID:   domainID,
				WorkflowID: workflowID,
			},
		)
		if err != nil {
			workflowContext.getReleaseFn()(err)
			return nil, err
		}

		if resp.RunID == workflowContext.getRunID() {
			return workflowContext, nil
		}
		workflowContext.getReleaseFn()(nil)
	}

	return nil, &workflow.InternalServiceError{Message: "unable to locate current workflow execution"}
}<|MERGE_RESOLUTION|>--- conflicted
+++ resolved
@@ -211,26 +211,17 @@
 			executionCache,
 			logger,
 		),
-<<<<<<< HEAD
+		resetor: reset.NewWorkflowResetor(
+			shard,
+			executionCache,
+			logger,
+		),
 		publicClient:           publicClient,
 		matchingClient:         matching,
 		rawMatchingClient:      rawMatchingClient,
 		queueTaskProcessor:     queueTaskProcessor,
 		clientChecker:          client.NewVersionChecker(),
 		failoverMarkerNotifier: failoverMarkerNotifier,
-=======
-		resetor: reset.NewWorkflowResetor(
-			shard,
-			executionCache,
-			logger,
-		),
-		publicClient:        publicClient,
-		matchingClient:      matching,
-		rawMatchingClient:   rawMatchingClient,
-		queueTaskProcessor:  queueTaskProcessor,
-		clientChecker:       client.NewVersionChecker(),
-		failoverCoordinator: failoverCoordinator,
->>>>>>> 30bd2b52
 	}
 	historyEngImpl.decisionHandler = newDecisionHandler(historyEngImpl)
 
