--- conflicted
+++ resolved
@@ -2473,18 +2473,13 @@
 	if err != nil {
 		return nil, err
 	}
-<<<<<<< HEAD
 	if ok := baseMutableState.HasProcessedOrPendingDecision(); !ok {
 		return nil, &workflow.BadRequestError{
 			Message: "Cannot reset workflow without a decision task schedule.",
 		}
 	}
-	if request.GetDecisionFinishEventId() <= common.FirstEventID ||
-		request.GetDecisionFinishEventId() > baseMutableState.GetNextEventID() {
-=======
 	if request.GetDecisionFinishEventID() <= common.FirstEventID ||
-		request.GetDecisionFinishEventID() >= baseMutableState.GetNextEventID() {
->>>>>>> c6b3060b
+		request.GetDecisionFinishEventID() > baseMutableState.GetNextEventID() {
 		return nil, &types.BadRequestError{
 			Message: "Decision finish ID must be > 1 && <= workflow next event ID.",
 		}
