// Copyright (c) 2017 Uber Technologies, Inc.
//
// Permission is hereby granted, free of charge, to any person obtaining a copy
// of this software and associated documentation files (the "Software"), to deal
// in the Software without restriction, including without limitation the rights
// to use, copy, modify, merge, publish, distribute, sublicense, and/or sell
// copies of the Software, and to permit persons to whom the Software is
// furnished to do so, subject to the following conditions:
//
// The above copyright notice and this permission notice shall be included in
// all copies or substantial portions of the Software.
//
// THE SOFTWARE IS PROVIDED "AS IS", WITHOUT WARRANTY OF ANY KIND, EXPRESS OR
// IMPLIED, INCLUDING BUT NOT LIMITED TO THE WARRANTIES OF MERCHANTABILITY,
// FITNESS FOR A PARTICULAR PURPOSE AND NONINFRINGEMENT. IN NO EVENT SHALL THE
// AUTHORS OR COPYRIGHT HOLDERS BE LIABLE FOR ANY CLAIM, DAMAGES OR OTHER
// LIABILITY, WHETHER IN AN ACTION OF CONTRACT, TORT OR OTHERWISE, ARISING FROM,
// OUT OF OR IN CONNECTION WITH THE SOFTWARE OR THE USE OR OTHER DEALINGS IN
// THE SOFTWARE.

package history

import (
	"context"
	"errors"
	"fmt"
	"time"

	"go.uber.org/yarpc"

	"github.com/pborman/uuid"
	"github.com/uber-common/bark"
	h "github.com/uber/cadence/.gen/go/history"
	workflow "github.com/uber/cadence/.gen/go/shared"
	hc "github.com/uber/cadence/client/history"
	"github.com/uber/cadence/client/matching"
	"github.com/uber/cadence/common"
	"github.com/uber/cadence/common/cache"
	"github.com/uber/cadence/common/logging"
	"github.com/uber/cadence/common/messaging"
	"github.com/uber/cadence/common/metrics"
	"github.com/uber/cadence/common/persistence"
)

const (
	conditionalRetryCount                    = 5
	activityCancelationMsgActivityIDUnknown  = "ACTIVITY_ID_UNKNOWN"
	activityCancelationMsgActivityNotStarted = "ACTIVITY_ID_NOT_STARTED"
	timerCancelationMsgTimerIDUnknown        = "TIMER_ID_UNKNOWN"
)

type (
	historyEngineImpl struct {
		currentClusterName   string
		shard                ShardContext
		historyMgr           persistence.HistoryManager
		executionManager     persistence.ExecutionManager
		txProcessor          transferQueueProcessor
		timerProcessor       timerQueueProcessor
		replicator           *historyReplicator
		replicatorProcessor  queueProcessor
		historyEventNotifier historyEventNotifier
		tokenSerializer      common.TaskTokenSerializer
		hSerializerFactory   persistence.HistorySerializerFactory
		historyCache         *historyCache
		metricsClient        metrics.Client
		logger               bark.Logger
	}

	// shardContextWrapper wraps ShardContext to notify transferQueueProcessor on new tasks.
	// TODO: use to notify timerQueueProcessor as well.
	shardContextWrapper struct {
		currentClusterName string
		ShardContext
		txProcessor          transferQueueProcessor
		replcatorProcessor   queueProcessor
		historyEventNotifier historyEventNotifier
	}
)

var _ Engine = (*historyEngineImpl)(nil)

var (
	// ErrTaskRetry is the error indicating that the timer / transfer task should be retried.
	ErrTaskRetry = errors.New("passive task should retry due to condition in mutable state is not met")
	// ErrDuplicate is exported temporarily for integration test
	ErrDuplicate = errors.New("Duplicate task, completing it")
	// ErrConflict is exported temporarily for integration test
	ErrConflict = errors.New("Conditional update failed")
	// ErrMaxAttemptsExceeded is exported temporarily for integration test
	ErrMaxAttemptsExceeded = errors.New("Maximum attempts exceeded to update history")
	// ErrStaleState is the error returned during state update indicating that cached mutable state could be stale
	ErrStaleState = errors.New("Cache mutable state could potentially be stale")
	// ErrActivityTaskNotFound is the error to indicate activity task could be duplicate and activity already completed
	ErrActivityTaskNotFound = &workflow.EntityNotExistsError{Message: "Activity task not found."}
	// ErrWorkflowCompleted is the error to indicate workflow execution already completed
	ErrWorkflowCompleted = &workflow.EntityNotExistsError{Message: "Workflow execution already completed."}
	// ErrWorkflowParent is the error to parent execution is given and mismatch
	ErrWorkflowParent = &workflow.EntityNotExistsError{Message: "Workflow parent does not match."}
	// ErrDeserializingToken is the error to indicate task token is invalid
	ErrDeserializingToken = &workflow.BadRequestError{Message: "Error deserializing task token."}
	// ErrCancellationAlreadyRequested is the error indicating cancellation for target workflow is already requested
	ErrCancellationAlreadyRequested = &workflow.CancellationAlreadyRequestedError{Message: "Cancellation already requested for this workflow execution."}
	// ErrBufferedEventsLimitExceeded is the error indicating limit reached for maximum number of buffered events
	ErrBufferedEventsLimitExceeded = &workflow.LimitExceededError{Message: "Exceeded workflow execution limit for buffered events"}
	// FailedWorkflowCloseState is a set of failed workflow close states, used for start workflow policy
	// for start workflow execution API
	FailedWorkflowCloseState = map[int]bool{
		persistence.WorkflowCloseStatusFailed:     true,
		persistence.WorkflowCloseStatusCanceled:   true,
		persistence.WorkflowCloseStatusTerminated: true,
		persistence.WorkflowCloseStatusTimedOut:   true,
	}
)

// NewEngineWithShardContext creates an instance of history engine
func NewEngineWithShardContext(shard ShardContext, visibilityMgr persistence.VisibilityManager,
	matching matching.Client, historyClient hc.Client, historyEventNotifier historyEventNotifier, publisher messaging.Producer) Engine {
	currentClusterName := shard.GetService().GetClusterMetadata().GetCurrentClusterName()
	shardWrapper := &shardContextWrapper{
		currentClusterName:   currentClusterName,
		ShardContext:         shard,
		historyEventNotifier: historyEventNotifier,
	}
	shard = shardWrapper
	logger := shard.GetLogger()
	executionManager := shard.GetExecutionManager()
	historyManager := shard.GetHistoryManager()
	historyCache := newHistoryCache(shard, logger)
	historySerializerFactory := persistence.NewHistorySerializerFactory()
	historyEngImpl := &historyEngineImpl{
		currentClusterName: currentClusterName,
		shard:              shard,
		historyMgr:         historyManager,
		executionManager:   executionManager,
		tokenSerializer:    common.NewJSONTaskTokenSerializer(),
		hSerializerFactory: historySerializerFactory,
		historyCache:       historyCache,
		logger: logger.WithFields(bark.Fields{
			logging.TagWorkflowComponent: logging.TagValueHistoryEngineComponent,
		}),
		metricsClient:        shard.GetMetricsClient(),
		historyEventNotifier: historyEventNotifier,
	}
	txProcessor := newTransferQueueProcessor(shard, historyEngImpl, visibilityMgr, matching, historyClient, logger)
	historyEngImpl.timerProcessor = newTimerQueueProcessor(shard, historyEngImpl, matching, logger)
	historyEngImpl.txProcessor = txProcessor
	shardWrapper.txProcessor = txProcessor

	// Only start the replicator processor if valid publisher is passed in
	if publisher != nil {
		replicatorProcessor := newReplicatorQueueProcessor(shard, publisher, executionManager, historyManager,
			historySerializerFactory, logger)
		historyEngImpl.replicatorProcessor = replicatorProcessor
		shardWrapper.replcatorProcessor = replicatorProcessor
		historyEngImpl.replicator = newHistoryReplicator(shard, historyEngImpl, historyCache, shard.GetDomainCache(), historyManager,
			logger)
	}

	return historyEngImpl
}

// Start will spin up all the components needed to start serving this shard.
// Make sure all the components are loaded lazily so start can return immediately.  This is important because
// ShardController calls start sequentially for all the shards for a given host during startup.
func (e *historyEngineImpl) Start() {
	logging.LogHistoryEngineStartingEvent(e.logger)
	defer logging.LogHistoryEngineStartedEvent(e.logger)

	e.txProcessor.Start()
	e.timerProcessor.Start()
	if e.replicatorProcessor != nil {
		e.replicatorProcessor.Start()
	}

	// set the failover callback
	e.shard.GetDomainCache().RegisterDomainChangeCallback(
		e.shard.GetShardID(),
		func(prevDomain *cache.DomainCacheEntry, nextDomain *cache.DomainCacheEntry) {
			if prevDomain.GetReplicationConfig() != nil && nextDomain.GetReplicationConfig() != nil {
				prevActiveCluster := prevDomain.GetReplicationConfig().ActiveClusterName
				nextActiveCluster := nextDomain.GetReplicationConfig().ActiveClusterName
				if prevActiveCluster != nextActiveCluster && nextActiveCluster == e.currentClusterName {
					domainID := prevDomain.GetInfo().ID
					e.txProcessor.FailoverDomain(domainID, prevActiveCluster)
					e.timerProcessor.FailoverDomain(domainID, prevActiveCluster)
				}
			}
		},
	)
}

// Stop the service.
func (e *historyEngineImpl) Stop() {
	logging.LogHistoryEngineShuttingDownEvent(e.logger)
	defer logging.LogHistoryEngineShutdownEvent(e.logger)

	e.txProcessor.Stop()
	e.timerProcessor.Stop()
	if e.replicatorProcessor != nil {
		e.replicatorProcessor.Stop()
	}

	// unset the failover callback
	e.shard.GetDomainCache().UnregisterDomainChangeCallback(e.shard.GetShardID())
}

// StartWorkflowExecution starts a workflow execution
func (e *historyEngineImpl) StartWorkflowExecution(startRequest *h.StartWorkflowExecutionRequest) (
	*workflow.StartWorkflowExecutionResponse, error) {

	domainEntry, err := e.getActiveDomainEntry(startRequest.DomainUUID)
	if err != nil {
		return nil, err
	}
	domainID := domainEntry.GetInfo().ID

	request := startRequest.StartRequest
	err = validateStartWorkflowExecutionRequest(request)
	if err != nil {
		return nil, err
	}

	execution := workflow.WorkflowExecution{
		WorkflowId: request.WorkflowId,
		RunId:      common.StringPtr(uuid.New()),
	}

	var parentExecution *workflow.WorkflowExecution
	initiatedID := common.EmptyEventID
	parentDomainID := ""
	parentInfo := startRequest.ParentExecutionInfo
	if parentInfo != nil {
		parentDomainID = *parentInfo.DomainUUID
		parentExecution = parentInfo.Execution
		initiatedID = *parentInfo.InitiatedId
	}

	// Generate first decision task event.
	taskList := request.TaskList.GetName()
	// TODO when the workflow is going to be replicated, use the
	var msBuilder mutableState
	if e.shard.GetService().GetClusterMetadata().IsGlobalDomainEnabled() && domainEntry.IsGlobalDomain() {
		// all workflows within a global domain should have replication state, no matter whether it will be replicated to multiple
		// target clusters or not
		msBuilder = newMutableStateBuilderWithReplicationState(e.shard.GetConfig(), e.logger, domainEntry.GetFailoverVersion())
	} else {
		msBuilder = newMutableStateBuilder(e.shard.GetConfig(), e.logger)
	}
	startedEvent := msBuilder.AddWorkflowExecutionStartedEvent(execution, startRequest)
	if startedEvent == nil {
		return nil, &workflow.InternalServiceError{Message: "Failed to add workflow execution started event."}
	}

	var transferTasks []persistence.Task
	decisionVersion := common.EmptyVersion
	decisionScheduleID := common.EmptyEventID
	decisionStartID := common.EmptyEventID
	decisionTimeout := int32(0)
	if parentInfo == nil {
		// DecisionTask is only created when it is not a Child Workflow Execution
		di := msBuilder.AddDecisionTaskScheduledEvent()
		if di == nil {
			return nil, &workflow.InternalServiceError{Message: "Failed to add decision scheduled event."}
		}

		transferTasks = []persistence.Task{&persistence.DecisionTask{
			DomainID: domainID, TaskList: taskList, ScheduleID: di.ScheduleID,
		}}
		decisionVersion = di.Version
		decisionScheduleID = di.ScheduleID
		decisionStartID = di.StartedID
		decisionTimeout = di.DecisionTimeout
	}

	duration := time.Duration(*request.ExecutionStartToCloseTimeoutSeconds) * time.Second
	timerTasks := []persistence.Task{&persistence.WorkflowTimeoutTask{
		VisibilityTimestamp: e.shard.GetTimeSource().Now().Add(duration),
	}}
	// Serialize the history
	serializedHistory, serializedError := msBuilder.GetHistoryBuilder().Serialize()
	if serializedError != nil {
		logging.LogHistorySerializationErrorEvent(e.logger, serializedError, fmt.Sprintf(
			"HistoryEventBatch serialization error on start workflow.  WorkflowID: %v, RunID: %v",
			execution.GetWorkflowId(), execution.GetRunId()))
		return nil, serializedError
	}

	err = e.shard.AppendHistoryEvents(&persistence.AppendHistoryEventsRequest{
		DomainID:  domainID,
		Execution: execution,
		// It is ok to use 0 for TransactionID because RunID is unique so there are
		// no potential duplicates to override.
		TransactionID: 0,
		FirstEventID:  startedEvent.GetEventId(),
		Events:        serializedHistory,
	})
	if err != nil {
		return nil, err
	}
	msBuilder.GetExecutionInfo().LastFirstEventID = startedEvent.GetEventId()

	createReplicationTask := e.shard.GetService().GetClusterMetadata().IsGlobalDomainEnabled()
	var replicationState *persistence.ReplicationState
	var replicationTasks []persistence.Task
	if createReplicationTask {
		failoverVersion := domainEntry.GetFailoverVersion()
		replicationState = &persistence.ReplicationState{
			CurrentVersion:   failoverVersion,
			StartVersion:     failoverVersion,
			LastWriteVersion: failoverVersion,
			LastWriteEventID: decisionScheduleID,
		}

		replicationTask := &persistence.HistoryReplicationTask{
			FirstEventID:        common.FirstEventID,
			NextEventID:         msBuilder.GetNextEventID(),
			Version:             failoverVersion,
			LastReplicationInfo: nil,
		}
		replicationTasks = append(replicationTasks, replicationTask)
	}
	setTaskVersion(msBuilder.GetCurrentVersion(), transferTasks, timerTasks)

	createWorkflow := func(isBrandNew bool, prevRunID string) (string, error) {
		_, err = e.shard.CreateWorkflowExecution(&persistence.CreateWorkflowExecutionRequest{
			RequestID:                   common.StringDefault(request.RequestId),
			DomainID:                    domainID,
			Execution:                   execution,
			ParentDomainID:              parentDomainID,
			ParentExecution:             parentExecution,
			InitiatedID:                 initiatedID,
			TaskList:                    *request.TaskList.Name,
			WorkflowTypeName:            *request.WorkflowType.Name,
			WorkflowTimeout:             *request.ExecutionStartToCloseTimeoutSeconds,
			DecisionTimeoutValue:        *request.TaskStartToCloseTimeoutSeconds,
			ExecutionContext:            nil,
			NextEventID:                 msBuilder.GetNextEventID(),
			LastProcessedEvent:          common.EmptyEventID,
			TransferTasks:               transferTasks,
			ReplicationTasks:            replicationTasks,
			DecisionVersion:             decisionVersion,
			DecisionScheduleID:          decisionScheduleID,
			DecisionStartedID:           decisionStartID,
			DecisionStartToCloseTimeout: decisionTimeout,
			TimerTasks:                  timerTasks,
			ContinueAsNew:               !isBrandNew,
			PreviousRunID:               prevRunID,
			ReplicationState:            replicationState,
		})

		if err != nil {
			switch t := err.(type) {
			case *persistence.WorkflowExecutionAlreadyStartedError:
				if t.StartRequestID == common.StringDefault(request.RequestId) {
					e.deleteEvents(domainID, execution)
					return t.RunID, nil
				}
			case *persistence.ShardOwnershipLostError:
				e.deleteEvents(domainID, execution)
			}
			return "", err
		}
		return execution.GetRunId(), nil
	}

	workflowExistsErrHandler := func(err *persistence.WorkflowExecutionAlreadyStartedError) error {
		// set the prev run ID for database conditional update
		prevStartRequestID := err.StartRequestID
		prevRunID := err.RunID
		prevState := err.State
		prevCloseState := err.CloseStatus

		errFn := func(errMsg string, createRequestID string, workflowID string, runID string) error {
			msg := fmt.Sprintf(errMsg, workflowID, runID)
			return &workflow.WorkflowExecutionAlreadyStartedError{
				Message:        common.StringPtr(msg),
				StartRequestId: common.StringPtr(fmt.Sprintf("%v", createRequestID)),
				RunId:          common.StringPtr(fmt.Sprintf("%v", runID)),
			}
		}

		// here we know there is some information about the prev workflow, i.e. either running right now
		// or has history check if the this workflow is finished
		if prevState != persistence.WorkflowStateCompleted {
			e.deleteEvents(domainID, execution)
			msg := "Workflow execution is already running. WorkflowId: %v, RunId: %v."
			return errFn(msg, prevStartRequestID, execution.GetWorkflowId(), prevRunID)
		}
		switch startRequest.StartRequest.GetWorkflowIdReusePolicy() {
		case workflow.WorkflowIdReusePolicyAllowDuplicateFailedOnly:
			if _, ok := FailedWorkflowCloseState[prevCloseState]; !ok {
				e.deleteEvents(domainID, execution)
				msg := "Workflow execution already finished successfully. WorkflowId: %v, RunId: %v. Workflow ID reuse policy: allow duplicate workflow ID if last run failed."
				return errFn(msg, prevStartRequestID, execution.GetWorkflowId(), prevRunID)
			}
		case workflow.WorkflowIdReusePolicyAllowDuplicate:
			// as long as workflow not running, so this case has no check
		case workflow.WorkflowIdReusePolicyRejectDuplicate:
			e.deleteEvents(domainID, execution)
			msg := "Workflow execution already finished. WorkflowId: %v, RunId: %v. Workflow ID reuse policy: reject duplicate workflow ID."
			return errFn(msg, prevStartRequestID, execution.GetWorkflowId(), prevRunID)
		default:
			e.deleteEvents(domainID, execution)
			return &workflow.InternalServiceError{Message: "Failed to process start workflow reuse policy."}
		}

		return nil
	}

	// try to create the workflow execution
	isBrandNew := true
	resultRunID := ""
	resultRunID, err = createWorkflow(isBrandNew, "")
	// if err still non nil, see if retry
	if errExist, ok := err.(*persistence.WorkflowExecutionAlreadyStartedError); ok {
		if err = workflowExistsErrHandler(errExist); err == nil {
			isBrandNew = false
			resultRunID, err = createWorkflow(isBrandNew, errExist.RunID)
		}
	}

	if err == nil {
		e.timerProcessor.NotifyNewTimers(e.currentClusterName, e.shard.GetCurrentTime(e.currentClusterName), timerTasks)

		return &workflow.StartWorkflowExecutionResponse{
			RunId: common.StringPtr(resultRunID),
		}, nil
	}
	return nil, err
}

// GetMutableState retrieves the mutable state of the workflow execution
func (e *historyEngineImpl) GetMutableState(ctx context.Context,
	request *h.GetMutableStateRequest) (*h.GetMutableStateResponse, error) {

	domainID, err := validateDomainUUID(request.DomainUUID)
	if err != nil {
		return nil, err
	}

	execution := workflow.WorkflowExecution{
		WorkflowId: request.Execution.WorkflowId,
		RunId:      request.Execution.RunId,
	}

	response, err := e.getMutableState(ctx, domainID, execution)
	if err != nil {
		return nil, err
	}
	// set the run id in case query the current running workflow
	execution.RunId = response.Execution.RunId

	// expectedNextEventID is 0 when caller want to get the current next event ID without blocking
	expectedNextEventID := common.FirstEventID
	if request.ExpectedNextEventId != nil {
		expectedNextEventID = request.GetExpectedNextEventId()
	}

	// if caller decide to long poll on workflow execution
	// and the event ID we are looking for is smaller than current next event ID
	if expectedNextEventID >= response.GetNextEventId() && response.GetIsWorkflowRunning() {
		subscriberID, channel, err := e.historyEventNotifier.WatchHistoryEvent(newWorkflowIdentifier(domainID, &execution))
		if err != nil {
			return nil, err
		}
		defer e.historyEventNotifier.UnwatchHistoryEvent(newWorkflowIdentifier(domainID, &execution), subscriberID)

		// check again in case the next event ID is updated
		response, err = e.getMutableState(ctx, domainID, execution)
		if err != nil {
			return nil, err
		}

		if expectedNextEventID < response.GetNextEventId() || !response.GetIsWorkflowRunning() {
			return response, nil
		}

		timer := time.NewTimer(e.shard.GetConfig().LongPollExpirationInterval())
		defer timer.Stop()
		for {
			select {
			case event := <-channel:
				response.LastFirstEventId = common.Int64Ptr(event.lastFirstEventID)
				response.NextEventId = common.Int64Ptr(event.nextEventID)
				response.IsWorkflowRunning = common.BoolPtr(event.isWorkflowRunning)
				if expectedNextEventID < response.GetNextEventId() || !response.GetIsWorkflowRunning() {
					return response, nil
				}
			case <-timer.C:
				return response, nil
			case <-ctx.Done():
				return nil, ctx.Err()
			}
		}
	}

	return response, nil
}

func (e *historyEngineImpl) getMutableState(ctx context.Context,
	domainID string, execution workflow.WorkflowExecution) (retResp *h.GetMutableStateResponse, retError error) {

	context, release, err0 := e.historyCache.getOrCreateWorkflowExecutionWithTimeout(ctx, domainID, execution)
	if err0 != nil {
		return nil, err0
	}
	defer func() { release(retError) }()

	msBuilder, err1 := context.loadWorkflowExecution()
	if err1 != nil {
		return nil, err1
	}

	executionInfo := msBuilder.GetExecutionInfo()
	execution.RunId = context.workflowExecution.RunId
	result := &h.GetMutableStateResponse{
		Execution:                            &execution,
		WorkflowType:                         &workflow.WorkflowType{Name: common.StringPtr(executionInfo.WorkflowTypeName)},
		LastFirstEventId:                     common.Int64Ptr(msBuilder.GetLastFirstEventID()),
		NextEventId:                          common.Int64Ptr(msBuilder.GetNextEventID()),
<<<<<<< HEAD
		TaskList:                             &workflow.TaskList{Name: common.StringPtr(msBuilder.executionInfo.TaskList)},
		StickyTaskList:                       &workflow.TaskList{Name: common.StringPtr(msBuilder.executionInfo.StickyTaskList)},
		ClientLibraryVersion:                 common.StringPtr(msBuilder.executionInfo.ClientLibraryVersion),
		ClientFeatureVersion:                 common.StringPtr(msBuilder.executionInfo.ClientFeatureVersion),
		ClientImpl:                           common.StringPtr(msBuilder.executionInfo.ClientImpl),
		IsWorkflowRunning:                    common.BoolPtr(msBuilder.isWorkflowExecutionRunning()),
		StickyTaskListScheduleToStartTimeout: common.Int32Ptr(msBuilder.executionInfo.StickyScheduleToStartTimeout),
=======
		TaskList:                             &workflow.TaskList{Name: common.StringPtr(executionInfo.TaskList)},
		StickyTaskList:                       &workflow.TaskList{Name: common.StringPtr(executionInfo.StickyTaskList)},
		ClientLibraryVersion:                 common.StringPtr(executionInfo.ClientLibraryVersion),
		ClientFeatureVersion:                 common.StringPtr(executionInfo.ClientFeatureVersion),
		ClientImpl:                           common.StringPtr(executionInfo.ClientImpl),
		IsWorkflowRunning:                    common.BoolPtr(msBuilder.IsWorkflowExecutionRunning()),
		StickyTaskListScheduleToStartTimeout: common.Int32Ptr(executionInfo.StickyScheduleToStartTimeout),
>>>>>>> 021d9b13
	}

	return result, nil
}

// ResetStickyTaskList reset the volatile information in mutable state of a given workflow.
// Volatile information are the information related to client, such as:
// 1. StickyTaskList
// 2. StickyScheduleToStartTimeout
// 3. ClientLibraryVersion
// 4. ClientFeatureVersion
// 5. ClientImpl
func (e *historyEngineImpl) ResetStickyTaskList(ctx context.Context, resetRequest *h.ResetStickyTaskListRequest) (*h.ResetStickyTaskListResponse, error) {
	domainID, err := validateDomainUUID(resetRequest.DomainUUID)
	if err != nil {
		return nil, err
	}

	err = e.updateWorkflowExecution(ctx, domainID, *resetRequest.Execution, false, false,
		func(msBuilder mutableState, tBuilder *timerBuilder) ([]persistence.Task, error) {
			if !msBuilder.IsWorkflowExecutionRunning() {
				return nil, nil
			}
			msBuilder.ClearStickyness()
			return nil, nil
		},
	)

	if err != nil {
		return nil, err
	}
	return &h.ResetStickyTaskListResponse{}, nil
}

// DescribeWorkflowExecution returns information about the specified workflow execution.
func (e *historyEngineImpl) DescribeWorkflowExecution(ctx context.Context,
	request *h.DescribeWorkflowExecutionRequest) (retResp *workflow.DescribeWorkflowExecutionResponse, retError error) {
	domainID, err := validateDomainUUID(request.DomainUUID)
	if err != nil {
		return nil, err
	}

	execution := *request.Request.Execution

	context, release, err0 := e.historyCache.getOrCreateWorkflowExecutionWithTimeout(ctx, domainID, execution)
	if err0 != nil {
		return nil, err0
	}
	defer func() { release(retError) }()

	msBuilder, err1 := context.loadWorkflowExecution()
	if err1 != nil {
		return nil, err1
	}
	executionInfo := msBuilder.GetExecutionInfo()

	result := &workflow.DescribeWorkflowExecutionResponse{
		ExecutionConfiguration: &workflow.WorkflowExecutionConfiguration{
			TaskList: &workflow.TaskList{Name: common.StringPtr(executionInfo.TaskList)},
			ExecutionStartToCloseTimeoutSeconds: common.Int32Ptr(executionInfo.WorkflowTimeout),
			TaskStartToCloseTimeoutSeconds:      common.Int32Ptr(executionInfo.DecisionTimeoutValue),
			ChildPolicy:                         common.ChildPolicyPtr(workflow.ChildPolicyTerminate),
		},
		WorkflowExecutionInfo: &workflow.WorkflowExecutionInfo{
			Execution:     request.Request.Execution,
			Type:          &workflow.WorkflowType{Name: common.StringPtr(executionInfo.WorkflowTypeName)},
			StartTime:     common.Int64Ptr(executionInfo.StartTimestamp.UnixNano()),
			HistoryLength: common.Int64Ptr(msBuilder.GetNextEventID() - common.FirstEventID),
		},
	}
	if executionInfo.State == persistence.WorkflowStateCompleted {
		// for closed workflow
		closeStatus := getWorkflowExecutionCloseStatus(executionInfo.CloseStatus)
		result.WorkflowExecutionInfo.CloseStatus = &closeStatus
		result.WorkflowExecutionInfo.CloseTime = common.Int64Ptr(msBuilder.GetLastUpdatedTimestamp())
	}

	if len(msBuilder.GetPendingActivityInfos()) > 0 {
		for _, pi := range msBuilder.GetPendingActivityInfos() {
			ai := &workflow.PendingActivityInfo{
				ActivityID: common.StringPtr(pi.ActivityID),
			}
			state := workflow.PendingActivityStateScheduled
			if pi.CancelRequested {
				state = workflow.PendingActivityStateCancelRequested
			} else if pi.StartedID != common.EmptyEventID {
				state = workflow.PendingActivityStateStarted
			}
			ai.State = &state
			lastHeartbeatUnixNano := pi.LastHeartBeatUpdatedTime.UnixNano()
			if lastHeartbeatUnixNano > 0 {
				ai.LastHeartbeatTimestamp = common.Int64Ptr(lastHeartbeatUnixNano)
				ai.HeartbeatDetails = pi.Details
			}
			if scheduledEvent, ok := msBuilder.GetHistoryEvent(pi.ScheduledEvent); ok {
				ai.ActivityType = scheduledEvent.ActivityTaskScheduledEventAttributes.ActivityType
			}
			result.PendingActivities = append(result.PendingActivities, ai)
		}
	}

	return result, nil
}

func (e *historyEngineImpl) RecordDecisionTaskStarted(ctx context.Context,
	request *h.RecordDecisionTaskStartedRequest) (retResp *h.RecordDecisionTaskStartedResponse, retError error) {

	domainEntry, err := e.getActiveDomainEntry(request.DomainUUID)
	if err != nil {
		return nil, err
	}
	domainID := domainEntry.GetInfo().ID

	context, release, err0 := e.historyCache.getOrCreateWorkflowExecutionWithTimeout(ctx, domainID, *request.WorkflowExecution)
	if err0 != nil {
		return nil, err0
	}
	defer func() { release(retError) }()

	scheduleID := request.GetScheduleId()
	requestID := request.GetRequestId()

Update_History_Loop:
	for attempt := 0; attempt < conditionalRetryCount; attempt++ {
		msBuilder, err0 := context.loadWorkflowExecution()
		if err0 != nil {
			return nil, err0
		}
		tBuilder := e.getTimerBuilder(&context.workflowExecution)

		di, isRunning := msBuilder.GetPendingDecision(scheduleID)

		// First check to see if cache needs to be refreshed as we could potentially have stale workflow execution in
		// some extreme cassandra failure cases.
		if !isRunning && scheduleID >= msBuilder.GetNextEventID() {
			e.metricsClient.IncCounter(metrics.HistoryRecordDecisionTaskStartedScope, metrics.StaleMutableStateCounter)
			// Reload workflow execution history
			context.clear()
			continue Update_History_Loop
		}

		// Check execution state to make sure task is in the list of outstanding tasks and it is not yet started.  If
		// task is not outstanding than it is most probably a duplicate and complete the task.
		if !msBuilder.IsWorkflowExecutionRunning() || !isRunning {
			// Looks like DecisionTask already completed as a result of another call.
			// It is OK to drop the task at this point.
			logging.LogDuplicateTaskEvent(context.logger, persistence.TransferTaskTypeDecisionTask, common.Int64Default(request.TaskId), requestID,
				scheduleID, common.EmptyEventID, isRunning)

			return nil, &workflow.EntityNotExistsError{Message: "Decision task not found."}
		}

		if di.StartedID != common.EmptyEventID {
			// If decision is started as part of the current request scope then return a positive response
			if di.RequestID == requestID {
				return e.createRecordDecisionTaskStartedResponse(domainID, msBuilder, di, request.PollRequest.GetIdentity()), nil
			}

			// Looks like DecisionTask already started as a result of another call.
			// It is OK to drop the task at this point.
			logging.LogDuplicateTaskEvent(context.logger, persistence.TaskListTypeDecision, common.Int64Default(request.TaskId), requestID,
				scheduleID, di.StartedID, isRunning)

			return nil, &h.EventAlreadyStartedError{Message: "Decision task already started."}
		}

		_, di = msBuilder.AddDecisionTaskStartedEvent(scheduleID, requestID, request.PollRequest)
		if di == nil {
			// Unable to add DecisionTaskStarted event to history
			return nil, &workflow.InternalServiceError{Message: "Unable to add DecisionTaskStarted event to history."}
		}

		// Start a timer for the decision task.
		timeOutTask := tBuilder.AddStartToCloseDecisionTimoutTask(scheduleID, di.Attempt, di.DecisionTimeout)
		timerTasks := []persistence.Task{timeOutTask}
		defer e.timerProcessor.NotifyNewTimers(e.currentClusterName, e.shard.GetCurrentTime(e.currentClusterName), timerTasks)

		// Generate a transaction ID for appending events to history
		transactionID, err2 := e.shard.GetNextTransferTaskID()
		if err2 != nil {
			return nil, err2
		}

		// We apply the update to execution using optimistic concurrency.  If it fails due to a conflict than reload
		// the history and try the operation again.
		if err3 := context.updateWorkflowExecution(nil, timerTasks, transactionID); err3 != nil {
			if err3 == ErrConflict {
				e.metricsClient.IncCounter(metrics.HistoryRecordDecisionTaskStartedScope,
					metrics.ConcurrencyUpdateFailureCounter)
				continue Update_History_Loop
			}
			return nil, err3
		}

		return e.createRecordDecisionTaskStartedResponse(domainID, msBuilder, di, request.PollRequest.GetIdentity()), nil
	}

	return nil, ErrMaxAttemptsExceeded
}

func (e *historyEngineImpl) RecordActivityTaskStarted(ctx context.Context,
	request *h.RecordActivityTaskStartedRequest) (*h.RecordActivityTaskStartedResponse, error) {

	domainEntry, err := e.getActiveDomainEntry(request.DomainUUID)
	if err != nil {
		return nil, err
	}
	domainID := domainEntry.GetInfo().ID

	execution := workflow.WorkflowExecution{
		WorkflowId: request.WorkflowExecution.WorkflowId,
		RunId:      request.WorkflowExecution.RunId,
	}

	response := &h.RecordActivityTaskStartedResponse{}
	err = e.updateWorkflowExecution(ctx, domainID, execution, false, false,
		func(msBuilder mutableState, tBuilder *timerBuilder) ([]persistence.Task, error) {
			if !msBuilder.IsWorkflowExecutionRunning() {
				return nil, ErrWorkflowCompleted
			}

			scheduleID := request.GetScheduleId()
			requestID := request.GetRequestId()
			ai, isRunning := msBuilder.GetActivityInfo(scheduleID)

			// First check to see if cache needs to be refreshed as we could potentially have stale workflow execution in
			// some extreme cassandra failure cases.
			if !isRunning && scheduleID >= msBuilder.GetNextEventID() {
				e.metricsClient.IncCounter(metrics.HistoryRecordActivityTaskStartedScope, metrics.StaleMutableStateCounter)
				return nil, ErrStaleState
			}

			// Check execution state to make sure task is in the list of outstanding tasks and it is not yet started.  If
			// task is not outstanding than it is most probably a duplicate and complete the task.
			if !isRunning {
				// Looks like ActivityTask already completed as a result of another call.
				// It is OK to drop the task at this point.
				logging.LogDuplicateTaskEvent(e.logger, persistence.TransferTaskTypeActivityTask,
					common.Int64Default(request.TaskId), requestID, scheduleID, common.EmptyEventID, isRunning)

				return nil, ErrActivityTaskNotFound
			}

			scheduledEvent, exists := msBuilder.GetActivityScheduledEvent(scheduleID)
			if !exists {
				return nil, &workflow.InternalServiceError{Message: "Corrupted workflow execution state."}
			}
			response.ScheduledEvent = scheduledEvent
			response.ScheduledTimestampOfThisAttempt = common.Int64Ptr(ai.ScheduledTime.UnixNano())

			if ai.StartedID != common.EmptyEventID {
				// If activity is started as part of the current request scope then return a positive response
				if ai.RequestID == requestID {
					response.StartedTimestamp = common.Int64Ptr(ai.StartedTime.UnixNano())
					response.Attempt = common.Int64Ptr(int64(ai.Attempt))
					return nil, nil
				}

				// Looks like ActivityTask already started as a result of another call.
				// It is OK to drop the task at this point.
				logging.LogDuplicateTaskEvent(e.logger, persistence.TransferTaskTypeActivityTask,
					common.Int64Default(request.TaskId), requestID, scheduleID, ai.StartedID, isRunning)

				return nil, &h.EventAlreadyStartedError{Message: "Activity task already started."}
			}

			msBuilder.AddActivityTaskStartedEvent(ai, scheduleID, requestID, request.PollRequest.GetIdentity())

			response.StartedTimestamp = common.Int64Ptr(ai.StartedTime.UnixNano())
			response.Attempt = common.Int64Ptr(int64(ai.Attempt))

			// Start a timer for the activity task.
			timerTasks := []persistence.Task{}
			if tt := tBuilder.GetActivityTimerTaskIfNeeded(msBuilder); tt != nil {
				timerTasks = append(timerTasks, tt)
			}

			return timerTasks, nil
		})

	if err != nil {
		return nil, err
	}

	return response, err
}

// RespondDecisionTaskCompleted completes a decision task
func (e *historyEngineImpl) RespondDecisionTaskCompleted(ctx context.Context, req *h.RespondDecisionTaskCompletedRequest) (response *h.RespondDecisionTaskCompletedResponse, retError error) {

	domainEntry, err := e.getActiveDomainEntry(req.DomainUUID)
	if err != nil {
		return nil, err
	}
	domainID := domainEntry.GetInfo().ID

	request := req.CompleteRequest
	token, err0 := e.tokenSerializer.Deserialize(request.TaskToken)
	if err0 != nil {
		return nil, ErrDeserializingToken
	}

	workflowExecution := workflow.WorkflowExecution{
		WorkflowId: common.StringPtr(token.WorkflowID),
		RunId:      common.StringPtr(token.RunID),
	}

	call := yarpc.CallFromContext(ctx)
	clientLibVersion := call.Header(common.LibraryVersionHeaderName)
	clientFeatureVersion := call.Header(common.FeatureVersionHeaderName)
	clientImpl := call.Header(common.ClientImplHeaderName)

	context, release, err0 := e.historyCache.getOrCreateWorkflowExecutionWithTimeout(ctx, domainID, workflowExecution)
	if err0 != nil {
		return nil, err0
	}
	defer func() { release(retError) }()

Update_History_Loop:
	for attempt := 0; attempt < conditionalRetryCount; attempt++ {
		msBuilder, err1 := context.loadWorkflowExecution()
		if err1 != nil {
			return nil, err1
		}
		executionInfo := msBuilder.GetExecutionInfo()
		tBuilder := e.getTimerBuilder(&context.workflowExecution)

		scheduleID := token.ScheduleID
		di, isRunning := msBuilder.GetPendingDecision(scheduleID)

		// First check to see if cache needs to be refreshed as we could potentially have stale workflow execution in
		// some extreme cassandra failure cases.
		if !isRunning && scheduleID >= msBuilder.GetNextEventID() {
			e.metricsClient.IncCounter(metrics.HistoryRespondDecisionTaskCompletedScope, metrics.StaleMutableStateCounter)
			// Reload workflow execution history
			context.clear()
			continue Update_History_Loop
		}

		if !msBuilder.IsWorkflowExecutionRunning() || !isRunning || di.Attempt != token.ScheduleAttempt ||
			di.StartedID == common.EmptyEventID {
			return nil, &workflow.EntityNotExistsError{Message: "Decision task not found."}
		}

		startedID := di.StartedID
		completedEvent := msBuilder.AddDecisionTaskCompletedEvent(scheduleID, startedID, request)
		if completedEvent == nil {
			return nil, &workflow.InternalServiceError{Message: "Unable to add DecisionTaskCompleted event to history."}
		}

		failDecision := false
		var failCause workflow.DecisionTaskFailedCause
		var err error
		completedID := *completedEvent.EventId
		hasUnhandledEvents := msBuilder.HasBufferedEvents()
		isComplete := false
		transferTasks := []persistence.Task{}
		timerTasks := []persistence.Task{}
		var continueAsNewBuilder mutableState
		var continueAsNewTimerTasks []persistence.Task
		hasDecisionScheduleActivityTask := false

		if request.StickyAttributes == nil || request.StickyAttributes.WorkerTaskList == nil {
			e.metricsClient.IncCounter(metrics.HistoryRespondDecisionTaskCompletedScope, metrics.CompleteDecisionWithStickyDisabledCounter)
			executionInfo.StickyTaskList = ""
			executionInfo.StickyScheduleToStartTimeout = 0
		} else {
			e.metricsClient.IncCounter(metrics.HistoryRespondDecisionTaskCompletedScope, metrics.CompleteDecisionWithStickyEnabledCounter)
			executionInfo.StickyTaskList = request.StickyAttributes.WorkerTaskList.GetName()
			executionInfo.StickyScheduleToStartTimeout = request.StickyAttributes.GetScheduleToStartTimeoutSeconds()
		}
		executionInfo.ClientLibraryVersion = clientLibVersion
		executionInfo.ClientFeatureVersion = clientFeatureVersion
		executionInfo.ClientImpl = clientImpl

	Process_Decision_Loop:
		for _, d := range request.Decisions {
			switch *d.DecisionType {
			case workflow.DecisionTypeScheduleActivityTask:
				e.metricsClient.IncCounter(metrics.HistoryRespondDecisionTaskCompletedScope,
					metrics.DecisionTypeScheduleActivityCounter)
				targetDomainID := domainID
				attributes := d.ScheduleActivityTaskDecisionAttributes
				// First check if we need to use a different target domain to schedule activity
				if attributes.Domain != nil {
					// TODO: Error handling for ActivitySchedule failed when domain lookup fails
					domainEntry, err := e.shard.GetDomainCache().GetDomain(*attributes.Domain)
					if err != nil {
						return nil, &workflow.InternalServiceError{Message: "Unable to schedule activity across domain."}
					}
					targetDomainID = domainEntry.GetInfo().ID
				}

				if err = validateActivityScheduleAttributes(attributes); err != nil {
					failDecision = true
					failCause = workflow.DecisionTaskFailedCauseBadScheduleActivityAttributes
					break Process_Decision_Loop
				}

				scheduleEvent, _ := msBuilder.AddActivityTaskScheduledEvent(completedID, attributes)
				transferTasks = append(transferTasks, &persistence.ActivityTask{
					DomainID:   targetDomainID,
					TaskList:   *attributes.TaskList.Name,
					ScheduleID: *scheduleEvent.EventId,
				})
				hasDecisionScheduleActivityTask = true

			case workflow.DecisionTypeCompleteWorkflowExecution:
				e.metricsClient.IncCounter(metrics.HistoryRespondDecisionTaskCompletedScope,
					metrics.DecisionTypeCompleteWorkflowCounter)
				if hasUnhandledEvents {
					failDecision = true
					failCause = workflow.DecisionTaskFailedCauseUnhandledDecision
					break Process_Decision_Loop
				}

				// If the decision has more than one completion event than just pick the first one
				if isComplete {
					e.metricsClient.IncCounter(metrics.HistoryRespondDecisionTaskCompletedScope,
						metrics.MultipleCompletionDecisionsCounter)
					logging.LogMultipleCompletionDecisionsEvent(e.logger, *d.DecisionType)
					continue Process_Decision_Loop
				}
				attributes := d.CompleteWorkflowExecutionDecisionAttributes
				if err = validateCompleteWorkflowExecutionAttributes(attributes); err != nil {
					failDecision = true
					failCause = workflow.DecisionTaskFailedCauseBadCompleteWorkflowExecutionAttributes
					break Process_Decision_Loop
				}
				if e := msBuilder.AddCompletedWorkflowEvent(completedID, attributes); e == nil {
					return nil, &workflow.InternalServiceError{Message: "Unable to add complete workflow event."}
				}
				isComplete = true
			case workflow.DecisionTypeFailWorkflowExecution:
				e.metricsClient.IncCounter(metrics.HistoryRespondDecisionTaskCompletedScope,
					metrics.DecisionTypeFailWorkflowCounter)
				if hasUnhandledEvents {
					failDecision = true
					failCause = workflow.DecisionTaskFailedCauseUnhandledDecision
					break Process_Decision_Loop
				}

				// If the decision has more than one completion event than just pick the first one
				if isComplete {
					e.metricsClient.IncCounter(metrics.HistoryRespondDecisionTaskCompletedScope,
						metrics.MultipleCompletionDecisionsCounter)
					logging.LogMultipleCompletionDecisionsEvent(e.logger, *d.DecisionType)
					continue Process_Decision_Loop
				}
				attributes := d.FailWorkflowExecutionDecisionAttributes
				if err = validateFailWorkflowExecutionAttributes(attributes); err != nil {
					failDecision = true
					failCause = workflow.DecisionTaskFailedCauseBadFailWorkflowExecutionAttributes
					break Process_Decision_Loop
				}
				if e := msBuilder.AddFailWorkflowEvent(completedID, attributes); e == nil {
					return nil, &workflow.InternalServiceError{Message: "Unable to add fail workflow event."}
				}
				isComplete = true
			case workflow.DecisionTypeCancelWorkflowExecution:
				e.metricsClient.IncCounter(metrics.HistoryRespondDecisionTaskCompletedScope,
					metrics.DecisionTypeCancelWorkflowCounter)
				// If new events came while we are processing the decision, we would fail this and give a chance to client
				// to process the new event.
				if hasUnhandledEvents {
					failDecision = true
					failCause = workflow.DecisionTaskFailedCauseUnhandledDecision
					break Process_Decision_Loop
				}

				// If the decision has more than one completion event than just pick the first one
				if isComplete {
					e.metricsClient.IncCounter(metrics.HistoryRespondDecisionTaskCompletedScope,
						metrics.MultipleCompletionDecisionsCounter)
					logging.LogMultipleCompletionDecisionsEvent(e.logger, *d.DecisionType)
					continue Process_Decision_Loop
				}
				attributes := d.CancelWorkflowExecutionDecisionAttributes
				if err = validateCancelWorkflowExecutionAttributes(attributes); err != nil {
					failDecision = true
					failCause = workflow.DecisionTaskFailedCauseBadCancelWorkflowExecutionAttributes
					break Process_Decision_Loop
				}
				msBuilder.AddWorkflowExecutionCanceledEvent(completedID, attributes)
				isComplete = true

			case workflow.DecisionTypeStartTimer:
				e.metricsClient.IncCounter(metrics.HistoryRespondDecisionTaskCompletedScope,
					metrics.DecisionTypeStartTimerCounter)
				attributes := d.StartTimerDecisionAttributes
				if err = validateTimerScheduleAttributes(attributes); err != nil {
					failDecision = true
					failCause = workflow.DecisionTaskFailedCauseBadStartTimerAttributes
					break Process_Decision_Loop
				}
				_, ti := msBuilder.AddTimerStartedEvent(completedID, attributes)
				if ti == nil {
					failDecision = true
					failCause = workflow.DecisionTaskFailedCauseStartTimerDuplicateID
					break Process_Decision_Loop
				}
				tBuilder.AddUserTimer(ti, context.msBuilder)

			case workflow.DecisionTypeRequestCancelActivityTask:
				e.metricsClient.IncCounter(metrics.HistoryRespondDecisionTaskCompletedScope,
					metrics.DecisionTypeCancelActivityCounter)
				attributes := d.RequestCancelActivityTaskDecisionAttributes
				if err = validateActivityCancelAttributes(attributes); err != nil {
					failDecision = true
					failCause = workflow.DecisionTaskFailedCauseBadRequestCancelActivityAttributes
					break Process_Decision_Loop
				}
				activityID := *attributes.ActivityId
				actCancelReqEvent, ai, isRunning := msBuilder.AddActivityTaskCancelRequestedEvent(completedID, activityID,
					common.StringDefault(request.Identity))
				if !isRunning {
					msBuilder.AddRequestCancelActivityTaskFailedEvent(completedID, activityID,
						activityCancelationMsgActivityIDUnknown)
					continue Process_Decision_Loop
				}

				if ai.StartedID == common.EmptyEventID {
					// We haven't started the activity yet, we can cancel the activity right away.
					msBuilder.AddActivityTaskCanceledEvent(ai.ScheduleID, ai.StartedID, *actCancelReqEvent.EventId,
						[]byte(activityCancelationMsgActivityNotStarted), common.StringDefault(request.Identity))
				}

			case workflow.DecisionTypeCancelTimer:
				e.metricsClient.IncCounter(metrics.HistoryRespondDecisionTaskCompletedScope,
					metrics.DecisionTypeCancelTimerCounter)
				attributes := d.CancelTimerDecisionAttributes
				if err = validateTimerCancelAttributes(attributes); err != nil {
					failDecision = true
					failCause = workflow.DecisionTaskFailedCauseBadCancelTimerAttributes
					break Process_Decision_Loop
				}
				if msBuilder.AddTimerCanceledEvent(completedID, attributes, common.StringDefault(request.Identity)) == nil {
					msBuilder.AddCancelTimerFailedEvent(completedID, attributes, common.StringDefault(request.Identity))
				}

			case workflow.DecisionTypeRecordMarker:
				e.metricsClient.IncCounter(metrics.HistoryRespondDecisionTaskCompletedScope,
					metrics.DecisionTypeRecordMarkerCounter)
				attributes := d.RecordMarkerDecisionAttributes
				if err = validateRecordMarkerAttributes(attributes); err != nil {
					failDecision = true
					failCause = workflow.DecisionTaskFailedCauseBadRecordMarkerAttributes
					break Process_Decision_Loop
				}
				msBuilder.AddRecordMarkerEvent(completedID, attributes)

			case workflow.DecisionTypeRequestCancelExternalWorkflowExecution:
				e.metricsClient.IncCounter(metrics.HistoryRespondDecisionTaskCompletedScope,
					metrics.DecisionTypeCancelExternalWorkflowCounter)
				attributes := d.RequestCancelExternalWorkflowExecutionDecisionAttributes
				if err = validateCancelExternalWorkflowExecutionAttributes(attributes); err != nil {
					failDecision = true
					failCause = workflow.DecisionTaskFailedCauseBadRequestCancelExternalWorkflowExecutionAttributes
					break Process_Decision_Loop
				}

				foreignDomainID := ""
				if attributes.GetDomain() == "" {
					foreignDomainID = executionInfo.DomainID
				} else {
					foreignDomainEntry, err := e.shard.GetDomainCache().GetDomain(attributes.GetDomain())
					if err != nil {
						return nil, &workflow.InternalServiceError{
							Message: fmt.Sprintf("Unable to cancel workflow across domain: %v.", attributes.GetDomain())}
					}
					foreignDomainID = foreignDomainEntry.GetInfo().ID
				}

				cancelRequestID := uuid.New()
				wfCancelReqEvent, _ := msBuilder.AddRequestCancelExternalWorkflowExecutionInitiatedEvent(completedID,
					cancelRequestID, attributes)
				if wfCancelReqEvent == nil {
					return nil, &workflow.InternalServiceError{Message: "Unable to add external cancel workflow request."}
				}

				transferTasks = append(transferTasks, &persistence.CancelExecutionTask{
					TargetDomainID:          foreignDomainID,
					TargetWorkflowID:        attributes.GetWorkflowId(),
					TargetRunID:             attributes.GetRunId(),
					TargetChildWorkflowOnly: attributes.GetChildWorkflowOnly(),
					InitiatedID:             wfCancelReqEvent.GetEventId(),
				})

			case workflow.DecisionTypeSignalExternalWorkflowExecution:
				e.metricsClient.IncCounter(metrics.HistoryRespondDecisionTaskCompletedScope,
					metrics.DecisionTypeSignalExternalWorkflowCounter)

				attributes := d.SignalExternalWorkflowExecutionDecisionAttributes
				if err = validateSignalExternalWorkflowExecutionAttributes(attributes); err != nil {
					failDecision = true
					failCause = workflow.DecisionTaskFailedCauseBadSignalWorkflowExecutionAttributes
					break Process_Decision_Loop
				}

				foreignDomainID := ""
				if attributes.GetDomain() == "" {
					foreignDomainID = executionInfo.DomainID
				} else {
					foreignDomainEntry, err := e.shard.GetDomainCache().GetDomain(attributes.GetDomain())
					if err != nil {
						return nil, &workflow.InternalServiceError{
							Message: fmt.Sprintf("Unable to signal workflow across domain: %v.", attributes.GetDomain())}
					}
					foreignDomainID = foreignDomainEntry.GetInfo().ID
				}

				signalRequestID := uuid.New() // for deduplicate
				wfSignalReqEvent, _ := msBuilder.AddSignalExternalWorkflowExecutionInitiatedEvent(completedID,
					signalRequestID, attributes)
				if wfSignalReqEvent == nil {
					return nil, &workflow.InternalServiceError{Message: "Unable to add external signal workflow request."}
				}

				transferTasks = append(transferTasks, &persistence.SignalExecutionTask{
					TargetDomainID:          foreignDomainID,
					TargetWorkflowID:        attributes.Execution.GetWorkflowId(),
					TargetRunID:             attributes.Execution.GetRunId(),
					TargetChildWorkflowOnly: attributes.GetChildWorkflowOnly(),
					InitiatedID:             wfSignalReqEvent.GetEventId(),
				})

			case workflow.DecisionTypeContinueAsNewWorkflowExecution:
				e.metricsClient.IncCounter(metrics.HistoryRespondDecisionTaskCompletedScope,
					metrics.DecisionTypeContinueAsNewCounter)
				if hasUnhandledEvents {
					failDecision = true
					failCause = workflow.DecisionTaskFailedCauseUnhandledDecision
					break Process_Decision_Loop
				}

				// If the decision has more than one completion event than just pick the first one
				if isComplete {
					e.metricsClient.IncCounter(metrics.HistoryRespondDecisionTaskCompletedScope,
						metrics.MultipleCompletionDecisionsCounter)
					logging.LogMultipleCompletionDecisionsEvent(e.logger, *d.DecisionType)
					continue Process_Decision_Loop
				}
				attributes := d.ContinueAsNewWorkflowExecutionDecisionAttributes
				if err = validateContinueAsNewWorkflowExecutionAttributes(executionInfo, attributes); err != nil {
					failDecision = true
					failCause = workflow.DecisionTaskFailedCauseBadContinueAsNewAttributes
					break Process_Decision_Loop
				}

				// Extract parentDomainName so it can be passed down to next run of workflow execution
				var parentDomainName string
				if msBuilder.HasParentExecution() {
					parentDomainID := executionInfo.ParentDomainID
					parentDomainEntry, err := e.shard.GetDomainCache().GetDomainByID(parentDomainID)
					if err != nil {
						return nil, err
					}
					parentDomainName = parentDomainEntry.GetInfo().Name
				}

				runID := uuid.New()
				_, newStateBuilder, err := msBuilder.AddContinueAsNewEvent(completedID, domainEntry, runID, parentDomainName, attributes)
				if err != nil {
					return nil, err
				}

				// add timer task to new workflow
				duration := time.Duration(*attributes.ExecutionStartToCloseTimeoutSeconds) * time.Second
				continueAsNewTimerTasks = []persistence.Task{&persistence.WorkflowTimeoutTask{
					VisibilityTimestamp: e.shard.GetTimeSource().Now().Add(duration),
				}}
				msBuilder.GetContinueAsNew().TimerTasks = continueAsNewTimerTasks

				isComplete = true
				continueAsNewBuilder = newStateBuilder

			case workflow.DecisionTypeStartChildWorkflowExecution:
				e.metricsClient.IncCounter(metrics.HistoryRespondDecisionTaskCompletedScope,
					metrics.DecisionTypeChildWorkflowCounter)
				targetDomainID := domainID
				attributes := d.StartChildWorkflowExecutionDecisionAttributes
				if err = validateStartChildExecutionAttributes(executionInfo, attributes); err != nil {
					failDecision = true
					failCause = workflow.DecisionTaskFailedCauseBadStartChildExecutionAttributes
					break Process_Decision_Loop
				}

				// First check if we need to use a different target domain to schedule child execution
				if attributes.Domain != nil {
					// TODO: Error handling for DecisionType_StartChildWorkflowExecution failed when domain lookup fails
					domainEntry, err := e.shard.GetDomainCache().GetDomain(*attributes.Domain)
					if err != nil {
						return nil, &workflow.InternalServiceError{Message: "Unable to schedule child execution across domain."}
					}
					targetDomainID = domainEntry.GetInfo().ID
				}

				requestID := uuid.New()
				initiatedEvent, _ := msBuilder.AddStartChildWorkflowExecutionInitiatedEvent(completedID, requestID, attributes)
				transferTasks = append(transferTasks, &persistence.StartChildExecutionTask{
					TargetDomainID:   targetDomainID,
					TargetWorkflowID: *attributes.WorkflowId,
					InitiatedID:      *initiatedEvent.EventId,
				})

			default:
				return nil, &workflow.BadRequestError{Message: fmt.Sprintf("Unknown decision type: %v", *d.DecisionType)}
			}
		}

		if err != nil {
			return nil, err
		}

		if failDecision {
			e.metricsClient.IncCounter(metrics.HistoryRespondDecisionTaskCompletedScope, metrics.FailedDecisionsCounter)
			logging.LogDecisionFailedEvent(e.logger, domainID, token.WorkflowID, token.RunID, failCause)
			var err1 error
			msBuilder, err1 = e.failDecision(context, scheduleID, startedID, failCause, request)
			if err1 != nil {
				return nil, err1
			}
			isComplete = false
			hasUnhandledEvents = true
			continueAsNewBuilder = nil
		}

		if tt := tBuilder.GetUserTimerTaskIfNeeded(msBuilder); tt != nil {
			timerTasks = append(timerTasks, tt)
		}
		if hasDecisionScheduleActivityTask {
			if tt := tBuilder.GetActivityTimerTaskIfNeeded(msBuilder); tt != nil {
				timerTasks = append(timerTasks, tt)
			}
		}

		// Schedule another decision task if new events came in during this decision or if request forced to
		createNewDecisionTask := hasUnhandledEvents || request.GetForceCreateNewDecisionTask()

		var newDecisionTaskScheduledID int64
		if createNewDecisionTask {
			di := msBuilder.AddDecisionTaskScheduledEvent()
			newDecisionTaskScheduledID = di.ScheduleID
			// skip transfer task for decision if request asking to return new decision task
			if !request.GetReturnNewDecisionTask() {
				transferTasks = append(transferTasks, &persistence.DecisionTask{
					DomainID:   domainID,
					TaskList:   di.TaskList,
					ScheduleID: di.ScheduleID,
				})
				if msBuilder.IsStickyTaskListEnabled() {
					tBuilder := e.getTimerBuilder(&context.workflowExecution)
					stickyTaskTimeoutTimer := tBuilder.AddScheduleToStartDecisionTimoutTask(di.ScheduleID, di.Attempt,
						executionInfo.StickyScheduleToStartTimeout)
					timerTasks = append(timerTasks, stickyTaskTimeoutTimer)
				}
			} else {
				// start the new decision task if request asked to do so
				// TODO: replace the poll request
				msBuilder.AddDecisionTaskStartedEvent(di.ScheduleID, "request-from-RespondDecisionTaskCompleted", &workflow.PollForDecisionTaskRequest{
					TaskList: &workflow.TaskList{Name: common.StringPtr(di.TaskList)},
					Identity: request.Identity,
				})
			}
		}

		if isComplete {
			tranT, timerT, err := e.getDeleteWorkflowTasks(domainID, tBuilder)
			if err != nil {
				return nil, err
			}
			transferTasks = append(transferTasks, tranT)
			timerTasks = append(timerTasks, timerT)
		}

		// Generate a transaction ID for appending events to history
		transactionID, err3 := e.shard.GetNextTransferTaskID()
		if err3 != nil {
			return nil, err3
		}

		// We apply the update to execution using optimistic concurrency.  If it fails due to a conflict then reload
		// the history and try the operation again.
		var updateErr error
		if continueAsNewBuilder != nil {
			updateErr = context.continueAsNewWorkflowExecution(request.ExecutionContext, continueAsNewBuilder,
				transferTasks, timerTasks, transactionID)
		} else {
			updateErr = context.updateWorkflowExecutionWithContext(request.ExecutionContext, transferTasks, timerTasks,
				transactionID)
		}

		if updateErr != nil {
			if updateErr == ErrConflict {
				e.metricsClient.IncCounter(metrics.HistoryRespondDecisionTaskCompletedScope,
					metrics.ConcurrencyUpdateFailureCounter)
				continue Update_History_Loop
			}

			return nil, updateErr
		}

		// add continueAsNewTimerTask
		timerTasks = append(timerTasks, continueAsNewTimerTasks...)
		// Inform timer about the new ones.
		e.timerProcessor.NotifyNewTimers(e.currentClusterName, e.shard.GetCurrentTime(e.currentClusterName), timerTasks)

		response = &h.RespondDecisionTaskCompletedResponse{}
		if request.GetReturnNewDecisionTask() && createNewDecisionTask {
			di, _ := msBuilder.GetPendingDecision(newDecisionTaskScheduledID)
			response.StartedResponse = e.createRecordDecisionTaskStartedResponse(domainID, msBuilder, di, request.GetIdentity())
		}

		return response, nil
	}

	return nil, ErrMaxAttemptsExceeded
}

func (e *historyEngineImpl) RespondDecisionTaskFailed(ctx context.Context, req *h.RespondDecisionTaskFailedRequest) error {

	domainEntry, err := e.getActiveDomainEntry(req.DomainUUID)
	if err != nil {
		return err
	}
	domainID := domainEntry.GetInfo().ID

	request := req.FailedRequest
	token, err0 := e.tokenSerializer.Deserialize(request.TaskToken)
	if err0 != nil {
		return ErrDeserializingToken
	}

	workflowExecution := workflow.WorkflowExecution{
		WorkflowId: common.StringPtr(token.WorkflowID),
		RunId:      common.StringPtr(token.RunID),
	}

	return e.updateWorkflowExecution(ctx, domainID, workflowExecution, false, true,
		func(msBuilder mutableState, tBuilder *timerBuilder) ([]persistence.Task, error) {
			if !msBuilder.IsWorkflowExecutionRunning() {
				return nil, ErrWorkflowCompleted
			}

			scheduleID := token.ScheduleID
			di, isRunning := msBuilder.GetPendingDecision(scheduleID)
			if !isRunning || di.Attempt != token.ScheduleAttempt || di.StartedID == common.EmptyEventID {
				return nil, &workflow.EntityNotExistsError{Message: "Decision task not found."}
			}

			msBuilder.AddDecisionTaskFailedEvent(di.ScheduleID, di.StartedID, request.GetCause(), request.Details,
				request.GetIdentity())

			return nil, nil
		})
}

// RespondActivityTaskCompleted completes an activity task.
func (e *historyEngineImpl) RespondActivityTaskCompleted(ctx context.Context, req *h.RespondActivityTaskCompletedRequest) error {

	domainEntry, err := e.getActiveDomainEntry(req.DomainUUID)
	if err != nil {
		return err
	}
	domainID := domainEntry.GetInfo().ID

	request := req.CompleteRequest
	token, err0 := e.tokenSerializer.Deserialize(request.TaskToken)
	if err0 != nil {
		return ErrDeserializingToken
	}

	workflowExecution := workflow.WorkflowExecution{
		WorkflowId: common.StringPtr(token.WorkflowID),
		RunId:      common.StringPtr(token.RunID),
	}

	return e.updateWorkflowExecution(ctx, domainID, workflowExecution, false, true,
		func(msBuilder mutableState, tBuilder *timerBuilder) ([]persistence.Task, error) {
			if !msBuilder.IsWorkflowExecutionRunning() {
				return nil, ErrWorkflowCompleted
			}

			scheduleID := token.ScheduleID
			if scheduleID == common.EmptyEventID { // client call CompleteActivityById, so get scheduleID by activityID
				scheduleID, err0 = getScheduleID(token.ActivityID, msBuilder)
				if err0 != nil {
					return nil, err0
				}
			}
			ai, isRunning := msBuilder.GetActivityInfo(scheduleID)

			// First check to see if cache needs to be refreshed as we could potentially have stale workflow execution in
			// some extreme cassandra failure cases.
			if !isRunning && scheduleID >= msBuilder.GetNextEventID() {
				e.metricsClient.IncCounter(metrics.HistoryRespondActivityTaskCompletedScope, metrics.StaleMutableStateCounter)
				return nil, ErrStaleState
			}

			if !isRunning || ai.StartedID == common.EmptyEventID ||
				(token.ScheduleAttempt != 0 && int64(ai.Attempt) != token.ScheduleAttempt) {
				return nil, ErrActivityTaskNotFound
			}

			if msBuilder.AddActivityTaskCompletedEvent(scheduleID, ai.StartedID, request) == nil {
				// Unable to add ActivityTaskCompleted event to history
				return nil, &workflow.InternalServiceError{Message: "Unable to add ActivityTaskCompleted event to history."}
			}

			return nil, nil
		})
}

// RespondActivityTaskFailed completes an activity task failure.
func (e *historyEngineImpl) RespondActivityTaskFailed(ctx context.Context, req *h.RespondActivityTaskFailedRequest) error {

	domainEntry, err := e.getActiveDomainEntry(req.DomainUUID)
	if err != nil {
		return err
	}
	domainID := domainEntry.GetInfo().ID

	request := req.FailedRequest
	token, err0 := e.tokenSerializer.Deserialize(request.TaskToken)
	if err0 != nil {
		return ErrDeserializingToken
	}

	workflowExecution := workflow.WorkflowExecution{
		WorkflowId: common.StringPtr(token.WorkflowID),
		RunId:      common.StringPtr(token.RunID),
	}

	return e.updateWorkflowExecutionWithAction(ctx, domainID, workflowExecution,
		func(msBuilder mutableState, tBuilder *timerBuilder) (*updateWorkflowAction, error) {
			if !msBuilder.IsWorkflowExecutionRunning() {
				return nil, ErrWorkflowCompleted
			}

			scheduleID := token.ScheduleID
			if scheduleID == common.EmptyEventID { // client call CompleteActivityById, so get scheduleID by activityID
				scheduleID, err0 = getScheduleID(token.ActivityID, msBuilder)
				if err0 != nil {
					return nil, err0
				}
			}
			ai, isRunning := msBuilder.GetActivityInfo(scheduleID)

			// First check to see if cache needs to be refreshed as we could potentially have stale workflow execution in
			// some extreme cassandra failure cases.
			if !isRunning && scheduleID >= msBuilder.GetNextEventID() {
				e.metricsClient.IncCounter(metrics.HistoryRespondActivityTaskFailedScope, metrics.StaleMutableStateCounter)
				return nil, ErrStaleState
			}

			if !isRunning || ai.StartedID == common.EmptyEventID ||
				(token.ScheduleID != common.EmptyEventID && token.ScheduleAttempt != int64(ai.Attempt)) {
				return nil, ErrActivityTaskNotFound
			}

			postActions := &updateWorkflowAction{}
			retryTask := msBuilder.CreateRetryTimer(ai, req.FailedRequest.GetReason())
			if retryTask != nil {
				// need retry
				postActions.timerTasks = append(postActions.timerTasks, retryTask)
			} else {
				if msBuilder.AddActivityTaskFailedEvent(scheduleID, ai.StartedID, request) == nil {
					// Unable to add ActivityTaskFailed event to history
					return nil, &workflow.InternalServiceError{Message: "Unable to add ActivityTaskFailed event to history."}
				}
				postActions.createDecision = true
			}

			return postActions, nil
		})
}

// RespondActivityTaskCanceled completes an activity task failure.
func (e *historyEngineImpl) RespondActivityTaskCanceled(ctx context.Context, req *h.RespondActivityTaskCanceledRequest) error {

	domainEntry, err := e.getActiveDomainEntry(req.DomainUUID)
	if err != nil {
		return err
	}
	domainID := domainEntry.GetInfo().ID

	request := req.CancelRequest
	token, err0 := e.tokenSerializer.Deserialize(request.TaskToken)
	if err0 != nil {
		return ErrDeserializingToken
	}

	workflowExecution := workflow.WorkflowExecution{
		WorkflowId: common.StringPtr(token.WorkflowID),
		RunId:      common.StringPtr(token.RunID),
	}

	return e.updateWorkflowExecution(ctx, domainID, workflowExecution, false, true,
		func(msBuilder mutableState, tBuilder *timerBuilder) ([]persistence.Task, error) {
			if !msBuilder.IsWorkflowExecutionRunning() {
				return nil, ErrWorkflowCompleted
			}

			scheduleID := token.ScheduleID
			if scheduleID == common.EmptyEventID { // client call CompleteActivityById, so get scheduleID by activityID
				scheduleID, err0 = getScheduleID(token.ActivityID, msBuilder)
				if err0 != nil {
					return nil, err0
				}
			}
			ai, isRunning := msBuilder.GetActivityInfo(scheduleID)

			// First check to see if cache needs to be refreshed as we could potentially have stale workflow execution in
			// some extreme cassandra failure cases.
			if !isRunning && scheduleID >= msBuilder.GetNextEventID() {
				e.metricsClient.IncCounter(metrics.HistoryRespondActivityTaskCanceledScope, metrics.StaleMutableStateCounter)
				return nil, ErrStaleState
			}

			if !isRunning || ai.StartedID == common.EmptyEventID ||
				(token.ScheduleID != common.EmptyEventID && token.ScheduleAttempt != int64(ai.Attempt)) {
				return nil, ErrActivityTaskNotFound
			}

			if msBuilder.AddActivityTaskCanceledEvent(scheduleID, ai.StartedID, ai.CancelRequestID, request.Details,
				common.StringDefault(request.Identity)) == nil {
				// Unable to add ActivityTaskCanceled event to history
				return nil, &workflow.InternalServiceError{Message: "Unable to add ActivityTaskCanceled event to history."}
			}

			return nil, nil
		})

}

// RecordActivityTaskHeartbeat records an hearbeat for a task.
// This method can be used for two purposes.
// - For reporting liveness of the activity.
// - For reporting progress of the activity, this can be done even if the liveness is not configured.
func (e *historyEngineImpl) RecordActivityTaskHeartbeat(ctx context.Context,
	req *h.RecordActivityTaskHeartbeatRequest) (*workflow.RecordActivityTaskHeartbeatResponse, error) {

	domainEntry, err := e.getActiveDomainEntry(req.DomainUUID)
	if err != nil {
		return nil, err
	}
	domainID := domainEntry.GetInfo().ID

	request := req.HeartbeatRequest
	token, err0 := e.tokenSerializer.Deserialize(request.TaskToken)
	if err0 != nil {
		return nil, ErrDeserializingToken
	}

	workflowExecution := workflow.WorkflowExecution{
		WorkflowId: common.StringPtr(token.WorkflowID),
		RunId:      common.StringPtr(token.RunID),
	}

	var cancelRequested bool
	err = e.updateWorkflowExecution(ctx, domainID, workflowExecution, false, false,
		func(msBuilder mutableState, tBuilder *timerBuilder) ([]persistence.Task, error) {
			if !msBuilder.IsWorkflowExecutionRunning() {
				e.logger.Errorf("Heartbeat failed ")
				return nil, ErrWorkflowCompleted
			}

			scheduleID := token.ScheduleID
			if scheduleID == common.EmptyEventID { // client call RecordActivityHeartbeatByID, so get scheduleID by activityID
				scheduleID, err0 = getScheduleID(token.ActivityID, msBuilder)
				if err0 != nil {
					return nil, err0
				}
			}
			ai, isRunning := msBuilder.GetActivityInfo(scheduleID)

			// First check to see if cache needs to be refreshed as we could potentially have stale workflow execution in
			// some extreme cassandra failure cases.
			if !isRunning && scheduleID >= msBuilder.GetNextEventID() {
				e.metricsClient.IncCounter(metrics.HistoryRecordActivityTaskHeartbeatScope, metrics.StaleMutableStateCounter)
				return nil, ErrStaleState
			}

			if !isRunning || ai.StartedID == common.EmptyEventID ||
				(token.ScheduleID != common.EmptyEventID && token.ScheduleAttempt != int64(ai.Attempt)) {
				e.logger.Debugf("Activity HeartBeat: scheduleEventID: %v, ActivityInfo: %+v, Exist: %v", scheduleID, ai,
					isRunning)
				return nil, ErrActivityTaskNotFound
			}

			cancelRequested = ai.CancelRequested

			e.logger.Debugf("Activity HeartBeat: scheduleEventID: %v, ActivityInfo: %+v, CancelRequested: %v",
				scheduleID, ai, cancelRequested)

			// Save progress and last HB reported time.
			msBuilder.UpdateActivityProgress(ai, request)

			return nil, nil
		})

	if err != nil {
		return &workflow.RecordActivityTaskHeartbeatResponse{}, err
	}

	return &workflow.RecordActivityTaskHeartbeatResponse{CancelRequested: common.BoolPtr(cancelRequested)}, nil
}

// RequestCancelWorkflowExecution records request cancellation event for workflow execution
func (e *historyEngineImpl) RequestCancelWorkflowExecution(ctx context.Context,
	req *h.RequestCancelWorkflowExecutionRequest) error {

	domainEntry, err := e.getActiveDomainEntry(req.DomainUUID)
	if err != nil {
		return err
	}
	domainID := domainEntry.GetInfo().ID

	request := req.CancelRequest
	parentExecution := req.ExternalWorkflowExecution
	childWorkflowOnly := req.GetChildWorkflowOnly()
	execution := workflow.WorkflowExecution{
		WorkflowId: request.WorkflowExecution.WorkflowId,
		RunId:      request.WorkflowExecution.RunId,
	}

	return e.updateWorkflowExecution(ctx, domainID, execution, false, true,
		func(msBuilder mutableState, tBuilder *timerBuilder) ([]persistence.Task, error) {
			if !msBuilder.IsWorkflowExecutionRunning() {
				return nil, ErrWorkflowCompleted
			}

			executionInfo := msBuilder.GetExecutionInfo()
			if childWorkflowOnly {
				parentWorkflowID := executionInfo.ParentWorkflowID
				parentRunID := executionInfo.ParentRunID
				if parentExecution.GetWorkflowId() != parentWorkflowID ||
					parentExecution.GetRunId() != parentRunID {
					return nil, ErrWorkflowParent
				}
			}

			isCancelRequested, cancelRequestID := msBuilder.IsCancelRequested()
			if isCancelRequested {
				cancelRequest := req.CancelRequest
				if cancelRequest.RequestId != nil {
					requestID := *cancelRequest.RequestId
					if requestID != "" && cancelRequestID == requestID {
						return nil, nil
					}
				}
				// if we consider workflow cancellation idempotent, then this error is redundant
				// this error maybe useful if this API is invoked by external, not decision from transfer queue
				return nil, ErrCancellationAlreadyRequested
			}

			if msBuilder.AddWorkflowExecutionCancelRequestedEvent("", req) == nil {
				return nil, &workflow.InternalServiceError{Message: "Unable to cancel workflow execution."}
			}

			return nil, nil
		})
}

func (e *historyEngineImpl) SignalWorkflowExecution(ctx context.Context, signalRequest *h.SignalWorkflowExecutionRequest) error {

	domainEntry, err := e.getActiveDomainEntry(signalRequest.DomainUUID)
	if err != nil {
		return err
	}
	domainID := domainEntry.GetInfo().ID

	request := signalRequest.SignalRequest
	parentExecution := signalRequest.ExternalWorkflowExecution
	childWorkflowOnly := signalRequest.GetChildWorkflowOnly()
	execution := workflow.WorkflowExecution{
		WorkflowId: request.WorkflowExecution.WorkflowId,
		RunId:      request.WorkflowExecution.RunId,
	}

	return e.updateWorkflowExecution(ctx, domainID, execution, false, true,
		func(msBuilder mutableState, tBuilder *timerBuilder) ([]persistence.Task, error) {
			if !msBuilder.IsWorkflowExecutionRunning() {
				return nil, ErrWorkflowCompleted
			}

			executionInfo := msBuilder.GetExecutionInfo()
			if childWorkflowOnly {
				parentWorkflowID := executionInfo.ParentWorkflowID
				parentRunID := executionInfo.ParentRunID
				if parentExecution.GetWorkflowId() != parentWorkflowID ||
					parentExecution.GetRunId() != parentRunID {
					return nil, ErrWorkflowParent
				}
			}

			// deduplicate by request id for signal decision
			if requestID := request.GetRequestId(); requestID != "" {
				if msBuilder.IsSignalRequested(requestID) {
					return nil, nil
				}
				msBuilder.AddSignalRequested(requestID)
			}

			if msBuilder.AddWorkflowExecutionSignaled(request) == nil {
				return nil, &workflow.InternalServiceError{Message: "Unable to signal workflow execution."}
			}

			return nil, nil
		})
}

func (e *historyEngineImpl) SignalWithStartWorkflowExecution(ctx context.Context, signalWithStartRequest *h.SignalWithStartWorkflowExecutionRequest) (
	retResp *workflow.StartWorkflowExecutionResponse, retError error) {

	domainEntry, err := e.getActiveDomainEntry(signalWithStartRequest.DomainUUID)
	if err != nil {
		return nil, err
	}
	domainID := domainEntry.GetInfo().ID

	sRequest := signalWithStartRequest.SignalWithStartRequest
	execution := workflow.WorkflowExecution{
		WorkflowId: sRequest.WorkflowId,
	}

	isBrandNew := false
	prevRunID := ""
	attempt := 0

	context, release, err0 := e.historyCache.getOrCreateWorkflowExecutionWithTimeout(ctx, domainID, execution)

	if err0 == nil {
		defer func() { release(retError) }()
	Just_Signal_Loop:
		for ; attempt < conditionalRetryCount; attempt++ {
			msBuilder, err1 := context.loadWorkflowExecution()
			if err1 != nil {
				if _, ok := err1.(*workflow.EntityNotExistsError); ok {
					isBrandNew = true
					break
				}
				return nil, err1
			}
			if !msBuilder.IsWorkflowExecutionRunning() {
				prevRunID = context.workflowExecution.GetRunId()
				break
			}
			executionInfo := msBuilder.GetExecutionInfo()

			if msBuilder.AddWorkflowExecutionSignaled(getSignalRequest(sRequest)) == nil {
				return nil, &workflow.InternalServiceError{Message: "Unable to signal workflow execution."}
			}

			var transferTasks []persistence.Task
			var timerTasks []persistence.Task
			// Create a transfer task to schedule a decision task
			if !msBuilder.HasPendingDecisionTask() {
				di := msBuilder.AddDecisionTaskScheduledEvent()
				transferTasks = append(transferTasks, &persistence.DecisionTask{
					DomainID:   domainID,
					TaskList:   di.TaskList,
					ScheduleID: di.ScheduleID,
				})
				if msBuilder.IsStickyTaskListEnabled() {
					tBuilder := e.getTimerBuilder(&context.workflowExecution)
					stickyTaskTimeoutTimer := tBuilder.AddScheduleToStartDecisionTimoutTask(di.ScheduleID, di.Attempt,
						executionInfo.StickyScheduleToStartTimeout)
					timerTasks = append(timerTasks, stickyTaskTimeoutTimer)
				}
			}
			// Generate a transaction ID for appending events to history
			transactionID, err2 := e.shard.GetNextTransferTaskID()
			if err2 != nil {
				return nil, err2
			}

			// We apply the update to execution using optimistic concurrency.  If it fails due to a conflict then reload
			// the history and try the operation again.
			if err := context.updateWorkflowExecution(transferTasks, timerTasks, transactionID); err != nil {
				if err == ErrConflict {
					continue Just_Signal_Loop
				}
				return nil, err
			}
			e.timerProcessor.NotifyNewTimers(e.currentClusterName, e.shard.GetCurrentTime(e.currentClusterName), timerTasks)
			return &workflow.StartWorkflowExecutionResponse{RunId: context.workflowExecution.RunId}, nil
		} // end for Just_Signal_Loop
		if attempt == conditionalRetryCount {
			return nil, ErrMaxAttemptsExceeded
		}
	} else {
		if _, ok := err0.(*workflow.EntityNotExistsError); ok {
			isBrandNew = true
		} else {
			return nil, err0
		}
	}

	// Start workflow and signal
	startRequest := getStartRequest(domainID, sRequest)
	request := startRequest.StartRequest
	err = validateStartWorkflowExecutionRequest(request)
	if err != nil {
		return nil, err
	}

	execution = workflow.WorkflowExecution{
		WorkflowId: request.WorkflowId,
		RunId:      common.StringPtr(uuid.New()),
	}

	// Generate first decision task event.
	taskList := request.TaskList.GetName()
	// TODO when the workflow is going to be replicated, use the
	var msBuilder mutableState
	if e.shard.GetService().GetClusterMetadata().IsGlobalDomainEnabled() && domainEntry.IsGlobalDomain() {
		// all workflows within a global domain should have replication state, no matter whether it will be replicated to multiple
		// target clusters or not
		msBuilder = newMutableStateBuilderWithReplicationState(e.shard.GetConfig(), e.logger, domainEntry.GetFailoverVersion())
	} else {
		msBuilder = newMutableStateBuilder(e.shard.GetConfig(), e.logger)
	}
	startedEvent := msBuilder.AddWorkflowExecutionStartedEvent(execution, startRequest)
	if startedEvent == nil {
		return nil, &workflow.InternalServiceError{Message: "Failed to add workflow execution started event."}
	}

	if msBuilder.AddWorkflowExecutionSignaled(getSignalRequest(sRequest)) == nil {
		return nil, &workflow.InternalServiceError{Message: "Failed to add workflow execution signaled event."}
	}

	var transferTasks []persistence.Task
	di := msBuilder.AddDecisionTaskScheduledEvent()
	if di == nil {
		return nil, &workflow.InternalServiceError{Message: "Failed to add decision scheduled event."}
	}

	transferTasks = []persistence.Task{&persistence.DecisionTask{
		DomainID: domainID, TaskList: taskList, ScheduleID: di.ScheduleID,
	}}
	decisionVersion := di.Version
	decisionScheduleID := di.ScheduleID
	decisionStartID := di.StartedID
	decisionTimeout := di.DecisionTimeout

	duration := time.Duration(*request.ExecutionStartToCloseTimeoutSeconds) * time.Second
	timerTasks := []persistence.Task{&persistence.WorkflowTimeoutTask{
		VisibilityTimestamp: e.shard.GetTimeSource().Now().Add(duration),
	}}
	// Serialize the history
	serializedHistory, serializedError := msBuilder.GetHistoryBuilder().Serialize()
	if serializedError != nil {
		logging.LogHistorySerializationErrorEvent(e.logger, serializedError, fmt.Sprintf(
			"HistoryEventBatch serialization error on start workflow.  WorkflowID: %v, RunID: %v",
			execution.GetWorkflowId(), execution.GetRunId()))
		return nil, serializedError
	}

	err = e.shard.AppendHistoryEvents(&persistence.AppendHistoryEventsRequest{
		DomainID:  domainID,
		Execution: execution,
		// It is ok to use 0 for TransactionID because RunID is unique so there are
		// no potential duplicates to override.
		TransactionID: 0,
		FirstEventID:  startedEvent.GetEventId(),
		Events:        serializedHistory,
	})
	if err != nil {
		return nil, err
	}
	msBuilder.GetExecutionInfo().LastFirstEventID = startedEvent.GetEventId()
	setTaskVersion(msBuilder.GetCurrentVersion(), transferTasks, timerTasks)

	createWorkflow := func(isBrandNew bool, prevRunID string) (string, error) {
		_, err = e.shard.CreateWorkflowExecution(&persistence.CreateWorkflowExecutionRequest{
			RequestID:                   common.StringDefault(request.RequestId),
			DomainID:                    domainID,
			Execution:                   execution,
			InitiatedID:                 common.EmptyEventID,
			TaskList:                    *request.TaskList.Name,
			WorkflowTypeName:            *request.WorkflowType.Name,
			WorkflowTimeout:             *request.ExecutionStartToCloseTimeoutSeconds,
			DecisionTimeoutValue:        *request.TaskStartToCloseTimeoutSeconds,
			ExecutionContext:            nil,
			NextEventID:                 msBuilder.GetNextEventID(),
			LastProcessedEvent:          common.EmptyEventID,
			TransferTasks:               transferTasks,
			DecisionVersion:             decisionVersion,
			DecisionScheduleID:          decisionScheduleID,
			DecisionStartedID:           decisionStartID,
			DecisionStartToCloseTimeout: decisionTimeout,
			TimerTasks:                  timerTasks,
			ContinueAsNew:               !isBrandNew,
			PreviousRunID:               prevRunID,
		})

		if err != nil {
			switch t := err.(type) {
			case *persistence.WorkflowExecutionAlreadyStartedError:
				if t.StartRequestID == common.StringDefault(request.RequestId) {
					e.deleteEvents(domainID, execution)
					return t.RunID, nil
				}
			case *persistence.ShardOwnershipLostError:
				e.deleteEvents(domainID, execution)
			}
			return "", err
		}
		return execution.GetRunId(), nil
	}

	// try to create the workflow execution
	resultRunID, err := createWorkflow(isBrandNew, prevRunID) // (true, "") or (false, "prevRunID")
	if err == nil {
		e.timerProcessor.NotifyNewTimers(e.currentClusterName, e.shard.GetCurrentTime(e.currentClusterName), timerTasks)

		return &workflow.StartWorkflowExecutionResponse{
			RunId: common.StringPtr(resultRunID),
		}, nil
	}
	return nil, err
}

// RemoveSignalMutableState remove the signal request id in signal_requested for deduplicate
func (e *historyEngineImpl) RemoveSignalMutableState(ctx context.Context, request *h.RemoveSignalMutableStateRequest) error {

	domainEntry, err := e.getActiveDomainEntry(request.DomainUUID)
	if err != nil {
		return err
	}
	domainID := domainEntry.GetInfo().ID

	execution := workflow.WorkflowExecution{
		WorkflowId: request.WorkflowExecution.WorkflowId,
		RunId:      request.WorkflowExecution.RunId,
	}

	return e.updateWorkflowExecution(ctx, domainID, execution, false, false,
		func(msBuilder mutableState, tBuilder *timerBuilder) ([]persistence.Task, error) {
			if !msBuilder.IsWorkflowExecutionRunning() {
				return nil, ErrWorkflowCompleted
			}

			msBuilder.DeleteSignalRequested(request.GetRequestId())

			return nil, nil
		})
}

func (e *historyEngineImpl) TerminateWorkflowExecution(ctx context.Context, terminateRequest *h.TerminateWorkflowExecutionRequest) error {

	domainEntry, err := e.getActiveDomainEntry(terminateRequest.DomainUUID)
	if err != nil {
		return err
	}
	domainID := domainEntry.GetInfo().ID

	request := terminateRequest.TerminateRequest
	execution := workflow.WorkflowExecution{
		WorkflowId: request.WorkflowExecution.WorkflowId,
		RunId:      request.WorkflowExecution.RunId,
	}

	return e.updateWorkflowExecution(ctx, domainID, execution, true, false,
		func(msBuilder mutableState, tBuilder *timerBuilder) ([]persistence.Task, error) {
			if !msBuilder.IsWorkflowExecutionRunning() {
				return nil, ErrWorkflowCompleted
			}

			if msBuilder.AddWorkflowExecutionTerminatedEvent(request) == nil {
				return nil, &workflow.InternalServiceError{Message: "Unable to terminate workflow execution."}
			}

			return nil, nil
		})
}

// ScheduleDecisionTask schedules a decision if no outstanding decision found
func (e *historyEngineImpl) ScheduleDecisionTask(ctx context.Context, scheduleRequest *h.ScheduleDecisionTaskRequest) error {

	domainEntry, err := e.getActiveDomainEntry(scheduleRequest.DomainUUID)
	if err != nil {
		return err
	}
	domainID := domainEntry.GetInfo().ID

	execution := workflow.WorkflowExecution{
		WorkflowId: scheduleRequest.WorkflowExecution.WorkflowId,
		RunId:      scheduleRequest.WorkflowExecution.RunId,
	}

	return e.updateWorkflowExecution(ctx, domainID, execution, false, true,
		func(msBuilder mutableState, tBuilder *timerBuilder) ([]persistence.Task, error) {
			if !msBuilder.IsWorkflowExecutionRunning() {
				return nil, ErrWorkflowCompleted
			}

			// Noop

			return nil, nil
		})
}

// RecordChildExecutionCompleted records the completion of child execution into parent execution history
func (e *historyEngineImpl) RecordChildExecutionCompleted(ctx context.Context, completionRequest *h.RecordChildExecutionCompletedRequest) error {

	domainEntry, err := e.getActiveDomainEntry(completionRequest.DomainUUID)
	if err != nil {
		return err
	}
	domainID := domainEntry.GetInfo().ID

	execution := workflow.WorkflowExecution{
		WorkflowId: completionRequest.WorkflowExecution.WorkflowId,
		RunId:      completionRequest.WorkflowExecution.RunId,
	}

	return e.updateWorkflowExecution(ctx, domainID, execution, false, true,
		func(msBuilder mutableState, tBuilder *timerBuilder) ([]persistence.Task, error) {
			if !msBuilder.IsWorkflowExecutionRunning() {
				return nil, ErrWorkflowCompleted
			}

			initiatedID := *completionRequest.InitiatedId
			completedExecution := completionRequest.CompletedExecution
			completionEvent := completionRequest.CompletionEvent

			// Check mutable state to make sure child execution is in pending child executions
			ci, isRunning := msBuilder.GetChildExecutionInfo(initiatedID)
			if !isRunning || ci.StartedID == common.EmptyEventID {
				return nil, &workflow.EntityNotExistsError{Message: "Pending child execution not found."}
			}

			switch *completionEvent.EventType {
			case workflow.EventTypeWorkflowExecutionCompleted:
				attributes := completionEvent.WorkflowExecutionCompletedEventAttributes
				msBuilder.AddChildWorkflowExecutionCompletedEvent(initiatedID, completedExecution, attributes)
			case workflow.EventTypeWorkflowExecutionFailed:
				attributes := completionEvent.WorkflowExecutionFailedEventAttributes
				msBuilder.AddChildWorkflowExecutionFailedEvent(initiatedID, completedExecution, attributes)
			case workflow.EventTypeWorkflowExecutionCanceled:
				attributes := completionEvent.WorkflowExecutionCanceledEventAttributes
				msBuilder.AddChildWorkflowExecutionCanceledEvent(initiatedID, completedExecution, attributes)
			case workflow.EventTypeWorkflowExecutionTerminated:
				attributes := completionEvent.WorkflowExecutionTerminatedEventAttributes
				msBuilder.AddChildWorkflowExecutionTerminatedEvent(initiatedID, completedExecution, attributes)
			case workflow.EventTypeWorkflowExecutionTimedOut:
				attributes := completionEvent.WorkflowExecutionTimedOutEventAttributes
				msBuilder.AddChildWorkflowExecutionTimedOutEvent(initiatedID, completedExecution, attributes)
			}

			return nil, nil
		})
}

func (e *historyEngineImpl) ReplicateEvents(replicateRequest *h.ReplicateEventsRequest) error {
	return e.replicator.ApplyEvents(replicateRequest)
}

type updateWorkflowAction struct {
	deleteWorkflow bool
	createDecision bool
	timerTasks     []persistence.Task
	transferTasks  []persistence.Task
}

func (e *historyEngineImpl) updateWorkflowExecutionWithAction(ctx context.Context, domainID string, execution workflow.WorkflowExecution,
	action func(builder mutableState, tBuilder *timerBuilder) (*updateWorkflowAction, error)) (retError error) {
	context, release, err0 := e.historyCache.getOrCreateWorkflowExecutionWithTimeout(ctx, domainID, execution)
	if err0 != nil {
		return err0
	}
	defer func() { release(retError) }()

Update_History_Loop:
	for attempt := 0; attempt < conditionalRetryCount; attempt++ {
		msBuilder, err1 := context.loadWorkflowExecution()
		if err1 != nil {
			return err1
		}
		tBuilder := e.getTimerBuilder(&context.workflowExecution)

		// conduct caller action
		postActions, err := action(msBuilder, tBuilder)
		if err != nil {
			if err == ErrStaleState {
				// Handler detected that cached workflow mutable could potentially be stale
				// Reload workflow execution history
				context.clear()
				continue Update_History_Loop
			}

			// Returned error back to the caller
			return err
		}

		transferTasks, timerTasks := postActions.transferTasks, postActions.timerTasks
		if postActions.deleteWorkflow {
			tranT, timerT, err := e.getDeleteWorkflowTasks(domainID, tBuilder)
			if err != nil {
				return err
			}
			transferTasks = append(transferTasks, tranT)
			timerTasks = append(timerTasks, timerT)
		}

		if postActions.createDecision {
			// Create a transfer task to schedule a decision task
			if !msBuilder.HasPendingDecisionTask() {
				di := msBuilder.AddDecisionTaskScheduledEvent()
				transferTasks = append(transferTasks, &persistence.DecisionTask{
					DomainID:   domainID,
					TaskList:   di.TaskList,
					ScheduleID: di.ScheduleID,
				})
				if msBuilder.IsStickyTaskListEnabled() {
					tBuilder := e.getTimerBuilder(&context.workflowExecution)
					stickyTaskTimeoutTimer := tBuilder.AddScheduleToStartDecisionTimoutTask(di.ScheduleID, di.Attempt,
						msBuilder.GetExecutionInfo().StickyScheduleToStartTimeout)
					timerTasks = append(timerTasks, stickyTaskTimeoutTimer)
				}
			}
		}

		// Generate a transaction ID for appending events to history
		transactionID, err2 := e.shard.GetNextTransferTaskID()
		if err2 != nil {
			return err2
		}

		// We apply the update to execution using optimistic concurrency.  If it fails due to a conflict then reload
		// the history and try the operation again.
		if err := context.updateWorkflowExecution(transferTasks, timerTasks, transactionID); err != nil {
			if err == ErrConflict {
				continue Update_History_Loop
			}
			return err
		}
		e.timerProcessor.NotifyNewTimers(e.currentClusterName, e.shard.GetCurrentTime(e.currentClusterName), timerTasks)
		return nil
	}
	return ErrMaxAttemptsExceeded
}

func (e *historyEngineImpl) updateWorkflowExecution(ctx context.Context, domainID string, execution workflow.WorkflowExecution,
	createDeletionTask, createDecisionTask bool,
	action func(builder mutableState, tBuilder *timerBuilder) ([]persistence.Task, error)) error {
	return e.updateWorkflowExecutionWithAction(ctx, domainID, execution,
		func(builder mutableState, tBuilder *timerBuilder) (*updateWorkflowAction, error) {
			timerTasks, err := action(builder, tBuilder)
			if err != nil {
				return nil, err
			}
			postActions := &updateWorkflowAction{
				deleteWorkflow: createDeletionTask,
				createDecision: createDecisionTask,
				timerTasks:     timerTasks,
			}
			return postActions, nil
		})
}

func (e *historyEngineImpl) getDeleteWorkflowTasks(
	domainID string,
	tBuilder *timerBuilder,
) (persistence.Task, persistence.Task, error) {

	// Create a transfer task to close workflow execution
	closeTask := &persistence.CloseExecutionTask{}

	// Generate a timer task to cleanup history events for this workflow execution
	var retentionInDays int32
	domainEntry, err := e.shard.GetDomainCache().GetDomainByID(domainID)
	if err != nil {
		if _, ok := err.(*workflow.EntityNotExistsError); !ok {
			return nil, nil, err
		}
	} else {
		retentionInDays = domainEntry.GetConfig().Retention
	}
	cleanupTask := tBuilder.createDeleteHistoryEventTimerTask(time.Duration(retentionInDays) * time.Hour * 24)

	return closeTask, cleanupTask, nil
}

func (e *historyEngineImpl) createRecordDecisionTaskStartedResponse(domainID string, msBuilder mutableState,
	di *decisionInfo, identity string) *h.RecordDecisionTaskStartedResponse {
	response := &h.RecordDecisionTaskStartedResponse{}
	response.WorkflowType = msBuilder.GetWorkflowType()
	executionInfo := msBuilder.GetExecutionInfo()
	if executionInfo.LastProcessedEvent != common.EmptyEventID {
		response.PreviousStartedEventId = common.Int64Ptr(executionInfo.LastProcessedEvent)
	}

	// Starting decision could result in different scheduleID if decision was transient and new new events came in
	// before it was started.
	response.ScheduledEventId = common.Int64Ptr(di.ScheduleID)
	response.StartedEventId = common.Int64Ptr(di.StartedID)
	response.StickyExecutionEnabled = common.BoolPtr(msBuilder.IsStickyTaskListEnabled())
	response.NextEventId = common.Int64Ptr(msBuilder.GetNextEventID())
	response.Attempt = common.Int64Ptr(di.Attempt)
	if di.Attempt > 0 {
		// This decision is retried from mutable state
		// Also return schedule and started which are not written to history yet
		scheduledEvent, startedEvent := msBuilder.CreateTransientDecisionEvents(di, identity)
		response.DecisionInfo = &workflow.TransientDecisionInfo{}
		response.DecisionInfo.ScheduledEvent = scheduledEvent
		response.DecisionInfo.StartedEvent = startedEvent
	}

	return response
}

func (e *historyEngineImpl) deleteEvents(domainID string, execution workflow.WorkflowExecution) {
	// We created the history events but failed to create workflow execution, so cleanup the history which could cause
	// us to leak history events which are never cleaned up. Cleaning up the events is absolutely safe here as they
	// are always created for a unique run_id which is not visible beyond this call yet.
	// TODO: Handle error on deletion of execution history
	e.historyMgr.DeleteWorkflowExecutionHistory(&persistence.DeleteWorkflowExecutionHistoryRequest{
		DomainID:  domainID,
		Execution: execution,
	})
}

func (e *historyEngineImpl) failDecision(context *workflowExecutionContext, scheduleID, startedID int64,
	cause workflow.DecisionTaskFailedCause, request *workflow.RespondDecisionTaskCompletedRequest) (mutableState,
	error) {
	// Clear any updates we have accumulated so far
	context.clear()

	// Reload workflow execution so we can apply the decision task failure event
	msBuilder, err := context.loadWorkflowExecution()
	if err != nil {
		return nil, err
	}

	msBuilder.AddDecisionTaskFailedEvent(scheduleID, startedID, cause, nil, request.GetIdentity())

	// Return new builder back to the caller for further updates
	return msBuilder, nil
}

func (e *historyEngineImpl) getTimerBuilder(we *workflow.WorkflowExecution) *timerBuilder {
	lg := e.logger.WithFields(bark.Fields{
		logging.TagWorkflowExecutionID: we.WorkflowId,
		logging.TagWorkflowRunID:       we.RunId,
	})
	return newTimerBuilder(e.shard.GetConfig(), lg, common.NewRealTimeSource())
}

func (s *shardContextWrapper) UpdateWorkflowExecution(request *persistence.UpdateWorkflowExecutionRequest) error {
	err := s.ShardContext.UpdateWorkflowExecution(request)
	if err == nil {
		s.txProcessor.NotifyNewTask(s.currentClusterName, s.GetCurrentTime(s.currentClusterName), request.TransferTasks)
		if len(request.ReplicationTasks) > 0 {
			s.replcatorProcessor.notifyNewTask()
		}
	}
	return err
}

func (s *shardContextWrapper) CreateWorkflowExecution(request *persistence.CreateWorkflowExecutionRequest) (
	*persistence.CreateWorkflowExecutionResponse, error) {
	resp, err := s.ShardContext.CreateWorkflowExecution(request)
	if err == nil {
		s.txProcessor.NotifyNewTask(s.currentClusterName, s.GetCurrentTime(s.currentClusterName), request.TransferTasks)
		if len(request.ReplicationTasks) > 0 {
			s.replcatorProcessor.notifyNewTask()
		}
	}
	return resp, err
}

func (s *shardContextWrapper) NotifyNewHistoryEvent(event *historyEventNotification) error {
	s.historyEventNotifier.NotifyNewHistoryEvent(event)
	err := s.ShardContext.NotifyNewHistoryEvent(event)
	return err
}

func validateActivityScheduleAttributes(attributes *workflow.ScheduleActivityTaskDecisionAttributes) error {
	if attributes == nil {
		return &workflow.BadRequestError{Message: "ScheduleActivityTaskDecisionAttributes is not set on decision."}
	}

	if attributes.TaskList == nil || attributes.TaskList.Name == nil || *attributes.TaskList.Name == "" {
		return &workflow.BadRequestError{Message: "TaskList is not set on decision."}
	}

	if attributes.ActivityId == nil || *attributes.ActivityId == "" {
		return &workflow.BadRequestError{Message: "ActivityId is not set on decision."}
	}

	if attributes.ActivityType == nil || attributes.ActivityType.Name == nil || *attributes.ActivityType.Name == "" {
		return &workflow.BadRequestError{Message: "ActivityType is not set on decision."}
	}

	if attributes.StartToCloseTimeoutSeconds == nil || *attributes.StartToCloseTimeoutSeconds <= 0 {
		return &workflow.BadRequestError{Message: "A valid StartToCloseTimeoutSeconds is not set on decision."}
	}
	if attributes.ScheduleToStartTimeoutSeconds == nil || *attributes.ScheduleToStartTimeoutSeconds <= 0 {
		return &workflow.BadRequestError{Message: "A valid ScheduleToStartTimeoutSeconds is not set on decision."}
	}
	if attributes.ScheduleToCloseTimeoutSeconds == nil || *attributes.ScheduleToCloseTimeoutSeconds <= 0 {
		return &workflow.BadRequestError{Message: "A valid ScheduleToCloseTimeoutSeconds is not set on decision."}
	}
	if attributes.HeartbeatTimeoutSeconds == nil || *attributes.HeartbeatTimeoutSeconds < 0 {
		return &workflow.BadRequestError{Message: "A valid HeartbeatTimeoutSeconds is not set on decision."}
	}
	if policy := attributes.RetryPolicy; policy != nil {
		if policy.GetInitialIntervalInSeconds() <= 0 {
			return &workflow.BadRequestError{Message: "A valid InitialIntervalInSeconds is not set on retry policy."}
		}
		if policy.GetBackoffCoefficient() < 1 {
			return &workflow.BadRequestError{Message: "BackoffCoefficient cannot be less than 1 on retry policy."}
		}
		if policy.GetMaximumIntervalInSeconds() < policy.GetInitialIntervalInSeconds() {
			return &workflow.BadRequestError{Message: "MaximumIntervalInSeconds cannot be less than InitialIntervalInSeconds on retry policy."}
		}
	}

	return nil
}

func validateTimerScheduleAttributes(attributes *workflow.StartTimerDecisionAttributes) error {
	if attributes == nil {
		return &workflow.BadRequestError{Message: "StartTimerDecisionAttributes is not set on decision."}
	}
	if attributes.TimerId == nil || *attributes.TimerId == "" {
		return &workflow.BadRequestError{Message: "TimerId is not set on decision."}
	}
	if attributes.StartToFireTimeoutSeconds == nil || *attributes.StartToFireTimeoutSeconds <= 0 {
		return &workflow.BadRequestError{Message: "A valid StartToFireTimeoutSeconds is not set on decision."}
	}
	return nil
}

func validateActivityCancelAttributes(attributes *workflow.RequestCancelActivityTaskDecisionAttributes) error {
	if attributes == nil {
		return &workflow.BadRequestError{Message: "RequestCancelActivityTaskDecisionAttributes is not set on decision."}
	}
	if attributes.ActivityId == nil || *attributes.ActivityId == "" {
		return &workflow.BadRequestError{Message: "ActivityId is not set on decision."}
	}
	return nil
}

func validateTimerCancelAttributes(attributes *workflow.CancelTimerDecisionAttributes) error {
	if attributes == nil {
		return &workflow.BadRequestError{Message: "CancelTimerDecisionAttributes is not set on decision."}
	}
	if attributes.TimerId == nil || *attributes.TimerId == "" {
		return &workflow.BadRequestError{Message: "TimerId is not set on decision."}
	}
	return nil
}

func validateRecordMarkerAttributes(attributes *workflow.RecordMarkerDecisionAttributes) error {
	if attributes == nil {
		return &workflow.BadRequestError{Message: "RecordMarkerDecisionAttributes is not set on decision."}
	}
	if attributes.MarkerName == nil || *attributes.MarkerName == "" {
		return &workflow.BadRequestError{Message: "MarkerName is not set on decision."}
	}
	return nil
}

func validateCompleteWorkflowExecutionAttributes(attributes *workflow.CompleteWorkflowExecutionDecisionAttributes) error {
	if attributes == nil {
		return &workflow.BadRequestError{Message: "CompleteWorkflowExecutionDecisionAttributes is not set on decision."}
	}
	return nil
}

func validateFailWorkflowExecutionAttributes(attributes *workflow.FailWorkflowExecutionDecisionAttributes) error {
	if attributes == nil {
		return &workflow.BadRequestError{Message: "FailWorkflowExecutionDecisionAttributes is not set on decision."}
	}
	if attributes.Reason == nil {
		return &workflow.BadRequestError{Message: "Reason is not set on decision."}
	}
	return nil
}

func validateCancelWorkflowExecutionAttributes(attributes *workflow.CancelWorkflowExecutionDecisionAttributes) error {
	if attributes == nil {
		return &workflow.BadRequestError{Message: "CancelWorkflowExecutionDecisionAttributes is not set on decision."}
	}
	return nil
}

func validateCancelExternalWorkflowExecutionAttributes(attributes *workflow.RequestCancelExternalWorkflowExecutionDecisionAttributes) error {
	if attributes == nil {
		return &workflow.BadRequestError{Message: "RequestCancelExternalWorkflowExecutionDecisionAttributes is not set on decision."}
	}
	if attributes.WorkflowId == nil {
		return &workflow.BadRequestError{Message: "WorkflowId is not set on decision."}
	}
	runID := attributes.GetRunId()
	if runID != "" && uuid.Parse(runID) == nil {
		return &workflow.BadRequestError{Message: "Invalid RunId set on decision."}
	}

	return nil
}

func validateSignalExternalWorkflowExecutionAttributes(attributes *workflow.SignalExternalWorkflowExecutionDecisionAttributes) error {
	if attributes == nil {
		return &workflow.BadRequestError{Message: "SignalExternalWorkflowExecutionDecisionAttributes is not set on decision."}
	}
	if attributes.Execution == nil {
		return &workflow.BadRequestError{Message: "Execution is nil on decision."}
	}
	if attributes.Execution.WorkflowId == nil {
		return &workflow.BadRequestError{Message: "WorkflowId is not set on decision."}
	}
	runID := attributes.Execution.GetRunId()
	if runID != "" && uuid.Parse(runID) == nil {
		return &workflow.BadRequestError{Message: "Invalid RunId set on decision."}
	}
	if attributes.SignalName == nil {
		return &workflow.BadRequestError{Message: "SignalName is not set on decision."}
	}
	if attributes.Input == nil {
		return &workflow.BadRequestError{Message: "Input is not set on decision."}
	}

	return nil
}

func validateContinueAsNewWorkflowExecutionAttributes(executionInfo *persistence.WorkflowExecutionInfo,
	attributes *workflow.ContinueAsNewWorkflowExecutionDecisionAttributes) error {
	if attributes == nil {
		return &workflow.BadRequestError{Message: "ContinueAsNewWorkflowExecutionDecisionAttributes is not set on decision."}
	}

	// Inherit workflow type from previous execution if not provided on decision
	if attributes.WorkflowType == nil || attributes.WorkflowType.GetName() == "" {
		attributes.WorkflowType = &workflow.WorkflowType{Name: common.StringPtr(executionInfo.WorkflowTypeName)}
	}

	// Inherit Tasklist from previous execution if not provided on decision
	if attributes.TaskList == nil || attributes.TaskList.GetName() == "" {
		attributes.TaskList = &workflow.TaskList{Name: common.StringPtr(executionInfo.TaskList)}
	}

	// Inherit workflow timeout from previous execution if not provided on decision
	if attributes.GetExecutionStartToCloseTimeoutSeconds() <= 0 {
		attributes.ExecutionStartToCloseTimeoutSeconds = common.Int32Ptr(executionInfo.WorkflowTimeout)
	}

	// Inherit decision task timeout from previous execution if not provided on decision
	if attributes.GetTaskStartToCloseTimeoutSeconds() <= 0 {
		attributes.TaskStartToCloseTimeoutSeconds = common.Int32Ptr(executionInfo.DecisionTimeoutValue)
	}

	return nil
}

func validateStartChildExecutionAttributes(parentInfo *persistence.WorkflowExecutionInfo,
	attributes *workflow.StartChildWorkflowExecutionDecisionAttributes) error {
	if attributes == nil {
		return &workflow.BadRequestError{Message: "StartChildWorkflowExecutionDecisionAttributes is not set on decision."}
	}

	if attributes.GetWorkflowId() == "" {
		return &workflow.BadRequestError{Message: "Required field WorkflowID is not set on decision."}
	}

	if attributes.WorkflowType == nil || attributes.WorkflowType.GetName() == "" {
		return &workflow.BadRequestError{Message: "Required field WorkflowType is not set on decision."}
	}

	if attributes.ChildPolicy == nil {
		return &workflow.BadRequestError{Message: "Required field ChildPolicy is not set on decision."}
	}

	// Inherit tasklist from parent workflow execution if not provided on decision
	if attributes.TaskList == nil || attributes.TaskList.GetName() == "" {
		attributes.TaskList = &workflow.TaskList{Name: common.StringPtr(parentInfo.TaskList)}
	}

	// Inherit workflow timeout from parent workflow execution if not provided on decision
	if attributes.GetExecutionStartToCloseTimeoutSeconds() <= 0 {
		attributes.ExecutionStartToCloseTimeoutSeconds = common.Int32Ptr(parentInfo.WorkflowTimeout)
	}

	// Inherit decision task timeout from parent workflow execution if not provided on decision
	if attributes.GetTaskStartToCloseTimeoutSeconds() <= 0 {
		attributes.TaskStartToCloseTimeoutSeconds = common.Int32Ptr(parentInfo.DecisionTimeoutValue)
	}

	return nil
}

func validateStartWorkflowExecutionRequest(request *workflow.StartWorkflowExecutionRequest) error {
	if request.ExecutionStartToCloseTimeoutSeconds == nil || request.GetExecutionStartToCloseTimeoutSeconds() <= 0 {
		return &workflow.BadRequestError{Message: "Missing or invalid ExecutionStartToCloseTimeoutSeconds."}
	}
	if request.TaskStartToCloseTimeoutSeconds == nil || request.GetTaskStartToCloseTimeoutSeconds() <= 0 {
		return &workflow.BadRequestError{Message: "Missing or invalid TaskStartToCloseTimeoutSeconds."}
	}
	if request.TaskList == nil || request.TaskList.Name == nil || request.TaskList.GetName() == "" {
		return &workflow.BadRequestError{Message: "Missing Tasklist."}
	}
	return nil
}

func validateDomainUUID(domainUUID *string) (string, error) {
	if domainUUID == nil {
		return "", &workflow.BadRequestError{Message: "Missing domain UUID."}
	} else if uuid.Parse(*domainUUID) == nil {
		return "", &workflow.BadRequestError{Message: "Invalid domain UUID."}
	}
	return *domainUUID, nil
}

func (e *historyEngineImpl) getActiveDomainEntry(domainUUID *string) (*cache.DomainCacheEntry, error) {
	domainID, err := validateDomainUUID(domainUUID)
	if err != nil {
		return nil, err
	}

	domainEntry, err := e.shard.GetDomainCache().GetDomainByID(domainID)
	if err != nil {
		return nil, err
	}
	if err = domainEntry.GetDomainNotActiveErr(); err != nil {
		return nil, err
	}
	return domainEntry, nil
}

func getScheduleID(activityID string, msBuilder mutableState) (int64, error) {
	if activityID == "" {
		return 0, &workflow.BadRequestError{Message: "Neither ActivityID nor ScheduleID is provided"}
	}
	scheduleID, ok := msBuilder.GetScheduleIDByActivityID(activityID)
	if !ok {
		return 0, &workflow.BadRequestError{Message: fmt.Sprintf("No such activityID: %s\n", activityID)}
	}
	return scheduleID, nil
}

func getSignalRequest(request *workflow.SignalWithStartWorkflowExecutionRequest) *workflow.SignalWorkflowExecutionRequest {
	req := &workflow.SignalWorkflowExecutionRequest{
		Domain: request.Domain,
		WorkflowExecution: &workflow.WorkflowExecution{
			WorkflowId: request.WorkflowId,
		},
		SignalName: request.SignalName,
		Input:      request.SignalInput,
		RequestId:  request.RequestId,
		Identity:   request.Identity,
		Control:    request.Control,
	}
	return req
}

func getStartRequest(domainID string,
	request *workflow.SignalWithStartWorkflowExecutionRequest) *h.StartWorkflowExecutionRequest {
	policy := workflow.WorkflowIdReusePolicyAllowDuplicate
	req := &workflow.StartWorkflowExecutionRequest{
		Domain:       request.Domain,
		WorkflowId:   request.WorkflowId,
		WorkflowType: request.WorkflowType,
		TaskList:     request.TaskList,
		Input:        request.Input,
		ExecutionStartToCloseTimeoutSeconds: request.ExecutionStartToCloseTimeoutSeconds,
		TaskStartToCloseTimeoutSeconds:      request.TaskStartToCloseTimeoutSeconds,
		Identity:                            request.Identity,
		RequestId:                           request.RequestId,
		WorkflowIdReusePolicy:               &policy,
	}

	startRequest := &h.StartWorkflowExecutionRequest{
		DomainUUID:   common.StringPtr(domainID),
		StartRequest: req,
	}
	return startRequest
}

func setTaskVersion(version int64, transferTasks []persistence.Task, timerTasks []persistence.Task) {
	for _, task := range transferTasks {
		task.SetVersion(version)
	}
	for _, task := range timerTasks {
		task.SetVersion(version)
	}
}<|MERGE_RESOLUTION|>--- conflicted
+++ resolved
@@ -519,15 +519,6 @@
 		WorkflowType:                         &workflow.WorkflowType{Name: common.StringPtr(executionInfo.WorkflowTypeName)},
 		LastFirstEventId:                     common.Int64Ptr(msBuilder.GetLastFirstEventID()),
 		NextEventId:                          common.Int64Ptr(msBuilder.GetNextEventID()),
-<<<<<<< HEAD
-		TaskList:                             &workflow.TaskList{Name: common.StringPtr(msBuilder.executionInfo.TaskList)},
-		StickyTaskList:                       &workflow.TaskList{Name: common.StringPtr(msBuilder.executionInfo.StickyTaskList)},
-		ClientLibraryVersion:                 common.StringPtr(msBuilder.executionInfo.ClientLibraryVersion),
-		ClientFeatureVersion:                 common.StringPtr(msBuilder.executionInfo.ClientFeatureVersion),
-		ClientImpl:                           common.StringPtr(msBuilder.executionInfo.ClientImpl),
-		IsWorkflowRunning:                    common.BoolPtr(msBuilder.isWorkflowExecutionRunning()),
-		StickyTaskListScheduleToStartTimeout: common.Int32Ptr(msBuilder.executionInfo.StickyScheduleToStartTimeout),
-=======
 		TaskList:                             &workflow.TaskList{Name: common.StringPtr(executionInfo.TaskList)},
 		StickyTaskList:                       &workflow.TaskList{Name: common.StringPtr(executionInfo.StickyTaskList)},
 		ClientLibraryVersion:                 common.StringPtr(executionInfo.ClientLibraryVersion),
@@ -535,7 +526,6 @@
 		ClientImpl:                           common.StringPtr(executionInfo.ClientImpl),
 		IsWorkflowRunning:                    common.BoolPtr(msBuilder.IsWorkflowExecutionRunning()),
 		StickyTaskListScheduleToStartTimeout: common.Int32Ptr(executionInfo.StickyScheduleToStartTimeout),
->>>>>>> 021d9b13
 	}
 
 	return result, nil
