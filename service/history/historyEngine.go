// Copyright (c) 2017 Uber Technologies, Inc.
//
// Permission is hereby granted, free of charge, to any person obtaining a copy
// of this software and associated documentation files (the "Software"), to deal
// in the Software without restriction, including without limitation the rights
// to use, copy, modify, merge, publish, distribute, sublicense, and/or sell
// copies of the Software, and to permit persons to whom the Software is
// furnished to do so, subject to the following conditions:
//
// The above copyright notice and this permission notice shall be included in
// all copies or substantial portions of the Software.
//
// THE SOFTWARE IS PROVIDED "AS IS", WITHOUT WARRANTY OF ANY KIND, EXPRESS OR
// IMPLIED, INCLUDING BUT NOT LIMITED TO THE WARRANTIES OF MERCHANTABILITY,
// FITNESS FOR A PARTICULAR PURPOSE AND NONINFRINGEMENT. IN NO EVENT SHALL THE
// AUTHORS OR COPYRIGHT HOLDERS BE LIABLE FOR ANY CLAIM, DAMAGES OR OTHER
// LIABILITY, WHETHER IN AN ACTION OF CONTRACT, TORT OR OTHERWISE, ARISING FROM,
// OUT OF OR IN CONNECTION WITH THE SOFTWARE OR THE USE OR OTHER DEALINGS IN
// THE SOFTWARE.

package history

import (
	"bytes"
	"context"
	"encoding/json"
	"errors"
	"fmt"
	"time"

	"github.com/pborman/uuid"
	"go.uber.org/cadence/.gen/go/cadence/workflowserviceclient"
	"go.uber.org/yarpc/yarpcerrors"

	h "github.com/uber/cadence/.gen/go/history"
	m "github.com/uber/cadence/.gen/go/matching"
	r "github.com/uber/cadence/.gen/go/replicator"
	workflow "github.com/uber/cadence/.gen/go/shared"
	hc "github.com/uber/cadence/client/history"
	"github.com/uber/cadence/client/matching"
	"github.com/uber/cadence/common"
	"github.com/uber/cadence/common/cache"
	"github.com/uber/cadence/common/client"
	"github.com/uber/cadence/common/clock"
	"github.com/uber/cadence/common/cluster"
	"github.com/uber/cadence/common/definition"
	ce "github.com/uber/cadence/common/errors"
	"github.com/uber/cadence/common/log"
	"github.com/uber/cadence/common/log/tag"
	"github.com/uber/cadence/common/messaging"
	"github.com/uber/cadence/common/metrics"
	"github.com/uber/cadence/common/persistence"
	sconfig "github.com/uber/cadence/common/service/config"
	"github.com/uber/cadence/common/xdc"
	"github.com/uber/cadence/service/history/config"
	"github.com/uber/cadence/service/history/engine"
	"github.com/uber/cadence/service/history/events"
	"github.com/uber/cadence/service/history/execution"
	"github.com/uber/cadence/service/history/failover"
	"github.com/uber/cadence/service/history/ndc"
	"github.com/uber/cadence/service/history/query"
	"github.com/uber/cadence/service/history/queue"
	"github.com/uber/cadence/service/history/replication"
	"github.com/uber/cadence/service/history/reset"
	"github.com/uber/cadence/service/history/shard"
	"github.com/uber/cadence/service/history/task"
	warchiver "github.com/uber/cadence/service/worker/archiver"
)

const (
	conditionalRetryCount                     = 5
	activityCancellationMsgActivityIDUnknown  = "ACTIVITY_ID_UNKNOWN"
	activityCancellationMsgActivityNotStarted = "ACTIVITY_ID_NOT_STARTED"
	defaultQueryFirstDecisionTaskWaitTime     = time.Second
	queryFirstDecisionTaskCheckInterval       = 200 * time.Millisecond
	replicationTimeout                        = 30 * time.Second

	// TerminateIfRunningReason reason for terminateIfRunning
	TerminateIfRunningReason = "TerminateIfRunning Policy"
	// TerminateIfRunningDetailsTemplate details template for terminateIfRunning
	TerminateIfRunningDetailsTemplate = "New runID: %s"
)

type (
	historyEngineImpl struct {
		currentClusterName        string
		shard                     shard.Context
		timeSource                clock.TimeSource
		decisionHandler           decisionHandler
		clusterMetadata           cluster.Metadata
		historyV2Mgr              persistence.HistoryManager
		executionManager          persistence.ExecutionManager
		visibilityMgr             persistence.VisibilityManager
		txProcessor               queue.Processor
		timerProcessor            queue.Processor
		replicator                *historyReplicator
		nDCReplicator             ndc.HistoryReplicator
		nDCActivityReplicator     ndc.ActivityReplicator
		replicatorProcessor       ReplicatorQueueProcessor
		historyEventNotifier      events.Notifier
		tokenSerializer           common.TaskTokenSerializer
		executionCache            *execution.Cache
		metricsClient             metrics.Client
		logger                    log.Logger
		throttledLogger           log.Logger
		config                    *config.Config
		archivalClient            warchiver.Client
		resetor                   reset.WorkflowResetor
		workflowResetter          reset.WorkflowResetter
		queueTaskProcessor        task.Processor
		replicationTaskProcessors []replication.TaskProcessor
		publicClient              workflowserviceclient.Interface
		eventsReapplier           ndc.EventsReapplier
		matchingClient            matching.Client
		rawMatchingClient         matching.Client
		clientChecker             client.VersionChecker
		replicationDLQHandler     replication.DLQHandler
		failoverCoordinator       failover.Coordinator
	}
)

var _ engine.Engine = (*historyEngineImpl)(nil)

var (
	// ErrDuplicate is exported temporarily for integration test
	ErrDuplicate = errors.New("duplicate task, completing it")
	// ErrMaxAttemptsExceeded is exported temporarily for integration test
	ErrMaxAttemptsExceeded = errors.New("maximum attempts exceeded to update history")
	// ErrStaleState is the error returned during state update indicating that cached mutable state could be stale
	ErrStaleState = errors.New("cache mutable state could potentially be stale")
	// ErrActivityTaskNotFound is the error to indicate activity task could be duplicate and activity already completed
	ErrActivityTaskNotFound = &workflow.EntityNotExistsError{Message: "activity task not found"}
	// ErrWorkflowCompleted is the error to indicate workflow execution already completed
	ErrWorkflowCompleted = &workflow.EntityNotExistsError{Message: "workflow execution already completed"}
	// ErrWorkflowParent is the error to parent execution is given and mismatch
	ErrWorkflowParent = &workflow.EntityNotExistsError{Message: "workflow parent does not match"}
	// ErrDeserializingToken is the error to indicate task token is invalid
	ErrDeserializingToken = &workflow.BadRequestError{Message: "error deserializing task token"}
	// ErrSignalOverSize is the error to indicate signal input size is > 256K
	ErrSignalOverSize = &workflow.BadRequestError{Message: "signal input size is over 256K"}
	// ErrCancellationAlreadyRequested is the error indicating cancellation for target workflow is already requested
	ErrCancellationAlreadyRequested = &workflow.CancellationAlreadyRequestedError{Message: "cancellation already requested for this workflow execution"}
	// ErrSignalsLimitExceeded is the error indicating limit reached for maximum number of signal events
	ErrSignalsLimitExceeded = &workflow.LimitExceededError{Message: "exceeded workflow execution limit for signal events"}
	// ErrQueryEnteredInvalidState is error indicating query entered invalid state
	ErrQueryEnteredInvalidState = &workflow.BadRequestError{Message: "query entered invalid state, this should be impossible"}
	// ErrQueryWorkflowBeforeFirstDecision is error indicating that query was attempted before first decision task completed
	ErrQueryWorkflowBeforeFirstDecision = &workflow.QueryFailedError{Message: "workflow must handle at least one decision task before it can be queried"}
	// ErrConsistentQueryNotEnabled is error indicating that consistent query was requested but either cluster or domain does not enable consistent query
	ErrConsistentQueryNotEnabled = &workflow.BadRequestError{Message: "cluster or domain does not enable strongly consistent query but strongly consistent query was requested"}
	// ErrConsistentQueryBufferExceeded is error indicating that too many consistent queries have been buffered and until buffered queries are finished new consistent queries cannot be buffered
	ErrConsistentQueryBufferExceeded = &workflow.InternalServiceError{Message: "consistent query buffer is full, cannot accept new consistent queries"}

	// FailedWorkflowCloseState is a set of failed workflow close states, used for start workflow policy
	// for start workflow execution API
	FailedWorkflowCloseState = map[int]bool{
		persistence.WorkflowCloseStatusFailed:     true,
		persistence.WorkflowCloseStatusCanceled:   true,
		persistence.WorkflowCloseStatusTerminated: true,
		persistence.WorkflowCloseStatusTimedOut:   true,
	}
)

// NewEngineWithShardContext creates an instance of history engine
func NewEngineWithShardContext(
	shard shard.Context,
	visibilityMgr persistence.VisibilityManager,
	matching matching.Client,
	historyClient hc.Client,
	publicClient workflowserviceclient.Interface,
	historyEventNotifier events.Notifier,
	publisher messaging.Producer,
	config *config.Config,
	replicationTaskFetchers replication.TaskFetchers,
	rawMatchingClient matching.Client,
	queueTaskProcessor task.Processor,
	failoverCoordinator failover.Coordinator,
) engine.Engine {
	currentClusterName := shard.GetService().GetClusterMetadata().GetCurrentClusterName()

	logger := shard.GetLogger()
	executionManager := shard.GetExecutionManager()
	historyV2Manager := shard.GetHistoryManager()
	executionCache := execution.NewCache(shard)
	historyEngImpl := &historyEngineImpl{
		currentClusterName:   currentClusterName,
		shard:                shard,
		clusterMetadata:      shard.GetClusterMetadata(),
		timeSource:           shard.GetTimeSource(),
		historyV2Mgr:         historyV2Manager,
		executionManager:     executionManager,
		visibilityMgr:        visibilityMgr,
		tokenSerializer:      common.NewJSONTaskTokenSerializer(),
		executionCache:       executionCache,
		logger:               logger.WithTags(tag.ComponentHistoryEngine),
		throttledLogger:      shard.GetThrottledLogger().WithTags(tag.ComponentHistoryEngine),
		metricsClient:        shard.GetMetricsClient(),
		historyEventNotifier: historyEventNotifier,
		config:               config,
		archivalClient: warchiver.NewClient(
			shard.GetMetricsClient(),
			logger,
			publicClient,
			shard.GetConfig().NumArchiveSystemWorkflows,
			shard.GetConfig().ArchiveRequestRPS,
			shard.GetService().GetArchiverProvider(),
		),
		workflowResetter: reset.NewWorkflowResetter(
			shard,
			executionCache,
			logger,
		),
		publicClient:        publicClient,
		matchingClient:      matching,
		rawMatchingClient:   rawMatchingClient,
		queueTaskProcessor:  queueTaskProcessor,
		clientChecker:       client.NewVersionChecker(),
		failoverCoordinator: failoverCoordinator,
	}
	historyEngImpl.resetor = newWorkflowResetor(historyEngImpl)
	historyEngImpl.decisionHandler = newDecisionHandler(historyEngImpl)

	if config.TransferProcessorEnableMultiCurosrProcessor() {
		historyEngImpl.txProcessor = queue.NewTransferQueueProcessor(
			shard,
			historyEngImpl,
			queueTaskProcessor,
			executionCache,
			historyEngImpl.resetor,
			historyEngImpl.workflowResetter,
			historyEngImpl.archivalClient,
		)
	} else {
		historyEngImpl.txProcessor = newTransferQueueProcessor(shard, historyEngImpl, visibilityMgr, matching, historyClient, queueTaskProcessor, logger)
	}
	if config.TimerProcessorEnableMultiCurosrProcessor() {
		historyEngImpl.timerProcessor = queue.NewTimerQueueProcessor(
			shard,
			historyEngImpl,
			queueTaskProcessor,
			executionCache,
			historyEngImpl.archivalClient,
		)
	} else {
		historyEngImpl.timerProcessor = newTimerQueueProcessor(shard, historyEngImpl, matching, queueTaskProcessor, logger)
	}
	historyEngImpl.eventsReapplier = ndc.NewEventsReapplier(shard.GetMetricsClient(), logger)

	// Only start the replicator processor if valid publisher is passed in
	if publisher != nil {
		historyEngImpl.replicatorProcessor = newReplicatorQueueProcessor(
			shard,
			historyEngImpl.executionCache,
			publisher,
			executionManager,
			historyV2Manager,
			logger,
		)
		historyEngImpl.replicator = newHistoryReplicator(
			shard,
			clock.NewRealTimeSource(),
			historyEngImpl,
			executionCache,
			shard.GetDomainCache(),
			historyV2Manager,
			logger,
		)
		historyEngImpl.nDCReplicator = ndc.NewHistoryReplicator(
			shard,
			executionCache,
			historyEngImpl.eventsReapplier,
			logger,
		)
		historyEngImpl.nDCActivityReplicator = ndc.NewActivityReplicator(
			shard,
			executionCache,
			logger,
		)
	}

	nDCHistoryResender := xdc.NewNDCHistoryResender(
		shard.GetDomainCache(),
		shard.GetService().GetClientBean().GetRemoteAdminClient(currentClusterName),
		func(ctx context.Context, request *h.ReplicateEventsV2Request) error {
			return shard.GetService().GetHistoryClient().ReplicateEventsV2(ctx, request)
		},
		shard.GetService().GetPayloadSerializer(),
		nil,
		shard.GetLogger(),
	)
	historyRereplicator := xdc.NewHistoryRereplicator(
		currentClusterName,
		shard.GetDomainCache(),
		shard.GetService().GetClientBean().GetRemoteAdminClient(currentClusterName),
		func(ctx context.Context, request *h.ReplicateRawEventsRequest) error {
			return shard.GetService().GetHistoryClient().ReplicateRawEvents(ctx, request)
		},
		shard.GetService().GetPayloadSerializer(),
		replicationTimeout,
		nil,
		shard.GetLogger(),
	)
	replicationTaskExecutor := replication.NewTaskExecutor(
		currentClusterName,
		shard.GetDomainCache(),
		nDCHistoryResender,
		historyRereplicator,
		historyEngImpl,
		shard.GetMetricsClient(),
		shard.GetLogger(),
	)
	var replicationTaskProcessors []replication.TaskProcessor
	for _, replicationTaskFetcher := range replicationTaskFetchers.GetFetchers() {
		replicationTaskProcessor := replication.NewTaskProcessor(
			shard,
			historyEngImpl,
			config,
			shard.GetMetricsClient(),
			replicationTaskFetcher,
			replicationTaskExecutor,
		)
		replicationTaskProcessors = append(replicationTaskProcessors, replicationTaskProcessor)
	}
	historyEngImpl.replicationTaskProcessors = replicationTaskProcessors
	replicationMessageHandler := replication.NewDLQHandler(shard, replicationTaskExecutor)
	historyEngImpl.replicationDLQHandler = replicationMessageHandler

	shard.SetEngine(historyEngImpl)
	return historyEngImpl
}

// Start will spin up all the components needed to start serving this shard.
// Make sure all the components are loaded lazily so start can return immediately.  This is important because
// ShardController calls start sequentially for all the shards for a given host during startup.
func (e *historyEngineImpl) Start() {
	e.logger.Info("", tag.LifeCycleStarting)
	defer e.logger.Info("", tag.LifeCycleStarted)

	e.registerDomainFailoverCallback()

	e.txProcessor.Start()
	e.timerProcessor.Start()

	clusterMetadata := e.shard.GetClusterMetadata()
	if e.replicatorProcessor != nil &&
		(clusterMetadata.GetReplicationConsumerConfig().Type != sconfig.ReplicationConsumerTypeRPC ||
			e.config.EnableKafkaReplication()) {
		e.replicatorProcessor.Start()
	}

	for _, replicationTaskProcessor := range e.replicationTaskProcessors {
		replicationTaskProcessor.Start()
	}
}

// Stop the service.
func (e *historyEngineImpl) Stop() {
	e.logger.Info("", tag.LifeCycleStopping)
	defer e.logger.Info("", tag.LifeCycleStopped)

	e.txProcessor.Stop()
	e.timerProcessor.Stop()
	if e.replicatorProcessor != nil {
		e.replicatorProcessor.Stop()
	}

	for _, replicationTaskProcessor := range e.replicationTaskProcessors {
		replicationTaskProcessor.Stop()
	}

	if e.queueTaskProcessor != nil {
		e.queueTaskProcessor.StopShardProcessor(e.shard)
	}

	// unset the failover callback
	e.shard.GetDomainCache().UnregisterDomainChangeCallback(e.shard.GetShardID())
}

func (e *historyEngineImpl) registerDomainFailoverCallback() {

	// NOTE: READ BEFORE MODIFICATION
	//
	// Tasks, e.g. transfer tasks and timer tasks, are created when holding the shard lock
	// meaning tasks -> release of shard lock
	//
	// Domain change notification follows the following steps, order matters
	// 1. lock all task processing.
	// 2. domain changes visible to everyone (Note: lock of task processing prevents task processing logic seeing the domain changes).
	// 3. failover min and max task levels are calculated, then update to shard.
	// 4. failover start & task processing unlock & shard domain version notification update. (order does not matter for this discussion)
	//
	// The above guarantees that task created during the failover will be processed.
	// If the task is created after domain change:
	// 		then active processor will handle it. (simple case)
	// If the task is created before domain change:
	//		task -> release of shard lock
	//		failover min / max task levels calculated & updated to shard (using shard lock) -> failover start
	// above 2 guarantees that failover start is after persistence of the task.

	failoverPredicate := func(shardNotificationVersion int64, nextDomain *cache.DomainCacheEntry, action func()) {
		domainFailoverNotificationVersion := nextDomain.GetFailoverNotificationVersion()
		domainActiveCluster := nextDomain.GetReplicationConfig().ActiveClusterName

		if nextDomain.IsGlobalDomain() &&
			domainFailoverNotificationVersion >= shardNotificationVersion &&
			domainActiveCluster == e.currentClusterName {
			action()
		}
	}

	// first set the failover callback
	e.shard.GetDomainCache().RegisterDomainChangeCallback(
		e.shard.GetShardID(),
		e.shard.GetDomainNotificationVersion(),
		func() {
			e.txProcessor.LockTaskProcessing()
			e.timerProcessor.LockTaskProcessing()
		},
		func(prevDomains []*cache.DomainCacheEntry, nextDomains []*cache.DomainCacheEntry) {
			defer func() {
				e.txProcessor.UnlockTaskProcessing()
				e.timerProcessor.UnlockTaskProcessing()
			}()

			if len(nextDomains) == 0 {
				return
			}

			shardNotificationVersion := e.shard.GetDomainNotificationVersion()
			failoverDomainIDs := map[string]struct{}{}

			for _, nextDomain := range nextDomains {
				failoverPredicate(shardNotificationVersion, nextDomain, func() {
					failoverDomainIDs[nextDomain.GetInfo().ID] = struct{}{}
				})
			}

			if len(failoverDomainIDs) > 0 {
				e.logger.Info("Domain Failover Start.", tag.WorkflowDomainIDs(failoverDomainIDs))

				e.txProcessor.FailoverDomain(failoverDomainIDs)
				e.timerProcessor.FailoverDomain(failoverDomainIDs)

				now := e.shard.GetTimeSource().Now()
				// the fake tasks will not be actually used, we just need to make sure
				// its length > 0 and has correct timestamp, to trigger a db scan
				fakeDecisionTask := []persistence.Task{&persistence.DecisionTask{}}
				fakeDecisionTimeoutTask := []persistence.Task{&persistence.DecisionTimeoutTask{VisibilityTimestamp: now}}
				e.txProcessor.NotifyNewTask(e.currentClusterName, fakeDecisionTask)
				e.timerProcessor.NotifyNewTask(e.currentClusterName, fakeDecisionTimeoutTask)
<<<<<<< HEAD
=======
			}

			// handle graceful failover on active to passive
			// make sure task processor failover the domain before inserting the failover marker
			failoverMarkerTasks := []*persistence.FailoverMarkerTask{}
			for _, nextDomain := range nextDomains {
				domainFailoverNotificationVersion := nextDomain.GetFailoverNotificationVersion()
				domainActiveCluster := nextDomain.GetReplicationConfig().ActiveClusterName
				previousFailoverVersion := nextDomain.GetPreviousFailoverVersion()

				if nextDomain.IsGlobalDomain() &&
					domainFailoverNotificationVersion >= shardNotificationVersion &&
					domainActiveCluster != e.currentClusterName &&
					previousFailoverVersion != common.InitialPreviousFailoverVersion &&
					e.clusterMetadata.ClusterNameForFailoverVersion(previousFailoverVersion) == e.currentClusterName {
					failoverMarkerTasks = append(failoverMarkerTasks, &persistence.FailoverMarkerTask{
						VisibilityTimestamp: e.timeSource.Now(),
						Version:             shardNotificationVersion,
						DomainID:            nextDomain.GetInfo().ID,
					})
				}
			}

			if len(failoverMarkerTasks) > 0 {
				if err := e.shard.InsertFailoverMarkers(
					failoverMarkerTasks,
				); err != nil {
					e.logger.Error("Failed to insert failover marker to replication queue.", tag.Error(err))
					e.metricsClient.IncCounter(metrics.HistoryFailoverMarkerScope, metrics.HistoryFailoverMarkerInsertFailure)
					// fail this failover callback and it retries on next domain cache refresh
					return
				}
>>>>>>> 27dcc419
			}

			//nolint:errcheck
			e.shard.UpdateDomainNotificationVersion(nextDomains[len(nextDomains)-1].GetNotificationVersion() + 1)
		},
	)
}

func (e *historyEngineImpl) createMutableState(
	domainEntry *cache.DomainCacheEntry,
	runID string,
) (execution.MutableState, error) {

	domainName := domainEntry.GetInfo().Name
	enableNDC := e.config.EnableNDC(domainName)

	var newMutableState execution.MutableState
	if enableNDC {
		// version history applies to both local and global domain
		newMutableState = execution.NewMutableStateBuilderWithVersionHistories(
			e.shard,
			e.logger,
			domainEntry,
		)
	} else if domainEntry.IsGlobalDomain() {
		// 2DC XDC protocol
		// all workflows within a global domain should have replication state,
		// no matter whether it will be replicated to multiple target clusters or not
		newMutableState = execution.NewMutableStateBuilderWithReplicationState(
			e.shard,
			e.logger,
			domainEntry,
		)
	} else {
		newMutableState = execution.NewMutableStateBuilder(
			e.shard,
			e.logger,
			domainEntry,
		)
	}

	if err := newMutableState.SetHistoryTree(runID); err != nil {
		return nil, err
	}

	return newMutableState, nil
}

func (e *historyEngineImpl) generateFirstDecisionTask(
	mutableState execution.MutableState,
	parentInfo *h.ParentExecutionInfo,
	startEvent *workflow.HistoryEvent,
) error {

	if parentInfo == nil {
		// DecisionTask is only created when it is not a Child Workflow and no backoff is needed
		if err := mutableState.AddFirstDecisionTaskScheduled(
			startEvent,
		); err != nil {
			return err
		}
	}
	return nil
}

// StartWorkflowExecution starts a workflow execution
func (e *historyEngineImpl) StartWorkflowExecution(
	ctx context.Context,
	startRequest *h.StartWorkflowExecutionRequest,
) (resp *workflow.StartWorkflowExecutionResponse, retError error) {

	domainEntry, err := e.getActiveDomainEntry(startRequest.DomainUUID)
	if err != nil {
		return nil, err
	}

	return e.startWorkflowHelper(
		ctx,
		startRequest,
		domainEntry,
		metrics.HistoryStartWorkflowExecutionScope,
		nil)
}

// for startWorkflowHelper be reused by signalWithStart
type signalWithStartArg struct {
	signalWithStartRequest *h.SignalWithStartWorkflowExecutionRequest
	prevMutableState       execution.MutableState
}

func (e *historyEngineImpl) newDomainNotActiveError(
	domainName string,
	failoverVersion int64,
) error {
	clusterMetadata := e.shard.GetService().GetClusterMetadata()
	return ce.NewDomainNotActiveError(
		domainName,
		clusterMetadata.GetCurrentClusterName(),
		clusterMetadata.ClusterNameForFailoverVersion(failoverVersion),
	)
}

func (e *historyEngineImpl) startWorkflowHelper(
	ctx context.Context,
	startRequest *h.StartWorkflowExecutionRequest,
	domainEntry *cache.DomainCacheEntry,
	metricsScope int,
	signalWithStartArg *signalWithStartArg,
) (resp *workflow.StartWorkflowExecutionResponse, retError error) {

	request := startRequest.StartRequest
	err := validateStartWorkflowExecutionRequest(request, e.config.MaxIDLengthLimit())
	if err != nil {
		return nil, err
	}
	e.overrideStartWorkflowExecutionRequest(domainEntry, request, metricsScope)

	workflowID := request.GetWorkflowId()
	domainID := domainEntry.GetInfo().ID
	// grab the current context as a lock, nothing more
	_, currentRelease, err := e.executionCache.GetOrCreateCurrentWorkflowExecution(
		ctx,
		domainID,
		workflowID,
	)
	if err != nil {
		return nil, err
	}
	defer func() { currentRelease(retError) }()

	workflowExecution := workflow.WorkflowExecution{
		WorkflowId: common.StringPtr(workflowID),
		RunId:      common.StringPtr(uuid.New()),
	}
	curMutableState, err := e.createMutableState(domainEntry, workflowExecution.GetRunId())
	if err != nil {
		return nil, err
	}

	// preprocess for signalWithStart
	var prevMutableState execution.MutableState
	var signalWithStartRequest *h.SignalWithStartWorkflowExecutionRequest
	isSignalWithStart := signalWithStartArg != nil
	if isSignalWithStart {
		prevMutableState = signalWithStartArg.prevMutableState
		signalWithStartRequest = signalWithStartArg.signalWithStartRequest
	}
	if prevMutableState != nil {
		prevLastWriteVersion, err := prevMutableState.GetLastWriteVersion()
		if err != nil {
			return nil, err
		}
		if prevLastWriteVersion > curMutableState.GetCurrentVersion() {
			return nil, e.newDomainNotActiveError(
				domainEntry.GetInfo().Name,
				prevLastWriteVersion,
			)
		}
		err = e.applyWorkflowIDReusePolicyForSigWithStart(
			prevMutableState.GetExecutionInfo(),
			workflowExecution,
			request.GetWorkflowIdReusePolicy(),
		)
		if err != nil {
			return nil, err
		}
	}

	err = e.addStartEventsAndTasks(
		curMutableState,
		workflowExecution,
		startRequest,
		signalWithStartRequest,
	)
	if err != nil {
		return nil, err
	}

	wfContext := execution.NewContext(domainID, workflowExecution, e.shard, e.executionManager, e.logger)

	now := e.timeSource.Now()
	newWorkflow, newWorkflowEventsSeq, err := curMutableState.CloseTransactionAsSnapshot(
		now,
		execution.TransactionPolicyActive,
	)
	if err != nil {
		return nil, err
	}
	historySize, err := wfContext.PersistFirstWorkflowEvents(newWorkflowEventsSeq[0])
	if err != nil {
		return nil, err
	}

	// create as brand new
	createMode := persistence.CreateWorkflowModeBrandNew
	prevRunID := ""
	prevLastWriteVersion := int64(0)
	// overwrite in case of signalWithStart
	if prevMutableState != nil {
		createMode = persistence.CreateWorkflowModeWorkflowIDReuse
		prevRunID = prevMutableState.GetExecutionInfo().RunID
		prevLastWriteVersion, err = prevMutableState.GetLastWriteVersion()
		if err != nil {
			return nil, err
		}
	}
	err = wfContext.CreateWorkflowExecution(
		newWorkflow,
		historySize,
		now,
		createMode,
		prevRunID,
		prevLastWriteVersion,
	)
	// handle already started error
	if t, ok := err.(*persistence.WorkflowExecutionAlreadyStartedError); ok {

		if t.StartRequestID == request.GetRequestId() {
			return &workflow.StartWorkflowExecutionResponse{
				RunId: common.StringPtr(t.RunID),
			}, nil
		}

		if isSignalWithStart {
			return nil, err
		}

		if curMutableState.GetCurrentVersion() < t.LastWriteVersion {
			return nil, e.newDomainNotActiveError(
				domainEntry.GetInfo().Name,
				t.LastWriteVersion,
			)
		}

		prevRunID = t.RunID
		if shouldTerminateAndStart(startRequest, t.State) {
			runningWFCtx, err := e.loadWorkflowOnce(ctx, domainID, workflowID, prevRunID)
			if err != nil {
				return nil, err
			}
			defer func() { runningWFCtx.getReleaseFn()(retError) }()

			return e.terminateAndStartWorkflow(
				runningWFCtx,
				workflowExecution,
				domainEntry,
				domainID,
				startRequest,
				nil,
			)
		}
		if err = e.applyWorkflowIDReusePolicyHelper(
			t.StartRequestID,
			prevRunID,
			t.State,
			t.CloseStatus,
			workflowExecution,
			startRequest.StartRequest.GetWorkflowIdReusePolicy(),
		); err != nil {
			return nil, err
		}
		// create as ID reuse
		createMode = persistence.CreateWorkflowModeWorkflowIDReuse
		err = wfContext.CreateWorkflowExecution(
			newWorkflow,
			historySize,
			now,
			createMode,
			prevRunID,
			t.LastWriteVersion,
		)
	}
	if err != nil {
		return nil, err
	}

	return &workflow.StartWorkflowExecutionResponse{
		RunId: workflowExecution.RunId,
	}, nil
}

func shouldTerminateAndStart(
	startRequest *h.StartWorkflowExecutionRequest,
	state int,
) bool {
	return startRequest.StartRequest.GetWorkflowIdReusePolicy() == workflow.WorkflowIdReusePolicyTerminateIfRunning &&
		(state == persistence.WorkflowStateRunning || state == persistence.WorkflowStateCreated)
}

// terminate running workflow then start a new run in one transaction
func (e *historyEngineImpl) terminateAndStartWorkflow(
	runningWFCtx workflowContext,
	workflowExecution workflow.WorkflowExecution,
	domainEntry *cache.DomainCacheEntry,
	domainID string,
	startRequest *h.StartWorkflowExecutionRequest,
	signalWithStartRequest *h.SignalWithStartWorkflowExecutionRequest,
) (*workflow.StartWorkflowExecutionResponse, error) {
	runningMutableState := runningWFCtx.getMutableState()
UpdateWorkflowLoop:
	for attempt := 0; attempt < conditionalRetryCount; attempt++ {
		if !runningMutableState.IsWorkflowExecutionRunning() {
			return nil, ErrWorkflowCompleted
		}

		if err := execution.TerminateWorkflow(
			runningMutableState,
			runningMutableState.GetNextEventID(),
			TerminateIfRunningReason,
			getTerminateIfRunningDetails(workflowExecution.GetRunId()),
			execution.IdentityHistoryService,
		); err != nil {
			if err == ErrStaleState {
				// Handler detected that cached workflow mutable could potentially be stale
				// Reload workflow execution history
				runningWFCtx.getContext().Clear()
				if attempt != conditionalRetryCount-1 {
					_, err = runningWFCtx.reloadMutableState()
					if err != nil {
						return nil, err
					}
				}
				continue UpdateWorkflowLoop
			}
			return nil, err
		}

		// new mutable state
		newMutableState, err := e.createMutableState(domainEntry, workflowExecution.GetRunId())
		if err != nil {
			return nil, err
		}

		if signalWithStartRequest != nil {
			startRequest = getStartRequest(domainID, signalWithStartRequest.SignalWithStartRequest)
		}

		err = e.addStartEventsAndTasks(
			newMutableState,
			workflowExecution,
			startRequest,
			signalWithStartRequest,
		)
		if err != nil {
			return nil, err
		}

		updateErr := runningWFCtx.getContext().UpdateWorkflowExecutionWithNewAsActive(
			e.timeSource.Now(),
			execution.NewContext(
				domainID,
				workflowExecution,
				e.shard,
				e.shard.GetExecutionManager(),
				e.logger,
			),
			newMutableState,
		)
		if updateErr != nil {
			if updateErr == execution.ErrConflict {
				e.metricsClient.IncCounter(metrics.HistoryStartWorkflowExecutionScope, metrics.ConcurrencyUpdateFailureCounter)
				continue UpdateWorkflowLoop
			}
			return nil, updateErr
		}
		break UpdateWorkflowLoop
	}
	return &workflow.StartWorkflowExecutionResponse{
		RunId: workflowExecution.RunId,
	}, nil
}

func (e *historyEngineImpl) addStartEventsAndTasks(
	mutableState execution.MutableState,
	workflowExecution workflow.WorkflowExecution,
	startRequest *h.StartWorkflowExecutionRequest,
	signalWithStartRequest *h.SignalWithStartWorkflowExecutionRequest,
) error {
	// Add WF start event
	startEvent, err := mutableState.AddWorkflowExecutionStartedEvent(
		workflowExecution,
		startRequest,
	)
	if err != nil {
		return &workflow.InternalServiceError{
			Message: "Failed to add workflow execution started event.",
		}
	}

	if signalWithStartRequest != nil {
		// Add signal event
		sRequest := signalWithStartRequest.SignalWithStartRequest
		_, err := mutableState.AddWorkflowExecutionSignaled(
			sRequest.GetSignalName(),
			sRequest.GetSignalInput(),
			sRequest.GetIdentity())
		if err != nil {
			return &workflow.InternalServiceError{Message: "Failed to add workflow execution signaled event."}
		}
	}

	// Generate first decision task event if not child WF and no first decision task backoff
	return e.generateFirstDecisionTask(
		mutableState,
		startRequest.ParentExecutionInfo,
		startEvent,
	)
}

func getTerminateIfRunningDetails(newRunID string) []byte {
	return []byte(fmt.Sprintf(TerminateIfRunningDetailsTemplate, newRunID))
}

// GetMutableState retrieves the mutable state of the workflow execution
func (e *historyEngineImpl) GetMutableState(
	ctx context.Context,
	request *h.GetMutableStateRequest,
) (*h.GetMutableStateResponse, error) {

	return e.getMutableStateOrPolling(ctx, request)
}

// PollMutableState retrieves the mutable state of the workflow execution with long polling
func (e *historyEngineImpl) PollMutableState(
	ctx context.Context,
	request *h.PollMutableStateRequest,
) (*h.PollMutableStateResponse, error) {

	response, err := e.getMutableStateOrPolling(ctx, &h.GetMutableStateRequest{
		DomainUUID:          request.DomainUUID,
		Execution:           request.Execution,
		ExpectedNextEventId: request.ExpectedNextEventId,
		CurrentBranchToken:  request.CurrentBranchToken})

	if err != nil {
		return nil, e.updateEntityNotExistsErrorOnPassiveCluster(err, request.GetDomainUUID())
	}

	return &h.PollMutableStateResponse{
		Execution:                            response.Execution,
		WorkflowType:                         response.WorkflowType,
		NextEventId:                          response.NextEventId,
		PreviousStartedEventId:               response.PreviousStartedEventId,
		LastFirstEventId:                     response.LastFirstEventId,
		TaskList:                             response.TaskList,
		StickyTaskList:                       response.StickyTaskList,
		ClientLibraryVersion:                 response.ClientLibraryVersion,
		ClientFeatureVersion:                 response.ClientFeatureVersion,
		ClientImpl:                           response.ClientImpl,
		StickyTaskListScheduleToStartTimeout: response.StickyTaskListScheduleToStartTimeout,
		CurrentBranchToken:                   response.CurrentBranchToken,
		ReplicationInfo:                      response.ReplicationInfo,
		VersionHistories:                     response.VersionHistories,
		WorkflowState:                        response.WorkflowState,
		WorkflowCloseState:                   response.WorkflowCloseState,
	}, nil
}

func (e *historyEngineImpl) updateEntityNotExistsErrorOnPassiveCluster(err error, domainID string) error {
	switch err.(type) {
	case *workflow.EntityNotExistsError:
		domainCache, domainCacheErr := e.shard.GetDomainCache().GetDomainByID(domainID)
		if domainCacheErr != nil {
			return err // if could not access domain cache simply return original error
		}

		if domainNotActiveErr := domainCache.GetDomainNotActiveErr(); domainNotActiveErr != nil {
			domainNotActiveErrCasted := domainNotActiveErr.(*workflow.DomainNotActiveError)
			return &workflow.EntityNotExistsError{
				Message:        "Workflow execution not found in non-active cluster",
				ActiveCluster:  common.StringPtr(domainNotActiveErrCasted.GetActiveCluster()),
				CurrentCluster: common.StringPtr(domainNotActiveErrCasted.GetCurrentCluster()),
			}
		}
	}
	return err
}

func (e *historyEngineImpl) getMutableStateOrPolling(
	ctx context.Context,
	request *h.GetMutableStateRequest,
) (*h.GetMutableStateResponse, error) {

	domainID, err := validateDomainUUID(request.DomainUUID)
	if err != nil {
		return nil, err
	}
	execution := workflow.WorkflowExecution{
		WorkflowId: request.Execution.WorkflowId,
		RunId:      request.Execution.RunId,
	}
	response, err := e.getMutableState(ctx, domainID, execution)
	if err != nil {
		return nil, err
	}
	if request.CurrentBranchToken == nil {
		request.CurrentBranchToken = response.CurrentBranchToken
	}
	if !bytes.Equal(request.CurrentBranchToken, response.CurrentBranchToken) {
		return nil, &workflow.CurrentBranchChangedError{
			Message:            "current branch token and request branch token doesn't match.",
			CurrentBranchToken: response.CurrentBranchToken}
	}
	// set the run id in case query the current running workflow
	execution.RunId = response.Execution.RunId

	// expectedNextEventID is 0 when caller want to get the current next event ID without blocking
	expectedNextEventID := common.FirstEventID
	if request.ExpectedNextEventId != nil {
		expectedNextEventID = request.GetExpectedNextEventId()
	}

	// if caller decide to long poll on workflow execution
	// and the event ID we are looking for is smaller than current next event ID
	if expectedNextEventID >= response.GetNextEventId() && response.GetIsWorkflowRunning() {
		subscriberID, channel, err := e.historyEventNotifier.WatchHistoryEvent(definition.NewWorkflowIdentifier(domainID, execution.GetWorkflowId(), execution.GetRunId()))
		if err != nil {
			return nil, err
		}
		defer e.historyEventNotifier.UnwatchHistoryEvent(definition.NewWorkflowIdentifier(domainID, execution.GetWorkflowId(), execution.GetRunId()), subscriberID) //nolint:errcheck
		// check again in case the next event ID is updated
		response, err = e.getMutableState(ctx, domainID, execution)
		if err != nil {
			return nil, err
		}
		// check again if the current branch token changed
		if !bytes.Equal(request.CurrentBranchToken, response.CurrentBranchToken) {
			return nil, &workflow.CurrentBranchChangedError{
				Message:            "current branch token and request branch token doesn't match.",
				CurrentBranchToken: response.CurrentBranchToken}
		}
		if expectedNextEventID < response.GetNextEventId() || !response.GetIsWorkflowRunning() {
			return response, nil
		}

		domainCache, err := e.shard.GetDomainCache().GetDomainByID(domainID)
		if err != nil {
			return nil, err
		}
		timer := time.NewTimer(e.shard.GetConfig().LongPollExpirationInterval(domainCache.GetInfo().Name))
		defer timer.Stop()
		for {
			select {
			case event := <-channel:
				response.LastFirstEventId = common.Int64Ptr(event.LastFirstEventID)
				response.NextEventId = common.Int64Ptr(event.NextEventID)
				response.IsWorkflowRunning = common.BoolPtr(event.WorkflowCloseState == persistence.WorkflowCloseStatusNone)
				response.PreviousStartedEventId = common.Int64Ptr(event.PreviousStartedEventID)
				response.WorkflowState = common.Int32Ptr(int32(event.WorkflowState))
				response.WorkflowCloseState = common.Int32Ptr(int32(event.WorkflowCloseState))
				if !bytes.Equal(request.CurrentBranchToken, event.CurrentBranchToken) {
					return nil, &workflow.CurrentBranchChangedError{
						Message:            "Current branch token and request branch token doesn't match.",
						CurrentBranchToken: event.CurrentBranchToken}
				}
				if expectedNextEventID < response.GetNextEventId() || !response.GetIsWorkflowRunning() {
					return response, nil
				}
			case <-timer.C:
				return response, nil
			case <-ctx.Done():
				return nil, ctx.Err()
			}
		}
	}

	return response, nil
}

func (e *historyEngineImpl) QueryWorkflow(
	ctx context.Context,
	request *h.QueryWorkflowRequest,
) (retResp *h.QueryWorkflowResponse, retErr error) {

	scope := e.metricsClient.Scope(metrics.HistoryQueryWorkflowScope)

	consistentQueryEnabled := e.config.EnableConsistentQuery() && e.config.EnableConsistentQueryByDomain(request.GetRequest().GetDomain())
	if request.GetRequest().GetQueryConsistencyLevel() == workflow.QueryConsistencyLevelStrong && !consistentQueryEnabled {
		return nil, ErrConsistentQueryNotEnabled
	}

	mutableStateResp, err := e.getMutableState(ctx, request.GetDomainUUID(), *request.GetRequest().GetExecution())
	if err != nil {
		return nil, err
	}
	req := request.GetRequest()
	if !mutableStateResp.GetIsWorkflowRunning() && req.QueryRejectCondition != nil {
		notOpenReject := req.GetQueryRejectCondition() == workflow.QueryRejectConditionNotOpen
		closeStatus := mutableStateResp.GetWorkflowCloseState()
		notCompletedCleanlyReject := req.GetQueryRejectCondition() == workflow.QueryRejectConditionNotCompletedCleanly && closeStatus != persistence.WorkflowCloseStatusCompleted
		if notOpenReject || notCompletedCleanlyReject {
			return &h.QueryWorkflowResponse{
				Response: &workflow.QueryWorkflowResponse{
					QueryRejected: &workflow.QueryRejected{
						CloseStatus: persistence.ToThriftWorkflowExecutionCloseStatus(int(closeStatus)).Ptr(),
					},
				},
			}, nil
		}
	}

	// query cannot be processed unless at least one decision task has finished
	// if first decision task has not finished wait for up to a second for it to complete
	queryFirstDecisionTaskWaitTime := defaultQueryFirstDecisionTaskWaitTime
	ctxDeadline, ok := ctx.Deadline()
	if ok {
		ctxWaitTime := ctxDeadline.Sub(time.Now()) - time.Second
		if ctxWaitTime > queryFirstDecisionTaskWaitTime {
			queryFirstDecisionTaskWaitTime = ctxWaitTime
		}
	}
	deadline := time.Now().Add(queryFirstDecisionTaskWaitTime)
	for mutableStateResp.GetPreviousStartedEventId() <= 0 && time.Now().Before(deadline) {
		<-time.After(queryFirstDecisionTaskCheckInterval)
		mutableStateResp, err = e.getMutableState(ctx, request.GetDomainUUID(), *request.GetRequest().GetExecution())
		if err != nil {
			return nil, err
		}
	}

	if mutableStateResp.GetPreviousStartedEventId() <= 0 {
		scope.IncCounter(metrics.QueryBeforeFirstDecisionCount)
		return nil, ErrQueryWorkflowBeforeFirstDecision
	}

	de, err := e.shard.GetDomainCache().GetDomainByID(request.GetDomainUUID())
	if err != nil {
		return nil, err
	}

	wfContext, release, err := e.executionCache.GetOrCreateWorkflowExecution(ctx, request.GetDomainUUID(), *request.GetRequest().GetExecution())
	if err != nil {
		return nil, err
	}
	defer func() { release(retErr) }()
	mutableState, err := wfContext.LoadWorkflowExecution()
	if err != nil {
		return nil, err
	}

	// There are two ways in which queries get dispatched to decider. First, queries can be dispatched on decision tasks.
	// These decision tasks potentially contain new events and queries. The events are treated as coming before the query in time.
	// The second way in which queries are dispatched to decider is directly through matching; in this approach queries can be
	// dispatched to decider immediately even if there are outstanding events that came before the query. The following logic
	// is used to determine if a query can be safely dispatched directly through matching or if given the desired consistency
	// level must be dispatched on a decision task. There are four cases in which a query can be dispatched directly through
	// matching safely, without violating the desired consistency level:
	// 1. the domain is not active, in this case history is immutable so a query dispatched at any time is consistent
	// 2. the workflow is not running, whenever a workflow is not running dispatching query directly is consistent
	// 3. the client requested eventual consistency, in this case there are no consistency requirements so dispatching directly through matching is safe
	// 4. if there is no pending or started decision it means no events came before query arrived, so its safe to dispatch directly
	safeToDispatchDirectly := !de.IsDomainActive() ||
		!mutableState.IsWorkflowExecutionRunning() ||
		req.GetQueryConsistencyLevel() == workflow.QueryConsistencyLevelEventual ||
		(!mutableState.HasPendingDecision() && !mutableState.HasInFlightDecision())
	if safeToDispatchDirectly {
		release(nil)
		msResp, err := e.getMutableState(ctx, request.GetDomainUUID(), *request.GetRequest().GetExecution())
		if err != nil {
			return nil, err
		}
		req.Execution.RunId = msResp.Execution.RunId
		return e.queryDirectlyThroughMatching(ctx, msResp, request.GetDomainUUID(), req, scope)
	}

	// If we get here it means query could not be dispatched through matching directly, so it must block
	// until either an result has been obtained on a decision task response or until it is safe to dispatch directly through matching.
	sw := scope.StartTimer(metrics.DecisionTaskQueryLatency)
	defer sw.Stop()
	queryReg := mutableState.GetQueryRegistry()
	if len(queryReg.GetBufferedIDs()) >= e.config.MaxBufferedQueryCount() {
		scope.IncCounter(metrics.QueryBufferExceededCount)
		return nil, ErrConsistentQueryBufferExceeded
	}
	queryID, termCh := queryReg.BufferQuery(req.GetQuery())
	defer queryReg.RemoveQuery(queryID)
	release(nil)
	select {
	case <-termCh:
		state, err := queryReg.GetTerminationState(queryID)
		if err != nil {
			scope.IncCounter(metrics.QueryRegistryInvalidStateCount)
			return nil, err
		}
		switch state.TerminationType {
		case query.TerminationTypeCompleted:
			result := state.QueryResult
			switch result.GetResultType() {
			case workflow.QueryResultTypeAnswered:
				return &h.QueryWorkflowResponse{
					Response: &workflow.QueryWorkflowResponse{
						QueryResult: result.GetAnswer(),
					},
				}, nil
			case workflow.QueryResultTypeFailed:
				return nil, &workflow.QueryFailedError{Message: result.GetErrorMessage()}
			default:
				scope.IncCounter(metrics.QueryRegistryInvalidStateCount)
				return nil, ErrQueryEnteredInvalidState
			}
		case query.TerminationTypeUnblocked:
			msResp, err := e.getMutableState(ctx, request.GetDomainUUID(), *request.GetRequest().GetExecution())
			if err != nil {
				return nil, err
			}
			req.Execution.RunId = msResp.Execution.RunId
			return e.queryDirectlyThroughMatching(ctx, msResp, request.GetDomainUUID(), req, scope)
		case query.TerminationTypeFailed:
			return nil, state.Failure
		default:
			scope.IncCounter(metrics.QueryRegistryInvalidStateCount)
			return nil, ErrQueryEnteredInvalidState
		}
	case <-ctx.Done():
		scope.IncCounter(metrics.ConsistentQueryTimeoutCount)
		return nil, ctx.Err()
	}
}

func (e *historyEngineImpl) queryDirectlyThroughMatching(
	ctx context.Context,
	msResp *h.GetMutableStateResponse,
	domainID string,
	queryRequest *workflow.QueryWorkflowRequest,
	scope metrics.Scope,
) (*h.QueryWorkflowResponse, error) {

	sw := scope.StartTimer(metrics.DirectQueryDispatchLatency)
	defer sw.Stop()

	supportsStickyQuery := e.clientChecker.SupportsStickyQuery(msResp.GetClientImpl(), msResp.GetClientFeatureVersion()) == nil
	if msResp.GetIsStickyTaskListEnabled() &&
		len(msResp.GetStickyTaskList().GetName()) != 0 &&
		supportsStickyQuery &&
		e.config.EnableStickyQuery(queryRequest.GetDomain()) {

		stickyMatchingRequest := &m.QueryWorkflowRequest{
			DomainUUID:   common.StringPtr(domainID),
			QueryRequest: queryRequest,
			TaskList:     msResp.GetStickyTaskList(),
		}

		// using a clean new context in case customer provide a context which has
		// a really short deadline, causing we clear the stickiness
		stickyContext, cancel := context.WithTimeout(context.Background(), time.Duration(msResp.GetStickyTaskListScheduleToStartTimeout())*time.Second)
		stickyStopWatch := scope.StartTimer(metrics.DirectQueryDispatchStickyLatency)
		matchingResp, err := e.rawMatchingClient.QueryWorkflow(stickyContext, stickyMatchingRequest)
		stickyStopWatch.Stop()
		cancel()
		if err == nil {
			scope.IncCounter(metrics.DirectQueryDispatchStickySuccessCount)
			return &h.QueryWorkflowResponse{Response: matchingResp}, nil
		}
		if yarpcError, ok := err.(*yarpcerrors.Status); !ok || yarpcError.Code() != yarpcerrors.CodeDeadlineExceeded {
			e.logger.Error("query directly though matching on sticky failed, will not attempt query on non-sticky",
				tag.WorkflowDomainName(queryRequest.GetDomain()),
				tag.WorkflowID(queryRequest.Execution.GetWorkflowId()),
				tag.WorkflowRunID(queryRequest.Execution.GetRunId()),
				tag.WorkflowQueryType(queryRequest.Query.GetQueryType()),
				tag.Error(err))
			return nil, err
		}
		if msResp.GetIsWorkflowRunning() {
			e.logger.Info("query direct through matching failed on sticky, clearing sticky before attempting on non-sticky",
				tag.WorkflowDomainName(queryRequest.GetDomain()),
				tag.WorkflowID(queryRequest.Execution.GetWorkflowId()),
				tag.WorkflowRunID(queryRequest.Execution.GetRunId()),
				tag.WorkflowQueryType(queryRequest.Query.GetQueryType()))
			resetContext, cancel := context.WithTimeout(context.Background(), 5*time.Second)
			clearStickinessStopWatch := scope.StartTimer(metrics.DirectQueryDispatchClearStickinessLatency)
			_, err := e.ResetStickyTaskList(resetContext, &h.ResetStickyTaskListRequest{
				DomainUUID: common.StringPtr(domainID),
				Execution:  queryRequest.GetExecution(),
			})
			clearStickinessStopWatch.Stop()
			cancel()
			if err != nil && err != ErrWorkflowCompleted {
				return nil, err
			}
			scope.IncCounter(metrics.DirectQueryDispatchClearStickinessSuccessCount)
		}
	}

	if err := common.IsValidContext(ctx); err != nil {
		e.logger.Info("query context timed out before query on non-sticky task list could be attempted",
			tag.WorkflowDomainName(queryRequest.GetDomain()),
			tag.WorkflowID(queryRequest.Execution.GetWorkflowId()),
			tag.WorkflowRunID(queryRequest.Execution.GetRunId()),
			tag.WorkflowQueryType(queryRequest.Query.GetQueryType()))
		scope.IncCounter(metrics.DirectQueryDispatchTimeoutBeforeNonStickyCount)
		return nil, err
	}

	e.logger.Info("query directly through matching on sticky timed out, attempting to query on non-sticky",
		tag.WorkflowDomainName(queryRequest.GetDomain()),
		tag.WorkflowID(queryRequest.Execution.GetWorkflowId()),
		tag.WorkflowRunID(queryRequest.Execution.GetRunId()),
		tag.WorkflowQueryType(queryRequest.Query.GetQueryType()),
		tag.WorkflowTaskListName(msResp.GetStickyTaskList().GetName()),
		tag.WorkflowNextEventID(msResp.GetNextEventId()))

	nonStickyMatchingRequest := &m.QueryWorkflowRequest{
		DomainUUID:   common.StringPtr(domainID),
		QueryRequest: queryRequest,
		TaskList:     msResp.TaskList,
	}

	nonStickyStopWatch := scope.StartTimer(metrics.DirectQueryDispatchNonStickyLatency)
	matchingResp, err := e.matchingClient.QueryWorkflow(ctx, nonStickyMatchingRequest)
	nonStickyStopWatch.Stop()
	if err != nil {
		e.logger.Error("query directly though matching on non-sticky failed",
			tag.WorkflowDomainName(queryRequest.GetDomain()),
			tag.WorkflowID(queryRequest.Execution.GetWorkflowId()),
			tag.WorkflowRunID(queryRequest.Execution.GetRunId()),
			tag.WorkflowQueryType(queryRequest.Query.GetQueryType()),
			tag.Error(err))
		return nil, err
	}
	scope.IncCounter(metrics.DirectQueryDispatchNonStickySuccessCount)
	return &h.QueryWorkflowResponse{Response: matchingResp}, err
}

func (e *historyEngineImpl) getMutableState(
	ctx context.Context,
	domainID string,
	execution workflow.WorkflowExecution,
) (retResp *h.GetMutableStateResponse, retError error) {

	wfContext, release, retError := e.executionCache.GetOrCreateWorkflowExecution(ctx, domainID, execution)
	if retError != nil {
		return
	}
	defer func() { release(retError) }()

	mutableState, retError := wfContext.LoadWorkflowExecution()
	if retError != nil {
		return
	}

	currentBranchToken, err := mutableState.GetCurrentBranchToken()
	if err != nil {
		return nil, err
	}

	executionInfo := mutableState.GetExecutionInfo()
	execution.RunId = wfContext.GetExecution().RunId
	workflowState, workflowCloseState := mutableState.GetWorkflowStateCloseStatus()
	retResp = &h.GetMutableStateResponse{
		Execution:                            &execution,
		WorkflowType:                         &workflow.WorkflowType{Name: common.StringPtr(executionInfo.WorkflowTypeName)},
		LastFirstEventId:                     common.Int64Ptr(mutableState.GetLastFirstEventID()),
		NextEventId:                          common.Int64Ptr(mutableState.GetNextEventID()),
		PreviousStartedEventId:               common.Int64Ptr(mutableState.GetPreviousStartedEventID()),
		TaskList:                             &workflow.TaskList{Name: common.StringPtr(executionInfo.TaskList)},
		StickyTaskList:                       &workflow.TaskList{Name: common.StringPtr(executionInfo.StickyTaskList)},
		ClientLibraryVersion:                 common.StringPtr(executionInfo.ClientLibraryVersion),
		ClientFeatureVersion:                 common.StringPtr(executionInfo.ClientFeatureVersion),
		ClientImpl:                           common.StringPtr(executionInfo.ClientImpl),
		IsWorkflowRunning:                    common.BoolPtr(mutableState.IsWorkflowExecutionRunning()),
		StickyTaskListScheduleToStartTimeout: common.Int32Ptr(executionInfo.StickyScheduleToStartTimeout),
		CurrentBranchToken:                   currentBranchToken,
		WorkflowState:                        common.Int32Ptr(int32(workflowState)),
		WorkflowCloseState:                   common.Int32Ptr(int32(workflowCloseState)),
		IsStickyTaskListEnabled:              common.BoolPtr(mutableState.IsStickyTaskListEnabled()),
	}
	replicationState := mutableState.GetReplicationState()
	if replicationState != nil {
		retResp.ReplicationInfo = map[string]*workflow.ReplicationInfo{}
		for k, v := range replicationState.LastReplicationInfo {
			retResp.ReplicationInfo[k] = &workflow.ReplicationInfo{
				Version:     common.Int64Ptr(v.Version),
				LastEventId: common.Int64Ptr(v.LastEventID),
			}
		}
	}
	versionHistories := mutableState.GetVersionHistories()
	if versionHistories != nil {
		retResp.VersionHistories = versionHistories.ToThrift()
	}
	return
}

func (e *historyEngineImpl) DescribeMutableState(
	ctx context.Context,
	request *h.DescribeMutableStateRequest,
) (response *h.DescribeMutableStateResponse, retError error) {

	domainID, err := validateDomainUUID(request.DomainUUID)
	if err != nil {
		return nil, err
	}

	execution := workflow.WorkflowExecution{
		WorkflowId: request.Execution.WorkflowId,
		RunId:      request.Execution.RunId,
	}

	cacheCtx, dbCtx, release, cacheHit, err := e.executionCache.GetAndCreateWorkflowExecution(
		ctx, domainID, execution,
	)
	if err != nil {
		return nil, err
	}
	defer func() { release(retError) }()

	response = &h.DescribeMutableStateResponse{}

	if msb := cacheCtx.GetWorkflowExecution(); cacheHit && msb != nil {
		response.MutableStateInCache, err = e.toMutableStateJSON(msb)
		if err != nil {
			return nil, err
		}
	}

	msb, err := dbCtx.LoadWorkflowExecution()
	if err != nil {
		return nil, err
	}
	response.MutableStateInDatabase, err = e.toMutableStateJSON(msb)
	if err != nil {
		return nil, err
	}

	return response, nil
}

func (e *historyEngineImpl) toMutableStateJSON(msb execution.MutableState) (*string, error) {
	ms := msb.CopyToPersistence()

	jsonBytes, err := json.Marshal(ms)
	if err != nil {
		return nil, err
	}
	return common.StringPtr(string(jsonBytes)), nil
}

// ResetStickyTaskList reset the volatile information in mutable state of a given workflow.
// Volatile information are the information related to client, such as:
// 1. StickyTaskList
// 2. StickyScheduleToStartTimeout
// 3. ClientLibraryVersion
// 4. ClientFeatureVersion
// 5. ClientImpl
func (e *historyEngineImpl) ResetStickyTaskList(
	ctx context.Context,
	resetRequest *h.ResetStickyTaskListRequest,
) (*h.ResetStickyTaskListResponse, error) {

	domainID, err := validateDomainUUID(resetRequest.DomainUUID)
	if err != nil {
		return nil, err
	}

	err = e.updateWorkflowExecution(ctx, domainID, *resetRequest.Execution, false,
		func(wfContext execution.Context, mutableState execution.MutableState) error {
			if !mutableState.IsWorkflowExecutionRunning() {
				return ErrWorkflowCompleted
			}
			mutableState.ClearStickyness()
			return nil
		},
	)

	if err != nil {
		return nil, err
	}
	return &h.ResetStickyTaskListResponse{}, nil
}

// DescribeWorkflowExecution returns information about the specified workflow execution.
func (e *historyEngineImpl) DescribeWorkflowExecution(
	ctx context.Context,
	request *h.DescribeWorkflowExecutionRequest,
) (retResp *workflow.DescribeWorkflowExecutionResponse, retError error) {

	domainID, err := validateDomainUUID(request.DomainUUID)
	if err != nil {
		return nil, err
	}

	execution := *request.Request.Execution

	wfContext, release, err0 := e.executionCache.GetOrCreateWorkflowExecution(ctx, domainID, execution)
	if err0 != nil {
		return nil, err0
	}
	defer func() { release(retError) }()

	mutableState, err1 := wfContext.LoadWorkflowExecution()
	if err1 != nil {
		return nil, err1
	}
	executionInfo := mutableState.GetExecutionInfo()

	result := &workflow.DescribeWorkflowExecutionResponse{
		ExecutionConfiguration: &workflow.WorkflowExecutionConfiguration{
			TaskList:                            &workflow.TaskList{Name: common.StringPtr(executionInfo.TaskList)},
			ExecutionStartToCloseTimeoutSeconds: common.Int32Ptr(executionInfo.WorkflowTimeout),
			TaskStartToCloseTimeoutSeconds:      common.Int32Ptr(executionInfo.DecisionStartToCloseTimeout),
		},
		WorkflowExecutionInfo: &workflow.WorkflowExecutionInfo{
			Execution: &workflow.WorkflowExecution{
				WorkflowId: common.StringPtr(executionInfo.WorkflowID),
				RunId:      common.StringPtr(executionInfo.RunID),
			},
			Type:             &workflow.WorkflowType{Name: common.StringPtr(executionInfo.WorkflowTypeName)},
			StartTime:        common.Int64Ptr(executionInfo.StartTimestamp.UnixNano()),
			HistoryLength:    common.Int64Ptr(mutableState.GetNextEventID() - common.FirstEventID),
			AutoResetPoints:  executionInfo.AutoResetPoints,
			Memo:             &workflow.Memo{Fields: executionInfo.Memo},
			SearchAttributes: &workflow.SearchAttributes{IndexedFields: executionInfo.SearchAttributes},
		},
	}

	// TODO: we need to consider adding execution time to mutable state
	// For now execution time will be calculated based on start time and cron schedule/retry policy
	// each time DescribeWorkflowExecution is called.
	startEvent, err := mutableState.GetStartEvent()
	if err != nil {
		return nil, err
	}
	backoffDuration := time.Duration(startEvent.GetWorkflowExecutionStartedEventAttributes().GetFirstDecisionTaskBackoffSeconds()) * time.Second
	result.WorkflowExecutionInfo.ExecutionTime = common.Int64Ptr(result.WorkflowExecutionInfo.GetStartTime() + backoffDuration.Nanoseconds())

	if executionInfo.ParentRunID != "" {
		result.WorkflowExecutionInfo.ParentExecution = &workflow.WorkflowExecution{
			WorkflowId: common.StringPtr(executionInfo.ParentWorkflowID),
			RunId:      common.StringPtr(executionInfo.ParentRunID),
		}
		result.WorkflowExecutionInfo.ParentDomainId = common.StringPtr(executionInfo.ParentDomainID)
	}
	if executionInfo.State == persistence.WorkflowStateCompleted {
		// for closed workflow
		closeStatus := persistence.ToThriftWorkflowExecutionCloseStatus(executionInfo.CloseStatus)
		result.WorkflowExecutionInfo.CloseStatus = &closeStatus
		completionEvent, err := mutableState.GetCompletionEvent()
		if err != nil {
			return nil, err
		}
		result.WorkflowExecutionInfo.CloseTime = common.Int64Ptr(completionEvent.GetTimestamp())
	}

	if len(mutableState.GetPendingActivityInfos()) > 0 {
		for _, ai := range mutableState.GetPendingActivityInfos() {
			p := &workflow.PendingActivityInfo{
				ActivityID: common.StringPtr(ai.ActivityID),
			}
			state := workflow.PendingActivityStateScheduled
			if ai.CancelRequested {
				state = workflow.PendingActivityStateCancelRequested
			} else if ai.StartedID != common.EmptyEventID {
				state = workflow.PendingActivityStateStarted
			}
			p.State = &state
			lastHeartbeatUnixNano := ai.LastHeartBeatUpdatedTime.UnixNano()
			if lastHeartbeatUnixNano > 0 {
				p.LastHeartbeatTimestamp = common.Int64Ptr(lastHeartbeatUnixNano)
				p.HeartbeatDetails = ai.Details
			}
			// TODO: move to mutable state instead of loading it from event
			scheduledEvent, err := mutableState.GetActivityScheduledEvent(ai.ScheduleID)
			if err != nil {
				return nil, err
			}
			p.ActivityType = scheduledEvent.ActivityTaskScheduledEventAttributes.ActivityType
			if state == workflow.PendingActivityStateScheduled {
				p.ScheduledTimestamp = common.Int64Ptr(ai.ScheduledTime.UnixNano())
			} else {
				p.LastStartedTimestamp = common.Int64Ptr(ai.StartedTime.UnixNano())
			}
			if ai.HasRetryPolicy {
				p.Attempt = common.Int32Ptr(ai.Attempt)
				p.ExpirationTimestamp = common.Int64Ptr(ai.ExpirationTime.UnixNano())
				if ai.MaximumAttempts != 0 {
					p.MaximumAttempts = common.Int32Ptr(ai.MaximumAttempts)
				}
				if ai.LastFailureReason != "" {
					p.LastFailureReason = common.StringPtr(ai.LastFailureReason)
					p.LastFailureDetails = ai.LastFailureDetails
				}
				if ai.LastWorkerIdentity != "" {
					p.LastWorkerIdentity = common.StringPtr(ai.LastWorkerIdentity)
				}
			}
			result.PendingActivities = append(result.PendingActivities, p)
		}
	}

	if len(mutableState.GetPendingChildExecutionInfos()) > 0 {
		for _, ch := range mutableState.GetPendingChildExecutionInfos() {
			p := &workflow.PendingChildExecutionInfo{
				WorkflowID:        common.StringPtr(ch.StartedWorkflowID),
				RunID:             common.StringPtr(ch.StartedRunID),
				WorkflowTypName:   common.StringPtr(ch.WorkflowTypeName),
				InitiatedID:       common.Int64Ptr(ch.InitiatedID),
				ParentClosePolicy: common.ParentClosePolicyPtr(ch.ParentClosePolicy),
			}
			result.PendingChildren = append(result.PendingChildren, p)
		}
	}

	return result, nil
}

func (e *historyEngineImpl) RecordActivityTaskStarted(
	ctx context.Context,
	request *h.RecordActivityTaskStartedRequest,
) (*h.RecordActivityTaskStartedResponse, error) {

	domainEntry, err := e.getActiveDomainEntry(request.DomainUUID)
	if err != nil {
		return nil, err
	}

	domainInfo := domainEntry.GetInfo()

	domainID := domainInfo.ID
	domainName := domainInfo.Name

	workflowExecution := workflow.WorkflowExecution{
		WorkflowId: request.WorkflowExecution.WorkflowId,
		RunId:      request.WorkflowExecution.RunId,
	}

	response := &h.RecordActivityTaskStartedResponse{}
	err = e.updateWorkflowExecution(ctx, domainID, workflowExecution, false,
		func(wfContext execution.Context, mutableState execution.MutableState) error {
			if !mutableState.IsWorkflowExecutionRunning() {
				return ErrWorkflowCompleted
			}

			scheduleID := request.GetScheduleId()
			requestID := request.GetRequestId()
			ai, isRunning := mutableState.GetActivityInfo(scheduleID)

			// First check to see if cache needs to be refreshed as we could potentially have stale workflow execution in
			// some extreme cassandra failure cases.
			if !isRunning && scheduleID >= mutableState.GetNextEventID() {
				e.metricsClient.IncCounter(metrics.HistoryRecordActivityTaskStartedScope, metrics.StaleMutableStateCounter)
				return ErrStaleState
			}

			// Check execution state to make sure task is in the list of outstanding tasks and it is not yet started.  If
			// task is not outstanding than it is most probably a duplicate and complete the task.
			if !isRunning {
				// Looks like ActivityTask already completed as a result of another call.
				// It is OK to drop the task at this point.
				e.logger.Debug("Potentially duplicate task.", tag.TaskID(request.GetTaskId()), tag.WorkflowScheduleID(scheduleID), tag.TaskType(persistence.TransferTaskTypeActivityTask))
				return ErrActivityTaskNotFound
			}

			scheduledEvent, err := mutableState.GetActivityScheduledEvent(scheduleID)
			if err != nil {
				return err
			}
			response.ScheduledEvent = scheduledEvent
			response.ScheduledTimestampOfThisAttempt = common.Int64Ptr(ai.ScheduledTime.UnixNano())

			response.Attempt = common.Int64Ptr(int64(ai.Attempt))
			response.HeartbeatDetails = ai.Details

			response.WorkflowType = mutableState.GetWorkflowType()
			response.WorkflowDomain = common.StringPtr(domainName)

			if ai.StartedID != common.EmptyEventID {
				// If activity is started as part of the current request scope then return a positive response
				if ai.RequestID == requestID {
					response.StartedTimestamp = common.Int64Ptr(ai.StartedTime.UnixNano())
					return nil
				}

				// Looks like ActivityTask already started as a result of another call.
				// It is OK to drop the task at this point.
				e.logger.Debug("Potentially duplicate task.", tag.TaskID(request.GetTaskId()), tag.WorkflowScheduleID(scheduleID), tag.TaskType(persistence.TransferTaskTypeActivityTask))
				return &h.EventAlreadyStartedError{Message: "Activity task already started."}
			}

			if _, err := mutableState.AddActivityTaskStartedEvent(
				ai, scheduleID, requestID, request.PollRequest.GetIdentity(),
			); err != nil {
				return err
			}

			response.StartedTimestamp = common.Int64Ptr(ai.StartedTime.UnixNano())

			return nil
		})

	if err != nil {
		return nil, err
	}

	return response, err
}

// ScheduleDecisionTask schedules a decision if no outstanding decision found
func (e *historyEngineImpl) ScheduleDecisionTask(
	ctx context.Context,
	req *h.ScheduleDecisionTaskRequest,
) error {
	return e.decisionHandler.handleDecisionTaskScheduled(ctx, req)
}

// RecordDecisionTaskStarted starts a decision
func (e *historyEngineImpl) RecordDecisionTaskStarted(
	ctx context.Context,
	request *h.RecordDecisionTaskStartedRequest,
) (*h.RecordDecisionTaskStartedResponse, error) {
	return e.decisionHandler.handleDecisionTaskStarted(ctx, request)
}

// RespondDecisionTaskCompleted completes a decision task
func (e *historyEngineImpl) RespondDecisionTaskCompleted(
	ctx context.Context,
	req *h.RespondDecisionTaskCompletedRequest,
) (*h.RespondDecisionTaskCompletedResponse, error) {
	return e.decisionHandler.handleDecisionTaskCompleted(ctx, req)
}

// RespondDecisionTaskFailed fails a decision
func (e *historyEngineImpl) RespondDecisionTaskFailed(
	ctx context.Context,
	req *h.RespondDecisionTaskFailedRequest,
) error {
	return e.decisionHandler.handleDecisionTaskFailed(ctx, req)
}

// RespondActivityTaskCompleted completes an activity task.
func (e *historyEngineImpl) RespondActivityTaskCompleted(
	ctx context.Context,
	req *h.RespondActivityTaskCompletedRequest,
) error {

	domainEntry, err := e.getActiveDomainEntry(req.DomainUUID)
	if err != nil {
		return err
	}
	domainID := domainEntry.GetInfo().ID
	domainName := domainEntry.GetInfo().Name

	request := req.CompleteRequest
	token, err0 := e.tokenSerializer.Deserialize(request.TaskToken)
	if err0 != nil {
		return ErrDeserializingToken
	}

	workflowExecution := workflow.WorkflowExecution{
		WorkflowId: common.StringPtr(token.WorkflowID),
		RunId:      common.StringPtr(token.RunID),
	}

	var activityStartedTime time.Time
	var taskList string
	err = e.updateWorkflowExecution(ctx, domainID, workflowExecution, true,
		func(wfContext execution.Context, mutableState execution.MutableState) error {
			if !mutableState.IsWorkflowExecutionRunning() {
				return ErrWorkflowCompleted
			}

			scheduleID := token.ScheduleID
			if scheduleID == common.EmptyEventID { // client call CompleteActivityById, so get scheduleID by activityID
				scheduleID, err0 = getScheduleID(token.ActivityID, mutableState)
				if err0 != nil {
					return err0
				}
			}
			ai, isRunning := mutableState.GetActivityInfo(scheduleID)

			// First check to see if cache needs to be refreshed as we could potentially have stale workflow execution in
			// some extreme cassandra failure cases.
			if !isRunning && scheduleID >= mutableState.GetNextEventID() {
				e.metricsClient.IncCounter(metrics.HistoryRespondActivityTaskCompletedScope, metrics.StaleMutableStateCounter)
				return ErrStaleState
			}

			if !isRunning || ai.StartedID == common.EmptyEventID ||
				(token.ScheduleID != common.EmptyEventID && token.ScheduleAttempt != int64(ai.Attempt)) {
				return ErrActivityTaskNotFound
			}

			if _, err := mutableState.AddActivityTaskCompletedEvent(scheduleID, ai.StartedID, request); err != nil {
				// Unable to add ActivityTaskCompleted event to history
				return &workflow.InternalServiceError{Message: "Unable to add ActivityTaskCompleted event to history."}
			}
			activityStartedTime = ai.StartedTime
			taskList = ai.TaskList
			return nil
		})
	if err == nil && !activityStartedTime.IsZero() {
		scope := e.metricsClient.Scope(metrics.HistoryRespondActivityTaskCompletedScope).
			Tagged(
				metrics.DomainTag(domainName),
				metrics.WorkflowTypeTag(token.WorkflowType),
				metrics.ActivityTypeTag(token.ActivityType),
				metrics.TaskListTag(taskList),
			)
		scope.RecordTimer(metrics.ActivityE2ELatency, time.Since(activityStartedTime))
	}
	return err
}

// RespondActivityTaskFailed completes an activity task failure.
func (e *historyEngineImpl) RespondActivityTaskFailed(
	ctx context.Context,
	req *h.RespondActivityTaskFailedRequest,
) error {

	domainEntry, err := e.getActiveDomainEntry(req.DomainUUID)
	if err != nil {
		return err
	}
	domainID := domainEntry.GetInfo().ID
	domainName := domainEntry.GetInfo().Name

	request := req.FailedRequest
	token, err0 := e.tokenSerializer.Deserialize(request.TaskToken)
	if err0 != nil {
		return ErrDeserializingToken
	}

	workflowExecution := workflow.WorkflowExecution{
		WorkflowId: common.StringPtr(token.WorkflowID),
		RunId:      common.StringPtr(token.RunID),
	}

	var activityStartedTime time.Time
	var taskList string
	err = e.updateWorkflowExecutionWithAction(ctx, domainID, workflowExecution,
		func(wfContext execution.Context, mutableState execution.MutableState) (*updateWorkflowAction, error) {
			if !mutableState.IsWorkflowExecutionRunning() {
				return nil, ErrWorkflowCompleted
			}

			scheduleID := token.ScheduleID
			if scheduleID == common.EmptyEventID { // client call CompleteActivityById, so get scheduleID by activityID
				scheduleID, err0 = getScheduleID(token.ActivityID, mutableState)
				if err0 != nil {
					return nil, err0
				}
			}
			ai, isRunning := mutableState.GetActivityInfo(scheduleID)

			// First check to see if cache needs to be refreshed as we could potentially have stale workflow execution in
			// some extreme cassandra failure cases.
			if !isRunning && scheduleID >= mutableState.GetNextEventID() {
				e.metricsClient.IncCounter(metrics.HistoryRespondActivityTaskFailedScope, metrics.StaleMutableStateCounter)
				return nil, ErrStaleState
			}

			if !isRunning || ai.StartedID == common.EmptyEventID ||
				(token.ScheduleID != common.EmptyEventID && token.ScheduleAttempt != int64(ai.Attempt)) {
				return nil, ErrActivityTaskNotFound
			}

			postActions := &updateWorkflowAction{}
			ok, err := mutableState.RetryActivity(ai, req.FailedRequest.GetReason(), req.FailedRequest.GetDetails())
			if err != nil {
				return nil, err
			}
			if !ok {
				// no more retry, and we want to record the failure event
				if _, err := mutableState.AddActivityTaskFailedEvent(scheduleID, ai.StartedID, request); err != nil {
					// Unable to add ActivityTaskFailed event to history
					return nil, &workflow.InternalServiceError{Message: "Unable to add ActivityTaskFailed event to history."}
				}
				postActions.createDecision = true
			}

			activityStartedTime = ai.StartedTime
			taskList = ai.TaskList
			return postActions, nil
		})
	if err == nil && !activityStartedTime.IsZero() {
		scope := e.metricsClient.Scope(metrics.HistoryRespondActivityTaskFailedScope).
			Tagged(
				metrics.DomainTag(domainName),
				metrics.WorkflowTypeTag(token.WorkflowType),
				metrics.ActivityTypeTag(token.ActivityType),
				metrics.TaskListTag(taskList),
			)
		scope.RecordTimer(metrics.ActivityE2ELatency, time.Since(activityStartedTime))
	}
	return err
}

// RespondActivityTaskCanceled completes an activity task failure.
func (e *historyEngineImpl) RespondActivityTaskCanceled(
	ctx context.Context,
	req *h.RespondActivityTaskCanceledRequest,
) error {

	domainEntry, err := e.getActiveDomainEntry(req.DomainUUID)
	if err != nil {
		return err
	}
	domainID := domainEntry.GetInfo().ID
	domainName := domainEntry.GetInfo().Name

	request := req.CancelRequest
	token, err0 := e.tokenSerializer.Deserialize(request.TaskToken)
	if err0 != nil {
		return ErrDeserializingToken
	}

	workflowExecution := workflow.WorkflowExecution{
		WorkflowId: common.StringPtr(token.WorkflowID),
		RunId:      common.StringPtr(token.RunID),
	}

	var activityStartedTime time.Time
	var taskList string
	err = e.updateWorkflowExecution(ctx, domainID, workflowExecution, true,
		func(wfContext execution.Context, mutableState execution.MutableState) error {
			if !mutableState.IsWorkflowExecutionRunning() {
				return ErrWorkflowCompleted
			}

			scheduleID := token.ScheduleID
			if scheduleID == common.EmptyEventID { // client call CompleteActivityById, so get scheduleID by activityID
				scheduleID, err0 = getScheduleID(token.ActivityID, mutableState)
				if err0 != nil {
					return err0
				}
			}
			ai, isRunning := mutableState.GetActivityInfo(scheduleID)

			// First check to see if cache needs to be refreshed as we could potentially have stale workflow execution in
			// some extreme cassandra failure cases.
			if !isRunning && scheduleID >= mutableState.GetNextEventID() {
				e.metricsClient.IncCounter(metrics.HistoryRespondActivityTaskCanceledScope, metrics.StaleMutableStateCounter)
				return ErrStaleState
			}

			if !isRunning || ai.StartedID == common.EmptyEventID ||
				(token.ScheduleID != common.EmptyEventID && token.ScheduleAttempt != int64(ai.Attempt)) {
				return ErrActivityTaskNotFound
			}

			if _, err := mutableState.AddActivityTaskCanceledEvent(
				scheduleID,
				ai.StartedID,
				ai.CancelRequestID,
				request.Details,
				common.StringDefault(request.Identity)); err != nil {
				// Unable to add ActivityTaskCanceled event to history
				return &workflow.InternalServiceError{Message: "Unable to add ActivityTaskCanceled event to history."}
			}

			activityStartedTime = ai.StartedTime
			taskList = ai.TaskList
			return nil
		})
	if err == nil && !activityStartedTime.IsZero() {
		scope := e.metricsClient.Scope(metrics.HistoryClientRespondActivityTaskCanceledScope).
			Tagged(
				metrics.DomainTag(domainName),
				metrics.WorkflowTypeTag(token.WorkflowType),
				metrics.ActivityTypeTag(token.ActivityType),
				metrics.TaskListTag(taskList),
			)
		scope.RecordTimer(metrics.ActivityE2ELatency, time.Since(activityStartedTime))
	}
	return err
}

// RecordActivityTaskHeartbeat records an heartbeat for a task.
// This method can be used for two purposes.
// - For reporting liveness of the activity.
// - For reporting progress of the activity, this can be done even if the liveness is not configured.
func (e *historyEngineImpl) RecordActivityTaskHeartbeat(
	ctx context.Context,
	req *h.RecordActivityTaskHeartbeatRequest,
) (*workflow.RecordActivityTaskHeartbeatResponse, error) {

	domainEntry, err := e.getActiveDomainEntry(req.DomainUUID)
	if err != nil {
		return nil, err
	}
	domainID := domainEntry.GetInfo().ID

	request := req.HeartbeatRequest
	token, err0 := e.tokenSerializer.Deserialize(request.TaskToken)
	if err0 != nil {
		return nil, ErrDeserializingToken
	}

	workflowExecution := workflow.WorkflowExecution{
		WorkflowId: common.StringPtr(token.WorkflowID),
		RunId:      common.StringPtr(token.RunID),
	}

	var cancelRequested bool
	err = e.updateWorkflowExecution(ctx, domainID, workflowExecution, false,
		func(wfContext execution.Context, mutableState execution.MutableState) error {
			if !mutableState.IsWorkflowExecutionRunning() {
				e.logger.Debug("Heartbeat failed")
				return ErrWorkflowCompleted
			}

			scheduleID := token.ScheduleID
			if scheduleID == common.EmptyEventID { // client call RecordActivityHeartbeatByID, so get scheduleID by activityID
				scheduleID, err0 = getScheduleID(token.ActivityID, mutableState)
				if err0 != nil {
					return err0
				}
			}
			ai, isRunning := mutableState.GetActivityInfo(scheduleID)

			// First check to see if cache needs to be refreshed as we could potentially have stale workflow execution in
			// some extreme cassandra failure cases.
			if !isRunning && scheduleID >= mutableState.GetNextEventID() {
				e.metricsClient.IncCounter(metrics.HistoryRecordActivityTaskHeartbeatScope, metrics.StaleMutableStateCounter)
				return ErrStaleState
			}

			if !isRunning || ai.StartedID == common.EmptyEventID ||
				(token.ScheduleID != common.EmptyEventID && token.ScheduleAttempt != int64(ai.Attempt)) {
				return ErrActivityTaskNotFound
			}

			cancelRequested = ai.CancelRequested

			e.logger.Debug(fmt.Sprintf("Activity HeartBeat: scheduleEventID: %v, ActivityInfo: %+v, CancelRequested: %v",
				scheduleID, ai, cancelRequested))

			// Save progress and last HB reported time.
			mutableState.UpdateActivityProgress(ai, request)

			return nil
		})

	if err != nil {
		return &workflow.RecordActivityTaskHeartbeatResponse{}, err
	}

	return &workflow.RecordActivityTaskHeartbeatResponse{CancelRequested: common.BoolPtr(cancelRequested)}, nil
}

// RequestCancelWorkflowExecution records request cancellation event for workflow execution
func (e *historyEngineImpl) RequestCancelWorkflowExecution(
	ctx context.Context,
	req *h.RequestCancelWorkflowExecutionRequest,
) error {

	domainEntry, err := e.getActiveDomainEntry(req.DomainUUID)
	if err != nil {
		return err
	}
	domainID := domainEntry.GetInfo().ID

	request := req.CancelRequest
	parentExecution := req.ExternalWorkflowExecution
	childWorkflowOnly := req.GetChildWorkflowOnly()
	workflowExecution := workflow.WorkflowExecution{
		WorkflowId: request.WorkflowExecution.WorkflowId,
		RunId:      request.WorkflowExecution.RunId,
	}

	return e.updateWorkflow(ctx, domainID, workflowExecution,
		func(wfContext execution.Context, mutableState execution.MutableState) (*updateWorkflowAction, error) {
			if !mutableState.IsWorkflowExecutionRunning() {
				return nil, ErrWorkflowCompleted
			}

			executionInfo := mutableState.GetExecutionInfo()
			if childWorkflowOnly {
				parentWorkflowID := executionInfo.ParentWorkflowID
				parentRunID := executionInfo.ParentRunID
				if parentExecution.GetWorkflowId() != parentWorkflowID ||
					parentExecution.GetRunId() != parentRunID {
					return nil, ErrWorkflowParent
				}
			}

			isCancelRequested, cancelRequestID := mutableState.IsCancelRequested()
			if isCancelRequested {
				cancelRequest := req.CancelRequest
				if cancelRequest.RequestId != nil {
					requestID := *cancelRequest.RequestId
					if requestID != "" && cancelRequestID == requestID {
						return updateWorkflowWithNewDecision, nil
					}
				}
				// if we consider workflow cancellation idempotent, then this error is redundant
				// this error maybe useful if this API is invoked by external, not decision from transfer queue
				return nil, ErrCancellationAlreadyRequested
			}

			if _, err := mutableState.AddWorkflowExecutionCancelRequestedEvent("", req); err != nil {
				return nil, &workflow.InternalServiceError{Message: "Unable to cancel workflow execution."}
			}

			return updateWorkflowWithNewDecision, nil
		})
}

func (e *historyEngineImpl) SignalWorkflowExecution(
	ctx context.Context,
	signalRequest *h.SignalWorkflowExecutionRequest,
) error {

	domainEntry, err := e.getActiveDomainEntry(signalRequest.DomainUUID)
	if err != nil {
		return err
	}
	domainID := domainEntry.GetInfo().ID

	request := signalRequest.SignalRequest
	parentExecution := signalRequest.ExternalWorkflowExecution
	childWorkflowOnly := signalRequest.GetChildWorkflowOnly()
	workflowExecution := workflow.WorkflowExecution{
		WorkflowId: request.WorkflowExecution.WorkflowId,
		RunId:      request.WorkflowExecution.RunId,
	}

	return e.updateWorkflow(
		ctx,
		domainID,
		workflowExecution,
		func(wfContext execution.Context, mutableState execution.MutableState) (*updateWorkflowAction, error) {
			executionInfo := mutableState.GetExecutionInfo()
			createDecisionTask := true
			// Do not create decision task when the workflow is cron and the cron has not been started yet
			if mutableState.GetExecutionInfo().CronSchedule != "" && !mutableState.HasProcessedOrPendingDecision() {
				createDecisionTask = false
			}
			postActions := &updateWorkflowAction{
				createDecision: createDecisionTask,
			}

			if !mutableState.IsWorkflowExecutionRunning() {
				return nil, ErrWorkflowCompleted
			}

			maxAllowedSignals := e.config.MaximumSignalsPerExecution(domainEntry.GetInfo().Name)
			if maxAllowedSignals > 0 && int(executionInfo.SignalCount) >= maxAllowedSignals {
				e.logger.Info("Execution limit reached for maximum signals", tag.WorkflowSignalCount(executionInfo.SignalCount),
					tag.WorkflowID(workflowExecution.GetWorkflowId()),
					tag.WorkflowRunID(workflowExecution.GetRunId()),
					tag.WorkflowDomainID(domainID))
				return nil, ErrSignalsLimitExceeded
			}

			if childWorkflowOnly {
				parentWorkflowID := executionInfo.ParentWorkflowID
				parentRunID := executionInfo.ParentRunID
				if parentExecution.GetWorkflowId() != parentWorkflowID ||
					parentExecution.GetRunId() != parentRunID {
					return nil, ErrWorkflowParent
				}
			}

			// deduplicate by request id for signal decision
			if requestID := request.GetRequestId(); requestID != "" {
				if mutableState.IsSignalRequested(requestID) {
					return postActions, nil
				}
				mutableState.AddSignalRequested(requestID)
			}

			if _, err := mutableState.AddWorkflowExecutionSignaled(
				request.GetSignalName(),
				request.GetInput(),
				request.GetIdentity()); err != nil {
				return nil, &workflow.InternalServiceError{Message: "Unable to signal workflow execution."}
			}

			return postActions, nil
		})
}

func (e *historyEngineImpl) SignalWithStartWorkflowExecution(
	ctx context.Context,
	signalWithStartRequest *h.SignalWithStartWorkflowExecutionRequest,
) (retResp *workflow.StartWorkflowExecutionResponse, retError error) {

	domainEntry, err := e.getActiveDomainEntry(signalWithStartRequest.DomainUUID)
	if err != nil {
		return nil, err
	}
	domainID := domainEntry.GetInfo().ID

	sRequest := signalWithStartRequest.SignalWithStartRequest
	workflowExecution := workflow.WorkflowExecution{
		WorkflowId: sRequest.WorkflowId,
	}

	var prevMutableState execution.MutableState
	attempt := 0

	wfContext, release, err0 := e.executionCache.GetOrCreateWorkflowExecution(ctx, domainID, workflowExecution)

	if err0 == nil {
		defer func() { release(retError) }()
	Just_Signal_Loop:
		for ; attempt < conditionalRetryCount; attempt++ {
			// workflow not exist, will create workflow then signal
			mutableState, err1 := wfContext.LoadWorkflowExecution()
			if err1 != nil {
				if _, ok := err1.(*workflow.EntityNotExistsError); ok {
					break
				}
				return nil, err1
			}
			// workflow exist but not running, will restart workflow then signal
			if !mutableState.IsWorkflowExecutionRunning() {
				prevMutableState = mutableState
				break
			}
			// workflow is running, if policy is TerminateIfRunning, terminate current run then signalWithStart
			if sRequest.GetWorkflowIdReusePolicy() == workflow.WorkflowIdReusePolicyTerminateIfRunning {
				workflowExecution.RunId = common.StringPtr(uuid.New())
				runningWFCtx := newWorkflowContext(wfContext, release, mutableState)
				return e.terminateAndStartWorkflow(
					runningWFCtx,
					workflowExecution,
					domainEntry,
					domainID,
					nil,
					signalWithStartRequest,
				)
			}

			executionInfo := mutableState.GetExecutionInfo()
			maxAllowedSignals := e.config.MaximumSignalsPerExecution(domainEntry.GetInfo().Name)
			if maxAllowedSignals > 0 && int(executionInfo.SignalCount) >= maxAllowedSignals {
				e.logger.Info("Execution limit reached for maximum signals", tag.WorkflowSignalCount(executionInfo.SignalCount),
					tag.WorkflowID(workflowExecution.GetWorkflowId()),
					tag.WorkflowRunID(workflowExecution.GetRunId()),
					tag.WorkflowDomainID(domainID))
				return nil, ErrSignalsLimitExceeded
			}

			if _, err := mutableState.AddWorkflowExecutionSignaled(
				sRequest.GetSignalName(),
				sRequest.GetSignalInput(),
				sRequest.GetIdentity()); err != nil {
				return nil, &workflow.InternalServiceError{Message: "Unable to signal workflow execution."}
			}

			// Create a transfer task to schedule a decision task
			if !mutableState.HasPendingDecision() {
				_, err := mutableState.AddDecisionTaskScheduledEvent(false)
				if err != nil {
					return nil, &workflow.InternalServiceError{Message: "Failed to add decision scheduled event."}
				}
			}

			// We apply the update to execution using optimistic concurrency.  If it fails due to a conflict then reload
			// the history and try the operation again.
			if err := wfContext.UpdateWorkflowExecutionAsActive(e.shard.GetTimeSource().Now()); err != nil {
				if err == execution.ErrConflict {
					continue Just_Signal_Loop
				}
				return nil, err
			}
			return &workflow.StartWorkflowExecutionResponse{RunId: wfContext.GetExecution().RunId}, nil
		} // end for Just_Signal_Loop
		if attempt == conditionalRetryCount {
			return nil, ErrMaxAttemptsExceeded
		}
	} else {
		if _, ok := err0.(*workflow.EntityNotExistsError); !ok {
			return nil, err0
		}
		// workflow not exist, will create workflow then signal
	}

	// Start workflow and signal
	startRequest := getStartRequest(domainID, sRequest)
	sigWithStartArg := &signalWithStartArg{
		signalWithStartRequest: signalWithStartRequest,
		prevMutableState:       prevMutableState,
	}
	return e.startWorkflowHelper(
		ctx,
		startRequest,
		domainEntry,
		metrics.HistorySignalWithStartWorkflowExecutionScope,
		sigWithStartArg,
	)
}

// RemoveSignalMutableState remove the signal request id in signal_requested for deduplicate
func (e *historyEngineImpl) RemoveSignalMutableState(
	ctx context.Context,
	request *h.RemoveSignalMutableStateRequest,
) error {

	domainEntry, err := e.getActiveDomainEntry(request.DomainUUID)
	if err != nil {
		return err
	}
	domainID := domainEntry.GetInfo().ID

	workflowExecution := workflow.WorkflowExecution{
		WorkflowId: request.WorkflowExecution.WorkflowId,
		RunId:      request.WorkflowExecution.RunId,
	}

	return e.updateWorkflowExecution(ctx, domainID, workflowExecution, false,
		func(wfContext execution.Context, mutableState execution.MutableState) error {
			if !mutableState.IsWorkflowExecutionRunning() {
				return ErrWorkflowCompleted
			}

			mutableState.DeleteSignalRequested(request.GetRequestId())

			return nil
		})
}

func (e *historyEngineImpl) TerminateWorkflowExecution(
	ctx context.Context,
	terminateRequest *h.TerminateWorkflowExecutionRequest,
) error {

	domainEntry, err := e.getActiveDomainEntry(terminateRequest.DomainUUID)
	if err != nil {
		return err
	}
	domainID := domainEntry.GetInfo().ID

	request := terminateRequest.TerminateRequest
	workflowExecution := workflow.WorkflowExecution{
		WorkflowId: request.WorkflowExecution.WorkflowId,
		RunId:      request.WorkflowExecution.RunId,
	}

	return e.updateWorkflow(
		ctx,
		domainID,
		workflowExecution,
		func(wfContext execution.Context, mutableState execution.MutableState) (*updateWorkflowAction, error) {
			if !mutableState.IsWorkflowExecutionRunning() {
				return nil, ErrWorkflowCompleted
			}

			eventBatchFirstEventID := mutableState.GetNextEventID()
			return updateWorkflowWithoutDecision, execution.TerminateWorkflow(
				mutableState,
				eventBatchFirstEventID,
				request.GetReason(),
				request.GetDetails(),
				request.GetIdentity(),
			)
		})
}

// RecordChildExecutionCompleted records the completion of child execution into parent execution history
func (e *historyEngineImpl) RecordChildExecutionCompleted(
	ctx context.Context,
	completionRequest *h.RecordChildExecutionCompletedRequest,
) error {

	domainEntry, err := e.getActiveDomainEntry(completionRequest.DomainUUID)
	if err != nil {
		return err
	}
	domainID := domainEntry.GetInfo().ID

	workflowExecution := workflow.WorkflowExecution{
		WorkflowId: completionRequest.WorkflowExecution.WorkflowId,
		RunId:      completionRequest.WorkflowExecution.RunId,
	}

	return e.updateWorkflowExecution(ctx, domainID, workflowExecution, true,
		func(wfContext execution.Context, mutableState execution.MutableState) error {
			if !mutableState.IsWorkflowExecutionRunning() {
				return ErrWorkflowCompleted
			}

			initiatedID := *completionRequest.InitiatedId
			completedExecution := completionRequest.CompletedExecution
			completionEvent := completionRequest.CompletionEvent

			// Check mutable state to make sure child execution is in pending child executions
			ci, isRunning := mutableState.GetChildExecutionInfo(initiatedID)
			if !isRunning || ci.StartedID == common.EmptyEventID {
				return &workflow.EntityNotExistsError{Message: "Pending child execution not found."}
			}

			switch *completionEvent.EventType {
			case workflow.EventTypeWorkflowExecutionCompleted:
				attributes := completionEvent.WorkflowExecutionCompletedEventAttributes
				_, err = mutableState.AddChildWorkflowExecutionCompletedEvent(initiatedID, completedExecution, attributes)
			case workflow.EventTypeWorkflowExecutionFailed:
				attributes := completionEvent.WorkflowExecutionFailedEventAttributes
				_, err = mutableState.AddChildWorkflowExecutionFailedEvent(initiatedID, completedExecution, attributes)
			case workflow.EventTypeWorkflowExecutionCanceled:
				attributes := completionEvent.WorkflowExecutionCanceledEventAttributes
				_, err = mutableState.AddChildWorkflowExecutionCanceledEvent(initiatedID, completedExecution, attributes)
			case workflow.EventTypeWorkflowExecutionTerminated:
				attributes := completionEvent.WorkflowExecutionTerminatedEventAttributes
				_, err = mutableState.AddChildWorkflowExecutionTerminatedEvent(initiatedID, completedExecution, attributes)
			case workflow.EventTypeWorkflowExecutionTimedOut:
				attributes := completionEvent.WorkflowExecutionTimedOutEventAttributes
				_, err = mutableState.AddChildWorkflowExecutionTimedOutEvent(initiatedID, completedExecution, attributes)
			}

			return err
		})
}

func (e *historyEngineImpl) ReplicateEvents(
	ctx context.Context,
	replicateRequest *h.ReplicateEventsRequest,
) error {

	return e.replicator.ApplyEvents(ctx, replicateRequest)
}

func (e *historyEngineImpl) ReplicateRawEvents(
	ctx context.Context,
	replicateRequest *h.ReplicateRawEventsRequest,
) error {

	return e.replicator.ApplyRawEvents(ctx, replicateRequest)
}

func (e *historyEngineImpl) ReplicateEventsV2(
	ctx context.Context,
	replicateRequest *h.ReplicateEventsV2Request,
) error {

	return e.nDCReplicator.ApplyEvents(ctx, replicateRequest)
}

func (e *historyEngineImpl) SyncShardStatus(
	ctx context.Context,
	request *h.SyncShardStatusRequest,
) error {

	clusterName := request.GetSourceCluster()
	now := time.Unix(0, request.GetTimestamp())

	// here there are 3 main things
	// 1. update the view of remote cluster's shard time
	// 2. notify the timer gate in the timer queue standby processor
	// 3, notify the transfer (essentially a no op, just put it here so it looks symmetric)
	e.shard.SetCurrentTime(clusterName, now)
	e.txProcessor.NotifyNewTask(clusterName, []persistence.Task{})
	e.timerProcessor.NotifyNewTask(clusterName, []persistence.Task{})
	return nil
}

func (e *historyEngineImpl) SyncActivity(
	ctx context.Context,
	request *h.SyncActivityRequest,
) (retError error) {

	return e.nDCActivityReplicator.SyncActivity(ctx, request)
}

func (e *historyEngineImpl) ResetWorkflowExecution(
	ctx context.Context,
	resetRequest *h.ResetWorkflowExecutionRequest,
) (response *workflow.ResetWorkflowExecutionResponse, retError error) {

	request := resetRequest.ResetRequest
	domainID := resetRequest.GetDomainUUID()
	workflowID := request.WorkflowExecution.GetWorkflowId()
	baseRunID := request.WorkflowExecution.GetRunId()

	baseContext, baseReleaseFn, err := e.executionCache.GetOrCreateWorkflowExecution(
		ctx,
		domainID,
		workflow.WorkflowExecution{
			WorkflowId: common.StringPtr(workflowID),
			RunId:      common.StringPtr(baseRunID),
		},
	)
	if err != nil {
		return nil, err
	}
	defer func() { baseReleaseFn(retError) }()

	baseMutableState, err := baseContext.LoadWorkflowExecution()
	if err != nil {
		return nil, err
	}
	if request.GetDecisionFinishEventId() <= common.FirstEventID ||
		request.GetDecisionFinishEventId() >= baseMutableState.GetNextEventID() {
		return nil, &workflow.BadRequestError{
			Message: "Decision finish ID must be > 1 && <= workflow next event ID.",
		}
	}

	// also load the current run of the workflow, it can be different from the base runID
	resp, err := e.executionManager.GetCurrentExecution(&persistence.GetCurrentExecutionRequest{
		DomainID:   domainID,
		WorkflowID: request.WorkflowExecution.GetWorkflowId(),
	})
	if err != nil {
		return nil, err
	}

	currentRunID := resp.RunID
	var currentContext execution.Context
	var currentMutableState execution.MutableState
	var currentReleaseFn execution.ReleaseFunc
	if currentRunID == baseRunID {
		currentContext = baseContext
		currentMutableState = baseMutableState
	} else {
		currentContext, currentReleaseFn, err = e.executionCache.GetOrCreateWorkflowExecution(
			ctx,
			domainID,
			workflow.WorkflowExecution{
				WorkflowId: common.StringPtr(workflowID),
				RunId:      common.StringPtr(currentRunID),
			},
		)
		if err != nil {
			return nil, err
		}
		defer func() { currentReleaseFn(retError) }()

		currentMutableState, err = currentContext.LoadWorkflowExecution()
		if err != nil {
			return nil, err
		}
	}

	// dedup by requestID
	if currentMutableState.GetExecutionInfo().CreateRequestID == request.GetRequestId() {
		e.logger.Info("Duplicated reset request",
			tag.WorkflowID(workflowID),
			tag.WorkflowRunID(currentRunID),
			tag.WorkflowDomainID(domainID))
		return &workflow.ResetWorkflowExecutionResponse{
			RunId: common.StringPtr(currentRunID),
		}, nil
	}

	// TODO when NDC is rolled out, remove this block
	if baseMutableState.GetVersionHistories() == nil {
		return e.resetor.ResetWorkflowExecution(
			ctx,
			request,
			baseContext,
			baseMutableState,
			currentContext,
			currentMutableState,
		)
	}

	resetRunID := uuid.New()
	baseRebuildLastEventID := request.GetDecisionFinishEventId() - 1
	baseVersionHistories := baseMutableState.GetVersionHistories()
	baseCurrentVersionHistory, err := baseVersionHistories.GetCurrentVersionHistory()
	if err != nil {
		return nil, err
	}
	baseRebuildLastEventVersion, err := baseCurrentVersionHistory.GetEventVersion(baseRebuildLastEventID)
	if err != nil {
		return nil, err
	}
	baseCurrentBranchToken := baseCurrentVersionHistory.GetBranchToken()
	baseNextEventID := baseMutableState.GetNextEventID()

	if err := e.workflowResetter.ResetWorkflow(
		ctx,
		domainID,
		workflowID,
		baseRunID,
		baseCurrentBranchToken,
		baseRebuildLastEventID,
		baseRebuildLastEventVersion,
		baseNextEventID,
		resetRunID,
		request.GetRequestId(),
		execution.NewWorkflow(
			ctx,
			e.shard.GetDomainCache(),
			e.shard.GetClusterMetadata(),
			currentContext,
			currentMutableState,
			currentReleaseFn,
		),
		request.GetReason(),
		nil,
	); err != nil {
		return nil, err
	}
	return &workflow.ResetWorkflowExecutionResponse{
		RunId: common.StringPtr(resetRunID),
	}, nil
}

func (e *historyEngineImpl) updateWorkflow(
	ctx context.Context,
	domainID string,
	execution workflow.WorkflowExecution,
	action updateWorkflowActionFunc,
) (retError error) {

	workflowContext, err := e.loadWorkflow(ctx, domainID, execution.GetWorkflowId(), execution.GetRunId())
	if err != nil {
		return err
	}
	defer func() { workflowContext.getReleaseFn()(retError) }()

	return e.updateWorkflowHelper(workflowContext, action)
}

func (e *historyEngineImpl) updateWorkflowExecutionWithAction(
	ctx context.Context,
	domainID string,
	execution workflow.WorkflowExecution,
	action updateWorkflowActionFunc,
) (retError error) {

	workflowContext, err := e.loadWorkflowOnce(ctx, domainID, execution.GetWorkflowId(), execution.GetRunId())
	if err != nil {
		return err
	}
	defer func() { workflowContext.getReleaseFn()(retError) }()

	return e.updateWorkflowHelper(workflowContext, action)
}

func (e *historyEngineImpl) updateWorkflowHelper(
	workflowContext workflowContext,
	action updateWorkflowActionFunc,
) (retError error) {

UpdateHistoryLoop:
	for attempt := 0; attempt < conditionalRetryCount; attempt++ {
		wfContext := workflowContext.getContext()
		mutableState := workflowContext.getMutableState()

		// conduct caller action
		postActions, err := action(wfContext, mutableState)
		if err != nil {
			if err == ErrStaleState {
				// Handler detected that cached workflow mutable could potentially be stale
				// Reload workflow execution history
				workflowContext.getContext().Clear()
				if attempt != conditionalRetryCount-1 {
					_, err = workflowContext.reloadMutableState()
					if err != nil {
						return err
					}
				}
				continue UpdateHistoryLoop
			}

			// Returned error back to the caller
			return err
		}
		if postActions.noop {
			return nil
		}

		if postActions.createDecision {
			// Create a transfer task to schedule a decision task
			if !mutableState.HasPendingDecision() {
				_, err := mutableState.AddDecisionTaskScheduledEvent(false)
				if err != nil {
					return &workflow.InternalServiceError{Message: "Failed to add decision scheduled event."}
				}
			}
		}

		err = workflowContext.getContext().UpdateWorkflowExecutionAsActive(e.shard.GetTimeSource().Now())
		if err == execution.ErrConflict {
			if attempt != conditionalRetryCount-1 {
				_, err = workflowContext.reloadMutableState()
				if err != nil {
					return err
				}
			}
			continue UpdateHistoryLoop
		}
		return err
	}
	return ErrMaxAttemptsExceeded
}

// TODO: remove and use updateWorkflowExecutionWithAction
func (e *historyEngineImpl) updateWorkflowExecution(
	ctx context.Context,
	domainID string,
	execution workflow.WorkflowExecution,
	createDecisionTask bool,
	action func(wfContext execution.Context, mutableState execution.MutableState) error,
) error {

	return e.updateWorkflowExecutionWithAction(
		ctx,
		domainID,
		execution,
		getUpdateWorkflowActionFunc(createDecisionTask, action),
	)
}

func getUpdateWorkflowActionFunc(
	createDecisionTask bool,
	action func(wfContext execution.Context, mutableState execution.MutableState) error,
) updateWorkflowActionFunc {

	return func(wfContext execution.Context, mutableState execution.MutableState) (*updateWorkflowAction, error) {
		err := action(wfContext, mutableState)
		if err != nil {
			return nil, err
		}
		postActions := &updateWorkflowAction{
			createDecision: createDecisionTask,
		}
		return postActions, nil
	}
}

func (e *historyEngineImpl) failDecision(
	wfContext execution.Context,
	scheduleID int64,
	startedID int64,
	cause workflow.DecisionTaskFailedCause,
	details []byte,
	request *workflow.RespondDecisionTaskCompletedRequest,
) (execution.MutableState, error) {

	// Clear any updates we have accumulated so far
	wfContext.Clear()

	// Reload workflow execution so we can apply the decision task failure event
	mutableState, err := wfContext.LoadWorkflowExecution()
	if err != nil {
		return nil, err
	}

	if _, err = mutableState.AddDecisionTaskFailedEvent(
		scheduleID, startedID, cause, details, request.GetIdentity(), "", request.GetBinaryChecksum(), "", "", 0,
	); err != nil {
		return nil, err
	}

	// Return new builder back to the caller for further updates
	return mutableState, nil
}

func (e *historyEngineImpl) NotifyNewHistoryEvent(
	event *events.Notification,
) {

	e.historyEventNotifier.NotifyNewHistoryEvent(event)
}

func (e *historyEngineImpl) NotifyNewTransferTasks(
	tasks []persistence.Task,
) {

	if len(tasks) > 0 {
		task := tasks[0]
		clusterName := e.clusterMetadata.ClusterNameForFailoverVersion(task.GetVersion())
		e.txProcessor.NotifyNewTask(clusterName, tasks)
	}
}

func (e *historyEngineImpl) NotifyNewReplicationTasks(
	tasks []persistence.Task,
) {

	if len(tasks) > 0 && e.replicatorProcessor != nil {
		e.replicatorProcessor.notifyNewTask()
	}
}

func (e *historyEngineImpl) NotifyNewTimerTasks(
	tasks []persistence.Task,
) {

	if len(tasks) > 0 {
		task := tasks[0]
		clusterName := e.clusterMetadata.ClusterNameForFailoverVersion(task.GetVersion())
		e.timerProcessor.NotifyNewTask(clusterName, tasks)
	}
}

func validateStartWorkflowExecutionRequest(
	request *workflow.StartWorkflowExecutionRequest,
	maxIDLengthLimit int,
) error {

	if len(request.GetRequestId()) == 0 {
		return &workflow.BadRequestError{Message: "Missing request ID."}
	}
	if request.ExecutionStartToCloseTimeoutSeconds == nil || request.GetExecutionStartToCloseTimeoutSeconds() <= 0 {
		return &workflow.BadRequestError{Message: "Missing or invalid ExecutionStartToCloseTimeoutSeconds."}
	}
	if request.TaskStartToCloseTimeoutSeconds == nil || request.GetTaskStartToCloseTimeoutSeconds() <= 0 {
		return &workflow.BadRequestError{Message: "Missing or invalid TaskStartToCloseTimeoutSeconds."}
	}
	if request.TaskList == nil || request.TaskList.Name == nil || request.TaskList.GetName() == "" {
		return &workflow.BadRequestError{Message: "Missing Tasklist."}
	}
	if request.WorkflowType == nil || request.WorkflowType.Name == nil || request.WorkflowType.GetName() == "" {
		return &workflow.BadRequestError{Message: "Missing WorkflowType."}
	}
	if len(request.GetDomain()) > maxIDLengthLimit {
		return &workflow.BadRequestError{Message: "Domain exceeds length limit."}
	}
	if len(request.GetWorkflowId()) > maxIDLengthLimit {
		return &workflow.BadRequestError{Message: "WorkflowId exceeds length limit."}
	}
	if len(request.TaskList.GetName()) > maxIDLengthLimit {
		return &workflow.BadRequestError{Message: "TaskList exceeds length limit."}
	}
	if len(request.WorkflowType.GetName()) > maxIDLengthLimit {
		return &workflow.BadRequestError{Message: "WorkflowType exceeds length limit."}
	}

	return common.ValidateRetryPolicy(request.RetryPolicy)
}

func (e *historyEngineImpl) overrideStartWorkflowExecutionRequest(
	domainEntry *cache.DomainCacheEntry,
	request *workflow.StartWorkflowExecutionRequest,
	metricsScope int,
) {

	domainName := domainEntry.GetInfo().Name
	maxDecisionStartToCloseTimeoutSeconds := int32(e.config.MaxDecisionStartToCloseSeconds(domainName))

	taskStartToCloseTimeoutSecs := request.GetTaskStartToCloseTimeoutSeconds()
	taskStartToCloseTimeoutSecs = common.MinInt32(taskStartToCloseTimeoutSecs, maxDecisionStartToCloseTimeoutSeconds)
	taskStartToCloseTimeoutSecs = common.MinInt32(taskStartToCloseTimeoutSecs, request.GetExecutionStartToCloseTimeoutSeconds())

	if taskStartToCloseTimeoutSecs != request.GetTaskStartToCloseTimeoutSeconds() {
		request.TaskStartToCloseTimeoutSeconds = &taskStartToCloseTimeoutSecs
		e.metricsClient.Scope(
			metricsScope,
			metrics.DomainTag(domainName),
		).IncCounter(metrics.DecisionStartToCloseTimeoutOverrideCount)
	}
}

func validateDomainUUID(
	domainUUID *string,
) (string, error) {

	if domainUUID == nil {
		return "", &workflow.BadRequestError{Message: "Missing domain UUID."}
	} else if uuid.Parse(*domainUUID) == nil {
		return "", &workflow.BadRequestError{Message: "Invalid domain UUID."}
	}
	return *domainUUID, nil
}

func (e *historyEngineImpl) getActiveDomainEntry(
	domainUUID *string,
) (*cache.DomainCacheEntry, error) {

	return getActiveDomainEntryFromShard(e.shard, domainUUID)
}

func getActiveDomainEntryFromShard(
	shard shard.Context,
	domainUUID *string,
) (*cache.DomainCacheEntry, error) {

	domainID, err := validateDomainUUID(domainUUID)
	if err != nil {
		return nil, err
	}

	domainEntry, err := shard.GetDomainCache().GetDomainByID(domainID)
	if err != nil {
		return nil, err
	}
	if err = domainEntry.GetDomainNotActiveErr(); err != nil {
		return nil, err
	}
	return domainEntry, nil
}

func getScheduleID(
	activityID string,
	mutableState execution.MutableState,
) (int64, error) {

	if activityID == "" {
		return 0, &workflow.BadRequestError{Message: "Neither ActivityID nor ScheduleID is provided"}
	}
	activityInfo, ok := mutableState.GetActivityByActivityID(activityID)
	if !ok {
		return 0, &workflow.BadRequestError{Message: "Cannot locate Activity ScheduleID"}
	}
	return activityInfo.ScheduleID, nil
}

func getStartRequest(
	domainID string,
	request *workflow.SignalWithStartWorkflowExecutionRequest,
) *h.StartWorkflowExecutionRequest {

	req := &workflow.StartWorkflowExecutionRequest{
		Domain:                              request.Domain,
		WorkflowId:                          request.WorkflowId,
		WorkflowType:                        request.WorkflowType,
		TaskList:                            request.TaskList,
		Input:                               request.Input,
		ExecutionStartToCloseTimeoutSeconds: request.ExecutionStartToCloseTimeoutSeconds,
		TaskStartToCloseTimeoutSeconds:      request.TaskStartToCloseTimeoutSeconds,
		Identity:                            request.Identity,
		RequestId:                           request.RequestId,
		WorkflowIdReusePolicy:               request.WorkflowIdReusePolicy,
		RetryPolicy:                         request.RetryPolicy,
		CronSchedule:                        request.CronSchedule,
		Memo:                                request.Memo,
		SearchAttributes:                    request.SearchAttributes,
		Header:                              request.Header,
	}

	startRequest := common.CreateHistoryStartWorkflowRequest(domainID, req)
	return startRequest
}

func (e *historyEngineImpl) applyWorkflowIDReusePolicyForSigWithStart(
	prevExecutionInfo *persistence.WorkflowExecutionInfo,
	execution workflow.WorkflowExecution,
	wfIDReusePolicy workflow.WorkflowIdReusePolicy,
) error {

	prevStartRequestID := prevExecutionInfo.CreateRequestID
	prevRunID := prevExecutionInfo.RunID
	prevState := prevExecutionInfo.State
	prevCloseState := prevExecutionInfo.CloseStatus

	return e.applyWorkflowIDReusePolicyHelper(
		prevStartRequestID,
		prevRunID,
		prevState,
		prevCloseState,
		execution,
		wfIDReusePolicy,
	)
}

func (e *historyEngineImpl) applyWorkflowIDReusePolicyHelper(
	prevStartRequestID,
	prevRunID string,
	prevState int,
	prevCloseState int,
	execution workflow.WorkflowExecution,
	wfIDReusePolicy workflow.WorkflowIdReusePolicy,
) error {

	// here we know some information about the prev workflow, i.e. either running right now
	// or has history check if the workflow is finished
	switch prevState {
	case persistence.WorkflowStateCreated,
		persistence.WorkflowStateRunning:
		msg := "Workflow execution is already running. WorkflowId: %v, RunId: %v."
		return getWorkflowAlreadyStartedError(msg, prevStartRequestID, execution.GetWorkflowId(), prevRunID)
	case persistence.WorkflowStateCompleted:
		// previous workflow completed, proceed
	default:
		// persistence.WorkflowStateZombie or unknown type
		return &workflow.InternalServiceError{Message: fmt.Sprintf("Failed to process workflow, workflow has invalid state: %v.", prevState)}
	}

	switch wfIDReusePolicy {
	case workflow.WorkflowIdReusePolicyAllowDuplicateFailedOnly:
		if _, ok := FailedWorkflowCloseState[prevCloseState]; !ok {
			msg := "Workflow execution already finished successfully. WorkflowId: %v, RunId: %v. Workflow ID reuse policy: allow duplicate workflow ID if last run failed."
			return getWorkflowAlreadyStartedError(msg, prevStartRequestID, execution.GetWorkflowId(), prevRunID)
		}
	case workflow.WorkflowIdReusePolicyAllowDuplicate,
		workflow.WorkflowIdReusePolicyTerminateIfRunning:
		// no check need here
	case workflow.WorkflowIdReusePolicyRejectDuplicate:
		msg := "Workflow execution already finished. WorkflowId: %v, RunId: %v. Workflow ID reuse policy: reject duplicate workflow ID."
		return getWorkflowAlreadyStartedError(msg, prevStartRequestID, execution.GetWorkflowId(), prevRunID)
	default:
		return &workflow.InternalServiceError{Message: "Failed to process start workflow reuse policy."}
	}

	return nil
}

func getWorkflowAlreadyStartedError(errMsg string, createRequestID string, workflowID string, runID string) error {
	return &workflow.WorkflowExecutionAlreadyStartedError{
		Message:        common.StringPtr(fmt.Sprintf(errMsg, workflowID, runID)),
		StartRequestId: common.StringPtr(fmt.Sprintf("%v", createRequestID)),
		RunId:          common.StringPtr(fmt.Sprintf("%v", runID)),
	}
}

func (e *historyEngineImpl) GetReplicationMessages(
	ctx context.Context,
	pollingCluster string,
	lastReadMessageID int64,
) (*r.ReplicationMessages, error) {

	scope := metrics.HistoryGetReplicationMessagesScope
	sw := e.metricsClient.StartTimer(scope, metrics.GetReplicationMessagesForShardLatency)
	defer sw.Stop()

	replicationMessages, err := e.replicatorProcessor.getTasks(
		ctx,
		pollingCluster,
		lastReadMessageID,
	)
	if err != nil {
		e.logger.Error("Failed to retrieve replication messages.", tag.Error(err))
		return nil, err
	}

	//Set cluster status for sync shard info
	replicationMessages.SyncShardStatus = &r.SyncShardStatus{
		Timestamp: common.Int64Ptr(e.timeSource.Now().UnixNano()),
	}
	e.logger.Debug("Successfully fetched replication messages.", tag.Counter(len(replicationMessages.ReplicationTasks)))
	return replicationMessages, nil
}

func (e *historyEngineImpl) GetDLQReplicationMessages(
	ctx context.Context,
	taskInfos []*r.ReplicationTaskInfo,
) ([]*r.ReplicationTask, error) {

	scope := metrics.HistoryGetDLQReplicationMessagesScope
	sw := e.metricsClient.StartTimer(scope, metrics.GetDLQReplicationMessagesLatency)
	defer sw.Stop()

	tasks := make([]*r.ReplicationTask, len(taskInfos))
	for _, taskInfo := range taskInfos {
		task, err := e.replicatorProcessor.getTask(ctx, taskInfo)
		if err != nil {
			e.logger.Error("Failed to fetch DLQ replication messages.", tag.Error(err))
			return nil, err
		}
		tasks = append(tasks, task)
	}

	return tasks, nil
}

func (e *historyEngineImpl) ReapplyEvents(
	ctx context.Context,
	domainUUID string,
	workflowID string,
	runID string,
	reapplyEvents []*workflow.HistoryEvent,
) error {

	domainEntry, err := e.getActiveDomainEntry(common.StringPtr(domainUUID))
	if err != nil {
		return err
	}
	domainID := domainEntry.GetInfo().ID
	// remove run id from the execution so that reapply events to the current run
	currentExecution := workflow.WorkflowExecution{
		WorkflowId: common.StringPtr(workflowID),
	}

	return e.updateWorkflowExecutionWithAction(
		ctx,
		domainID,
		currentExecution,
		func(wfContext execution.Context, mutableState execution.MutableState) (*updateWorkflowAction, error) {
			// Filter out reapply event from the same cluster
			toReapplyEvents := make([]*workflow.HistoryEvent, 0, len(reapplyEvents))
			lastWriteVersion, err := mutableState.GetLastWriteVersion()
			if err != nil {
				return nil, err
			}
			for _, event := range reapplyEvents {
				if event.GetVersion() == lastWriteVersion {
					// The reapply is from the same cluster. Ignoring.
					continue
				}
				dedupResource := definition.NewEventReappliedID(runID, event.GetEventId(), event.GetVersion())
				if mutableState.IsResourceDuplicated(dedupResource) {
					// already apply the signal
					continue
				}
				toReapplyEvents = append(toReapplyEvents, event)
			}
			if len(toReapplyEvents) == 0 {
				return &updateWorkflowAction{
					noop: true,
				}, nil
			}

			if !mutableState.IsWorkflowExecutionRunning() {
				// need to reset target workflow (which is also the current workflow)
				// to accept events to be reapplied
				baseRunID := mutableState.GetExecutionInfo().RunID
				resetRunID := uuid.New()
				baseRebuildLastEventID := mutableState.GetPreviousStartedEventID()

				// TODO when https://github.com/uber/cadence/issues/2420 is finished, remove this block,
				//  since cannot reapply event to a finished workflow which had no decisions started
				if baseRebuildLastEventID == common.EmptyEventID {
					e.logger.Warn("cannot reapply event to a finished workflow",
						tag.WorkflowDomainID(domainID),
						tag.WorkflowID(currentExecution.GetWorkflowId()),
					)
					e.metricsClient.IncCounter(metrics.HistoryReapplyEventsScope, metrics.EventReapplySkippedCount)
					return &updateWorkflowAction{noop: true}, nil
				}

				baseVersionHistories := mutableState.GetVersionHistories()
				baseCurrentVersionHistory, err := baseVersionHistories.GetCurrentVersionHistory()
				if err != nil {
					return nil, err
				}
				baseRebuildLastEventVersion, err := baseCurrentVersionHistory.GetEventVersion(baseRebuildLastEventID)
				if err != nil {
					return nil, err
				}
				baseCurrentBranchToken := baseCurrentVersionHistory.GetBranchToken()
				baseNextEventID := mutableState.GetNextEventID()

				if err = e.workflowResetter.ResetWorkflow(
					ctx,
					domainID,
					workflowID,
					baseRunID,
					baseCurrentBranchToken,
					baseRebuildLastEventID,
					baseRebuildLastEventVersion,
					baseNextEventID,
					resetRunID,
					uuid.New(),
					execution.NewWorkflow(
						ctx,
						e.shard.GetDomainCache(),
						e.shard.GetClusterMetadata(),
						wfContext,
						mutableState,
						execution.NoopReleaseFn,
					),
					ndc.EventsReapplicationResetWorkflowReason,
					toReapplyEvents,
				); err != nil {
					return nil, err
				}
				return &updateWorkflowAction{
					noop: true,
				}, nil
			}

			postActions := &updateWorkflowAction{
				createDecision: true,
			}
			// Do not create decision task when the workflow is cron and the cron has not been started yet
			if mutableState.GetExecutionInfo().CronSchedule != "" && !mutableState.HasProcessedOrPendingDecision() {
				postActions.createDecision = false
			}
			reappliedEvents, err := e.eventsReapplier.ReapplyEvents(
				ctx,
				mutableState,
				toReapplyEvents,
				runID,
			)
			if err != nil {
				e.logger.Error("failed to re-apply stale events", tag.Error(err))
				return nil, &workflow.InternalServiceError{Message: "unable to re-apply stale events"}
			}
			if len(reappliedEvents) == 0 {
				return &updateWorkflowAction{
					noop: true,
				}, nil
			}
			return postActions, nil
		})
}

func (e *historyEngineImpl) ReadDLQMessages(
	ctx context.Context,
	request *r.ReadDLQMessagesRequest,
) (*r.ReadDLQMessagesResponse, error) {

	tasks, token, err := e.replicationDLQHandler.ReadMessages(
		ctx,
		request.GetSourceCluster(),
		request.GetInclusiveEndMessageID(),
		int(request.GetMaximumPageSize()),
		request.GetNextPageToken(),
	)
	if err != nil {
		return nil, err
	}
	return &r.ReadDLQMessagesResponse{
		Type:             request.GetType().Ptr(),
		ReplicationTasks: tasks,
		NextPageToken:    token,
	}, nil
}

func (e *historyEngineImpl) PurgeDLQMessages(
	ctx context.Context,
	request *r.PurgeDLQMessagesRequest,
) error {

	return e.replicationDLQHandler.PurgeMessages(
		request.GetSourceCluster(),
		request.GetInclusiveEndMessageID(),
	)
}

func (e *historyEngineImpl) MergeDLQMessages(
	ctx context.Context,
	request *r.MergeDLQMessagesRequest,
) (*r.MergeDLQMessagesResponse, error) {

	token, err := e.replicationDLQHandler.MergeMessages(
		ctx,
		request.GetSourceCluster(),
		request.GetInclusiveEndMessageID(),
		int(request.GetMaximumPageSize()),
		request.GetNextPageToken(),
	)
	if err != nil {
		return nil, err
	}
	return &r.MergeDLQMessagesResponse{
		NextPageToken: token,
	}, nil
}

func (e *historyEngineImpl) RefreshWorkflowTasks(
	ctx context.Context,
	domainUUID string,
	workflowExecution workflow.WorkflowExecution,
) (retError error) {

	domainEntry, err := e.getActiveDomainEntry(common.StringPtr(domainUUID))
	if err != nil {
		return err
	}
	domainID := domainEntry.GetInfo().ID

	wfContext, release, err := e.executionCache.GetOrCreateWorkflowExecution(ctx, domainID, workflowExecution)
	if err != nil {
		return err
	}
	defer func() { release(retError) }()

	mutableState, err := wfContext.LoadWorkflowExecution()
	if err != nil {
		return err
	}

	if !mutableState.IsWorkflowExecutionRunning() {
		return nil
	}

	mutableStateTaskRefresher := execution.NewMutableStateTaskRefresher(
		e.shard.GetConfig(),
		e.shard.GetDomainCache(),
		e.shard.GetEventsCache(),
		e.shard.GetLogger(),
		e.shard.GetShardID(),
	)

	now := e.shard.GetTimeSource().Now()

	err = mutableStateTaskRefresher.RefreshTasks(now, mutableState)
	if err != nil {
		return err
	}

	err = wfContext.UpdateWorkflowExecutionAsActive(now)
	if err != nil {
		return err
	}
	return nil
}

func (e *historyEngineImpl) loadWorkflowOnce(
	ctx context.Context,
	domainID string,
	workflowID string,
	runID string,
) (workflowContext, error) {

	wfContext, release, err := e.executionCache.GetOrCreateWorkflowExecution(
		ctx,
		domainID,
		workflow.WorkflowExecution{
			WorkflowId: common.StringPtr(workflowID),
			RunId:      common.StringPtr(runID),
		},
	)
	if err != nil {
		return nil, err
	}

	mutableState, err := wfContext.LoadWorkflowExecution()
	if err != nil {
		release(err)
		return nil, err
	}

	return newWorkflowContext(wfContext, release, mutableState), nil
}

func (e *historyEngineImpl) loadWorkflow(
	ctx context.Context,
	domainID string,
	workflowID string,
	runID string,
) (workflowContext, error) {

	if runID != "" {
		return e.loadWorkflowOnce(ctx, domainID, workflowID, runID)
	}

	for attempt := 0; attempt < conditionalRetryCount; attempt++ {

		workflowContext, err := e.loadWorkflowOnce(ctx, domainID, workflowID, "")
		if err != nil {
			return nil, err
		}

		if workflowContext.getMutableState().IsWorkflowExecutionRunning() {
			return workflowContext, nil
		}

		// workflow not running, need to check current record
		resp, err := e.shard.GetExecutionManager().GetCurrentExecution(
			&persistence.GetCurrentExecutionRequest{
				DomainID:   domainID,
				WorkflowID: workflowID,
			},
		)
		if err != nil {
			workflowContext.getReleaseFn()(err)
			return nil, err
		}

		if resp.RunID == workflowContext.getRunID() {
			return workflowContext, nil
		}
		workflowContext.getReleaseFn()(nil)
	}

	return nil, &workflow.InternalServiceError{Message: "unable to locate current workflow execution"}
}<|MERGE_RESOLUTION|>--- conflicted
+++ resolved
@@ -448,8 +448,6 @@
 				fakeDecisionTimeoutTask := []persistence.Task{&persistence.DecisionTimeoutTask{VisibilityTimestamp: now}}
 				e.txProcessor.NotifyNewTask(e.currentClusterName, fakeDecisionTask)
 				e.timerProcessor.NotifyNewTask(e.currentClusterName, fakeDecisionTimeoutTask)
-<<<<<<< HEAD
-=======
 			}
 
 			// handle graceful failover on active to passive
@@ -482,7 +480,6 @@
 					// fail this failover callback and it retries on next domain cache refresh
 					return
 				}
->>>>>>> 27dcc419
 			}
 
 			//nolint:errcheck
