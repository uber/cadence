--- conflicted
+++ resolved
@@ -204,25 +204,17 @@
 			shard.GetConfig().ArchiveRequestRPS,
 			shard.GetService().GetArchiverProvider(),
 		),
-<<<<<<< HEAD
+		workflowResetter: reset.NewWorkflowResetter(
+			shard,
+			executionCache,
+			logger,
+		),
 		publicClient:        publicClient,
 		matchingClient:      matching,
 		rawMatchingClient:   rawMatchingClient,
 		queueTaskProcessor:  queueTaskProcessor,
 		clientChecker:       client.NewVersionChecker(),
 		failoverCoordinator: failoverCoordinator,
-=======
-		workflowResetter: reset.NewWorkflowResetter(
-			shard,
-			executionCache,
-			logger,
-		),
-		publicClient:       publicClient,
-		matchingClient:     matching,
-		rawMatchingClient:  rawMatchingClient,
-		queueTaskProcessor: queueTaskProcessor,
-		clientChecker:      client.NewVersionChecker(),
->>>>>>> 950591c5
 	}
 	historyEngImpl.resetor = newWorkflowResetor(historyEngImpl)
 	historyEngImpl.decisionHandler = newDecisionHandler(historyEngImpl)
