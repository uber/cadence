--- conflicted
+++ resolved
@@ -996,8 +996,6 @@
 			return nil, err1
 		}
 
-<<<<<<< HEAD
-=======
 		// First check to see if cache needs to be refreshed as we could potentially have stale workflow execution in
 		// some extreme cassandra failure cases.
 		if msBuilder.GetNextEventID() != builder.nextEventID {
@@ -1006,10 +1004,6 @@
 			continue Update_History_Loop
 		}
 
-		var timerTasks []persistence.Task
-		var transferTasks []persistence.Task
-
->>>>>>> dc304298
 		e.logger.Debugf("Activity HeartBeat: scheduleEventID: %v, ActivityInfo: %+v, CancelRequested: %v",
 			scheduleID, ai, cancelRequested)
 
