// Copyright (c) 2017 Uber Technologies, Inc.
//
// Permission is hereby granted, free of charge, to any person obtaining a copy
// of this software and associated documentation files (the "Software"), to deal
// in the Software without restriction, including without limitation the rights
// to use, copy, modify, merge, publish, distribute, sublicense, and/or sell
// copies of the Software, and to permit persons to whom the Software is
// furnished to do so, subject to the following conditions:
//
// The above copyright notice and this permission notice shall be included in
// all copies or substantial portions of the Software.
//
// THE SOFTWARE IS PROVIDED "AS IS", WITHOUT WARRANTY OF ANY KIND, EXPRESS OR
// IMPLIED, INCLUDING BUT NOT LIMITED TO THE WARRANTIES OF MERCHANTABILITY,
// FITNESS FOR A PARTICULAR PURPOSE AND NONINFRINGEMENT. IN NO EVENT SHALL THE
// AUTHORS OR COPYRIGHT HOLDERS BE LIABLE FOR ANY CLAIM, DAMAGES OR OTHER
// LIABILITY, WHETHER IN AN ACTION OF CONTRACT, TORT OR OTHERWISE, ARISING FROM,
// OUT OF OR IN CONNECTION WITH THE SOFTWARE OR THE USE OR OTHER DEALINGS IN
// THE SOFTWARE.

package history

import (
	"errors"
	"fmt"
	"time"

	"github.com/pborman/uuid"
	"github.com/uber-common/bark"
	h "github.com/uber/cadence/.gen/go/history"
	"github.com/uber/cadence/.gen/go/shared"
	"github.com/uber/cadence/common"
	"github.com/uber/cadence/common/cache"
	"github.com/uber/cadence/common/cluster"
	"github.com/uber/cadence/common/logging"
	"github.com/uber/cadence/common/persistence"
)

type (
	historyReplicator struct {
		shard             ShardContext
		historyEngine     *historyEngineImpl
		historyCache      *historyCache
		domainCache       cache.DomainCache
		historyMgr        persistence.HistoryManager
		historySerializer persistence.HistorySerializer
		metadataMgr       cluster.Metadata
		logger            bark.Logger
	}
)

func newHistoryReplicator(shard ShardContext, historyEngine *historyEngineImpl, historyCache *historyCache, domainCache cache.DomainCache,
	historyMgr persistence.HistoryManager, logger bark.Logger) *historyReplicator {
	replicator := &historyReplicator{
		shard:             shard,
		historyEngine:     historyEngine,
		historyCache:      historyCache,
		domainCache:       domainCache,
		historyMgr:        historyMgr,
		historySerializer: persistence.NewJSONHistorySerializer(),
		metadataMgr:       shard.GetService().GetClusterMetadata(),
		logger:            logger.WithField(logging.TagWorkflowComponent, logging.TagValueHistoryReplicatorComponent),
	}

	return replicator
}

func (r *historyReplicator) ApplyEvents(request *h.ReplicateEventsRequest) (retError error) {
	if request == nil || request.History == nil || len(request.History.Events) == 0 {
		r.logger.Warn("Dropping empty replication task")
		return nil
	}

	domainID, err := validateDomainUUID(request.DomainUUID)
	if err != nil {
		return err
	}

	execution := *request.WorkflowExecution

	context, release, err := r.historyCache.getOrCreateWorkflowExecution(domainID, execution)
	if err != nil {
		return err
	}
	defer func() { release(retError) }()

	logger := r.logger.WithFields(bark.Fields{
		logging.TagWorkflowExecutionID: execution.GetWorkflowId(),
		logging.TagWorkflowRunID:       execution.GetRunId(),
		logging.TagSourceCluster:       request.GetSourceCluster(),
		logging.TagVersion:             request.GetVersion(),
		logging.TagFirstEventID:        request.GetFirstEventId(),
		logging.TagNextEventID:         request.GetNextEventId(),
	})
	var msBuilder *mutableStateBuilder
	firstEvent := request.History.Events[0]
	switch firstEvent.GetEventType() {
	case shared.EventTypeWorkflowExecutionStarted:
		msBuilder, err = context.loadWorkflowExecution()
		if err == nil {
			// Workflow execution already exist, looks like a duplicate start event, it is safe to ignore it
			logger.Info("Dropping stale replication task for start event.")
			return nil
		}

		// GetWorkflowExecution failed with some transient error.  Return err so we can retry the task later
		if _, ok := err.(*shared.EntityNotExistsError); !ok {
			return err
		}

		// WorkflowExecution does not exist, lets proceed with processing of the task
		msBuilder = newMutableStateBuilderWithReplicationState(r.shard.GetConfig(), r.logger, request.GetVersion())

	default:
		msBuilder, err = context.loadWorkflowExecution()
		if err != nil {
			return err
		}

		rState := msBuilder.replicationState
		// Check if this is a stale event
		if rState.LastWriteVersion > request.GetVersion() {
			// Replication state is already on a higher version, we can drop this event
			// TODO: We need to replay external events like signal to the new version
			logger.Warnf("Dropping stale replication task.  CurrentV: %v, LastWriteV: %v, LastWriteEvent: %v",
				rState.CurrentVersion, rState.LastWriteVersion, rState.LastWriteEventID)
			return nil
		}

		// Check if this is the first event after failover
		if rState.LastWriteVersion < request.GetVersion() {
			logger.Infof("First Event after replication.  CurrentV: %v, LastWriteV: %v, LastWriteEvent: %v",
				rState.CurrentVersion, rState.LastWriteVersion, rState.LastWriteEventID)
			previousActiveCluster := r.metadataMgr.ClusterNameForFailoverVersion(rState.LastWriteVersion)
			ri, ok := request.ReplicationInfo[previousActiveCluster]
			if !ok {
<<<<<<< HEAD
				r.logger.Errorf("No replication information found for previous active cluster.  Previous Active Cluster: %v, Request: %v, Local Replication State: %v",
					previousActiveCluster, request, rState)
=======
				logger.Errorf("No replication information found for previous active cluster.  Previous: %v, Request: %v, ReplicationInfo: %v",
					previousActiveCluster, request.GetSourceCluster(), request.ReplicationInfo)
>>>>>>> 65738435

				// TODO: Handle missing replication information
				return nil
			}

			// Detect conflict
			if ri.GetLastEventId() != rState.LastWriteEventID {
				logger.Infof("Conflict detected.  State: {V: %v, LastWriteV: %v, LastWriteEvent: %v}, ReplicationInfo: {PrevC: %v, V: %v, LastEvent: %v}",
					rState.CurrentVersion, rState.LastWriteVersion, rState.LastWriteEventID,
					previousActiveCluster, ri.GetVersion(), ri.GetLastEventId())

				resolver := newConflictResolver(r.shard, context, r.historyMgr, r.logger)
<<<<<<< HEAD
				msBuilder, err = resolver.reset(request.GetSourceCluster(), ri.GetLastEventId(), msBuilder.executionInfo.StartTimestamp)
				r.logger.Infof("Completed Resetting of workflow execution: Err: %v", err)
=======
				msBuilder, err = resolver.reset(uuid.New(), ri.GetLastEventId(), msBuilder.executionInfo.StartTimestamp)
				logger.Infof("Completed Resetting of workflow execution.  NextEventID: %v. Err: %v", msBuilder.GetNextEventID(), err)
>>>>>>> 65738435
				if err != nil {
					return err
				}
			}
		}

		// Check for duplicate processing of replication task
		if firstEvent.GetEventId() < msBuilder.GetNextEventID() {
			logger.Warnf("Dropping replication task.  State: {NextEvent: %v, Version: %v, LastWriteV: %v, LastWriteEvent: %v}",
				msBuilder.GetNextEventID(), msBuilder.replicationState.CurrentVersion,
				msBuilder.replicationState.LastWriteVersion, msBuilder.replicationState.LastWriteEventID)
			return nil
		}

		// Check for out of order replication task and store it in the buffer
		if firstEvent.GetEventId() > msBuilder.GetNextEventID() {
			logger.Infof("Buffer out of order replication task.  NextEvent: %v, FirstEvent: %v",
				msBuilder.GetNextEventID(), firstEvent.GetEventId())

			if err := msBuilder.BufferReplicationTask(request); err != nil {
				logger.Errorf("Failed to buffer out of order replication task.  Err: %v", err)
				return errors.New("failed to add buffered replication task")
			}

			return nil
		}
	}

	// First check if there are events which needs to be flushed before applying the update
	err = r.FlushBuffer(context, msBuilder, request)
	if err != nil {
		logger.Errorf("Fail to flush buffer.  NextEvent: %v, FirstEvent: %v, Err: %v", msBuilder.GetNextEventID(),
			firstEvent.GetEventId(), err)
		return err
	}

	// Apply the replication task
	err = r.ApplyReplicationTask(context, msBuilder, request)
	if err != nil {
		logger.Errorf("Fail to Apply Replication task.  NextEvent: %v, FirstEvent: %v, Err: %v", msBuilder.GetNextEventID(),
			firstEvent.GetEventId(), err)
		return err
	}

	// Flush buffered replication tasks after applying the update
	err = r.FlushBuffer(context, msBuilder, request)
	if err != nil {
		logger.Errorf("Fail to flush buffer.  NextEvent: %v, FirstEvent: %v, Err: %v", msBuilder.GetNextEventID(),
			firstEvent.GetEventId(), err)
	}

	return err
}

func (r *historyReplicator) ApplyReplicationTask(context *workflowExecutionContext, msBuilder *mutableStateBuilder,
	request *h.ReplicateEventsRequest) error {

	domainID, err := validateDomainUUID(request.DomainUUID)
	if err != nil {
		return err
	}
	if len(request.History.Events) == 0 {
		return nil
	}

	execution := *request.WorkflowExecution

	requestID := uuid.New() // requestID used for start workflow execution request.  This is not on the history event.
	sBuilder := newStateBuilder(r.shard, msBuilder, r.logger)
	lastEvent, di, newRunStateBuilder, err := sBuilder.applyEvents(domainID, requestID, execution, request.History, request.NewRunHistory)
	if err != nil {
		return err
	}

	// If replicated events has ContinueAsNew event, then create the new run history
	if newRunStateBuilder != nil {
		// Generate a transaction ID for appending events to history
		transactionID, err := r.shard.GetNextTransferTaskID()
		if err != nil {
			return err
		}
		err = context.replicateContinueAsNewWorkflowExecution(newRunStateBuilder, sBuilder.newRunTransferTasks,
			sBuilder.newRunTimerTasks, transactionID)
		if err != nil {
			return err
		}
	}

	firstEvent := request.History.Events[0]
	switch firstEvent.GetEventType() {
	case shared.EventTypeWorkflowExecutionStarted:
		var parentExecution *shared.WorkflowExecution
		initiatedID := common.EmptyEventID
		parentDomainID := ""
		if msBuilder.executionInfo.ParentDomainID != "" {
			initiatedID = msBuilder.executionInfo.InitiatedID
			parentDomainID = msBuilder.executionInfo.ParentDomainID
			parentExecution = &shared.WorkflowExecution{
				WorkflowId: common.StringPtr(msBuilder.executionInfo.ParentWorkflowID),
				RunId:      common.StringPtr(msBuilder.executionInfo.ParentRunID),
			}
		}

		// Serialize the history
		serializedHistory, serializedError := r.Serialize(request.History)
		if serializedError != nil {
			logging.LogHistorySerializationErrorEvent(r.logger, serializedError, fmt.Sprintf(
				"HistoryEventBatch serialization error on start workflow.  WorkflowID: %v, RunID: %v",
				execution.GetWorkflowId(), execution.GetRunId()))
			return serializedError
		}

		// Generate a transaction ID for appending events to history
		transactionID, err2 := r.shard.GetNextTransferTaskID()
		if err2 != nil {
			return err2
		}

		err = r.shard.AppendHistoryEvents(&persistence.AppendHistoryEventsRequest{
			DomainID:      domainID,
			Execution:     execution,
			TransactionID: transactionID,
			FirstEventID:  firstEvent.GetEventId(),
			Events:        serializedHistory,
		})
		if err != nil {
			return err
		}

		nextEventID := lastEvent.GetEventId() + 1
		msBuilder.executionInfo.NextEventID = nextEventID
		msBuilder.executionInfo.LastFirstEventID = firstEvent.GetEventId()

		failoverVersion := request.GetVersion()
		replicationState := &persistence.ReplicationState{
			CurrentVersion:   failoverVersion,
			StartVersion:     failoverVersion,
			LastWriteVersion: failoverVersion,
			LastWriteEventID: lastEvent.GetEventId(),
		}

		// Set decision attributes after replication of history events
		decisionVersionID := common.EmptyVersion
		decisionScheduleID := common.EmptyEventID
		decisionStartID := common.EmptyEventID
		decisionTimeout := int32(0)
		if di != nil {
			decisionVersionID = di.Version
			decisionScheduleID = di.ScheduleID
			decisionStartID = di.StartedID
			decisionTimeout = di.DecisionTimeout
		}
		setTaskVersion(msBuilder.GetCurrentVersion(), sBuilder.transferTasks, sBuilder.timerTasks)

		createWorkflow := func(isBrandNew bool, prevRunID string) (string, error) {
			_, err = r.shard.CreateWorkflowExecution(&persistence.CreateWorkflowExecutionRequest{
				RequestID:                   requestID,
				DomainID:                    domainID,
				Execution:                   execution,
				ParentDomainID:              parentDomainID,
				ParentExecution:             parentExecution,
				InitiatedID:                 initiatedID,
				TaskList:                    msBuilder.executionInfo.TaskList,
				WorkflowTypeName:            msBuilder.executionInfo.WorkflowTypeName,
				WorkflowTimeout:             msBuilder.executionInfo.WorkflowTimeout,
				DecisionTimeoutValue:        msBuilder.executionInfo.DecisionTimeoutValue,
				ExecutionContext:            nil,
				NextEventID:                 msBuilder.GetNextEventID(),
				LastProcessedEvent:          common.EmptyEventID,
				TransferTasks:               sBuilder.transferTasks,
				DecisionVersion:             decisionVersionID,
				DecisionScheduleID:          decisionScheduleID,
				DecisionStartedID:           decisionStartID,
				DecisionStartToCloseTimeout: decisionTimeout,
				TimerTasks:                  sBuilder.timerTasks,
				ContinueAsNew:               !isBrandNew,
				PreviousRunID:               prevRunID,
				ReplicationState:            replicationState,
			})

			if err != nil {
				return "", err
			}

			return execution.GetRunId(), nil
		}

		// TODO
		// The failover version checking && overwriting should be performed here: #675
		// TODO

		// try to create the workflow execution
		isBrandNew := true
		_, err = createWorkflow(isBrandNew, "")
		// if err still non nil, see if retry
		if errExist, ok := err.(*persistence.WorkflowExecutionAlreadyStartedError); ok {
			prevRunID := errExist.RunID
			prevState := errExist.State

			// Check for duplicate processing of StartWorkflowExecution replication task
			if prevRunID == execution.GetRunId() {
				r.logger.Infof("Dropping stale replication task for start event.  WorkflowID: %v, RunID: %v, Version: %v",
					execution.GetWorkflowId(), execution.GetRunId(), request.GetVersion())
				return nil
			}

			// Some other workflow is running, for now let's keep on retrying this replication event by an error
			// to wait for current run to finish so this event could be applied.
			// TODO: We also need to deal with conflict resolution when workflow with same ID is started on 2 different
			// clusters.
			if prevState != persistence.WorkflowStateCompleted {
				return err
			}

			// if the existing workflow is completed, ignore the worklow ID reuse policy
			// since the policy should be applied by the active cluster,
			// standby cluster should apply this event without question.
			isBrandNew = false
			_, err = createWorkflow(isBrandNew, errExist.RunID)
		}

	default:
		// Generate a transaction ID for appending events to history
		transactionID, err2 := r.shard.GetNextTransferTaskID()
		if err2 != nil {
			return err2
		}
		err = context.replicateWorkflowExecution(request, sBuilder.transferTasks, sBuilder.timerTasks,
			lastEvent.GetEventId(), transactionID)
	}

	if err == nil {
		now := time.Unix(0, lastEvent.GetTimestamp())
		r.notify(request.GetSourceCluster(), now, sBuilder.transferTasks, sBuilder.timerTasks)
	}

	return err
}

func (r *historyReplicator) FlushBuffer(context *workflowExecutionContext, msBuilder *mutableStateBuilder,
	request *h.ReplicateEventsRequest) error {

	// Keep on applying on applying buffered replication tasks in a loop
	for msBuilder.HasBufferedReplicationTasks() {
		nextEventID := msBuilder.GetNextEventID()
		bt, ok := msBuilder.GetBufferedReplicationTask(nextEventID)
		if !ok {
			// Bail out if nextEventID is not in the buffer
			return nil
		}

		// We need to delete the task from buffer first to make sure delete update is queued up
		// Applying replication task commits the transaction along with the delete
		msBuilder.DeleteBufferedReplicationTask(nextEventID)

		req := &h.ReplicateEventsRequest{
			SourceCluster:     request.SourceCluster,
			DomainUUID:        request.DomainUUID,
			WorkflowExecution: request.WorkflowExecution,
			FirstEventId:      common.Int64Ptr(bt.FirstEventID),
			NextEventId:       common.Int64Ptr(bt.NextEventID),
			Version:           common.Int64Ptr(bt.Version),
			History:           msBuilder.GetBufferedHistory(bt.History),
			NewRunHistory:     msBuilder.GetBufferedHistory(bt.NewRunHistory),
		}

		// Apply replication task to workflow execution
		if err := r.ApplyReplicationTask(context, msBuilder, req); err != nil {
			return err
		}
	}

	return nil
}

func (r *historyReplicator) Serialize(history *shared.History) (*persistence.SerializedHistoryEventBatch, error) {
	eventBatch := persistence.NewHistoryEventBatch(persistence.GetDefaultHistoryVersion(), history.Events)
	h, err := r.historySerializer.Serialize(eventBatch)
	if err != nil {
		return nil, err
	}
	return h, nil
}

func (r *historyReplicator) notify(clusterName string, now time.Time, transferTasks []persistence.Task,
	timerTasks []persistence.Task) {
	r.shard.SetCurrentTime(clusterName, now)
	r.historyEngine.txProcessor.NotifyNewTask(clusterName, now, transferTasks)
	r.historyEngine.timerProcessor.NotifyNewTimers(clusterName, now, timerTasks)
}<|MERGE_RESOLUTION|>--- conflicted
+++ resolved
@@ -134,13 +134,8 @@
 			previousActiveCluster := r.metadataMgr.ClusterNameForFailoverVersion(rState.LastWriteVersion)
 			ri, ok := request.ReplicationInfo[previousActiveCluster]
 			if !ok {
-<<<<<<< HEAD
-				r.logger.Errorf("No replication information found for previous active cluster.  Previous Active Cluster: %v, Request: %v, Local Replication State: %v",
-					previousActiveCluster, request, rState)
-=======
 				logger.Errorf("No replication information found for previous active cluster.  Previous: %v, Request: %v, ReplicationInfo: %v",
 					previousActiveCluster, request.GetSourceCluster(), request.ReplicationInfo)
->>>>>>> 65738435
 
 				// TODO: Handle missing replication information
 				return nil
@@ -153,13 +148,8 @@
 					previousActiveCluster, ri.GetVersion(), ri.GetLastEventId())
 
 				resolver := newConflictResolver(r.shard, context, r.historyMgr, r.logger)
-<<<<<<< HEAD
-				msBuilder, err = resolver.reset(request.GetSourceCluster(), ri.GetLastEventId(), msBuilder.executionInfo.StartTimestamp)
-				r.logger.Infof("Completed Resetting of workflow execution: Err: %v", err)
-=======
 				msBuilder, err = resolver.reset(uuid.New(), ri.GetLastEventId(), msBuilder.executionInfo.StartTimestamp)
 				logger.Infof("Completed Resetting of workflow execution.  NextEventID: %v. Err: %v", msBuilder.GetNextEventID(), err)
->>>>>>> 65738435
 				if err != nil {
 					return err
 				}
