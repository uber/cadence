--- conflicted
+++ resolved
@@ -423,11 +423,7 @@
 		currentRunID, currentLastWriteVersion, incomingVersion)
 
 	// try flush the current workflow buffer
-<<<<<<< HEAD
 	currentRunID, currentNextEventID, currentStillRunning, err := r.flushCurrentWorkflowBuffer(ctx, domainID, workflowID, logger)
-=======
-	err = r.flushCurrentWorkflowReplicationBuffer(ctx, domainID, workflowID, logger)
->>>>>>> c0c38f7e
 	if err != nil {
 		return err
 	}
@@ -572,9 +568,9 @@
 		if !request.GetForceBufferEvents() {
 			return newRetryTaskErrorWithHint(
 				ErrRetryBufferEventsMsg,
-				context.domainID,
-				context.workflowExecution.GetWorkflowId(),
-				context.workflowExecution.GetRunId(),
+				context.getDomainID(),
+				context.getExecution().GetWorkflowId(),
+				context.getExecution().GetRunId(),
 				msBuilder.GetNextEventID(),
 			)
 		}
@@ -930,11 +926,7 @@
 		return nil
 	}
 	if currentLastWriteVersion == incomingVersion {
-<<<<<<< HEAD
 		currentRunID, currentNextEventID, _, err := r.flushCurrentWorkflowBuffer(ctx, domainID, execution.GetWorkflowId(), logger)
-=======
-		err = r.flushCurrentWorkflowReplicationBuffer(ctx, domainID, execution.GetWorkflowId(), logger)
->>>>>>> c0c38f7e
 		if err != nil {
 			return err
 		}
@@ -963,13 +955,8 @@
 	return createWorkflow(isBrandNew, currentRunID, incomingVersion)
 }
 
-<<<<<<< HEAD
 func (r *historyReplicator) flushCurrentWorkflowBuffer(ctx context.Context, domainID string, workflowID string,
 	logger bark.Logger) (string, int64, bool, error) {
-=======
-func (r *historyReplicator) flushCurrentWorkflowReplicationBuffer(ctx context.Context, domainID string, workflowID string,
-	logger bark.Logger) error {
->>>>>>> c0c38f7e
 	currentContext, currentMutableState, currentRelease, err := r.getCurrentWorkflowMutableState(ctx, domainID,
 		workflowID)
 	if err != nil {
@@ -984,7 +971,7 @@
 		logError(logger, "Fail to flush buffer for current workflow.", err)
 		return "", 0, false, err
 	}
-	return currentContext.workflowExecution.GetRunId(), currentMutableState.GetNextEventID(), currentMutableState.IsWorkflowExecutionRunning(), nil
+	return currentContext.getExecution().GetRunId(), currentMutableState.GetNextEventID(), currentMutableState.IsWorkflowExecutionRunning(), nil
 }
 
 func (r *historyReplicator) conflictResolutionTerminateCurrentRunningIfNotSelf(ctx context.Context,
@@ -1172,7 +1159,6 @@
 	r.historyEngine.timerProcessor.NotifyNewTimers(clusterName, now, timerTasks)
 }
 
-<<<<<<< HEAD
 func (r *historyReplicator) deserializeBlob(blob *workflow.DataBlob) ([]*workflow.HistoryEvent, error) {
 
 	if blob.GetEncodingType() != workflow.EncodingTypeThriftRW {
@@ -1189,7 +1175,8 @@
 		return nil, ErrEmptyHistoryRawEventBatch
 	}
 	return historyEvents, nil
-=======
+}
+
 func (r *historyReplicator) flushEventsBuffer(context workflowExecutionContext, msBuilder mutableState) error {
 
 	if !msBuilder.IsWorkflowExecutionRunning() || !msBuilder.HasBufferedEvents() || !r.canModifyWorkflow(msBuilder) {
@@ -1255,7 +1242,6 @@
 func (r *historyReplicator) canModifyWorkflow(msBuilder mutableState) bool {
 	lastWriteVersion := msBuilder.GetLastWriteVersion()
 	return r.clusterMetadata.ClusterNameForFailoverVersion(lastWriteVersion) == r.clusterMetadata.GetCurrentClusterName()
->>>>>>> c0c38f7e
 }
 
 func logError(logger bark.Logger, msg string, err error) {
