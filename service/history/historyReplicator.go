// Copyright (c) 2017 Uber Technologies, Inc.
//
// Permission is hereby granted, free of charge, to any person obtaining a copy
// of this software and associated documentation files (the "Software"), to deal
// in the Software without restriction, including without limitation the rights
// to use, copy, modify, merge, publish, distribute, sublicense, and/or sell
// copies of the Software, and to permit persons to whom the Software is
// furnished to do so, subject to the following conditions:
//
// The above copyright notice and this permission notice shall be included in
// all copies or substantial portions of the Software.
//
// THE SOFTWARE IS PROVIDED "AS IS", WITHOUT WARRANTY OF ANY KIND, EXPRESS OR
// IMPLIED, INCLUDING BUT NOT LIMITED TO THE WARRANTIES OF MERCHANTABILITY,
// FITNESS FOR A PARTICULAR PURPOSE AND NONINFRINGEMENT. IN NO EVENT SHALL THE
// AUTHORS OR COPYRIGHT HOLDERS BE LIABLE FOR ANY CLAIM, DAMAGES OR OTHER
// LIABILITY, WHETHER IN AN ACTION OF CONTRACT, TORT OR OTHERWISE, ARISING FROM,
// OUT OF OR IN CONNECTION WITH THE SOFTWARE OR THE USE OR OTHER DEALINGS IN
// THE SOFTWARE.

package history

import (
	"errors"
	"fmt"

	"github.com/pborman/uuid"
	"github.com/uber-common/bark"
	h "github.com/uber/cadence/.gen/go/history"
	"github.com/uber/cadence/.gen/go/shared"
	"github.com/uber/cadence/common"
	"github.com/uber/cadence/common/cache"
	"github.com/uber/cadence/common/logging"
	"github.com/uber/cadence/common/persistence"
)

type (
	historyReplicator struct {
		shard             ShardContext
		historyCache      *historyCache
		domainCache       cache.DomainCache
		historyMgr        persistence.HistoryManager
		historySerializer persistence.HistorySerializer
		logger            bark.Logger
	}
)

func newHistoryReplicator(shard ShardContext, historyCache *historyCache, domainCache cache.DomainCache,
	historyMgr persistence.HistoryManager, logger bark.Logger) *historyReplicator {
	replicator := &historyReplicator{
		shard:             shard,
		historyCache:      historyCache,
		domainCache:       domainCache,
		historyMgr:        historyMgr,
		historySerializer: persistence.NewJSONHistorySerializer(),
		logger:            logger,
	}

	return replicator
}

func (r *historyReplicator) ApplyEvents(request *h.ReplicateEventsRequest) (retError error) {
	if request == nil || request.History == nil || len(request.History.Events) == 0 {
		return nil
	}

	domainID, err := getDomainUUID(request.DomainUUID)
	if err != nil {
		return err
	}
	execution := *request.WorkflowExecution

	var context *workflowExecutionContext
	var msBuilder *mutableStateBuilder
	firstEvent := request.History.Events[0]
	switch firstEvent.GetEventType() {
	case shared.EventTypeWorkflowExecutionStarted:
		msBuilder = newMutableStateBuilderWithReplicationState(r.shard.GetConfig(), r.logger, request.GetVersion())

	default:
		var release releaseWorkflowExecutionFunc
		context, release, err = r.historyCache.getOrCreateWorkflowExecution(domainID, execution)
		if err != nil {
			return err
		}
		defer func() { release(retError) }()

		msBuilder, err = context.loadWorkflowExecution()
		if err != nil {
			return err
		}
<<<<<<< HEAD
		// TODO add comparison of failover version
=======

		// Check for out of order replication task and store it in the buffer
		if firstEvent.GetEventId() > msBuilder.GetNextEventID() {
			if t := msBuilder.BufferReplicationTask(request); t == nil {
				return errors.New("failed to add buffered replication task")
			}

			return nil
		}
	}

	// First check if there are events which needs to be flushed before applying the update
	err = r.FlushBuffer(context, msBuilder, request)
	if err != nil {
		return err
	}

	// Apply the replication task
	err = r.ApplyReplicationTask(context, msBuilder, request)
	if err != nil {
		return err
	}

	// Flush buffered replication tasks after applying the update
	err = r.FlushBuffer(context, msBuilder, request)

	return err
}

func (r *historyReplicator) ApplyReplicationTask(context *workflowExecutionContext, msBuilder *mutableStateBuilder,
	request *h.ReplicateEventsRequest) error {
	domainID, err := getDomainUUID(request.DomainUUID)
	if err != nil {
		return err
>>>>>>> 99f36c9c
	}
	execution := *request.WorkflowExecution

	var lastEvent *shared.HistoryEvent
	decisionScheduleID := emptyEventID
	decisionStartID := emptyEventID
	decisionTimeout := int32(0)
	var requestID string
	for _, event := range request.History.Events {
		lastEvent = event
		switch event.GetEventType() {
		case shared.EventTypeWorkflowExecutionStarted:
			attributes := event.WorkflowExecutionStartedEventAttributes
			requestID = uuid.New()
			var parentDomainID *string
			if attributes.ParentWorkflowDomain != nil {
				parentDomainEntry, err := r.shard.GetDomainCache().GetDomain(attributes.GetParentWorkflowDomain())
				if err != nil {
					return err
				}
				parentDomainID = &parentDomainEntry.GetInfo().ID
			}
			msBuilder.ReplicateWorkflowExecutionStartedEvent(domainID, parentDomainID, execution, requestID, attributes)

		case shared.EventTypeDecisionTaskScheduled:
			attributes := event.DecisionTaskScheduledEventAttributes
			di := msBuilder.ReplicateDecisionTaskScheduledEvent(event.GetEventId(), attributes.TaskList.GetName(),
				attributes.GetStartToCloseTimeoutSeconds())

			decisionScheduleID = di.ScheduleID
			decisionStartID = di.StartedID
			decisionTimeout = di.DecisionTimeout

		case shared.EventTypeDecisionTaskStarted:
			attributes := event.DecisionTaskStartedEventAttributes
			di := msBuilder.ReplicateDecisionTaskStartedEvent(nil, attributes.GetScheduledEventId(), event.GetEventId(),
				attributes.GetRequestId(), event.GetTimestamp())

			decisionScheduleID = di.ScheduleID
			decisionStartID = di.StartedID
			decisionTimeout = di.DecisionTimeout

		case shared.EventTypeDecisionTaskCompleted:
			attributes := event.DecisionTaskCompletedEventAttributes
			msBuilder.ReplicateDecisionTaskCompletedEvent(attributes.GetScheduledEventId(),
				attributes.GetStartedEventId())

		case shared.EventTypeDecisionTaskTimedOut:
			attributes := event.DecisionTaskTimedOutEventAttributes
			msBuilder.ReplicateDecisionTaskTimedOutEvent(attributes.GetScheduledEventId(),
				attributes.GetStartedEventId())

		case shared.EventTypeDecisionTaskFailed:
			attributes := event.DecisionTaskFailedEventAttributes
			msBuilder.ReplicateDecisionTaskFailedEvent(attributes.GetScheduledEventId(),
				attributes.GetStartedEventId())

		case shared.EventTypeActivityTaskScheduled:
			msBuilder.ReplicateActivityTaskScheduledEvent(event)

		case shared.EventTypeActivityTaskStarted:
			msBuilder.ReplicateActivityTaskStartedEvent(event)

		case shared.EventTypeActivityTaskCompleted:
			if err := msBuilder.ReplicateActivityTaskCompletedEvent(event); err != nil {
				return err
			}

		case shared.EventTypeActivityTaskFailed:
			msBuilder.ReplicateActivityTaskFailedEvent(event)

		case shared.EventTypeActivityTaskTimedOut:
			msBuilder.ReplicateActivityTaskTimedOutEvent(event)

		case shared.EventTypeActivityTaskCancelRequested:
			msBuilder.ReplicateActivityTaskCancelRequestedEvent(event)

		case shared.EventTypeActivityTaskCanceled:
			msBuilder.ReplicateActivityTaskCanceledEvent(event)

		case shared.EventTypeRequestCancelActivityTaskFailed:
			// No mutable state action is needed

		case shared.EventTypeTimerStarted:
			msBuilder.ReplicateTimerStartedEvent(event)

		case shared.EventTypeTimerFired:
			msBuilder.ReplicateTimerFiredEvent(event)

		case shared.EventTypeTimerCanceled:
			msBuilder.ReplicateTimerCanceledEvent(event)

		case shared.EventTypeCancelTimerFailed:
			// No mutable state action is needed

		case shared.EventTypeStartChildWorkflowExecutionInitiated:
			// Create a new request ID which is used by transfer queue processor if domain is failed over at this point
			createRequestID := uuid.New()
			msBuilder.ReplicateStartChildWorkflowExecutionInitiatedEvent(event, createRequestID)

		case shared.EventTypeStartChildWorkflowExecutionFailed:
			msBuilder.ReplicateStartChildWorkflowExecutionFailedEvent(event)

		case shared.EventTypeChildWorkflowExecutionStarted:
			msBuilder.ReplicateChildWorkflowExecutionStartedEvent(event)

		case shared.EventTypeChildWorkflowExecutionCompleted:
			msBuilder.ReplicateChildWorkflowExecutionCompletedEvent(event)

		case shared.EventTypeChildWorkflowExecutionFailed:
			msBuilder.ReplicateChildWorkflowExecutionFailedEvent(event)

		case shared.EventTypeChildWorkflowExecutionCanceled:
			msBuilder.ReplicateChildWorkflowExecutionCanceledEvent(event)

		case shared.EventTypeChildWorkflowExecutionTimedOut:
			msBuilder.ReplicateChildWorkflowExecutionTimedOutEvent(event)

		case shared.EventTypeChildWorkflowExecutionTerminated:
			msBuilder.ReplicateChildWorkflowExecutionTerminatedEvent(event)

		case shared.EventTypeRequestCancelExternalWorkflowExecutionInitiated:
			// Create a new request ID which is used by transfer queue processor if domain is failed over at this point
			cancelRequestID := uuid.New()
			msBuilder.ReplicateRequestCancelExternalWorkflowExecutionInitiatedEvent(event, cancelRequestID)

		case shared.EventTypeRequestCancelExternalWorkflowExecutionFailed:
			msBuilder.ReplicateRequestCancelExternalWorkflowExecutionFailedEvent(event)

		case shared.EventTypeExternalWorkflowExecutionCancelRequested:
			msBuilder.ReplicateExternalWorkflowExecutionCancelRequested(event)

		case shared.EventTypeSignalExternalWorkflowExecutionInitiated:
			// Create a new request ID which is used by transfer queue processor if domain is failed over at this point
			signalRequestID := uuid.New()
			msBuilder.ReplicateSignalExternalWorkflowExecutionInitiatedEvent(event, signalRequestID)

		case shared.EventTypeSignalExternalWorkflowExecutionFailed:
			msBuilder.ReplicateSignalExternalWorkflowExecutionFailedEvent(event)

		case shared.EventTypeExternalWorkflowExecutionSignaled:
			msBuilder.ReplicateExternalWorkflowExecutionSignaled(event)

		case shared.EventTypeMarkerRecorded:
			// No mutable state action is needed

		case shared.EventTypeWorkflowExecutionSignaled:
			// No mutable state action is needed

		case shared.EventTypeWorkflowExecutionCancelRequested:
			msBuilder.ReplicateWorkflowExecutionCancelRequestedEvent(event)

		case shared.EventTypeWorkflowExecutionCompleted:
			msBuilder.ReplicateWorkflowExecutionCompletedEvent(event)

		case shared.EventTypeWorkflowExecutionFailed:
			msBuilder.ReplicateWorkflowExecutionFailedEvent(event)

		case shared.EventTypeWorkflowExecutionTimedOut:
			msBuilder.ReplicateWorkflowExecutionTimedoutEvent(event)

		case shared.EventTypeWorkflowExecutionCanceled:
			msBuilder.ReplicateWorkflowExecutionCanceledEvent(event)

		case shared.EventTypeWorkflowExecutionTerminated:
			msBuilder.ReplicateWorkflowExecutionTerminatedEvent(event)

		case shared.EventTypeWorkflowExecutionContinuedAsNew:
			// ContinuedAsNew event also has history for first 2 events for next run as they are created transactionally
			newRunHistory := request.NewRunHistory
			startedEvent := newRunHistory.Events[0]
			startedAttributes := startedEvent.WorkflowExecutionStartedEventAttributes
			dtScheduledEvent := newRunHistory.Events[1]
			domainEntry, err := r.shard.GetDomainCache().GetDomainByID(domainID)
			if err != nil {
				return err
			}
			domainName := domainEntry.GetInfo().Name

			// History event only have the parentDomainName.  Lookup the domain ID from cache
			var parentDomainID *string
			if startedAttributes.ParentWorkflowDomain != nil {
				parentDomainEntry, err := r.shard.GetDomainCache().GetDomain(startedAttributes.GetParentWorkflowDomain())
				if err != nil {
					return err
				}
				parentDomainID = &parentDomainEntry.GetInfo().ID
			}

			newRunID := event.WorkflowExecutionContinuedAsNewEventAttributes.GetNewExecutionRunId()

			newExecution := shared.WorkflowExecution{
				WorkflowId: request.WorkflowExecution.WorkflowId,
				RunId:      common.StringPtr(newRunID),
			}

			// Create mutable state updates for the new run
			newStateBuilder := newMutableStateBuilderWithReplicationState(r.shard.GetConfig(), r.logger, request.GetVersion())
			newStateBuilder.ReplicateWorkflowExecutionStartedEvent(domainID, parentDomainID, newExecution, uuid.New(),
				startedAttributes)
			di := newStateBuilder.ReplicateDecisionTaskScheduledEvent(dtScheduledEvent.GetEventId(),
				dtScheduledEvent.DecisionTaskScheduledEventAttributes.TaskList.GetName(),
				dtScheduledEvent.DecisionTaskScheduledEventAttributes.GetStartToCloseTimeoutSeconds())
			nextEventID := di.ScheduleID + 1
			newStateBuilder.executionInfo.NextEventID = nextEventID
			newStateBuilder.executionInfo.LastFirstEventID = startedEvent.GetEventId()
			newStateBuilder.updateReplicationStateLastEventID(di.ScheduleID)
			// Set the history from replication task on the newStateBuilder
			newStateBuilder.hBuilder = newHistoryBuilderFromEvents(newRunHistory.Events, r.logger)

			msBuilder.ReplicateWorkflowExecutionContinuedAsNewEvent(domainID, domainName, event, startedEvent, di,
				newStateBuilder)

			// Generate a transaction ID for appending events to history
			transactionID, err := r.shard.GetNextTransferTaskID()
			if err != nil {
				return err
			}
			err = context.replicateContinueAsNewWorkflowExecution(newStateBuilder, nil, nil, transactionID)
			if err != nil {
				return err
			}
		}
	}

	firstEvent := request.History.Events[0]
	switch firstEvent.GetEventType() {
	case shared.EventTypeWorkflowExecutionStarted:
		// TODO: Support for child execution
		var parentExecution *shared.WorkflowExecution
		initiatedID := emptyEventID
		parentDomainID := ""

		// Serialize the history
		serializedHistory, serializedError := r.Serialize(request.History)
		if serializedError != nil {
			logging.LogHistorySerializationErrorEvent(r.logger, serializedError, fmt.Sprintf(
				"HistoryEventBatch serialization error on start workflow.  WorkflowID: %v, RunID: %v",
				execution.GetWorkflowId(), execution.GetRunId()))
			return serializedError
		}

		// Generate a transaction ID for appending events to history
		transactionID, err2 := r.shard.GetNextTransferTaskID()
		if err2 != nil {
			return err2
		}

		err = r.shard.AppendHistoryEvents(&persistence.AppendHistoryEventsRequest{
			DomainID:      domainID,
			Execution:     execution,
			TransactionID: transactionID,
			FirstEventID:  firstEvent.GetEventId(),
			Events:        serializedHistory,
		})
		if err != nil {
			return err
		}

		nextEventID := lastEvent.GetEventId() + 1
		msBuilder.executionInfo.NextEventID = nextEventID
		msBuilder.executionInfo.LastFirstEventID = firstEvent.GetEventId()

		failoverVersion := request.GetVersion()
		replicationState := &persistence.ReplicationState{
			CurrentVersion:   failoverVersion,
			StartVersion:     failoverVersion,
			LastWriteVersion: failoverVersion,
			LastWriteEventID: lastEvent.GetEventId(),
		}

		createWorkflow := func(isBrandNew bool, prevRunID string) (string, error) {
			_, err = r.shard.CreateWorkflowExecution(&persistence.CreateWorkflowExecutionRequest{
				RequestID:                   requestID,
				DomainID:                    domainID,
				Execution:                   execution,
				ParentDomainID:              parentDomainID,
				ParentExecution:             parentExecution,
				InitiatedID:                 initiatedID,
				TaskList:                    msBuilder.executionInfo.TaskList,
				WorkflowTypeName:            msBuilder.executionInfo.WorkflowTypeName,
				WorkflowTimeout:             msBuilder.executionInfo.WorkflowTimeout,
				DecisionTimeoutValue:        msBuilder.executionInfo.DecisionTimeoutValue,
				ExecutionContext:            nil,
				NextEventID:                 msBuilder.GetNextEventID(),
				LastProcessedEvent:          emptyEventID,
				TransferTasks:               nil, // TODO: Generate transfer task
				DecisionScheduleID:          decisionScheduleID,
				DecisionStartedID:           decisionStartID,
				DecisionStartToCloseTimeout: decisionTimeout,
				TimerTasks:                  nil, // TODO: Generate workflow timeout task
				ContinueAsNew:               !isBrandNew,
				PreviousRunID:               prevRunID,
				ReplicationState:            replicationState,
			})

			if err != nil {
				return "", err
			}
			return execution.GetRunId(), nil
		}

		// try to create the workflow execution
		isBrandNew := true
		_, err = createWorkflow(isBrandNew, "")
		// if err still non nil, see if retry
		/*if errExist, ok := err.(*persistence.WorkflowExecutionAlreadyStartedError); ok {
			if err = workflowExistsErrHandler(errExist); err == nil {
				isBrandNew = false
				_, err = createWorkflow(isBrandNew, errExist.RunID)
			}
		}*/

	default:
		// Generate a transaction ID for appending events to history
		transactionID, err2 := r.shard.GetNextTransferTaskID()
		if err2 != nil {
			return err2
		}
		err = context.replicateWorkflowExecution(request, lastEvent.GetEventId(), transactionID)
	}

	return err
}

func (r *historyReplicator) FlushBuffer(context *workflowExecutionContext, msBuilder *mutableStateBuilder,
	request *h.ReplicateEventsRequest) error {

	// Keep on applying on applying buffered replication tasks in a loop
	for msBuilder.HasBufferedReplicationTasks() {
		nextEventID := msBuilder.GetNextEventID()
		bt, ok := msBuilder.GetBufferedReplicationTask(nextEventID)
		if !ok {
			// Bail out if nextEventID is not in the buffer
			return nil
		}

		// We need to delete the task from buffer first to make sure delete update is queued up
		// Applying replication task commits the transaction along with the delete
		msBuilder.DeleteBufferedReplicationTask(nextEventID)

		req := &h.ReplicateEventsRequest{
			DomainUUID:        request.DomainUUID,
			WorkflowExecution: request.WorkflowExecution,
			FirstEventId:      common.Int64Ptr(bt.FirstEventID),
			NextEventId:       common.Int64Ptr(bt.NextEventID),
			Version:           common.Int64Ptr(bt.Version),
			History:           msBuilder.GetBufferedHistory(bt.History),
			NewRunHistory:     msBuilder.GetBufferedHistory(bt.NewRunHistory),
		}

		// Apply replication task to workflow execution
		if err := r.ApplyReplicationTask(context, msBuilder, req); err != nil {
			return err
		}
	}

	return nil
}

func (r *historyReplicator) Serialize(history *shared.History) (*persistence.SerializedHistoryEventBatch, error) {
	eventBatch := persistence.NewHistoryEventBatch(persistence.GetDefaultHistoryVersion(), history.Events)
	h, err := r.historySerializer.Serialize(eventBatch)
	if err != nil {
		return nil, err
	}
	return h, nil
}<|MERGE_RESOLUTION|>--- conflicted
+++ resolved
@@ -89,9 +89,6 @@
 		if err != nil {
 			return err
 		}
-<<<<<<< HEAD
-		// TODO add comparison of failover version
-=======
 
 		// Check for out of order replication task and store it in the buffer
 		if firstEvent.GetEventId() > msBuilder.GetNextEventID() {
@@ -126,7 +123,6 @@
 	domainID, err := getDomainUUID(request.DomainUUID)
 	if err != nil {
 		return err
->>>>>>> 99f36c9c
 	}
 	execution := *request.WorkflowExecution
 
