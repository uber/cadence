--- conflicted
+++ resolved
@@ -27,10 +27,6 @@
 	"github.com/uber/cadence/common/metrics"
 	"github.com/uber/cadence/common/persistence"
 	"github.com/uber/cadence/common/persistence/cassandra"
-<<<<<<< HEAD
-	"github.com/uber/cadence/common/persistence/sql"
-=======
->>>>>>> 1a22c019
 	"github.com/uber/cadence/common/service"
 	"github.com/uber/cadence/common/service/dynamicconfig"
 	sc "github.com/uber/cadence/service"
@@ -225,27 +221,6 @@
 
 	s.metricsClient = base.GetMetricsClient()
 
-<<<<<<< HEAD
-	var shardMgr persistence.ShardManager
-	var err error
-	if sc.UseMysql || sc.UseSqlExecutions || sc.UseSqlShard {
-		shardMgr, err = sql.NewShardPersistence("uber",
-			"uber",
-			"localhost",
-			"3306",
-			"catalyst_test",
-			p.ClusterMetadata.GetCurrentClusterName())
-	} else {
-		shardMgr, err = cassandra.NewShardPersistence(p.CassandraConfig.Hosts,
-			p.CassandraConfig.Port,
-			p.CassandraConfig.User,
-			p.CassandraConfig.Password,
-			p.CassandraConfig.Datacenter,
-			p.CassandraConfig.Keyspace,
-			p.ClusterMetadata.GetCurrentClusterName(),
-			p.Logger)
-	}
-=======
 	shardMgr, err := cassandra.NewShardPersistence(p.CassandraConfig.Hosts,
 		p.CassandraConfig.Port,
 		p.CassandraConfig.User,
@@ -254,7 +229,6 @@
 		p.CassandraConfig.Keyspace,
 		p.ClusterMetadata.GetCurrentClusterName(),
 		p.Logger)
->>>>>>> 1a22c019
 
 	if err != nil {
 		log.Fatalf("failed to create shard manager: %v", err)
@@ -262,25 +236,6 @@
 	shardMgr = persistence.NewShardPersistenceRateLimitedClient(shardMgr, persistenceRateLimiter, log)
 	shardMgr = persistence.NewShardPersistenceMetricsClient(shardMgr, base.GetMetricsClient(), log)
 
-<<<<<<< HEAD
-	var metadata persistence.MetadataManager
-	if sc.UseMysql || sc.UseSqlMetadata {
-		metadata, err = sql.NewMetadataPersistence("uber",
-			"uber",
-			"localhost",
-			"3306",
-			"catalyst_test")
-	} else {
-		metadata, err = cassandra.NewMetadataManagerProxy(p.CassandraConfig.Hosts,
-			p.CassandraConfig.Port,
-			p.CassandraConfig.User,
-			p.CassandraConfig.Password,
-			p.CassandraConfig.Datacenter,
-			p.CassandraConfig.Keyspace,
-			p.ClusterMetadata.GetCurrentClusterName(),
-			p.Logger)
-	}
-=======
 	metadata, err := cassandra.NewMetadataManagerProxy(p.CassandraConfig.Hosts,
 		p.CassandraConfig.Port,
 		p.CassandraConfig.User,
@@ -289,7 +244,6 @@
 		p.CassandraConfig.Keyspace,
 		p.ClusterMetadata.GetCurrentClusterName(),
 		p.Logger)
->>>>>>> 1a22c019
 
 	if err != nil {
 		log.Fatalf("failed to create metadata manager: %v", err)
@@ -314,26 +268,6 @@
 	}
 	visibility = persistence.NewVisibilityPersistenceMetricsClient(visibility, base.GetMetricsClient(), log)
 
-<<<<<<< HEAD
-	var history persistence.HistoryManager
-	if sc.UseMysql || sc.UseSqlHistory {
-		history, err = sql.NewHistoryPersistence("uber",
-			"uber",
-			"localhost",
-			"3306",
-			"catalyst_test",
-			p.Logger)
-	} else {
-		history, err = cassandra.NewHistoryPersistence(p.CassandraConfig.Hosts,
-			p.CassandraConfig.Port,
-			p.CassandraConfig.User,
-			p.CassandraConfig.Password,
-			p.CassandraConfig.Datacenter,
-			p.CassandraConfig.Keyspace,
-			s.config.HistoryMgrNumConns(),
-			log)
-	}
-=======
 	history, err := cassandra.NewHistoryPersistence(p.CassandraConfig.Hosts,
 		p.CassandraConfig.Port,
 		p.CassandraConfig.User,
@@ -342,7 +276,6 @@
 		p.CassandraConfig.Keyspace,
 		s.config.HistoryMgrNumConns(),
 		log)
->>>>>>> 1a22c019
 
 	if err != nil {
 		log.Fatalf("Creating Cassandra history manager persistence failed: %v", err)
@@ -350,24 +283,6 @@
 	history = persistence.NewHistoryPersistenceRateLimitedClient(history, persistenceRateLimiter, log)
 	history = persistence.NewHistoryPersistenceMetricsClient(history, base.GetMetricsClient(), log)
 
-<<<<<<< HEAD
-	var execMgrFactory persistence.ExecutionManagerFactory
-	if sc.UseMysql || sc.UseSqlExecutions {
-		execMgrFactory, err = sql.NewPersistenceClientFactory(p.Logger)
-	} else {
-		execMgrFactory, err = cassandra.NewPersistenceClientFactory(p.CassandraConfig.Hosts,
-			p.CassandraConfig.Port,
-			p.CassandraConfig.User,
-			p.CassandraConfig.Password,
-			p.CassandraConfig.Datacenter,
-			p.CassandraConfig.Keyspace,
-			s.config.ExecutionMgrNumConns(),
-			p.Logger,
-			persistenceRateLimiter,
-			s.metricsClient,
-		)
-	}
-=======
 	execMgrFactory, err := cassandra.NewPersistenceClientFactory(p.CassandraConfig.Hosts,
 		p.CassandraConfig.Port,
 		p.CassandraConfig.User,
@@ -379,7 +294,6 @@
 		persistenceRateLimiter,
 		s.metricsClient,
 	)
->>>>>>> 1a22c019
 
 	if err != nil {
 		log.Fatalf("Creating Cassandra execution manager persistence factory failed: %v", err)
