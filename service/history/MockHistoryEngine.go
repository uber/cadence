package history

import "github.com/stretchr/testify/mock"
import gohistory "github.com/uber/cadence/.gen/go/history"
import "github.com/uber/cadence/.gen/go/shared"

// MockHistoryEngine is used as mock implementation for HistoryEngine
type MockHistoryEngine struct {
	mock.Mock
}

// Start is mock implementation for Start for HistoryEngine
func (_m *MockHistoryEngine) Start() {
	_m.Called()
}

// Stop is mock implementation for Stop of HistoryEngine
func (_m *MockHistoryEngine) Stop() {
	_m.Called()
}

// StartWorkflowExecution is mock implementation for StartWorkflowExecution of HistoryEngine
func (_m *MockHistoryEngine) StartWorkflowExecution(request *gohistory.StartWorkflowExecutionRequest) (*shared.StartWorkflowExecutionResponse, error) {
	ret := _m.Called(request)

	var r0 *shared.StartWorkflowExecutionResponse
	if rf, ok := ret.Get(0).(func(*gohistory.StartWorkflowExecutionRequest) *shared.StartWorkflowExecutionResponse); ok {
		r0 = rf(request)
	} else {
		if ret.Get(0) != nil {
			r0 = ret.Get(0).(*shared.StartWorkflowExecutionResponse)
		}
	}

	var r1 error
	if rf, ok := ret.Get(1).(func(*gohistory.StartWorkflowExecutionRequest) error); ok {
		r1 = rf(request)
	} else {
		r1 = ret.Error(1)
	}

	return r0, r1
}

// GetWorkflowExecutionHistory is mock implementation for GetWorkflowExecutionHistory of HistoryEngine
func (_m *MockHistoryEngine) GetWorkflowExecutionHistory(request *gohistory.GetWorkflowExecutionHistoryRequest) (*shared.GetWorkflowExecutionHistoryResponse, error) {
	ret := _m.Called(request)

	var r0 *shared.GetWorkflowExecutionHistoryResponse
	if rf, ok := ret.Get(0).(func(*gohistory.GetWorkflowExecutionHistoryRequest) *shared.GetWorkflowExecutionHistoryResponse); ok {
		r0 = rf(request)
	} else {
		if ret.Get(0) != nil {
			r0 = ret.Get(0).(*shared.GetWorkflowExecutionHistoryResponse)
		}
	}

	var r1 error
	if rf, ok := ret.Get(1).(func(*gohistory.GetWorkflowExecutionHistoryRequest) error); ok {
		r1 = rf(request)
	} else {
		r1 = ret.Error(1)
	}

	return r0, r1
}

// RecordDecisionTaskStarted is mock implementation for RecordDecisionTaskStarted of HistoryEngine
func (_m *MockHistoryEngine) RecordDecisionTaskStarted(request *gohistory.RecordDecisionTaskStartedRequest) (*gohistory.RecordDecisionTaskStartedResponse, error) {
	ret := _m.Called(request)

	var r0 *gohistory.RecordDecisionTaskStartedResponse
	if rf, ok := ret.Get(0).(func(*gohistory.RecordDecisionTaskStartedRequest) *gohistory.RecordDecisionTaskStartedResponse); ok {
		r0 = rf(request)
	} else {
		if ret.Get(0) != nil {
			r0 = ret.Get(0).(*gohistory.RecordDecisionTaskStartedResponse)
		}
	}

	var r1 error
	if rf, ok := ret.Get(1).(func(*gohistory.RecordDecisionTaskStartedRequest) error); ok {
		r1 = rf(request)
	} else {
		r1 = ret.Error(1)
	}

	return r0, r1
}

// RecordActivityTaskStarted is mock implementation for RecordActivityTaskStarted of HistoryEngine
func (_m *MockHistoryEngine) RecordActivityTaskStarted(request *gohistory.RecordActivityTaskStartedRequest) (*gohistory.RecordActivityTaskStartedResponse, error) {
	ret := _m.Called(request)

	var r0 *gohistory.RecordActivityTaskStartedResponse
	if rf, ok := ret.Get(0).(func(*gohistory.RecordActivityTaskStartedRequest) *gohistory.RecordActivityTaskStartedResponse); ok {
		r0 = rf(request)
	} else {
		if ret.Get(0) != nil {
			r0 = ret.Get(0).(*gohistory.RecordActivityTaskStartedResponse)
		}
	}

	var r1 error
	if rf, ok := ret.Get(1).(func(*gohistory.RecordActivityTaskStartedRequest) error); ok {
		r1 = rf(request)
	} else {
		r1 = ret.Error(1)
	}

	return r0, r1
}

// RespondDecisionTaskCompleted is mock implementation for RespondDecisionTaskCompleted of HistoryEngine
func (_m *MockHistoryEngine) RespondDecisionTaskCompleted(request *gohistory.RespondDecisionTaskCompletedRequest) error {
	ret := _m.Called(request)

	var r0 error
	if rf, ok := ret.Get(0).(func(*gohistory.RespondDecisionTaskCompletedRequest) error); ok {
		r0 = rf(request)
	} else {
		r0 = ret.Error(0)
	}

	return r0
}

// RespondActivityTaskCompleted is mock implementation for RespondActivityTaskCompleted of HistoryEngine
func (_m *MockHistoryEngine) RespondActivityTaskCompleted(request *gohistory.RespondActivityTaskCompletedRequest) error {
	ret := _m.Called(request)

	var r0 error
	if rf, ok := ret.Get(0).(func(*gohistory.RespondActivityTaskCompletedRequest) error); ok {
		r0 = rf(request)
	} else {
		r0 = ret.Error(0)
	}

	return r0
}

// RespondActivityTaskFailed is mock implementation for RespondActivityTaskFailed of HistoryEngine
func (_m *MockHistoryEngine) RespondActivityTaskFailed(request *gohistory.RespondActivityTaskFailedRequest) error {
	ret := _m.Called(request)

	var r0 error
	if rf, ok := ret.Get(0).(func(*gohistory.RespondActivityTaskFailedRequest) error); ok {
		r0 = rf(request)
	} else {
		r0 = ret.Error(0)
	}

	return r0
}

// RespondActivityTaskCanceled is mock implementation for RespondActivityTaskCanceled of HistoryEngine
func (_m *MockHistoryEngine) RespondActivityTaskCanceled(request *gohistory.RespondActivityTaskCanceledRequest) error {
	ret := _m.Called(request)

	var r0 error
	if rf, ok := ret.Get(0).(func(*gohistory.RespondActivityTaskCanceledRequest) error); ok {
		r0 = rf(request)
	} else {
		r0 = ret.Error(0)
	}

	return r0
}

// RecordActivityTaskHeartbeat is mock implementation for RecordActivityTaskHeartbeat of HistoryEngine
func (_m *MockHistoryEngine) RecordActivityTaskHeartbeat(request *gohistory.RecordActivityTaskHeartbeatRequest) (*shared.RecordActivityTaskHeartbeatResponse, error) {
	ret := _m.Called(request)

	var r0 *shared.RecordActivityTaskHeartbeatResponse
	if rf, ok := ret.Get(0).(func(*gohistory.RecordActivityTaskHeartbeatRequest) *shared.RecordActivityTaskHeartbeatResponse); ok {
		r0 = rf(request)
	} else {
		if ret.Get(0) != nil {
			r0 = ret.Get(0).(*shared.RecordActivityTaskHeartbeatResponse)
		}
	}

	var r1 error
	if rf, ok := ret.Get(1).(func(*gohistory.RecordActivityTaskHeartbeatRequest) error); ok {
		r1 = rf(request)
	} else {
		r1 = ret.Error(1)
	}

	return r0, r1
}

<<<<<<< HEAD
// RequestCancelWorkflowExecution is mock implementation for RequestCancelWorkflowExecution of HistoryEngine
func (_m *MockHistoryEngine) RequestCancelWorkflowExecution(request *shared.RequestCancelWorkflowExecutionRequest) error {
	ret := _m.Called(request)

	var r0 error
	if rf, ok := ret.Get(0).(func(*shared.RequestCancelWorkflowExecutionRequest) error); ok {
=======
// TerminateWorkflowExecution is mock implementation for TerminateWorkflowExecution of HistoryEngine
func (_m *MockHistoryEngine) TerminateWorkflowExecution(request *gohistory.TerminateWorkflowExecutionRequest) error {
	ret := _m.Called(request)

	var r0 error
	if rf, ok := ret.Get(0).(func(*gohistory.TerminateWorkflowExecutionRequest) error); ok {
>>>>>>> 543a4bfe
		r0 = rf(request)
	} else {
		r0 = ret.Error(0)
	}

	return r0
}

<<<<<<< HEAD

=======
>>>>>>> 543a4bfe
var _ Engine = (*MockHistoryEngine)(nil)<|MERGE_RESOLUTION|>--- conflicted
+++ resolved
@@ -190,31 +190,32 @@
 	return r0, r1
 }
 
-<<<<<<< HEAD
 // RequestCancelWorkflowExecution is mock implementation for RequestCancelWorkflowExecution of HistoryEngine
-func (_m *MockHistoryEngine) RequestCancelWorkflowExecution(request *shared.RequestCancelWorkflowExecutionRequest) error {
-	ret := _m.Called(request)
-
-	var r0 error
-	if rf, ok := ret.Get(0).(func(*shared.RequestCancelWorkflowExecutionRequest) error); ok {
-=======
+func (_m *MockHistoryEngine) RequestCancelWorkflowExecution(request *gohistory.RequestCancelWorkflowExecutionRequest) error {
+	ret := _m.Called(request)
+
+	var r0 error
+	if rf, ok := ret.Get(0).(func(*gohistory.RequestCancelWorkflowExecutionRequest) error); ok {
+		r0 = rf(request)
+	} else {
+		r0 = ret.Error(0)
+	}
+
+	return r0
+}
+
 // TerminateWorkflowExecution is mock implementation for TerminateWorkflowExecution of HistoryEngine
 func (_m *MockHistoryEngine) TerminateWorkflowExecution(request *gohistory.TerminateWorkflowExecutionRequest) error {
 	ret := _m.Called(request)
 
 	var r0 error
 	if rf, ok := ret.Get(0).(func(*gohistory.TerminateWorkflowExecutionRequest) error); ok {
->>>>>>> 543a4bfe
-		r0 = rf(request)
-	} else {
-		r0 = ret.Error(0)
-	}
-
-	return r0
-}
-
-<<<<<<< HEAD
-
-=======
->>>>>>> 543a4bfe
+		r0 = rf(request)
+	} else {
+		r0 = ret.Error(0)
+	}
+
+	return r0
+}
+
 var _ Engine = (*MockHistoryEngine)(nil)