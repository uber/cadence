// Copyright (c) 2017 Uber Technologies, Inc.
//
// Permission is hereby granted, free of charge, to any person obtaining a copy
// of this software and associated documentation files (the "Software"), to deal
// in the Software without restriction, including without limitation the rights
// to use, copy, modify, merge, publish, distribute, sublicense, and/or sell
// copies of the Software, and to permit persons to whom the Software is
// furnished to do so, subject to the following conditions:
//
// The above copyright notice and this permission notice shall be included in
// all copies or substantial portions of the Software.
//
// THE SOFTWARE IS PROVIDED "AS IS", WITHOUT WARRANTY OF ANY KIND, EXPRESS OR
// IMPLIED, INCLUDING BUT NOT LIMITED TO THE WARRANTIES OF MERCHANTABILITY,
// FITNESS FOR A PARTICULAR PURPOSE AND NONINFRINGEMENT. IN NO EVENT SHALL THE
// AUTHORS OR COPYRIGHT HOLDERS BE LIABLE FOR ANY CLAIM, DAMAGES OR OTHER
// LIABILITY, WHETHER IN AN ACTION OF CONTRACT, TORT OR OTHERWISE, ARISING FROM,
// OUT OF OR IN CONNECTION WITH THE SOFTWARE OR THE USE OR OTHER DEALINGS IN
// THE SOFTWARE.

package history

import (
	"time"

	"github.com/uber/cadence/common/collection"
	"github.com/uber/cadence/common/log"
	"github.com/uber/cadence/common/log/tag"
	"github.com/uber/cadence/common/metrics"
	"github.com/uber/cadence/common/persistence"
	"github.com/uber/cadence/common/xdc"
	"github.com/uber/cadence/service/history/shard"
	"github.com/uber/cadence/service/history/task"
)

const (
	historyRereplicationTimeout = 30 * time.Second
)

type (
	timerQueueStandbyProcessorImpl struct {
		shard                   shard.Context
		timerTaskFilter         task.Filter
		logger                  log.Logger
		metricsClient           metrics.Client
		timerGate               RemoteTimerGate
		timerQueueProcessorBase *timerQueueProcessorBase
		taskExecutor            task.Executor
	}
)

func newTimerQueueStandbyProcessor(
	shard shard.Context,
	historyService *historyEngineImpl,
	clusterName string,
	taskAllocator taskAllocator,
	historyRereplicator xdc.HistoryRereplicator,
	nDCHistoryResender xdc.NDCHistoryResender,
	queueTaskProcessor task.Processor,
	logger log.Logger,
) *timerQueueStandbyProcessorImpl {

	timeNow := func() time.Time {
		return shard.GetCurrentTime(clusterName)
	}
	updateShardAckLevel := func(ackLevel timerKey) error {
		return shard.UpdateTimerClusterAckLevel(clusterName, ackLevel.VisibilityTimestamp)
	}
	logger = logger.WithTags(tag.ClusterName(clusterName))
	timerTaskFilter := func(taskInfo task.Info) (bool, error) {
		timer, ok := taskInfo.(*persistence.TimerTaskInfo)
		if !ok {
			return false, errUnexpectedQueueTask
		}
		return taskAllocator.verifyStandbyTask(clusterName, timer.DomainID, timer)
	}

	timerGate := NewRemoteTimerGate()
	timerGate.SetCurrentTime(shard.GetCurrentTime(clusterName))
	timerQueueAckMgr := newTimerQueueAckMgr(
		metrics.TimerStandbyQueueProcessorScope,
		shard,
		historyService.metricsClient,
		shard.GetTimerClusterAckLevel(clusterName),
		timeNow,
		updateShardAckLevel,
		logger,
		clusterName,
	)

	redispatchQueue := collection.NewConcurrentQueue()

	processor := &timerQueueStandbyProcessorImpl{
		shard:           shard,
		timerTaskFilter: timerTaskFilter,
		logger:          logger,
		metricsClient:   historyService.metricsClient,
		timerGate:       timerGate,
		taskExecutor: task.NewTimerStandbyTaskExecutor(
			shard,
			historyService.archivalClient,
			historyService.executionCache,
			historyRereplicator,
			nDCHistoryResender,
			logger,
			historyService.metricsClient,
			clusterName,
			shard.GetConfig(),
		),
	}

	timerQueueTaskInitializer := func(taskInfo task.Info) task.Task {
<<<<<<< HEAD
		return newTimerQueueTask(
=======
		return task.NewTimerTask(
>>>>>>> d83a2ba8
			shard,
			taskInfo,
			historyService.metricsClient.Scope(
				getTimerTaskMetricScope(taskInfo.GetTaskType(), false),
			),
			initializeLoggerForTask(shard.GetShardID(), taskInfo, logger),
			timerTaskFilter,
			processor.taskExecutor,
			redispatchQueue,
			shard.GetTimeSource(),
			shard.GetConfig().TimerTaskMaxRetryCount,
			timerQueueAckMgr,
		)
	}

	processor.timerQueueProcessorBase = newTimerQueueProcessorBase(
		metrics.TimerStandbyQueueProcessorScope,
		shard,
		historyService,
		processor,
		queueTaskProcessor,
		timerQueueAckMgr,
		redispatchQueue,
		timerQueueTaskInitializer,
		timerGate,
		shard.GetConfig().TimerProcessorMaxPollRPS,
		logger,
		shard.GetMetricsClient().Scope(metrics.TimerStandbyQueueProcessorScope),
	)

	return processor
}

func (t *timerQueueStandbyProcessorImpl) Start() {
	t.timerQueueProcessorBase.Start()
}

func (t *timerQueueStandbyProcessorImpl) Stop() {
	t.timerQueueProcessorBase.Stop()
}

//nolint:unused
func (t *timerQueueStandbyProcessorImpl) getTimerFiredCount() uint64 {
	return t.timerQueueProcessorBase.getTimerFiredCount()
}

func (t *timerQueueStandbyProcessorImpl) setCurrentTime(
	currentTime time.Time,
) {

	t.timerGate.SetCurrentTime(currentTime)
}

func (t *timerQueueStandbyProcessorImpl) retryTasks() {
	t.timerQueueProcessorBase.retryTasks()
}

func (t *timerQueueStandbyProcessorImpl) getTaskFilter() task.Filter {
	return t.timerTaskFilter
}

func (t *timerQueueStandbyProcessorImpl) getAckLevel() timerKey {
	return t.timerQueueProcessorBase.timerQueueAckMgr.getAckLevel()
}

//nolint:unused
func (t *timerQueueStandbyProcessorImpl) getReadLevel() timerKey {
	return t.timerQueueProcessorBase.timerQueueAckMgr.getReadLevel()
}

// NotifyNewTimers - Notify the processor about the new standby timer events arrival.
// This should be called each time new timer events arrives, otherwise timers maybe fired unexpected.
func (t *timerQueueStandbyProcessorImpl) notifyNewTimers(
	timerTasks []persistence.Task,
) {

	t.timerQueueProcessorBase.notifyNewTimers(timerTasks)
}

func (t *timerQueueStandbyProcessorImpl) complete(
	taskInfo *taskInfo,
) {
	timerTask, ok := taskInfo.task.(*persistence.TimerTaskInfo)
	if !ok {
		return
	}
	t.timerQueueProcessorBase.complete(timerTask)
}

func (t *timerQueueStandbyProcessorImpl) process(
	taskInfo *taskInfo,
) (int, error) {
	// TODO: task metricScope should be determined when creating taskInfo
	metricScope := getTimerTaskMetricScope(taskInfo.task.GetTaskType(), false)
	return metricScope, t.taskExecutor.Execute(taskInfo.task, taskInfo.shouldProcessTask)
}<|MERGE_RESOLUTION|>--- conflicted
+++ resolved
@@ -110,11 +110,7 @@
 	}
 
 	timerQueueTaskInitializer := func(taskInfo task.Info) task.Task {
-<<<<<<< HEAD
-		return newTimerQueueTask(
-=======
 		return task.NewTimerTask(
->>>>>>> d83a2ba8
 			shard,
 			taskInfo,
 			historyService.metricsClient.Scope(
