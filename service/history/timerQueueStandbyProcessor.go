// Copyright (c) 2017 Uber Technologies, Inc.
//
// Permission is hereby granted, free of charge, to any person obtaining a copy
// of this software and associated documentation files (the "Software"), to deal
// in the Software without restriction, including without limitation the rights
// to use, copy, modify, merge, publish, distribute, sublicense, and/or sell
// copies of the Software, and to permit persons to whom the Software is
// furnished to do so, subject to the following conditions:
//
// The above copyright notice and this permission notice shall be included in
// all copies or substantial portions of the Software.
//
// THE SOFTWARE IS PROVIDED "AS IS", WITHOUT WARRANTY OF ANY KIND, EXPRESS OR
// IMPLIED, INCLUDING BUT NOT LIMITED TO THE WARRANTIES OF MERCHANTABILITY,
// FITNESS FOR A PARTICULAR PURPOSE AND NONINFRINGEMENT. IN NO EVENT SHALL THE
// AUTHORS OR COPYRIGHT HOLDERS BE LIABLE FOR ANY CLAIM, DAMAGES OR OTHER
// LIABILITY, WHETHER IN AN ACTION OF CONTRACT, TORT OR OTHERWISE, ARISING FROM,
// OUT OF OR IN CONNECTION WITH THE SOFTWARE OR THE USE OR OTHER DEALINGS IN
// THE SOFTWARE.

package history

import (
	"fmt"
	"time"

	workflow "github.com/uber/cadence/.gen/go/shared"
	"github.com/uber/cadence/common"
	"github.com/uber/cadence/common/clock"
	"github.com/uber/cadence/common/cluster"
	"github.com/uber/cadence/common/log"
	"github.com/uber/cadence/common/log/tag"
	"github.com/uber/cadence/common/metrics"
	"github.com/uber/cadence/common/persistence"
	"github.com/uber/cadence/common/xdc"
)

const (
	historyRereplicationTimeout = 30 * time.Second
)

type (
	timerQueueStandbyProcessorImpl struct {
		shard                   ShardContext
		config                  *Config
		clusterMetadata         cluster.Metadata
		historyService          *historyEngineImpl
		cache                   *historyCache
		timerTaskFilter         taskFilter
		logger                  log.Logger
		metricsClient           metrics.Client
		clusterName             string
		timerGate               RemoteTimerGate
		timerQueueProcessorBase *timerQueueProcessorBase
		historyRereplicator     xdc.HistoryRereplicator
		nDCHistoryResender      xdc.NDCHistoryResender
	}
)

func newTimerQueueStandbyProcessor(
	shard ShardContext,
	historyService *historyEngineImpl,
	clusterName string,
	taskAllocator taskAllocator,
	historyRereplicator xdc.HistoryRereplicator,
	nDCHistoryResender xdc.NDCHistoryResender,
	logger log.Logger,
) *timerQueueStandbyProcessorImpl {

	timeNow := func() time.Time {
		return shard.GetCurrentTime(clusterName)
	}
	updateShardAckLevel := func(ackLevel TimerSequenceID) error {
		return shard.UpdateTimerClusterAckLevel(clusterName, ackLevel.VisibilityTimestamp)
	}
	logger = logger.WithTags(tag.ClusterName(clusterName))
	timerTaskFilter := func(taskInfo *taskInfo) (bool, error) {
		timer, ok := taskInfo.task.(*persistence.TimerTaskInfo)
		if !ok {
			return false, errUnexpectedQueueTask
		}
		return taskAllocator.verifyStandbyTask(clusterName, timer.DomainID, timer)
	}

	timerGate := NewRemoteTimerGate()
	timerGate.SetCurrentTime(shard.GetCurrentTime(clusterName))
	timerQueueAckMgr := newTimerQueueAckMgr(
		metrics.TimerStandbyQueueProcessorScope,
		shard,
		historyService.metricsClient,
		shard.GetTimerClusterAckLevel(clusterName),
		timeNow,
		updateShardAckLevel,
		logger,
		clusterName,
	)
	processor := &timerQueueStandbyProcessorImpl{
		shard:           shard,
		config:          shard.GetConfig(),
		clusterMetadata: shard.GetService().GetClusterMetadata(),
		historyService:  historyService,
		cache:           historyService.historyCache,
		timerTaskFilter: timerTaskFilter,
		logger:          logger,
		metricsClient:   historyService.metricsClient,
		clusterName:     clusterName,
		timerGate:       timerGate,
		timerQueueProcessorBase: newTimerQueueProcessorBase(
			metrics.TimerStandbyQueueProcessorScope,
			shard,
			historyService,
			timerQueueAckMgr,
			timerGate,
			shard.GetConfig().TimerProcessorMaxPollRPS,
			logger,
		),
		historyRereplicator: historyRereplicator,
		nDCHistoryResender:  nDCHistoryResender,
	}
	processor.timerQueueProcessorBase.timerProcessor = processor
	return processor
}

func (t *timerQueueStandbyProcessorImpl) Start() {
	t.timerQueueProcessorBase.Start()
}

func (t *timerQueueStandbyProcessorImpl) Stop() {
	t.timerQueueProcessorBase.Stop()
}

func (t *timerQueueStandbyProcessorImpl) getTimerFiredCount() uint64 {
	return t.timerQueueProcessorBase.getTimerFiredCount()
}

func (t *timerQueueStandbyProcessorImpl) setCurrentTime(
	currentTime time.Time,
) {

	t.timerGate.SetCurrentTime(currentTime)
}

func (t *timerQueueStandbyProcessorImpl) retryTasks() {
	t.timerQueueProcessorBase.retryTasks()
}

func (t *timerQueueStandbyProcessorImpl) getTaskFilter() taskFilter {
	return t.timerTaskFilter
}

func (t *timerQueueStandbyProcessorImpl) getAckLevel() TimerSequenceID {
	return t.timerQueueProcessorBase.timerQueueAckMgr.getAckLevel()
}

func (t *timerQueueStandbyProcessorImpl) getReadLevel() TimerSequenceID {
	return t.timerQueueProcessorBase.timerQueueAckMgr.getReadLevel()
}

// NotifyNewTimers - Notify the processor about the new standby timer events arrival.
// This should be called each time new timer events arrives, otherwise timers maybe fired unexpected.
func (t *timerQueueStandbyProcessorImpl) notifyNewTimers(
	timerTasks []persistence.Task,
) {

	t.timerQueueProcessorBase.notifyNewTimers(timerTasks)
}

func (t *timerQueueStandbyProcessorImpl) complete(
	taskInfo *taskInfo,
) {
	timerTask, ok := taskInfo.task.(*persistence.TimerTaskInfo)
	if !ok {
		return
	}
	t.timerQueueProcessorBase.complete(timerTask)
}

func (t *timerQueueStandbyProcessorImpl) process(
	taskInfo *taskInfo,
) (int, error) {

	timerTask, ok := taskInfo.task.(*persistence.TimerTaskInfo)
	if !ok {
		return metrics.TimerStandbyQueueProcessorScope, errUnexpectedQueueTask
	}

	var err error
	switch timerTask.TaskType {
	case persistence.TaskTypeUserTimer:
		if taskInfo.shouldProcessTask {
			err = t.processExpiredUserTimer(taskInfo)
		}
		return metrics.TimerStandbyTaskUserTimerScope, err

	case persistence.TaskTypeActivityTimeout:
		if taskInfo.shouldProcessTask {
			err = t.processActivityTimeout(taskInfo)
		}
		return metrics.TimerStandbyTaskActivityTimeoutScope, err

	case persistence.TaskTypeDecisionTimeout:
		if taskInfo.shouldProcessTask {
			err = t.processDecisionTimeout(taskInfo)
		}
		return metrics.TimerStandbyTaskDecisionTimeoutScope, err

	case persistence.TaskTypeWorkflowTimeout:
		// guarantee the processing of workflow execution history deletion
		err = t.processWorkflowTimeout(taskInfo)
		return metrics.TimerStandbyTaskWorkflowTimeoutScope, err

	case persistence.TaskTypeActivityRetryTimer:
		// retry backoff timer should not get created on passive cluster
		return metrics.TimerStandbyTaskActivityRetryTimerScope, err

	case persistence.TaskTypeWorkflowBackoffTimer:
		if taskInfo.shouldProcessTask {
			err = t.processWorkflowBackoffTimer(taskInfo)
		}
		return metrics.TimerStandbyTaskWorkflowBackoffTimerScope, err

	case persistence.TaskTypeDeleteHistoryEvent:
		// guarantee the processing of workflow execution history deletion
		return metrics.TimerStandbyTaskDeleteHistoryEventScope, t.timerQueueProcessorBase.processDeleteHistoryEvent(timerTask)

	default:
		return metrics.TimerStandbyQueueProcessorScope, errUnknownTimerTask
	}
}

func (t *timerQueueStandbyProcessorImpl) processExpiredUserTimer(
	taskInfo *taskInfo,
) error {

	actionFn := func(context workflowExecutionContext, msBuilder mutableState) (interface{}, error) {

		timerTask := taskInfo.task.(*persistence.TimerTaskInfo)
		tBuilder := t.getTimerBuilder()

	ExpireUserTimers:
		for _, td := range tBuilder.GetUserTimers(msBuilder) {
			hasTimer, _ := tBuilder.GetUserTimer(td.TimerID)
			if !hasTimer {
				errString := fmt.Sprintf("Failed to find in memory user timer: %v", td.TimerID)
				t.logger.Error(errString)
				return nil, &workflow.InternalServiceError{Message: errString}
			}

			if isExpired := tBuilder.IsTimerExpired(td, timerTask.VisibilityTimestamp); isExpired {
				return getHistoryResendInfo(msBuilder)
			}
			// since the user timer are already sorted, so if there is one timer which will not expired
			// all user timer after this timer will not expired
			break ExpireUserTimers
		}
		// if there is no user timer expired, then we are good
		return nil, nil
	}

	return t.processTimer(
		taskInfo,
		actionFn,
		getStandbyPostActionFn(
			taskInfo,
			t.getCurrentTime,
			t.config.StandbyTaskMissingEventsResendDelay(),
			t.config.StandbyTaskMissingEventsDiscardDelay(),
			t.fetchHistoryFromRemote,
			standbyTimerTaskPostActionTaskDiscarded,
		),
	)
}

func (t *timerQueueStandbyProcessorImpl) processActivityTimeout(
	taskInfo *taskInfo,
) error {

	// activity heartbeat timer task is a special snowflake.
	// normal activity timer task on the passive side will be generated by events related to activity in history replicator,
	// and the standby timer processor will only need to verify whether the timer task can be safely throw away.
	//
	// activity heartbeat timer task cannot be handled in the way mentioned above.
	// the reason is, there is no event driving the creation of new activity heartbeat timer.
	// although there will be an task syncing activity from remote, the task is not an event,
	// and cannot attempt to recreate a new activity timer task.
	//
	// the overall solution is to attempt to generate a new activity timer task whenever the
	// task passed in is safe to be throw away.

	actionFn := func(context workflowExecutionContext, msBuilder mutableState) (interface{}, error) {

		timerTask := taskInfo.task.(*persistence.TimerTaskInfo)
		tBuilder := t.getTimerBuilder()

	ExpireActivityTimers:
		for _, td := range tBuilder.GetActivityTimers(msBuilder) {
			_, ok := msBuilder.GetActivityInfo(td.ActivityID)
			if !ok {
				errString := fmt.Sprintf("Failed to find in memory activity timer: %v", td.ActivityID)
				t.logger.Error(errString)
				return nil, &workflow.InternalServiceError{Message: errString}
			}

			if isExpired := tBuilder.IsTimerExpired(td, timerTask.VisibilityTimestamp); isExpired {
				return getHistoryResendInfo(msBuilder)
			}
			// since the activity timer are already sorted, so if there is one timer which will not expired
			// all activity timer after this timer will not expired
			break ExpireActivityTimers
		}

		// for reason to update mutable state & generate a new activity task,
		// see comments at the beginning of this function.
		// NOTE: this is the only place in the standby logic where mutable state can be updated

		// need to clear the activity heartbeat timer task marks
		doUpdate := false
		lastWriteVersion, err := msBuilder.GetLastWriteVersion()
		if err != nil {
			return nil, err
		}
		isHeartBeatTask := timerTask.TimeoutType == int(workflow.TimeoutTypeHeartbeat)
		if activityInfo, ok := msBuilder.GetActivityInfo(timerTask.EventID); isHeartBeatTask && ok {
			doUpdate = true
			activityInfo.TimerTaskStatus = activityInfo.TimerTaskStatus &^ TimerTaskStatusCreatedHeartbeat
			if err := msBuilder.UpdateActivity(activityInfo); err != nil {
				return nil, err
			}
		}
<<<<<<< HEAD
		newTimerTasks := []persistence.Task{}
		newTimerTask, err := t.getTimerBuilder().GetActivityTimerTaskIfNeeded(msBuilder)
		if err != nil {
			return err
		}

=======

		var newTimerTasks []persistence.Task
		newTimerTask, err := t.getTimerBuilder().GetActivityTimerTaskIfNeeded(msBuilder)
		if err != nil {
			return nil, err
		}
>>>>>>> 351b3fd0
		if newTimerTask != nil {
			doUpdate = true
			newTimerTasks = append(newTimerTasks, newTimerTask)
		}

		if !doUpdate {
			return nil, nil
		}

		now := t.getStandbyClusterTime()
		// we need to handcraft some of the variables
		// since the job being done here is update the activity and possibly write a timer task to DB
		// also need to reset the current version.
		if err := msBuilder.UpdateCurrentVersion(lastWriteVersion, true); err != nil {
			return nil, err
		}

		msBuilder.AddTimerTasks(newTimerTasks...)
		err = context.updateWorkflowExecutionAsPassive(now)
		if err == nil {
			t.notifyNewTimers(newTimerTasks)
		}
		return nil, err
	}

	return t.processTimer(
		taskInfo,
		actionFn,
		getStandbyPostActionFn(
			taskInfo,
			t.getCurrentTime,
			t.config.StandbyTaskMissingEventsResendDelay(),
			t.config.StandbyTaskMissingEventsDiscardDelay(),
			t.fetchHistoryFromRemote,
			standbyTimerTaskPostActionTaskDiscarded,
		),
	)
}

func (t *timerQueueStandbyProcessorImpl) processDecisionTimeout(
	taskInfo *taskInfo,
) error {

	// decision schedule to start timer task is a special snowflake.
	// the schedule to start timer is for sticky decision, which is
	// not applicable on the passive cluster
	if taskInfo.task.(*persistence.TimerTaskInfo).TimeoutType == int(workflow.TimeoutTypeScheduleToStart) {
		return nil
	}

	actionFn := func(context workflowExecutionContext, msBuilder mutableState) (interface{}, error) {

		timerTask := taskInfo.task.(*persistence.TimerTaskInfo)

		decision, isPending := msBuilder.GetDecisionInfo(timerTask.EventID)
		if !isPending {
			return nil, nil
		}

		ok, err := verifyTaskVersion(t.shard, t.logger, timerTask.DomainID, decision.Version, timerTask.Version, timerTask)
		if err != nil || !ok {
			return nil, err
		}

		return getHistoryResendInfo(msBuilder)
	}

	return t.processTimer(
		taskInfo,
		actionFn,
		getStandbyPostActionFn(
			taskInfo,
			t.getCurrentTime,
			t.config.StandbyTaskMissingEventsResendDelay(),
			t.config.StandbyTaskMissingEventsDiscardDelay(),
			t.fetchHistoryFromRemote,
			standbyTimerTaskPostActionTaskDiscarded,
		),
	)
}

func (t *timerQueueStandbyProcessorImpl) processWorkflowBackoffTimer(
	taskInfo *taskInfo,
) error {

	actionFn := func(context workflowExecutionContext, msBuilder mutableState) (interface{}, error) {

		if msBuilder.HasProcessedOrPendingDecision() {
			// if there is one decision already been processed
			// or has pending decision, meaning workflow has already running
			return nil, nil
		}

		// Note: do not need to verify task version here
		// logic can only go here if mutable state build's next event ID is 2
		// meaning history only contains workflow started event.
		// we can do the checking of task version vs workflow started version
		// however, workflow started version is immutable

		// active cluster will add first decision task after backoff timeout.
		// standby cluster should just call ack manager to retry this task
		// since we are stilling waiting for the first DecisionScheduledEvent to be replicated from active side.

		return getHistoryResendInfo(msBuilder)
	}

	return t.processTimer(
		taskInfo,
		actionFn,
		getStandbyPostActionFn(
			taskInfo,
			t.getCurrentTime,
			t.config.StandbyTaskMissingEventsResendDelay(),
			t.config.StandbyTaskMissingEventsDiscardDelay(),
			t.fetchHistoryFromRemote,
			standbyTimerTaskPostActionTaskDiscarded,
		),
	)
}

func (t *timerQueueStandbyProcessorImpl) processWorkflowTimeout(
	taskInfo *taskInfo,
) error {

	actionFn := func(context workflowExecutionContext, msBuilder mutableState) (interface{}, error) {

		timerTask := taskInfo.task.(*persistence.TimerTaskInfo)

		// we do not need to notify new timer to base, since if there is no new event being replicated
		// checking again if the timer can be completed is meaningless

		startVersion, err := msBuilder.GetStartVersion()
		if err != nil {
			return nil, err
		}
		ok, err := verifyTaskVersion(t.shard, t.logger, timerTask.DomainID, startVersion, timerTask.Version, timerTask)
		if err != nil || !ok {
			return nil, err
		}

		return getHistoryResendInfo(msBuilder)
	}

	return t.processTimer(
		taskInfo,
		actionFn,
		getStandbyPostActionFn(
			taskInfo,
			t.getCurrentTime,
			t.config.StandbyTaskMissingEventsResendDelay(),
			t.config.StandbyTaskMissingEventsDiscardDelay(),
			t.fetchHistoryFromRemote,
			standbyTimerTaskPostActionTaskDiscarded,
		),
	)
}

func (t *timerQueueStandbyProcessorImpl) getStandbyClusterTime() time.Time {
	// time of remote cluster in the shard is delayed by "StandbyClusterDelay"
	// so to get the current accurate remote cluster time, need to add it back
	return t.shard.GetCurrentTime(t.clusterName).Add(t.shard.GetConfig().StandbyClusterDelay())
}

func (t *timerQueueStandbyProcessorImpl) getTimerBuilder() *timerBuilder {
	timeSource := clock.NewEventTimeSource()
	now := t.getStandbyClusterTime()
	timeSource.Update(now)
	return newTimerBuilder(timeSource)
}

func (t *timerQueueStandbyProcessorImpl) processTimer(
	taskInfo *taskInfo,
	actionFn standbyActionFn,
	postActionFn standbyPostActionFn,
) (retError error) {

	timerTask := taskInfo.task.(*persistence.TimerTaskInfo)
	context, release, err := t.cache.getOrCreateWorkflowExecutionForBackground(
		t.timerQueueProcessorBase.getDomainIDAndWorkflowExecution(timerTask),
	)
	if err != nil {
		return err
	}
	defer func() {
		if retError == ErrTaskRetry {
			release(nil)
		} else {
			release(retError)
		}
	}()

	msBuilder, err := loadMutableStateForTimerTask(context, timerTask, t.metricsClient, t.logger)
	if err != nil || msBuilder == nil {
		return err
	}

	if !msBuilder.IsWorkflowExecutionRunning() {
		// workflow already finished, no need to process the timer
		return nil
	}

	historyResendInfo, err := actionFn(context, msBuilder)
	if err != nil {
		return err
	}

	release(nil)
	return postActionFn(taskInfo, historyResendInfo, taskInfo.logger)
}

func (t *timerQueueStandbyProcessorImpl) fetchHistoryFromRemote(
	taskInfo *taskInfo,
	postActionInfo interface{},
	log log.Logger,
) error {

	if postActionInfo == nil {
		return nil
	}

	timerTask := taskInfo.task.(*persistence.TimerTaskInfo)
	resendInfo := postActionInfo.(*historyResendInfo)

	t.metricsClient.IncCounter(metrics.HistoryRereplicationByTimerTaskScope, metrics.CadenceClientRequests)
	stopwatch := t.metricsClient.StartTimer(metrics.HistoryRereplicationByTimerTaskScope, metrics.CadenceClientLatency)
	defer stopwatch.Stop()

	var err error
	if resendInfo.lastEventID != nil && resendInfo.lastEventVersion != nil {
		err = t.nDCHistoryResender.SendSingleWorkflowHistory(
			timerTask.DomainID,
			timerTask.WorkflowID,
			timerTask.RunID,
			resendInfo.lastEventID,
			resendInfo.lastEventVersion,
			nil,
			nil,
		)
	} else if resendInfo.nextEventID != nil {
		err = t.historyRereplicator.SendMultiWorkflowHistory(
			timerTask.DomainID,
			timerTask.WorkflowID,
			timerTask.RunID,
			*resendInfo.nextEventID,
			timerTask.RunID,
			common.EndEventID, // use common.EndEventID since we do not know where is the end
		)
	} else {
		err = &workflow.InternalServiceError{
			Message: "timerQueueStandbyProcessor encounter empty historyResendInfo",
		}
	}

	if err != nil {
		t.logger.Error("Error re-replicating history from remote.",
			tag.ShardID(t.shard.GetShardID()),
			tag.WorkflowDomainID(timerTask.DomainID),
			tag.WorkflowID(timerTask.WorkflowID),
			tag.WorkflowRunID(timerTask.RunID),
			tag.ClusterName(t.clusterName))
	}

	// return error so task processing logic will retry
	return ErrTaskRetry
}

func (t *timerQueueStandbyProcessorImpl) getCurrentTime() time.Time {
	return t.shard.GetCurrentTime(t.clusterName)
}<|MERGE_RESOLUTION|>--- conflicted
+++ resolved
@@ -327,21 +327,12 @@
 				return nil, err
 			}
 		}
-<<<<<<< HEAD
-		newTimerTasks := []persistence.Task{}
-		newTimerTask, err := t.getTimerBuilder().GetActivityTimerTaskIfNeeded(msBuilder)
-		if err != nil {
-			return err
-		}
-
-=======
 
 		var newTimerTasks []persistence.Task
 		newTimerTask, err := t.getTimerBuilder().GetActivityTimerTaskIfNeeded(msBuilder)
 		if err != nil {
 			return nil, err
 		}
->>>>>>> 351b3fd0
 		if newTimerTask != nil {
 			doUpdate = true
 			newTimerTasks = append(newTimerTasks, newTimerTask)
