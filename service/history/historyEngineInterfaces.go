--- conflicted
+++ resolved
@@ -26,10 +26,6 @@
 	"github.com/uber/cadence/.gen/go/replicator"
 	"github.com/uber/cadence/common"
 	"github.com/uber/cadence/common/persistence"
-<<<<<<< HEAD
-	"github.com/uber/cadence/service/history/shard"
-=======
->>>>>>> d83a2ba8
 	"github.com/uber/cadence/service/history/task"
 )
 
@@ -62,20 +58,6 @@
 		updateQueueAckLevel() error
 	}
 
-<<<<<<< HEAD
-	queueTaskExecutor interface {
-		execute(taskInfo task.Info, shouldProcessTask bool) error
-	}
-
-	queueTaskProcessor interface {
-		common.Daemon
-		StopShardProcessor(shard.Context)
-		Submit(task.Task) error
-		TrySubmit(task.Task) (bool, error)
-	}
-
-=======
->>>>>>> d83a2ba8
 	// TODO: deprecate this interface in favor of the task interface
 	// defined in common/task package
 	taskExecutor interface {
