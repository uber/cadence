--- conflicted
+++ resolved
@@ -175,10 +175,7 @@
 
 func (t *timerQueueProcessorImpl) completeTimers() error {
 	lowerAckLevel := t.ackLevel
-<<<<<<< HEAD
-=======
-
->>>>>>> c4a6e1df
+
 	upperAckLevel := t.activeTimerProcessor.timerQueueAckMgr.getAckLevel()
 	if t.isGlobalDomainEnabled {
 		for _, standbyTimerProcessor := range t.standbyTimerProcessors {
