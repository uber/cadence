--- conflicted
+++ resolved
@@ -233,30 +233,6 @@
 		if err != nil {
 			return err
 		}
-<<<<<<< HEAD
-=======
-		request.NextPageToken = response.NextPageToken
-
-		for _, timer := range response.Timers {
-			timerSequenceID := TimerSequenceID{VisibilityTimestamp: timer.VisibilityTimestamp, TaskID: timer.TaskID}
-			if compareTimerIDLess(&upperAckLevel, &timerSequenceID) {
-				break LoadCompleteLoop
-			}
-			err := executionMgr.CompleteTimerTask(&persistence.CompleteTimerTaskRequest{
-				VisibilityTimestamp: timer.VisibilityTimestamp,
-				TaskID:              timer.TaskID})
-			if err != nil {
-				t.metricsClient.IncCounter(metrics.TimerQueueProcessorScope, metrics.CompleteTaskFailedCounter)
-				t.logger.Warnf("Timer queue ack manager unable to complete timer task: %v; %v", timer, err)
-				return err
-			}
-			t.ackLevel = timerSequenceID
-		}
-
-		if len(response.NextPageToken) == 0 {
-			break LoadCompleteLoop
-		}
->>>>>>> 9922cef2
 	}
 
 	t.ackLevel = upperAckLevel
