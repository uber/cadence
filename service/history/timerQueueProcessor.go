--- conflicted
+++ resolved
@@ -427,20 +427,6 @@
 			return err1
 		}
 
-<<<<<<< HEAD
-		// First check to see if cache needs to be refreshed as we could potentially have stale workflow execution in
-		// some extreme cassandra failure cases.
-		if msBuilder.GetNextEventID() != builder.nextEventID {
-			t.logger.Debugf("processExpiredUserTimer: NextEventID mismatch. MS NextEventID: %v, builder NextEventID: %v",
-				msBuilder.GetNextEventID(), builder.nextEventID)
-			// Reload workflow execution history
-			context.clear()
-			continue Update_History_Loop
-		}
-
-=======
-		referenceExpiryTime, _ := DeconstructTimerKey(SequenceID(task.TaskID))
->>>>>>> c46512e2
 		context.tBuilder.LoadUserTimers(msBuilder)
 
 		var timerTasks []persistence.Task
@@ -516,30 +502,9 @@
 			continue Update_History_Loop
 		}
 
-<<<<<<< HEAD
-		// Load the workflow execution information.
-		builder, err1 := context.loadWorkflowExecution()
-		if err1 != nil {
-			return err1
-		}
-
-		// First check to see if cache needs to be refreshed as we could potentially have stale workflow execution in
-		// some extreme cassandra failure cases.
-		if msBuilder.GetNextEventID() != builder.nextEventID {
-			t.logger.Debugf("processActivityTimeout: NextEventID mismatch. MS NextEventID: %v, builder NextEventID: %v",
-				msBuilder.GetNextEventID(), builder.nextEventID)
-			// Reload workflow execution history
-			context.clear()
-			continue Update_History_Loop
-		}
+		clearTimerTask := &persistence.ActivityTimeoutTask{TaskID: timerTask.TaskID}
 
 		var timerTasks []persistence.Task
-
-		timerTaskExpiryTime, _ := DeconstructTimerKey(SequenceID(timerTask.TaskID))
-=======
->>>>>>> c46512e2
-		clearTimerTask := &persistence.ActivityTimeoutTask{TaskID: timerTask.TaskID}
-
 		scheduleNewDecision := false
 		updateHistory := false
 
@@ -571,41 +536,33 @@
 					}
 				}
 
-<<<<<<< HEAD
-				case workflow.TimeoutType_HEARTBEAT:
+			case workflow.TimeoutType_HEARTBEAT:
+				{
+					timerTaskExpiryTime, _ := DeconstructTimerKey(SequenceID(timerTask.TaskID))
 					l := common.AddSecondsToBaseTime(
-						ai.LastHeartBeatUpdatedTime.UnixNano(), int64(ai.HeartbeatTimeout))
+						ai.LastHeartBeatUpdatedTime.UnixNano(),
+						int64(ai.HeartbeatTimeout))
 
 					if timerTaskExpiryTime > l {
-						// The current heart beat expired.
 						t.logger.Debugf("Activity Heartbeat expired: %+v", *ai)
-						builder.AddActivityTaskTimedOutEvent(scheduleID, ai.StartedID, timeoutType, ai.Details)
-						err := msBuilder.DeleteActivity(scheduleID)
+						if msBuilder.AddActivityTaskTimedOutEvent(scheduleID, ai.StartedID, timeoutType, nil) == nil {
+							return errFailedToAddTimeoutEvent
+						}
+
+						updateHistory = true
+						scheduleNewDecision = !msBuilder.HasPendingDecisionTask()
+					} else {
+						// Re-Schedule next heartbeat.
+						hbTimeoutTask, err := context.tBuilder.AddHeartBeatActivityTimeout(ai)
 						if err != nil {
 							return err
 						}
-						scheduleNewDecision = !builder.hasPendingDecisionTask()
-						updateHistory = true
-					} else {
-						// Re-Schedule next heartbeat.
-						hbTimeoutTask, err := context.tBuilder.AddHeartBeatActivityTimeout(scheduleID, msBuilder)
-						if err != nil {
-							return err
+						if hbTimeoutTask != nil {
+							timerTasks = append(timerTasks, hbTimeoutTask)
+							defer t.NotifyNewTimer(hbTimeoutTask.GetTaskID())
 						}
-						timerTasks = []persistence.Task{hbTimeoutTask}
-						defer t.NotifyNewTimer(hbTimeoutTask.GetTaskID())
-=======
-			case workflow.TimeoutType_HEARTBEAT:
-				{
-					if ai.StartedID != emptyEventID {
-						if msBuilder.AddActivityTaskTimedOutEvent(scheduleID, ai.StartedID, timeoutType, nil) == nil {
-							return errFailedToAddTimeoutEvent
-						}
-
-						updateHistory = true
-						scheduleNewDecision = !msBuilder.HasPendingDecisionTask()
->>>>>>> c46512e2
 					}
+				}
 
 			case workflow.TimeoutType_SCHEDULE_TO_START:
 				{
@@ -624,11 +581,7 @@
 		if updateHistory {
 			// We apply the update to execution using optimistic concurrency.  If it fails due to a conflict than reload
 			// the history and try the operation again.
-<<<<<<< HEAD
-			err := t.updateWorkflowExecution(context, builder, msBuilder, scheduleNewDecision, timerTasks, clearTimerTask)
-=======
-			err := t.updateWorkflowExecution(context, msBuilder, scheduleNewDecision, nil, clearTimerTask)
->>>>>>> c46512e2
+			err := t.updateWorkflowExecution(context, msBuilder, scheduleNewDecision, timerTasks, clearTimerTask)
 			if err != nil {
 				if err == ErrConflict {
 					continue Update_History_Loop
