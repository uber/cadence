// Copyright (c) 2017-2020 Uber Technologies Inc.

// Permission is hereby granted, free of charge, to any person obtaining a copy
// of this software and associated documentation files (the "Software"), to deal
// in the Software without restriction, including without limitation the rights
// to use, copy, modify, merge, publish, distribute, sublicense, and/or sell
// copies of the Software, and to permit persons to whom the Software is
// furnished to do so, subject to the following conditions:

// The above copyright notice and this permission notice shall be included in all
// copies or substantial portions of the Software.

// THE SOFTWARE IS PROVIDED "AS IS", WITHOUT WARRANTY OF ANY KIND, EXPRESS OR
// IMPLIED, INCLUDING BUT NOT LIMITED TO THE WARRANTIES OF MERCHANTABILITY,
// FITNESS FOR A PARTICULAR PURPOSE AND NONINFRINGEMENT. IN NO EVENT SHALL THE
// AUTHORS OR COPYRIGHT HOLDERS BE LIABLE FOR ANY CLAIM, DAMAGES OR OTHER
// LIABILITY, WHETHER IN AN ACTION OF CONTRACT, TORT OR OTHERWISE, ARISING FROM,
// OUT OF OR IN CONNECTION WITH THE SOFTWARE OR THE USE OR OTHER DEALINGS IN THE
// SOFTWARE.

package queue

import (
	"fmt"
	"sort"
	"strconv"
	"strings"
	"time"

	"github.com/uber/cadence/common"
	"github.com/uber/cadence/common/collection"
	"github.com/uber/cadence/common/log"
	"github.com/uber/cadence/common/log/tag"
	"github.com/uber/cadence/common/metrics"
	"github.com/uber/cadence/common/service/dynamicconfig"
	"github.com/uber/cadence/service/history/task"
)

type (
	updateMaxReadLevelFn    func() task.Key
	updateClusterAckLevelFn func(task.Key) error
	queueShutdownFn         func() error

	queueProcessorOptions struct {
		BatchSize                           dynamicconfig.IntPropertyFn
		MaxPollRPS                          dynamicconfig.IntPropertyFn
		MaxPollInterval                     dynamicconfig.DurationPropertyFn
		MaxPollIntervalJitterCoefficient    dynamicconfig.FloatPropertyFn
		UpdateAckInterval                   dynamicconfig.DurationPropertyFn
		UpdateAckIntervalJitterCoefficient  dynamicconfig.FloatPropertyFn
		RedispatchInterval                  dynamicconfig.DurationPropertyFn
		RedispatchIntervalJitterCoefficient dynamicconfig.FloatPropertyFn
		MaxRedispatchQueueSize              dynamicconfig.IntPropertyFn
		SplitQueueInterval                  dynamicconfig.DurationPropertyFn
		SplitQueueIntervalJitterCoefficient dynamicconfig.FloatPropertyFn
		EnableSplit                         dynamicconfig.BoolPropertyFn
		SplitMaxLevel                       dynamicconfig.IntPropertyFn
		EnableRandomSplitByDomainID         dynamicconfig.BoolPropertyFnWithDomainIDFilter
		RandomSplitProbability              dynamicconfig.FloatPropertyFn
		EnablePendingTaskSplit              dynamicconfig.BoolPropertyFn
		PendingTaskSplitThreshold           dynamicconfig.MapPropertyFn
		EnableStuckTaskSplit                dynamicconfig.BoolPropertyFn
		StuckTaskSplitThreshold             dynamicconfig.MapPropertyFn
		SplitLookAheadDurationByDomainID    dynamicconfig.DurationPropertyFnWithDomainIDFilter
		MetricScope                         int
	}
)

func newProcessingQueueCollections(
	processingQueueStates []ProcessingQueueState,
	logger log.Logger,
	metricsClient metrics.Client,
) []ProcessingQueueCollection {
	processingQueuesMap := make(map[int][]ProcessingQueue) // level -> state
	for _, queueState := range processingQueueStates {
		processingQueuesMap[queueState.Level()] = append(processingQueuesMap[queueState.Level()], NewProcessingQueue(
			queueState,
			logger,
			metricsClient,
		))
	}
	processingQueueCollections := make([]ProcessingQueueCollection, 0, len(processingQueuesMap))
	for level, queues := range processingQueuesMap {
		processingQueueCollections = append(processingQueueCollections, NewProcessingQueueCollection(
			level,
			queues,
		))
	}
	sort.Slice(processingQueueCollections, func(i, j int) bool {
		return processingQueueCollections[i].Level() < processingQueueCollections[j].Level()
	})

	return processingQueueCollections
}

// RedispatchTasks should be un-exported after the queue processing logic
// in history package is deprecated.
func RedispatchTasks(
	redispatchQueue collection.Queue,
	taskProcessor task.Processor,
	logger log.Logger,
	metricsScope metrics.Scope,
	shutdownCh <-chan struct{},
) {
	queueLength := redispatchQueue.Len()
	metricsScope.RecordTimer(metrics.TaskRedispatchQueuePendingTasksTimer, time.Duration(queueLength))
	for i := 0; i != queueLength; i++ {
		queueTask := redispatchQueue.Remove().(task.Task)
		submitted, err := taskProcessor.TrySubmit(queueTask)
		if err != nil {
			// the only reason error will be returned here is because
			// task processor has already shutdown. Just return in this case.
			logger.Error("failed to redispatch task", tag.Error(err))
			return
		}
		if !submitted {
			// failed to submit, enqueue again
			redispatchQueue.Add(queueTask)
		}

		select {
		case <-shutdownCh:
			return
		default:
		}
	}
}

func initializeSplitPolicy(
	options *queueProcessorOptions,
	lookAheadFunc lookAheadFunc,
	logger log.Logger,
) ProcessingQueueSplitPolicy {
	if !options.EnableSplit() {
		return nil
	}

	// note the order of policies matters, check the comment for aggregated split policy
	var policies []ProcessingQueueSplitPolicy
	maxNewQueueLevel := options.SplitMaxLevel()

	if options.EnablePendingTaskSplit() {
<<<<<<< HEAD
		thresholds, err := convertThresholdsFromDynamicConfig(options.PendingTaskSplitThreshold())
		if err != nil {
			logger.Error("Failed to convert pending task threshold", tag.Error(err))
		}
		policies = append(policies, NewPendingTaskSplitPolicy(thresholds, lookAheadFunc, maxNewQueueLevel))
	}

	if options.EnableStuckTaskSplit() {
		thresholds, err := convertThresholdsFromDynamicConfig(options.StuckTaskSplitThreshold())
		if err != nil {
			logger.Error("Failed to convert stuck task threshold", tag.Error(err))
		}
		policies = append(policies, NewStuckTaskSplitPolicy(
			thresholds,
			maxNewQueueLevel,
		))
=======
		thresholds, err := common.ConvertDynamicConfigMapPropertyToIntMap(options.PendingTaskSplitThreshold())
		if err != nil {
			logger.Error("Failed to convert pending task threshold", tag.Error(err))
		} else {
			policies = append(policies, NewPendingTaskSplitPolicy(thresholds, lookAheadFunc, maxNewQueueLevel))
		}
	}

	if options.EnableStuckTaskSplit() {
		thresholds, err := common.ConvertDynamicConfigMapPropertyToIntMap(options.StuckTaskSplitThreshold())
		if err != nil {
			logger.Error("Failed to convert stuck task threshold", tag.Error(err))
		} else {
			policies = append(policies, NewStuckTaskSplitPolicy(thresholds, maxNewQueueLevel))
		}
>>>>>>> 27dcc419
	}

	randomSplitProbability := options.RandomSplitProbability()
	if randomSplitProbability != float64(0) {
		policies = append(policies, NewRandomSplitPolicy(
			randomSplitProbability,
			options.EnableRandomSplitByDomainID,
			maxNewQueueLevel,
			lookAheadFunc,
		))
	}

	if len(policies) == 0 {
		return nil
	}

	return NewAggregatedSplitPolicy(policies...)
}

func splitProcessingQueueCollection(
	processingQueueCollections []ProcessingQueueCollection,
	splitPolicy ProcessingQueueSplitPolicy,
) []ProcessingQueueCollection {
	if splitPolicy == nil {
		return processingQueueCollections
	}

	newQueuesMap := make(map[int][]ProcessingQueue)
	for _, queueCollection := range processingQueueCollections {
		newQueues := queueCollection.Split(splitPolicy)
		for _, newQueue := range newQueues {
			newQueueLevel := newQueue.State().Level()
			newQueuesMap[newQueueLevel] = append(newQueuesMap[newQueueLevel], newQueue)
		}

		if queuesToMerge, ok := newQueuesMap[queueCollection.Level()]; ok {
			queueCollection.Merge(queuesToMerge)
			delete(newQueuesMap, queueCollection.Level())
		}
	}

	for level, newQueues := range newQueuesMap {
		processingQueueCollections = append(processingQueueCollections, NewProcessingQueueCollection(
			level,
			newQueues,
		))
	}

	sort.Slice(processingQueueCollections, func(i, j int) bool {
		return processingQueueCollections[i].Level() < processingQueueCollections[j].Level()
	})

	return processingQueueCollections
}

func convertThresholdsFromDynamicConfig(
	dcValue map[string]interface{},
) (map[int]int, error) {
	thresholds := make(map[int]int)
	for key, value := range dcValue {
		level, err := strconv.Atoi(strings.TrimSpace(key))
		if err != nil {
			return nil, fmt.Errorf("failed to convert level: %v", err)
		}
		threshold, ok := value.(int)
		if !ok {
			return nil, fmt.Errorf("failed to convert threshold %v", value)
		}
		thresholds[level] = threshold
	}
	return thresholds, nil
}<|MERGE_RESOLUTION|>--- conflicted
+++ resolved
@@ -140,24 +140,6 @@
 	maxNewQueueLevel := options.SplitMaxLevel()
 
 	if options.EnablePendingTaskSplit() {
-<<<<<<< HEAD
-		thresholds, err := convertThresholdsFromDynamicConfig(options.PendingTaskSplitThreshold())
-		if err != nil {
-			logger.Error("Failed to convert pending task threshold", tag.Error(err))
-		}
-		policies = append(policies, NewPendingTaskSplitPolicy(thresholds, lookAheadFunc, maxNewQueueLevel))
-	}
-
-	if options.EnableStuckTaskSplit() {
-		thresholds, err := convertThresholdsFromDynamicConfig(options.StuckTaskSplitThreshold())
-		if err != nil {
-			logger.Error("Failed to convert stuck task threshold", tag.Error(err))
-		}
-		policies = append(policies, NewStuckTaskSplitPolicy(
-			thresholds,
-			maxNewQueueLevel,
-		))
-=======
 		thresholds, err := common.ConvertDynamicConfigMapPropertyToIntMap(options.PendingTaskSplitThreshold())
 		if err != nil {
 			logger.Error("Failed to convert pending task threshold", tag.Error(err))
@@ -173,7 +155,6 @@
 		} else {
 			policies = append(policies, NewStuckTaskSplitPolicy(thresholds, maxNewQueueLevel))
 		}
->>>>>>> 27dcc419
 	}
 
 	randomSplitProbability := options.RandomSplitProbability()
