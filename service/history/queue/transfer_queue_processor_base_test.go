// Copyright (c) 2017-2020 Uber Technologies Inc.

// Permission is hereby granted, free of charge, to any person obtaining a copy
// of this software and associated documentation files (the "Software"), to deal
// in the Software without restriction, including without limitation the rights
// to use, copy, modify, merge, publish, distribute, sublicense, and/or sell
// copies of the Software, and to permit persons to whom the Software is
// furnished to do so, subject to the following conditions:

// The above copyright notice and this permission notice shall be included in all
// copies or substantial portions of the Software.

// THE SOFTWARE IS PROVIDED "AS IS", WITHOUT WARRANTY OF ANY KIND, EXPRESS OR
// IMPLIED, INCLUDING BUT NOT LIMITED TO THE WARRANTIES OF MERCHANTABILITY,
// FITNESS FOR A PARTICULAR PURPOSE AND NONINFRINGEMENT. IN NO EVENT SHALL THE
// AUTHORS OR COPYRIGHT HOLDERS BE LIABLE FOR ANY CLAIM, DAMAGES OR OTHER
// LIABILITY, WHETHER IN AN ACTION OF CONTRACT, TORT OR OTHERWISE, ARISING FROM,
// OUT OF OR IN CONNECTION WITH THE SOFTWARE OR THE USE OR OTHER DEALINGS IN THE
// SOFTWARE.

package queue

import (
	"testing"

	"github.com/golang/mock/gomock"
	"github.com/stretchr/testify/require"
	"github.com/stretchr/testify/suite"
	"github.com/uber-go/tally"

	"github.com/uber/cadence/common/collection"
	"github.com/uber/cadence/common/log"
	"github.com/uber/cadence/common/log/loggerimpl"
	"github.com/uber/cadence/common/metrics"
	"github.com/uber/cadence/common/persistence"
	"github.com/uber/cadence/service/history/config"
	"github.com/uber/cadence/service/history/shard"
	"github.com/uber/cadence/service/history/task"
)

type (
	transferQueueProcessorBaseSuite struct {
		suite.Suite
		*require.Assertions

		controller           *gomock.Controller
		mockShard            *shard.TestContext
		mockTaskProcessor    *task.MockProcessor
		mockQueueSplitPolicy *MockProcessingQueueSplitPolicy

		redispatchQueue collection.Queue
		logger          log.Logger
		metricsClient   metrics.Client
		metricsScope    metrics.Scope
	}
)

func TestTransferQueueProcessorBaseSuite(t *testing.T) {
	s := new(transferQueueProcessorBaseSuite)
	suite.Run(t, s)
}

func (s *transferQueueProcessorBaseSuite) SetupTest() {
	s.Assertions = require.New(s.T())

	s.controller = gomock.NewController(s.T())
	s.mockShard = shard.NewTestContext(
		s.controller,
		&persistence.ShardInfo{
			ShardID:          10,
			RangeID:          1,
			TransferAckLevel: 0,
		},
		config.NewForTest(),
	)
	s.mockQueueSplitPolicy = NewMockProcessingQueueSplitPolicy(s.controller)
	s.mockTaskProcessor = task.NewMockProcessor(s.controller)

	s.redispatchQueue = collection.NewConcurrentQueue()
	s.logger = loggerimpl.NewDevelopmentForTest(s.Suite)
	s.metricsClient = metrics.NewClient(tally.NoopScope, metrics.History)
	s.metricsScope = s.metricsClient.Scope(metrics.TransferQueueProcessorScope)
}

func (s *transferQueueProcessorBaseSuite) TearDownTest() {
	s.controller.Finish()
	s.mockShard.Finish(s.T())
}

func (s *transferQueueProcessorBaseSuite) TestUpdateAckLevel_ProcessedFinished() {
	processingQueueStates := []ProcessingQueueState{
		NewProcessingQueueState(
			2,
			newTransferTaskKey(100),
			newTransferTaskKey(100),
			NewDomainFilter(map[string]struct{}{"testDomain1": {}}, false),
		),
		NewProcessingQueueState(
			0,
			newTransferTaskKey(1000),
			newTransferTaskKey(1000),
			NewDomainFilter(map[string]struct{}{"testDomain1": {}, "testDomain2": {}}, true),
		),
	}
	queueShutdown := false
	queueShutdownFn := func() error {
		queueShutdown = true
		return nil
	}

	processorBase := s.newTestTransferQueueProcessBase(
		processingQueueStates,
		nil,
		nil,
		queueShutdownFn,
		nil,
	)

	processFinished, err := processorBase.updateAckLevel()
	s.NoError(err)
	s.True(processFinished)
	s.True(queueShutdown)
}

func (s *transferQueueProcessorBaseSuite) TestUpdateAckLevel_ProcessNotFinished() {
	processingQueueStates := []ProcessingQueueState{
		NewProcessingQueueState(
			2,
			newTransferTaskKey(5),
			newTransferTaskKey(100),
			NewDomainFilter(map[string]struct{}{"testDomain1": {}}, false),
		),
		NewProcessingQueueState(
			1,
			newTransferTaskKey(2),
			newTransferTaskKey(100),
			NewDomainFilter(map[string]struct{}{"testDomain1": {}}, false),
		),
		NewProcessingQueueState(
			0,
			newTransferTaskKey(100),
			newTransferTaskKey(1000),
			NewDomainFilter(map[string]struct{}{"testDomain1": {}, "testDomain2": {}}, true),
		),
	}
	updateAckLevel := int64(0)
	updateTransferAckLevelFn := func(ackLevel task.Key) error {
		updateAckLevel = ackLevel.(*transferTaskKey).taskID
		return nil
	}

	processorBase := s.newTestTransferQueueProcessBase(
		processingQueueStates,
		nil,
		updateTransferAckLevelFn,
		nil,
		nil,
	)

	processFinished, err := processorBase.updateAckLevel()
	s.NoError(err)
	s.False(processFinished)
	s.Equal(int64(2), updateAckLevel)
}

<<<<<<< HEAD
func (s *transferQueueProcessorBaseSuite) TestReadTasks_PartialRead_NoNextPage() {
=======
func (s *transferQueueProcessorBaseSuite) TestSplitQueue() {
	processingQueueStates := []ProcessingQueueState{
		NewProcessingQueueState(
			0,
			newTransferTaskKey(0),
			newTransferTaskKey(100),
			NewDomainFilter(map[string]struct{}{"testDomain1": {}}, true),
		),
		NewProcessingQueueState(
			1,
			newTransferTaskKey(0),
			newTransferTaskKey(100),
			NewDomainFilter(map[string]struct{}{"testDomain1": {}}, false),
		),
		NewProcessingQueueState(
			0,
			newTransferTaskKey(100),
			newTransferTaskKey(1000),
			NewDomainFilter(map[string]struct{}{}, true),
		),
	}
	s.mockQueueSplitPolicy.EXPECT().Evaluate(NewProcessingQueue(processingQueueStates[0], s.logger, s.metricsClient)).Return(nil).Times(1)
	s.mockQueueSplitPolicy.EXPECT().Evaluate(NewProcessingQueue(processingQueueStates[1], s.logger, s.metricsClient)).Return([]ProcessingQueueState{
		NewProcessingQueueState(
			2,
			newTransferTaskKey(0),
			newTransferTaskKey(100),
			NewDomainFilter(map[string]struct{}{"testDomain1": {}}, false),
		),
	}).Times(1)
	s.mockQueueSplitPolicy.EXPECT().Evaluate(NewProcessingQueue(processingQueueStates[2], s.logger, s.metricsClient)).Return([]ProcessingQueueState{
		NewProcessingQueueState(
			0,
			newTransferTaskKey(100),
			newTransferTaskKey(1000),
			NewDomainFilter(map[string]struct{}{"testDomain1": {}, "testDomain2": {}, "testDomain3": {}}, false),
		),
		NewProcessingQueueState(
			1,
			newTransferTaskKey(100),
			newTransferTaskKey(1000),
			NewDomainFilter(map[string]struct{}{"testDomain2": {}}, false),
		),
		NewProcessingQueueState(
			2,
			newTransferTaskKey(100),
			newTransferTaskKey(1000),
			NewDomainFilter(map[string]struct{}{"testDomain3": {}}, false),
		),
	}).Times(1)

	processorBase := s.newTestTransferQueueProcessBase(
		processingQueueStates,
		nil,
		nil,
		nil,
		nil,
	)

	processorBase.splitQueue()
	s.Len(processorBase.processingQueueCollections, 3)
	s.Len(processorBase.processingQueueCollections[0].Queues(), 2)
	s.Len(processorBase.processingQueueCollections[1].Queues(), 1)
	s.Len(processorBase.processingQueueCollections[2].Queues(), 2)
	for idx := 1; idx != len(processorBase.processingQueueCollections)-1; idx++ {
		s.Less(
			processorBase.processingQueueCollections[idx-1].Level(),
			processorBase.processingQueueCollections[idx].Level(),
		)
	}
}

func (s *transferQueueProcessorBaseSuite) TestProcessBatch_NoNextPage_FullRead() {
	ackLevel := newTransferTaskKey(0)
	maxLevel := newTransferTaskKey(1000)
	processingQueueStates := []ProcessingQueueState{
		NewProcessingQueueState(
			0,
			ackLevel,
			maxLevel,
			NewDomainFilter(map[string]struct{}{"testDomain1": {}}, false),
		),
		NewProcessingQueueState(
			0,
			newTransferTaskKey(1000),
			newTransferTaskKey(10000),
			NewDomainFilter(map[string]struct{}{"testDomain1": {}}, false),
		),
	}
	taskInitializer := func(taskInfo task.Info) task.Task {
		return task.NewTransferTask(s.mockShard, taskInfo, task.QueueTypeActiveTransfer, s.metricsScope, nil, nil, nil, nil, s.mockShard.GetTimeSource(), nil, nil)
	}
	updateMaxReadLevel := func() task.Key {
		return newTransferTaskKey(10000)
	}
	taskInfos := []*persistence.TransferTaskInfo{
		{
			TaskID:   1,
			DomainID: "testDomain1",
		},
		{
			TaskID:   10,
			DomainID: "testDomain2",
		},
		{
			TaskID:   100,
			DomainID: "testDomain1",
		},
	}
	mockExecutionManager := s.mockShard.Resource.ExecutionMgr
	mockExecutionManager.On("GetTransferTasks", &persistence.GetTransferTasksRequest{
		ReadLevel:    ackLevel.(*transferTaskKey).taskID,
		MaxReadLevel: maxLevel.(*transferTaskKey).taskID,
		BatchSize:    s.mockShard.GetConfig().TransferTaskBatchSize(),
	}).Return(&persistence.GetTransferTasksResponse{
		Tasks:         taskInfos,
		NextPageToken: nil,
	}, nil).Once()

	s.mockTaskProcessor.EXPECT().TrySubmit(gomock.Any()).Return(true, nil).AnyTimes()

	processorBase := s.newTestTransferQueueProcessBase(
		processingQueueStates,
		updateMaxReadLevel,
		nil,
		nil,
		taskInitializer,
	)

	processorBase.processBatch()

	queueCollection := processorBase.processingQueueCollections[0]
	s.NotNil(queueCollection.ActiveQueue())
	s.True(taskKeyEquals(maxLevel, queueCollection.Queues()[0].State().ReadLevel()))

	newTasks := false
	select {
	case <-processorBase.notifyCh:
		newTasks = true
	default:
	}

	s.True(newTasks)
}

func (s *transferQueueProcessorBaseSuite) TestProcessBatch_NoNextPage_PartialRead() {
	ackLevel := newTransferTaskKey(0)
	maxLevel := newTransferTaskKey(1000)
	shardMaxLevel := newTransferTaskKey(500)
	processingQueueStates := []ProcessingQueueState{
		NewProcessingQueueState(
			0,
			ackLevel,
			maxLevel,
			NewDomainFilter(map[string]struct{}{"testDomain1": {}}, false),
		),
	}
	taskInitializer := func(taskInfo task.Info) task.Task {
		return task.NewTransferTask(s.mockShard, taskInfo, task.QueueTypeActiveTransfer, s.metricsScope, nil, nil, nil, nil, s.mockShard.GetTimeSource(), nil, nil)
	}
	updateMaxReadLevel := func() task.Key {
		return shardMaxLevel
	}
	taskInfos := []*persistence.TransferTaskInfo{
		{
			TaskID:   1,
			DomainID: "testDomain1",
		},
		{
			TaskID:   10,
			DomainID: "testDomain2",
		},
		{
			TaskID:   100,
			DomainID: "testDomain1",
		},
	}
	mockExecutionManager := s.mockShard.Resource.ExecutionMgr
	mockExecutionManager.On("GetTransferTasks", &persistence.GetTransferTasksRequest{
		ReadLevel:    ackLevel.(*transferTaskKey).taskID,
		MaxReadLevel: shardMaxLevel.(*transferTaskKey).taskID,
		BatchSize:    s.mockShard.GetConfig().TransferTaskBatchSize(),
	}).Return(&persistence.GetTransferTasksResponse{
		Tasks:         taskInfos,
		NextPageToken: nil,
	}, nil).Once()

	s.mockTaskProcessor.EXPECT().TrySubmit(gomock.Any()).Return(true, nil).AnyTimes()

	processorBase := s.newTestTransferQueueProcessBase(
		processingQueueStates,
		updateMaxReadLevel,
		nil,
		nil,
		taskInitializer,
	)

	processorBase.processBatch()

	queueCollection := processorBase.processingQueueCollections[0]
	s.NotNil(queueCollection.ActiveQueue())
	s.True(taskKeyEquals(shardMaxLevel, queueCollection.Queues()[0].State().ReadLevel()))

	newTasks := false
	select {
	case <-processorBase.notifyCh:
		newTasks = true
	default:
	}

	s.False(newTasks)
}

func (s *transferQueueProcessorBaseSuite) TestProcessBatch_WithNextPage() {
	ackLevel := newTransferTaskKey(0)
	maxLevel := newTransferTaskKey(1000)
	processingQueueStates := []ProcessingQueueState{
		NewProcessingQueueState(
			0,
			ackLevel,
			maxLevel,
			NewDomainFilter(map[string]struct{}{"testDomain1": {}}, false),
		),
	}
	taskInitializer := func(taskInfo task.Info) task.Task {
		return task.NewTransferTask(s.mockShard, taskInfo, task.QueueTypeActiveTransfer, s.metricsScope, nil, nil, nil, nil, s.mockShard.GetTimeSource(), nil, nil)
	}
	updateMaxReadLevel := func() task.Key {
		return newTransferTaskKey(10000)
	}
	taskInfos := []*persistence.TransferTaskInfo{
		{
			TaskID:   1,
			DomainID: "testDomain1",
		},
		{
			TaskID:   10,
			DomainID: "testDomain2",
		},
		{
			TaskID:   100,
			DomainID: "testDomain1",
		},
		{
			TaskID:   500,
			DomainID: "testDomain2",
		},
	}
	mockExecutionManager := s.mockShard.Resource.ExecutionMgr
	mockExecutionManager.On("GetTransferTasks", &persistence.GetTransferTasksRequest{
		ReadLevel:    ackLevel.(*transferTaskKey).taskID,
		MaxReadLevel: maxLevel.(*transferTaskKey).taskID,
		BatchSize:    s.mockShard.GetConfig().TransferTaskBatchSize(),
	}).Return(&persistence.GetTransferTasksResponse{
		Tasks:         taskInfos,
		NextPageToken: []byte{1, 2, 3},
	}, nil).Once()

	s.mockTaskProcessor.EXPECT().TrySubmit(gomock.Any()).Return(true, nil).AnyTimes()

	processorBase := s.newTestTransferQueueProcessBase(
		processingQueueStates,
		updateMaxReadLevel,
		nil,
		nil,
		taskInitializer,
	)

	processorBase.processBatch()

	queueCollection := processorBase.processingQueueCollections[0]
	s.NotNil(queueCollection.ActiveQueue())
	s.True(taskKeyEquals(newTransferTaskKey(500), queueCollection.Queues()[0].State().ReadLevel()))

	newTasks := false
	select {
	case <-processorBase.notifyCh:
		newTasks = true
	default:
	}

	s.True(newTasks)
}

func (s *transferQueueProcessorBaseSuite) TestReadTasks_NoNextPage() {
>>>>>>> 73f5a6f7
	readLevel := newTransferTaskKey(3)
	maxReadLevel := newTransferTaskKey(100)

	mockExecutionManager := s.mockShard.Resource.ExecutionMgr
	getTransferTaskResponse := &persistence.GetTransferTasksResponse{
		Tasks:         []*persistence.TransferTaskInfo{{}, {}, {}},
		NextPageToken: nil,
	}
	mockExecutionManager.On("GetTransferTasks", &persistence.GetTransferTasksRequest{
		ReadLevel:    readLevel.(*transferTaskKey).taskID,
		MaxReadLevel: maxReadLevel.(*transferTaskKey).taskID,
		BatchSize:    s.mockShard.GetConfig().TransferTaskBatchSize(),
	}).Return(getTransferTaskResponse, nil).Once()

	processorBase := s.newTestTransferQueueProcessBase(
		nil,
		nil,
		nil,
		nil,
		nil,
	)

	tasks, more, err := processorBase.readTasks(readLevel, maxReadLevel)
	s.NoError(err)
	s.Len(tasks, len(getTransferTaskResponse.Tasks))
	s.False(more)
}

func (s *transferQueueProcessorBaseSuite) TestReadTasks_WithNextPage() {
	readLevel := newTransferTaskKey(3)
	maxReadLevel := newTransferTaskKey(10)

	mockExecutionManager := s.mockShard.Resource.ExecutionMgr
	getTransferTaskResponse := &persistence.GetTransferTasksResponse{
		Tasks:         []*persistence.TransferTaskInfo{{}, {}, {}},
		NextPageToken: []byte{1, 2, 3},
	}
	mockExecutionManager.On("GetTransferTasks", &persistence.GetTransferTasksRequest{
		ReadLevel:    readLevel.(*transferTaskKey).taskID,
		MaxReadLevel: maxReadLevel.(*transferTaskKey).taskID,
		BatchSize:    s.mockShard.GetConfig().TransferTaskBatchSize(),
	}).Return(getTransferTaskResponse, nil).Once()

	processorBase := s.newTestTransferQueueProcessBase(
		nil,
		nil,
		nil,
		nil,
		nil,
	)

	tasks, more, err := processorBase.readTasks(readLevel, maxReadLevel)
	s.NoError(err)
	s.Len(tasks, len(getTransferTaskResponse.Tasks))
	s.True(more)
}

<<<<<<< HEAD
// TODO: add test for processBatch()
=======
func (s *transferQueueProcessorBaseSuite) TestRedispatchTask_ProcessorShutDown() {
	numTasks := 5
	for i := 0; i != numTasks; i++ {
		mockTask := task.NewMockTask(s.controller)
		s.redispatchQueue.Add(mockTask)
	}

	successfullyRedispatched := 3
	var calls []*gomock.Call
	for i := 0; i != successfullyRedispatched; i++ {
		calls = append(calls, s.mockTaskProcessor.EXPECT().TrySubmit(gomock.Any()).Return(true, nil))
	}
	calls = append(calls, s.mockTaskProcessor.EXPECT().TrySubmit(gomock.Any()).Return(false, errors.New("processor shutdown")))
	gomock.InOrder(calls...)

	shutDownCh := make(chan struct{})
	RedispatchTasks(
		s.redispatchQueue,
		s.mockTaskProcessor,
		s.logger,
		s.metricsScope,
		shutDownCh,
	)

	s.Equal(numTasks-successfullyRedispatched-1, s.redispatchQueue.Len())
}

func (s *transferQueueProcessorBaseSuite) TestRedispatchTask_Random() {
	numTasks := 10
	dispatched := 0
	var calls []*gomock.Call

	for i := 0; i != numTasks; i++ {
		mockTask := task.NewMockTask(s.controller)
		s.redispatchQueue.Add(mockTask)
		submitted := false
		if rand.Intn(2) == 0 {
			submitted = true
			dispatched++
		}
		calls = append(calls, s.mockTaskProcessor.EXPECT().TrySubmit(gomock.Any()).Return(submitted, nil))
	}

	shutDownCh := make(chan struct{})
	RedispatchTasks(
		s.redispatchQueue,
		s.mockTaskProcessor,
		s.logger,
		s.metricsScope,
		shutDownCh,
	)

	s.Equal(numTasks-dispatched, s.redispatchQueue.Len())
}
>>>>>>> 73f5a6f7

func (s *transferQueueProcessorBaseSuite) newTestTransferQueueProcessBase(
	processingQueueStates []ProcessingQueueState,
	maxReadLevel updateMaxReadLevelFn,
	updateTransferAckLevel updateClusterAckLevelFn,
	transferQueueShutdown queueShutdownFn,
	taskInitializer task.Initializer,
) *transferQueueProcessorBase {
	testConfig := s.mockShard.GetConfig()
	testQueueProcessorOptions := &queueProcessorOptions{
		BatchSize:                           testConfig.TransferTaskBatchSize,
		MaxPollRPS:                          testConfig.TransferProcessorMaxPollRPS,
		MaxPollInterval:                     testConfig.TransferProcessorMaxPollInterval,
		MaxPollIntervalJitterCoefficient:    testConfig.TransferProcessorMaxPollIntervalJitterCoefficient,
		UpdateAckInterval:                   testConfig.TransferProcessorUpdateAckInterval,
		UpdateAckIntervalJitterCoefficient:  testConfig.TransferProcessorUpdateAckIntervalJitterCoefficient,
		SplitQueueInterval:                  testConfig.TransferProcessorSplitQueueInterval,
		SplitQueueIntervalJitterCoefficient: testConfig.TransferProcessorSplitQueueIntervalJitterCoefficient,
		QueueSplitPolicy:                    s.mockQueueSplitPolicy,
		RedispatchInterval:                  testConfig.TransferProcessorRedispatchInterval,
		RedispatchIntervalJitterCoefficient: testConfig.TransferProcessorRedispatchIntervalJitterCoefficient,
		MaxRedispatchQueueSize:              testConfig.TransferProcessorMaxRedispatchQueueSize,
		MetricScope:                         metrics.TransferQueueProcessorScope,
	}
	return newTransferQueueProcessorBase(
		s.mockShard,
		processingQueueStates,
		s.mockTaskProcessor,
		s.redispatchQueue,
		testQueueProcessorOptions,
		maxReadLevel,
		updateTransferAckLevel,
		transferQueueShutdown,
		taskInitializer,
		s.logger,
		s.metricsClient,
	)
}<|MERGE_RESOLUTION|>--- conflicted
+++ resolved
@@ -163,81 +163,6 @@
 	s.Equal(int64(2), updateAckLevel)
 }
 
-<<<<<<< HEAD
-func (s *transferQueueProcessorBaseSuite) TestReadTasks_PartialRead_NoNextPage() {
-=======
-func (s *transferQueueProcessorBaseSuite) TestSplitQueue() {
-	processingQueueStates := []ProcessingQueueState{
-		NewProcessingQueueState(
-			0,
-			newTransferTaskKey(0),
-			newTransferTaskKey(100),
-			NewDomainFilter(map[string]struct{}{"testDomain1": {}}, true),
-		),
-		NewProcessingQueueState(
-			1,
-			newTransferTaskKey(0),
-			newTransferTaskKey(100),
-			NewDomainFilter(map[string]struct{}{"testDomain1": {}}, false),
-		),
-		NewProcessingQueueState(
-			0,
-			newTransferTaskKey(100),
-			newTransferTaskKey(1000),
-			NewDomainFilter(map[string]struct{}{}, true),
-		),
-	}
-	s.mockQueueSplitPolicy.EXPECT().Evaluate(NewProcessingQueue(processingQueueStates[0], s.logger, s.metricsClient)).Return(nil).Times(1)
-	s.mockQueueSplitPolicy.EXPECT().Evaluate(NewProcessingQueue(processingQueueStates[1], s.logger, s.metricsClient)).Return([]ProcessingQueueState{
-		NewProcessingQueueState(
-			2,
-			newTransferTaskKey(0),
-			newTransferTaskKey(100),
-			NewDomainFilter(map[string]struct{}{"testDomain1": {}}, false),
-		),
-	}).Times(1)
-	s.mockQueueSplitPolicy.EXPECT().Evaluate(NewProcessingQueue(processingQueueStates[2], s.logger, s.metricsClient)).Return([]ProcessingQueueState{
-		NewProcessingQueueState(
-			0,
-			newTransferTaskKey(100),
-			newTransferTaskKey(1000),
-			NewDomainFilter(map[string]struct{}{"testDomain1": {}, "testDomain2": {}, "testDomain3": {}}, false),
-		),
-		NewProcessingQueueState(
-			1,
-			newTransferTaskKey(100),
-			newTransferTaskKey(1000),
-			NewDomainFilter(map[string]struct{}{"testDomain2": {}}, false),
-		),
-		NewProcessingQueueState(
-			2,
-			newTransferTaskKey(100),
-			newTransferTaskKey(1000),
-			NewDomainFilter(map[string]struct{}{"testDomain3": {}}, false),
-		),
-	}).Times(1)
-
-	processorBase := s.newTestTransferQueueProcessBase(
-		processingQueueStates,
-		nil,
-		nil,
-		nil,
-		nil,
-	)
-
-	processorBase.splitQueue()
-	s.Len(processorBase.processingQueueCollections, 3)
-	s.Len(processorBase.processingQueueCollections[0].Queues(), 2)
-	s.Len(processorBase.processingQueueCollections[1].Queues(), 1)
-	s.Len(processorBase.processingQueueCollections[2].Queues(), 2)
-	for idx := 1; idx != len(processorBase.processingQueueCollections)-1; idx++ {
-		s.Less(
-			processorBase.processingQueueCollections[idx-1].Level(),
-			processorBase.processingQueueCollections[idx].Level(),
-		)
-	}
-}
-
 func (s *transferQueueProcessorBaseSuite) TestProcessBatch_NoNextPage_FullRead() {
 	ackLevel := newTransferTaskKey(0)
 	maxLevel := newTransferTaskKey(1000)
@@ -451,7 +376,6 @@
 }
 
 func (s *transferQueueProcessorBaseSuite) TestReadTasks_NoNextPage() {
->>>>>>> 73f5a6f7
 	readLevel := newTransferTaskKey(3)
 	maxReadLevel := newTransferTaskKey(100)
 
@@ -508,65 +432,6 @@
 	s.Len(tasks, len(getTransferTaskResponse.Tasks))
 	s.True(more)
 }
-
-<<<<<<< HEAD
-// TODO: add test for processBatch()
-=======
-func (s *transferQueueProcessorBaseSuite) TestRedispatchTask_ProcessorShutDown() {
-	numTasks := 5
-	for i := 0; i != numTasks; i++ {
-		mockTask := task.NewMockTask(s.controller)
-		s.redispatchQueue.Add(mockTask)
-	}
-
-	successfullyRedispatched := 3
-	var calls []*gomock.Call
-	for i := 0; i != successfullyRedispatched; i++ {
-		calls = append(calls, s.mockTaskProcessor.EXPECT().TrySubmit(gomock.Any()).Return(true, nil))
-	}
-	calls = append(calls, s.mockTaskProcessor.EXPECT().TrySubmit(gomock.Any()).Return(false, errors.New("processor shutdown")))
-	gomock.InOrder(calls...)
-
-	shutDownCh := make(chan struct{})
-	RedispatchTasks(
-		s.redispatchQueue,
-		s.mockTaskProcessor,
-		s.logger,
-		s.metricsScope,
-		shutDownCh,
-	)
-
-	s.Equal(numTasks-successfullyRedispatched-1, s.redispatchQueue.Len())
-}
-
-func (s *transferQueueProcessorBaseSuite) TestRedispatchTask_Random() {
-	numTasks := 10
-	dispatched := 0
-	var calls []*gomock.Call
-
-	for i := 0; i != numTasks; i++ {
-		mockTask := task.NewMockTask(s.controller)
-		s.redispatchQueue.Add(mockTask)
-		submitted := false
-		if rand.Intn(2) == 0 {
-			submitted = true
-			dispatched++
-		}
-		calls = append(calls, s.mockTaskProcessor.EXPECT().TrySubmit(gomock.Any()).Return(submitted, nil))
-	}
-
-	shutDownCh := make(chan struct{})
-	RedispatchTasks(
-		s.redispatchQueue,
-		s.mockTaskProcessor,
-		s.logger,
-		s.metricsScope,
-		shutDownCh,
-	)
-
-	s.Equal(numTasks-dispatched, s.redispatchQueue.Len())
-}
->>>>>>> 73f5a6f7
 
 func (s *transferQueueProcessorBaseSuite) newTestTransferQueueProcessBase(
 	processingQueueStates []ProcessingQueueState,
