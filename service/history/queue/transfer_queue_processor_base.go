// Copyright (c) 2017-2020 Uber Technologies Inc.

// Permission is hereby granted, free of charge, to any person obtaining a copy
// of this software and associated documentation files (the "Software"), to deal
// in the Software without restriction, including without limitation the rights
// to use, copy, modify, merge, publish, distribute, sublicense, and/or sell
// copies of the Software, and to permit persons to whom the Software is
// furnished to do so, subject to the following conditions:

// The above copyright notice and this permission notice shall be included in all
// copies or substantial portions of the Software.

// THE SOFTWARE IS PROVIDED "AS IS", WITHOUT WARRANTY OF ANY KIND, EXPRESS OR
// IMPLIED, INCLUDING BUT NOT LIMITED TO THE WARRANTIES OF MERCHANTABILITY,
// FITNESS FOR A PARTICULAR PURPOSE AND NONINFRINGEMENT. IN NO EVENT SHALL THE
// AUTHORS OR COPYRIGHT HOLDERS BE LIABLE FOR ANY CLAIM, DAMAGES OR OTHER
// LIABILITY, WHETHER IN AN ACTION OF CONTRACT, TORT OR OTHERWISE, ARISING FROM,
// OUT OF OR IN CONNECTION WITH THE SOFTWARE OR THE USE OR OTHER DEALINGS IN THE
// SOFTWARE.

package queue

import (
	"context"
	"sync"
	"sync/atomic"
	"time"

	"github.com/uber/cadence/common"
	"github.com/uber/cadence/common/backoff"
	"github.com/uber/cadence/common/collection"
	"github.com/uber/cadence/common/log"
	"github.com/uber/cadence/common/log/tag"
	"github.com/uber/cadence/common/metrics"
	"github.com/uber/cadence/common/persistence"
	"github.com/uber/cadence/common/quotas"
	"github.com/uber/cadence/service/history/shard"
	"github.com/uber/cadence/service/history/task"
)

var (
	loadQueueTaskThrottleRetryDelay = 5 * time.Second

	persistenceOperationRetryPolicy = common.CreatePersistanceRetryPolicy()
)

type (
	transferTaskKey struct {
		taskID int64
	}

	transferQueueProcessorBase struct {
		shard           shard.Context
		taskProcessor   task.Processor
		redispatchQueue collection.Queue

		options               *queueProcessorOptions
		updateMaxReadLevel    updateMaxReadLevelFn
		updateClusterAckLevel updateClusterAckLevelFn
		queueShutdown         queueShutdownFn
		taskInitializer       task.Initializer

		logger        log.Logger
		metricsClient metrics.Client
		metricsScope  metrics.Scope

		rateLimiter  quotas.Limiter
		lastPollTime time.Time
		notifyCh     chan struct{}
		status       int32
		shutdownWG   sync.WaitGroup
		shutdownCh   chan struct{}

		queueCollectionsLock       sync.RWMutex
		processingQueueCollections []ProcessingQueueCollection
	}
)

func newTransferQueueProcessorBase(
	shard shard.Context,
	processingQueueStates []ProcessingQueueState,
	taskProcessor task.Processor,
	redispatchQueue collection.Queue,
	options *queueProcessorOptions,
	updateMaxReadLevel updateMaxReadLevelFn,
	updateClusterAckLevel updateClusterAckLevelFn,
	queueShutdown queueShutdownFn,
	taskInitializer task.Initializer,
	logger log.Logger,
	metricsClient metrics.Client,
) *transferQueueProcessorBase {

	return &transferQueueProcessorBase{
		shard:           shard,
		taskProcessor:   taskProcessor,
		redispatchQueue: redispatchQueue,

		options:               options,
		updateMaxReadLevel:    updateMaxReadLevel,
		updateClusterAckLevel: updateClusterAckLevel,
		queueShutdown:         queueShutdown,
		taskInitializer:       taskInitializer,

		logger:        logger.WithTags(tag.ComponentTransferQueue),
		metricsClient: metricsClient,
		metricsScope:  metricsClient.Scope(options.MetricScope),

		rateLimiter: quotas.NewDynamicRateLimiter(
			func() float64 {
				return float64(options.MaxPollRPS())
			},
		),
		lastPollTime: time.Time{},
		notifyCh:     make(chan struct{}, 1),
		status:       common.DaemonStatusInitialized,
		shutdownCh:   make(chan struct{}),

		processingQueueCollections: newProcessingQueueCollections(
			processingQueueStates,
			logger,
			metricsClient,
		),
	}
}

func (t *transferQueueProcessorBase) Start() {
	if !atomic.CompareAndSwapInt32(&t.status, common.DaemonStatusInitialized, common.DaemonStatusStarted) {
		return
	}

	t.logger.Info("", tag.LifeCycleStarting)
	defer t.logger.Info("", tag.LifeCycleStarted)

	t.notifyNewTask()

	t.shutdownWG.Add(1)
	go t.processorPump()
}

func (t *transferQueueProcessorBase) Stop() {
	if !atomic.CompareAndSwapInt32(&t.status, common.DaemonStatusStarted, common.DaemonStatusStopped) {
		return
	}

	t.logger.Info("", tag.LifeCycleStopping)
	defer t.logger.Info("", tag.LifeCycleStopped)

	close(t.shutdownCh)

	if success := common.AwaitWaitGroup(&t.shutdownWG, time.Minute); !success {
		t.logger.Warn("", tag.LifeCycleStopTimedout)
	}
}

func (t *transferQueueProcessorBase) notifyNewTask() {
	select {
	case t.notifyCh <- struct{}{}:
	default:
	}
}

func (t *transferQueueProcessorBase) processorPump() {
	defer t.shutdownWG.Done()

	pollTimer := time.NewTimer(backoff.JitDuration(
		t.options.MaxPollInterval(),
		t.options.MaxPollIntervalJitterCoefficient(),
	))
	defer pollTimer.Stop()

	updateAckTimer := time.NewTimer(backoff.JitDuration(
		t.options.UpdateAckInterval(),
		t.options.UpdateAckIntervalJitterCoefficient(),
	))
	defer updateAckTimer.Stop()

	redispatchTimer := time.NewTimer(backoff.JitDuration(
		t.options.RedispatchInterval(),
		t.options.RedispatchIntervalJitterCoefficient(),
	))
	defer redispatchTimer.Stop()

	splitQueueTimer := time.NewTimer(backoff.JitDuration(
		t.options.SplitQueueInterval(),
		t.options.SplitQueueIntervalJitterCoefficient(),
	))
	defer splitQueueTimer.Stop()

processorPumpLoop:
	for {
		select {
		case <-t.shutdownCh:
			break processorPumpLoop
		case <-t.notifyCh:
			if t.redispatchQueue.Len() <= t.options.MaxRedispatchQueueSize() {
				t.processBatch()
				continue
			}

			// has too many pending tasks in re-dispatch queue, block loading tasks from persistence
			RedispatchTasks(
				t.redispatchQueue,
				t.taskProcessor,
				t.logger,
				t.metricsScope,
				t.shutdownCh,
			)
			// re-enqueue the event to see if we need keep re-dispatching or load new tasks from persistence
			t.notifyNewTask()
		case <-pollTimer.C:
			pollTimer.Reset(backoff.JitDuration(
				t.options.MaxPollInterval(),
				t.options.MaxPollIntervalJitterCoefficient(),
			))
			if t.lastPollTime.Add(t.options.MaxPollInterval()).Before(t.shard.GetTimeSource().Now()) {
				t.processBatch()
			}
		case <-updateAckTimer.C:
			updateAckTimer.Reset(backoff.JitDuration(
				t.options.UpdateAckInterval(),
				t.options.UpdateAckIntervalJitterCoefficient(),
			))
			processFinished, err := t.updateAckLevel()
			if err == shard.ErrShardClosed || (err == nil && processFinished) {
				go t.Stop()
				break processorPumpLoop
			}
		case <-redispatchTimer.C:
			redispatchTimer.Reset(backoff.JitDuration(
				t.options.RedispatchInterval(),
				t.options.RedispatchIntervalJitterCoefficient(),
			))
			RedispatchTasks(
				t.redispatchQueue,
				t.taskProcessor,
				t.logger,
				t.metricsScope,
				t.shutdownCh,
			)
		case <-splitQueueTimer.C:
			splitQueueTimer.Reset(backoff.JitDuration(
				t.options.SplitQueueInterval(),
				t.options.SplitQueueIntervalJitterCoefficient(),
			))
			t.splitQueue()
		}
	}
}

func (t *transferQueueProcessorBase) processBatch() {
	ctx, cancel := context.WithTimeout(context.Background(), loadQueueTaskThrottleRetryDelay)
	if err := t.rateLimiter.Wait(ctx); err != nil {
		cancel()
		t.notifyNewTask()
		return
	}
	cancel()

	t.lastPollTime = t.shard.GetTimeSource().Now()

	t.queueCollectionsLock.RLock()
	processingQueueCollections := t.processingQueueCollections
	t.queueCollectionsLock.RUnlock()

	// TODO: create a feedback loop to slow down loading for non-default queues (queues with level > 0)
	for _, queueCollection := range processingQueueCollections {
		t.queueCollectionsLock.RLock()
		activeQueue := queueCollection.ActiveQueue()
		if activeQueue == nil {
			t.queueCollectionsLock.RUnlock()
			continue
		}

		readLevel := activeQueue.State().ReadLevel()
		maxReadLevel := activeQueue.State().MaxLevel()
<<<<<<< HEAD
		shardMaxReadLevel := t.updateMaxReadLevel()
=======
		t.queueCollectionsLock.RUnlock()

		shardMaxReadLevel := t.maxReadLevel()
>>>>>>> 73f5a6f7
		if shardMaxReadLevel.Less(maxReadLevel) {
			maxReadLevel = shardMaxReadLevel
		}

		transferTaskInfos, more, err := t.readTasks(readLevel, maxReadLevel)
		if err != nil {
			t.logger.Error("Processor unable to retrieve tasks", tag.Error(err))
			t.notifyNewTask() // re-enqueue the event
			return
		}

		tasks := make(map[task.Key]task.Task)
		domainFilter := activeQueue.State().DomainFilter()
		for _, taskInfo := range transferTaskInfos {
			if !domainFilter.Filter(taskInfo.GetDomainID()) {
				continue
			}

			task := t.taskInitializer(taskInfo)
			tasks[newTransferTaskKey(taskInfo.GetTaskID())] = task
			if submitted := t.submitTask(task); !submitted {
				// not submitted since processor has been shutdown
				return
			}
			select {
			case <-t.shutdownCh:
				return
			default:
			}
		}

		var newReadLevel task.Key
		if !more {
			newReadLevel = maxReadLevel
		} else {
			newReadLevel = newTransferTaskKey(transferTaskInfos[len(transferTaskInfos)-1].GetTaskID())
		}
		t.queueCollectionsLock.Lock()
		queueCollection.AddTasks(tasks, newReadLevel)
		newActiveQueue := queueCollection.ActiveQueue()
		t.queueCollectionsLock.Unlock()

		if more || (newActiveQueue != nil && newActiveQueue != activeQueue) {
			// more tasks for the current active queue or the active queue has changed
			t.notifyNewTask()
		}
	}
}

func (t *transferQueueProcessorBase) updateAckLevel() (bool, error) {
	// TODO: only for now, find the min ack level across all processing queues
	// and update DB with that value.
	// Once persistence layer is updated, we need to persist all queue states
	// instead of only the min ack level
	t.queueCollectionsLock.Lock()
	var minAckLevel task.Key
	for _, queueCollection := range t.processingQueueCollections {
		queueCollection.UpdateAckLevels()

		for _, queue := range queueCollection.Queues() {
			if minAckLevel == nil {
				minAckLevel = queue.State().AckLevel()
			} else {
				minAckLevel = minTaskKey(minAckLevel, queue.State().AckLevel())
			}
		}
	}
	t.queueCollectionsLock.Unlock()

	if minAckLevel == nil {
		// note that only failover processor will meet this condition
		err := t.queueShutdown()
		if err != nil {
			t.logger.Error("Error shutdown queue", tag.Error(err))
			// return error so that shutdown callback can be retried
			return false, err
		}
		return true, nil
	}

	// TODO: emit metrics for total # of pending tasks

	if err := t.updateClusterAckLevel(minAckLevel); err != nil {
		t.logger.Error("Error updating ack level for shard", tag.Error(err), tag.OperationFailed)
		t.metricsScope.IncCounter(metrics.AckLevelUpdateFailedCounter)
		return false, err
	}

	return false, nil
}

func (t *transferQueueProcessorBase) splitQueue() {
<<<<<<< HEAD
	t.processingQueueCollections = splitProcessingQueueCollection(
		t.processingQueueCollections,
		t.options.QueueSplitPolicy,
	)
=======
	if t.options.QueueSplitPolicy == nil {
		return
	}

	t.queueCollectionsLock.Lock()
	defer t.queueCollectionsLock.Unlock()

	newQueuesMap := make(map[int][]ProcessingQueue)
	for _, queueCollection := range t.processingQueueCollections {
		newQueues := queueCollection.Split(t.options.QueueSplitPolicy)
		for _, newQueue := range newQueues {
			newQueueLevel := newQueue.State().Level()
			newQueuesMap[newQueueLevel] = append(newQueuesMap[newQueueLevel], newQueue)
		}

		if queuesToMerge, ok := newQueuesMap[queueCollection.Level()]; ok {
			queueCollection.Merge(queuesToMerge)
			delete(newQueuesMap, queueCollection.Level())
		}
	}

	for level, newQueues := range newQueuesMap {
		t.processingQueueCollections = append(t.processingQueueCollections, NewProcessingQueueCollection(
			level,
			newQueues,
		))
	}

	sort.Slice(t.processingQueueCollections, func(i, j int) bool {
		return t.processingQueueCollections[i].Level() < t.processingQueueCollections[j].Level()
	})
>>>>>>> 73f5a6f7
}

func (t *transferQueueProcessorBase) getProcessingQueueStates() []ProcessingQueueState {
	t.queueCollectionsLock.RLock()
	defer t.queueCollectionsLock.RUnlock()

	var queueStates []ProcessingQueueState
	for _, queueCollection := range t.processingQueueCollections {
		for _, queue := range queueCollection.Queues() {
			queueStates = append(queueStates, copyQueueState(queue.State()))
		}
	}

	return queueStates
}

func (t *transferQueueProcessorBase) readTasks(
	readLevel task.Key,
	maxReadLevel task.Key,
) ([]*persistence.TransferTaskInfo, bool, error) {

	var response *persistence.GetTransferTasksResponse
	op := func() error {
		var err error
		response, err = t.shard.GetExecutionManager().GetTransferTasks(&persistence.GetTransferTasksRequest{
			ReadLevel:    readLevel.(*transferTaskKey).taskID,
			MaxReadLevel: maxReadLevel.(*transferTaskKey).taskID,
			BatchSize:    t.options.BatchSize(),
		})
		return err
	}

	err := backoff.Retry(op, persistenceOperationRetryPolicy, common.IsPersistenceTransientError)
	if err != nil {
		return nil, false, err
	}

	return response.Tasks, len(response.NextPageToken) != 0, nil
}

func (t *transferQueueProcessorBase) submitTask(
	task task.Task,
) bool {
	submitted, err := t.taskProcessor.TrySubmit(task)
	if err != nil {
		return false
	}
	if !submitted {
		t.redispatchQueue.Add(task)
	}

	return true
}

func newTransferTaskKey(
	taskID int64,
) task.Key {
	return &transferTaskKey{
		taskID: taskID,
	}
}

func (k *transferTaskKey) Less(
	key task.Key,
) bool {
	return k.taskID < key.(*transferTaskKey).taskID
}<|MERGE_RESOLUTION|>--- conflicted
+++ resolved
@@ -273,13 +273,9 @@
 
 		readLevel := activeQueue.State().ReadLevel()
 		maxReadLevel := activeQueue.State().MaxLevel()
-<<<<<<< HEAD
+		t.queueCollectionsLock.RUnlock()
+
 		shardMaxReadLevel := t.updateMaxReadLevel()
-=======
-		t.queueCollectionsLock.RUnlock()
-
-		shardMaxReadLevel := t.maxReadLevel()
->>>>>>> 73f5a6f7
 		if shardMaxReadLevel.Less(maxReadLevel) {
 			maxReadLevel = shardMaxReadLevel
 		}
@@ -372,44 +368,10 @@
 }
 
 func (t *transferQueueProcessorBase) splitQueue() {
-<<<<<<< HEAD
 	t.processingQueueCollections = splitProcessingQueueCollection(
 		t.processingQueueCollections,
 		t.options.QueueSplitPolicy,
 	)
-=======
-	if t.options.QueueSplitPolicy == nil {
-		return
-	}
-
-	t.queueCollectionsLock.Lock()
-	defer t.queueCollectionsLock.Unlock()
-
-	newQueuesMap := make(map[int][]ProcessingQueue)
-	for _, queueCollection := range t.processingQueueCollections {
-		newQueues := queueCollection.Split(t.options.QueueSplitPolicy)
-		for _, newQueue := range newQueues {
-			newQueueLevel := newQueue.State().Level()
-			newQueuesMap[newQueueLevel] = append(newQueuesMap[newQueueLevel], newQueue)
-		}
-
-		if queuesToMerge, ok := newQueuesMap[queueCollection.Level()]; ok {
-			queueCollection.Merge(queuesToMerge)
-			delete(newQueuesMap, queueCollection.Level())
-		}
-	}
-
-	for level, newQueues := range newQueuesMap {
-		t.processingQueueCollections = append(t.processingQueueCollections, NewProcessingQueueCollection(
-			level,
-			newQueues,
-		))
-	}
-
-	sort.Slice(t.processingQueueCollections, func(i, j int) bool {
-		return t.processingQueueCollections[i].Level() < t.processingQueueCollections[j].Level()
-	})
->>>>>>> 73f5a6f7
 }
 
 func (t *transferQueueProcessorBase) getProcessingQueueStates() []ProcessingQueueState {
