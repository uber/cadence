// Copyright (c) 2017 Uber Technologies, Inc.
//
// Permission is hereby granted, free of charge, to any person obtaining a copy
// of this software and associated documentation files (the "Software"), to deal
// in the Software without restriction, including without limitation the rights
// to use, copy, modify, merge, publish, distribute, sublicense, and/or sell
// copies of the Software, and to permit persons to whom the Software is
// furnished to do so, subject to the following conditions:
//
// The above copyright notice and this permission notice shall be included in
// all copies or substantial portions of the Software.
//
// THE SOFTWARE IS PROVIDED "AS IS", WITHOUT WARRANTY OF ANY KIND, EXPRESS OR
// IMPLIED, INCLUDING BUT NOT LIMITED TO THE WARRANTIES OF MERCHANTABILITY,
// FITNESS FOR A PARTICULAR PURPOSE AND NONINFRINGEMENT. IN NO EVENT SHALL THE
// AUTHORS OR COPYRIGHT HOLDERS BE LIABLE FOR ANY CLAIM, DAMAGES OR OTHER
// LIABILITY, WHETHER IN AN ACTION OF CONTRACT, TORT OR OTHERWISE, ARISING FROM,
// OUT OF OR IN CONNECTION WITH THE SOFTWARE OR THE USE OR OTHER DEALINGS IN
// THE SOFTWARE.

package history

import (
	"context"
	"fmt"
	"sync"
	"sync/atomic"
	"time"

	workflow "github.com/uber/cadence/.gen/go/shared"
	"github.com/uber/cadence/common"
	carchiver "github.com/uber/cadence/common/archiver"
	"github.com/uber/cadence/common/backoff"
	"github.com/uber/cadence/common/cache"
	"github.com/uber/cadence/common/clock"
	"github.com/uber/cadence/common/log"
	"github.com/uber/cadence/common/log/tag"
	"github.com/uber/cadence/common/metrics"
	"github.com/uber/cadence/common/persistence"
	"github.com/uber/cadence/common/quotas"
	"github.com/uber/cadence/common/service/dynamicconfig"
	"github.com/uber/cadence/service/worker/archiver"
)

var (
	emptyTime = time.Time{}

	loadDomainEntryForTimerTaskRetryDelay = 100 * time.Millisecond
	loadTimerTaskThrottleRetryDelay       = 5 * time.Second
)

type (
	timerQueueProcessorBase struct {
		scope            int
		shard            ShardContext
		historyService   *historyEngineImpl
		cache            *historyCache
		executionManager persistence.ExecutionManager
		status           int32
		shutdownWG       sync.WaitGroup
		shutdownCh       chan struct{}
		tasksCh          chan *persistence.TimerTaskInfo
		config           *Config
		logger           log.Logger
		metricsClient    metrics.Client
		timerFiredCount  uint64
		timerProcessor   timerProcessor
		timerQueueAckMgr timerQueueAckMgr
		timerGate        TimerGate
		timeSource       clock.TimeSource
		rateLimiter      quotas.Limiter
		retryPolicy      backoff.RetryPolicy

		// worker coroutines notification
		workerNotificationChans []chan struct{}
		// duplicate numOfWorker from config.TimerTaskWorkerCount for dynamic config works correctly
		numOfWorker int

		lastPollTime time.Time

		// timer notification
		newTimerCh  chan struct{}
		newTimeLock sync.Mutex
		newTime     time.Time
	}
)

func newTimerQueueProcessorBase(
	scope int,
	shard ShardContext,
	historyService *historyEngineImpl,
	timerQueueAckMgr timerQueueAckMgr,
	timerGate TimerGate,
	maxPollRPS dynamicconfig.IntPropertyFn,
	logger log.Logger,
) *timerQueueProcessorBase {

	log := logger.WithTags(tag.ComponentTimerQueue)

	workerNotificationChans := []chan struct{}{}
	numOfWorker := shard.GetConfig().TimerTaskWorkerCount()
	for index := 0; index < numOfWorker; index++ {
		workerNotificationChans = append(workerNotificationChans, make(chan struct{}, 1))
	}

	base := &timerQueueProcessorBase{
		scope:                   scope,
		shard:                   shard,
		historyService:          historyService,
		cache:                   historyService.historyCache,
		executionManager:        shard.GetExecutionManager(),
		status:                  common.DaemonStatusInitialized,
		shutdownCh:              make(chan struct{}),
		tasksCh:                 make(chan *persistence.TimerTaskInfo, 10*shard.GetConfig().TimerTaskBatchSize()),
		config:                  shard.GetConfig(),
		logger:                  log,
		metricsClient:           historyService.metricsClient,
		timerQueueAckMgr:        timerQueueAckMgr,
		timerGate:               timerGate,
		timeSource:              shard.GetTimeSource(),
		numOfWorker:             numOfWorker,
		workerNotificationChans: workerNotificationChans,
		newTimerCh:              make(chan struct{}, 1),
		lastPollTime:            time.Time{},
		rateLimiter: quotas.NewDynamicRateLimiter(
			func() float64 {
				return float64(maxPollRPS())
			},
		),
		retryPolicy: common.CreatePersistanceRetryPolicy(),
	}

	return base
}

func (t *timerQueueProcessorBase) Start() {
	if !atomic.CompareAndSwapInt32(&t.status, common.DaemonStatusInitialized, common.DaemonStatusStarted) {
		return
	}

	t.shutdownWG.Add(1)
	// notify a initial scan
	t.notifyNewTimer(time.Time{})
	go t.processorPump()

	t.logger.Info("Timer queue processor started.")
}

func (t *timerQueueProcessorBase) Stop() {
	if !atomic.CompareAndSwapInt32(&t.status, common.DaemonStatusStarted, common.DaemonStatusStopped) {
		return
	}

	t.timerGate.Close()
	close(t.shutdownCh)
	t.retryTasks()

	if success := common.AwaitWaitGroup(&t.shutdownWG, time.Minute); !success {
		t.logger.Warn("Timer queue processor timedout on shutdown.")
	}

	t.logger.Info("Timer queue processor stopped.")
}

func (t *timerQueueProcessorBase) processorPump() {
	defer t.shutdownWG.Done()

	var workerWG sync.WaitGroup
	for i := 0; i < t.numOfWorker; i++ {
		workerWG.Add(1)
		notificationChan := t.workerNotificationChans[i]
		go t.taskWorker(&workerWG, notificationChan)
	}

RetryProcessor:
	for {
		select {
		case <-t.shutdownCh:
			break RetryProcessor
		default:
			err := t.internalProcessor()
			if err != nil {
				t.logger.Error("processor pump failed with error", tag.Error(err))
			}
		}
	}

	t.logger.Info("Timer queue processor pump shutting down.")
	// This is the only pump which writes to tasksCh, so it is safe to close channel here
	close(t.tasksCh)
	if success := common.AwaitWaitGroup(&workerWG, 10*time.Second); !success {
		t.logger.Warn("Timer queue processor timedout on worker shutdown.")
	}
	t.logger.Info("Timer processor exiting.")
}

func (t *timerQueueProcessorBase) taskWorker(
	workerWG *sync.WaitGroup,
	notificationChan chan struct{},
) {
	defer workerWG.Done()

	for {
		select {
		case <-t.shutdownCh:
			return
		case task, ok := <-t.tasksCh:
			if !ok {
				return
			}
			t.processTaskAndAck(notificationChan, task)
		}
	}
}

// NotifyNewTimers - Notify the processor about the new timer events arrival.
// This should be called each time new timer events arrives, otherwise timers maybe fired unexpected.
func (t *timerQueueProcessorBase) notifyNewTimers(
	timerTasks []persistence.Task,
) {

	if len(timerTasks) == 0 {
		return
	}

	isActive := t.scope == metrics.TimerActiveQueueProcessorScope

	newTime := timerTasks[0].GetVisibilityTimestamp()
	for _, task := range timerTasks {
		ts := task.GetVisibilityTimestamp()
		if ts.Before(newTime) {
			newTime = ts
		}

		switch task.GetType() {
		case persistence.TaskTypeDecisionTimeout:
			if isActive {
				t.metricsClient.IncCounter(metrics.TimerActiveTaskDecisionTimeoutScope, metrics.NewTimerCounter)
			} else {
				t.metricsClient.IncCounter(metrics.TimerStandbyTaskDecisionTimeoutScope, metrics.NewTimerCounter)
			}
		case persistence.TaskTypeActivityTimeout:
			if isActive {
				t.metricsClient.IncCounter(metrics.TimerActiveTaskActivityTimeoutScope, metrics.NewTimerCounter)
			} else {
				t.metricsClient.IncCounter(metrics.TimerStandbyTaskActivityTimeoutScope, metrics.NewTimerCounter)
			}
		case persistence.TaskTypeUserTimer:
			if isActive {
				t.metricsClient.IncCounter(metrics.TimerActiveTaskUserTimerScope, metrics.NewTimerCounter)
			} else {
				t.metricsClient.IncCounter(metrics.TimerStandbyTaskUserTimerScope, metrics.NewTimerCounter)
			}
		case persistence.TaskTypeWorkflowTimeout:
			if isActive {
				t.metricsClient.IncCounter(metrics.TimerActiveTaskWorkflowTimeoutScope, metrics.NewTimerCounter)
			} else {
				t.metricsClient.IncCounter(metrics.TimerStandbyTaskWorkflowTimeoutScope, metrics.NewTimerCounter)
			}
		case persistence.TaskTypeDeleteHistoryEvent:
			if isActive {
				t.metricsClient.IncCounter(metrics.TimerActiveTaskDeleteHistoryEventScope, metrics.NewTimerCounter)
			} else {
				t.metricsClient.IncCounter(metrics.TimerStandbyTaskDeleteHistoryEventScope, metrics.NewTimerCounter)
			}
		case persistence.TaskTypeActivityRetryTimer:
			if isActive {
				t.metricsClient.IncCounter(metrics.TimerActiveTaskActivityRetryTimerScope, metrics.NewTimerCounter)
			} else {
				t.metricsClient.IncCounter(metrics.TimerStandbyTaskActivityRetryTimerScope, metrics.NewTimerCounter)
			}
		case persistence.TaskTypeWorkflowBackoffTimer:
			if isActive {
				t.metricsClient.IncCounter(metrics.TimerActiveTaskWorkflowBackoffTimerScope, metrics.NewTimerCounter)
			} else {
				t.metricsClient.IncCounter(metrics.TimerStandbyTaskWorkflowBackoffTimerScope, metrics.NewTimerCounter)
			}
			// TODO add default
		}
	}

	t.notifyNewTimer(newTime)
}

func (t *timerQueueProcessorBase) notifyNewTimer(
	newTime time.Time,
) {

	t.newTimeLock.Lock()
	defer t.newTimeLock.Unlock()
	if t.newTime.IsZero() || newTime.Before(t.newTime) {
		t.newTime = newTime
		select {
		case t.newTimerCh <- struct{}{}:
			// Notified about new time.
		default:
			// Channel "full" -> drop and move on, this will happen only if service is in high load.
		}
	}
}

func (t *timerQueueProcessorBase) internalProcessor() error {
	jitter := backoff.NewJitter()
	pollTimer := time.NewTimer(jitter.JitDuration(
		t.config.TimerProcessorMaxPollInterval(),
		t.config.TimerProcessorMaxPollIntervalJitterCoefficient(),
	))
	defer pollTimer.Stop()

	updateAckTimer := time.NewTimer(jitter.JitDuration(
		t.config.TimerProcessorUpdateAckInterval(),
		t.config.TimerProcessorUpdateAckIntervalJitterCoefficient(),
	))
	defer updateAckTimer.Stop()

	for {
		// Wait until one of four things occurs:
		// 1. we get notified of a new message
		// 2. the timer gate fires (message scheduled to be delivered)
		// 3. shutdown was triggered.
		// 4. updating ack level
		//
		select {
		case <-t.shutdownCh:
			t.logger.Debug("Timer queue processor pump shutting down.")
			return nil
		case <-t.timerQueueAckMgr.getFinishedChan():
			// timer queue ack manager indicate that all task scanned
			// are finished and no more tasks
			// use a separate goroutine since the caller hold the shutdownWG
			go t.Stop()
			return nil
		case <-t.timerGate.FireChan():
			lookAheadTimer, err := t.readAndFanoutTimerTasks()
			if err != nil {
				return err
			}
			if lookAheadTimer != nil {
				t.timerGate.Update(lookAheadTimer.VisibilityTimestamp)
			}
		case <-pollTimer.C:
			pollTimer.Reset(jitter.JitDuration(
				t.config.TimerProcessorMaxPollInterval(),
				t.config.TimerProcessorMaxPollIntervalJitterCoefficient(),
			))
			if t.lastPollTime.Add(t.config.TimerProcessorMaxPollInterval()).Before(t.timeSource.Now()) {
				lookAheadTimer, err := t.readAndFanoutTimerTasks()
				if err != nil {
					return err
				}
				if lookAheadTimer != nil {
					t.timerGate.Update(lookAheadTimer.VisibilityTimestamp)
				}
			}
		case <-updateAckTimer.C:
			updateAckTimer.Reset(jitter.JitDuration(
				t.config.TimerProcessorUpdateAckInterval(),
				t.config.TimerProcessorUpdateAckIntervalJitterCoefficient(),
			))
			t.timerQueueAckMgr.updateAckLevel()
		case <-t.newTimerCh:
			t.newTimeLock.Lock()
			newTime := t.newTime
			t.newTime = emptyTime
			t.newTimeLock.Unlock()
			// New Timer has arrived.
			t.metricsClient.IncCounter(t.scope, metrics.NewTimerNotifyCounter)
			t.timerGate.Update(newTime)
		}
	}
}

func (t *timerQueueProcessorBase) readAndFanoutTimerTasks() (*persistence.TimerTaskInfo, error) {
	ctx, cancel := context.WithTimeout(context.Background(), loadTimerTaskThrottleRetryDelay)
	if err := t.rateLimiter.Wait(ctx); err != nil {
		cancel()
		t.notifyNewTimer(time.Time{}) // re-enqueue the event
		return nil, nil
	}
	cancel()

	t.lastPollTime = t.timeSource.Now()
	timerTasks, lookAheadTask, moreTasks, err := t.timerQueueAckMgr.readTimerTasks()
	if err != nil {
		t.notifyNewTimer(time.Time{}) // re-enqueue the event
		return nil, err
	}

	for _, task := range timerTasks {
		// We have a timer to fire.
		select {
		case t.tasksCh <- task:
		case <-t.shutdownCh:
			return nil, nil
		}
	}

	if !moreTasks {
		return lookAheadTask, nil
	}

	t.notifyNewTimer(time.Time{}) // re-enqueue the event
	return nil, nil
}

func (t *timerQueueProcessorBase) retryTasks() {
	for _, workerNotificationChan := range t.workerNotificationChans {
		select {
		case workerNotificationChan <- struct{}{}:
		default:
		}
	}
}

func (t *timerQueueProcessorBase) processTaskAndAck(
	notificationChan <-chan struct{},
	task *persistence.TimerTaskInfo,
) {

	var scope int
	var shouldProcessTask bool
	var err error
	startTime := t.timeSource.Now()
	logger := t.initializeLoggerForTask(task)
	attempt := 0
	incAttempt := func() {
		attempt++
		if attempt >= t.config.TimerTaskMaxRetryCount() {
			t.metricsClient.RecordTimer(scope, metrics.TaskAttemptTimer, time.Duration(attempt))
			logger.Error("Critical error processing timer task, retrying.", tag.Error(err), tag.OperationCritical)
		}
	}

FilterLoop:
	for {
		select {
		case <-t.shutdownCh:
			// this must return without ack
			return
		default:
			shouldProcessTask, err = t.timerProcessor.getTaskFilter()(task)
			if err == nil {
				break FilterLoop
			}
			incAttempt()
			time.Sleep(loadDomainEntryForTimerTaskRetryDelay)
		}
	}

	op := func() error {
		scope, err = t.processTaskOnce(notificationChan, task, shouldProcessTask, logger)
		return t.handleTaskError(scope, startTime, notificationChan, err, logger)
	}
	retryCondition := func(err error) bool {
		select {
		case <-t.shutdownCh:
			return false
		default:
			return true
		}
	}

	for {
		select {
		case <-t.shutdownCh:
			// this must return without ack
			return
		default:
			err = backoff.Retry(op, t.retryPolicy, retryCondition)
			if err == nil {
				t.ackTaskOnce(task, scope, shouldProcessTask, startTime, attempt)
				return
			}
			incAttempt()
		}
	}
}

func (t *timerQueueProcessorBase) processTaskOnce(
	notificationChan <-chan struct{},
	task *persistence.TimerTaskInfo,
	shouldProcessTask bool,
	logger log.Logger,
) (int, error) {

	select {
	case <-notificationChan:
	default:
	}

	startTime := t.timeSource.Now()
	scope, err := t.timerProcessor.process(task, shouldProcessTask)
	if shouldProcessTask {
		t.metricsClient.IncCounter(scope, metrics.TaskRequests)
		t.metricsClient.RecordTimer(scope, metrics.TaskProcessingLatency, time.Since(startTime))
	}

	return scope, err
}

func (t *timerQueueProcessorBase) handleTaskError(
	scope int,
	startTime time.Time,
	notificationChan <-chan struct{},
	err error,
	logger log.Logger,
) error {

	if err == nil {
		return nil
	}

	if _, ok := err.(*workflow.EntityNotExistsError); ok {
		return nil
	}

	// this is a transient error
	if err == ErrTaskRetry {
		t.metricsClient.IncCounter(scope, metrics.TaskStandbyRetryCounter)
		<-notificationChan
		return err
	}

	if err == ErrTaskDiscarded {
		t.metricsClient.IncCounter(scope, metrics.TaskDiscarded)
		err = nil
	}

	// this is a transient error
	if _, ok := err.(*workflow.DomainNotActiveError); ok {
		if t.timeSource.Now().Sub(startTime) > cache.DomainCacheRefreshInterval {
			t.metricsClient.IncCounter(scope, metrics.TaskNotActiveCounter)
			return nil
		}

		return err
	}

	t.metricsClient.IncCounter(scope, metrics.TaskFailures)

	if _, ok := err.(*persistence.CurrentWorkflowConditionFailedError); ok {
		logger.Error("More than 2 workflow are running.", tag.Error(err), tag.LifeCycleProcessingFailed)
		return nil
	}

	logger.Error("Fail to process task", tag.Error(err), tag.LifeCycleProcessingFailed)
	return err
}

func (t *timerQueueProcessorBase) ackTaskOnce(
	task *persistence.TimerTaskInfo,
	scope int,
	reportMetrics bool,
	startTime time.Time,
	attempt int,
) {

	t.timerQueueAckMgr.completeTimerTask(task)
	if reportMetrics {
		t.metricsClient.RecordTimer(scope, metrics.TaskAttemptTimer, time.Duration(attempt))
		t.metricsClient.RecordTimer(scope, metrics.TaskLatency, time.Since(startTime))
		t.metricsClient.RecordTimer(
			scope,
			metrics.TaskQueueLatency,
			time.Since(task.GetVisibilityTimestamp()),
		)
	}
	atomic.AddUint64(&t.timerFiredCount, 1)
}

func (t *timerQueueProcessorBase) initializeLoggerForTask(
	task *persistence.TimerTaskInfo,
) log.Logger {

	logger := t.logger.WithTags(
		tag.ShardID(t.shard.GetShardID()),
		tag.WorkflowDomainID(task.DomainID),
		tag.WorkflowID(task.WorkflowID),
		tag.WorkflowRunID(task.RunID),
		tag.TaskID(task.GetTaskID()),
		tag.FailoverVersion(task.GetVersion()),
		tag.TaskType(task.GetTaskType()),
		tag.WorkflowTimeoutType(int64(task.TimeoutType)),
	)
	logger.Debug(fmt.Sprintf("Processing timer task: %v, type: %v", task.GetTaskID(), task.GetTaskType()))
	return logger
}

func (t *timerQueueProcessorBase) getTimerFiredCount() uint64 {
	return atomic.LoadUint64(&t.timerFiredCount)
}

func (t *timerQueueProcessorBase) getDomainIDAndWorkflowExecution(
	task *persistence.TimerTaskInfo,
) (string, workflow.WorkflowExecution) {

	return task.DomainID, workflow.WorkflowExecution{
		WorkflowId: common.StringPtr(task.WorkflowID),
		RunId:      common.StringPtr(task.RunID),
	}
}

func (t *timerQueueProcessorBase) processDeleteHistoryEvent(
	task *persistence.TimerTaskInfo,
) (retError error) {

	context, release, err := t.cache.getOrCreateWorkflowExecutionForBackground(t.getDomainIDAndWorkflowExecution(task))
	if err != nil {
		return err
	}
	defer func() { release(retError) }()

	msBuilder, err := loadMutableStateForTimerTask(context, task, t.metricsClient, t.logger)
	if err != nil {
		return err
	} else if msBuilder == nil || msBuilder.IsWorkflowExecutionRunning() {
		return nil
	}
	ok, err := verifyTaskVersion(t.shard, t.logger, task.DomainID, msBuilder.GetLastWriteVersion(), task.Version, task)
	if err != nil {
		return err
	}
	if !ok {
		return nil
	}

	domainCacheEntry, err := t.historyService.shard.GetDomainCache().GetDomainByID(task.DomainID)
	if err != nil {
		return err
	}
	clusterArchivalStatus := t.shard.GetService().GetArchivalMetadata().GetHistoryConfig().GetClusterStatus()
	domainArchivalStatus := domainCacheEntry.GetConfig().HistoryArchivalStatus
	switch clusterArchivalStatus {
	case carchiver.ArchivalDisabled:
		t.metricsClient.IncCounter(metrics.HistoryProcessDeleteHistoryEventScope, metrics.WorkflowCleanupDeleteCount)
		return t.deleteWorkflow(task, context, msBuilder)
	case carchiver.ArchivalPaused:
		// TODO: @ycyang once archival backfill is in place cluster:paused && domain:enabled should be a nop rather than a delete
		t.metricsClient.IncCounter(metrics.HistoryProcessDeleteHistoryEventScope, metrics.WorkflowCleanupDeleteCount)
		return t.deleteWorkflow(task, context, msBuilder)
	case carchiver.ArchivalEnabled:
		if domainArchivalStatus == workflow.ArchivalStatusDisabled {
			t.metricsClient.IncCounter(metrics.HistoryProcessDeleteHistoryEventScope, metrics.WorkflowCleanupDeleteCount)
			return t.deleteWorkflow(task, context, msBuilder)
		}
		t.metricsClient.IncCounter(metrics.HistoryProcessDeleteHistoryEventScope, metrics.WorkflowCleanupArchiveCount)
<<<<<<< HEAD
		return t.archiveWorkflow(task, msBuilder, context, domainCacheEntry)
=======
		return t.archiveWorkflow(task, context, msBuilder)
>>>>>>> 209e5270
	}
	return nil
}

func (t *timerQueueProcessorBase) deleteWorkflow(
	task *persistence.TimerTaskInfo,
	context workflowExecutionContext,
	msBuilder mutableState,
) error {

	if err := t.deleteCurrentWorkflowExecution(task); err != nil {
		return err
	}

	if err := t.deleteWorkflowExecution(task); err != nil {
		return err
	}

	if err := t.deleteWorkflowHistory(task, msBuilder); err != nil {
		return err
	}

	if err := t.deleteWorkflowVisibility(task); err != nil {
		return err
	}
	// calling clear here to force accesses of mutable state to read database
	// if this is not called then callers will get mutable state even though its been removed from database
	context.clear()
	return nil
}

func (t *timerQueueProcessorBase) archiveWorkflow(
	task *persistence.TimerTaskInfo,
<<<<<<< HEAD
	msBuilder mutableState,
	workflowContext workflowExecutionContext,
	domainCacheEntry *cache.DomainCacheEntry,
) error {
=======
	workflowContext workflowExecutionContext,
	msBuilder mutableState,
) error {

	domainCacheEntry, err := t.historyService.shard.GetDomainCache().GetDomainByID(task.DomainID)
	if err != nil {
		return err
	}

>>>>>>> 209e5270
	executionStats, err := workflowContext.loadExecutionStats()
	if err != nil {
		return err
	}
	archiveInline := executionStats.HistorySize < int64(t.config.TimerProcessorHistoryArchivalSizeLimit())
	ctx, cancel := context.WithTimeout(context.Background(), t.config.TimerProcessorHistoryArchivalTimeLimit())
	defer cancel()
	req := &archiver.ClientRequest{
		ArchiveRequest: &archiver.ArchiveRequest{
			ShardID:              t.shard.GetShardID(),
			DomainID:             task.DomainID,
			DomainName:           domainCacheEntry.GetInfo().Name,
			WorkflowID:           task.WorkflowID,
			RunID:                task.RunID,
			EventStoreVersion:    msBuilder.GetEventStoreVersion(),
			BranchToken:          msBuilder.GetCurrentBranch(),
			NextEventID:          msBuilder.GetNextEventID(),
			CloseFailoverVersion: msBuilder.GetLastWriteVersion(),
			URI:                  domainCacheEntry.GetConfig().HistoryArchivalURI,
		},
		CallerService: common.HistoryServiceName,
		ArchiveInline: archiveInline,
	}
	resp, err := t.historyService.archivalClient.Archive(ctx, req)
	if err != nil {
		return err
	}

	if err := t.deleteCurrentWorkflowExecution(task); err != nil {
		return err
	}
	if err := t.deleteWorkflowExecution(task); err != nil {
		return err
	}
	if resp.ArchivedInline {
		if err := t.deleteWorkflowHistory(task, msBuilder); err != nil {
			return err
		}
	}
	if err := t.deleteWorkflowVisibility(task); err != nil {
		return err
	}
	// calling clear here to force accesses of mutable state to read database
	// if this is not called then callers will get mutable state even though its been removed from database
	workflowContext.clear()
	return nil
}

func (t *timerQueueProcessorBase) deleteWorkflowExecution(
	task *persistence.TimerTaskInfo,
) error {

	op := func() error {
		return t.executionManager.DeleteWorkflowExecution(&persistence.DeleteWorkflowExecutionRequest{
			DomainID:   task.DomainID,
			WorkflowID: task.WorkflowID,
			RunID:      task.RunID,
		})
	}
	return backoff.Retry(op, persistenceOperationRetryPolicy, common.IsPersistenceTransientError)
}

func (t *timerQueueProcessorBase) deleteCurrentWorkflowExecution(
	task *persistence.TimerTaskInfo,
) error {

	op := func() error {
		return t.executionManager.DeleteCurrentWorkflowExecution(&persistence.DeleteCurrentWorkflowExecutionRequest{
			DomainID:   task.DomainID,
			WorkflowID: task.WorkflowID,
			RunID:      task.RunID,
		})
	}
	return backoff.Retry(op, persistenceOperationRetryPolicy, common.IsPersistenceTransientError)
}

func (t *timerQueueProcessorBase) deleteWorkflowHistory(
	task *persistence.TimerTaskInfo,
	msBuilder mutableState,
) error {

	domainID, workflowExecution := t.getDomainIDAndWorkflowExecution(task)
	op := func() error {
		if msBuilder.GetEventStoreVersion() == persistence.EventStoreVersionV2 {
			logger := t.logger.WithTags(tag.WorkflowID(task.WorkflowID),
				tag.WorkflowRunID(task.RunID),
				tag.WorkflowDomainID(task.DomainID),
				tag.ShardID(t.shard.GetShardID()),
				tag.TaskID(task.GetTaskID()),
				tag.FailoverVersion(task.GetVersion()),
				tag.TaskType(task.GetTaskType()))
			return persistence.DeleteWorkflowExecutionHistoryV2(t.historyService.historyV2Mgr, msBuilder.GetCurrentBranch(), common.IntPtr(t.shard.GetShardID()), logger)
		}
		return t.historyService.historyMgr.DeleteWorkflowExecutionHistory(
			&persistence.DeleteWorkflowExecutionHistoryRequest{
				DomainID:  domainID,
				Execution: workflowExecution,
			})
	}
	return backoff.Retry(op, persistenceOperationRetryPolicy, common.IsPersistenceTransientError)
}

func (t *timerQueueProcessorBase) deleteWorkflowVisibility(
	task *persistence.TimerTaskInfo,
) error {

	op := func() error {
		return t.historyService.DeleteExecutionFromVisibility(task)
	}
	return backoff.Retry(op, persistenceOperationRetryPolicy, common.IsPersistenceTransientError)
}

func (t *timerQueueProcessorBase) getTimerTaskType(
	taskType int,
) string {

	switch taskType {
	case persistence.TaskTypeUserTimer:
		return "UserTimer"
	case persistence.TaskTypeActivityTimeout:
		return "ActivityTimeout"
	case persistence.TaskTypeDecisionTimeout:
		return "DecisionTimeout"
	case persistence.TaskTypeWorkflowTimeout:
		return "WorkflowTimeout"
	case persistence.TaskTypeDeleteHistoryEvent:
		return "DeleteHistoryEvent"
	case persistence.TaskTypeActivityRetryTimer:
		return "ActivityRetryTimerTask"
	case persistence.TaskTypeWorkflowBackoffTimer:
		return "WorkflowBackoffTimerTask"
	}
	return "UnKnown"
}<|MERGE_RESOLUTION|>--- conflicted
+++ resolved
@@ -644,11 +644,7 @@
 			return t.deleteWorkflow(task, context, msBuilder)
 		}
 		t.metricsClient.IncCounter(metrics.HistoryProcessDeleteHistoryEventScope, metrics.WorkflowCleanupArchiveCount)
-<<<<<<< HEAD
-		return t.archiveWorkflow(task, msBuilder, context, domainCacheEntry)
-=======
-		return t.archiveWorkflow(task, context, msBuilder)
->>>>>>> 209e5270
+		return t.archiveWorkflow(task, context, msBuilder, domainCacheEntry)
 	}
 	return nil
 }
@@ -682,22 +678,10 @@
 
 func (t *timerQueueProcessorBase) archiveWorkflow(
 	task *persistence.TimerTaskInfo,
-<<<<<<< HEAD
+	workflowContext workflowExecutionContext,
 	msBuilder mutableState,
-	workflowContext workflowExecutionContext,
 	domainCacheEntry *cache.DomainCacheEntry,
 ) error {
-=======
-	workflowContext workflowExecutionContext,
-	msBuilder mutableState,
-) error {
-
-	domainCacheEntry, err := t.historyService.shard.GetDomainCache().GetDomainByID(task.DomainID)
-	if err != nil {
-		return err
-	}
-
->>>>>>> 209e5270
 	executionStats, err := workflowContext.loadExecutionStats()
 	if err != nil {
 		return err
