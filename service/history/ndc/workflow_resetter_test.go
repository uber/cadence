// Copyright (c) 2019 Uber Technologies, Inc.
//
// Permission is hereby granted, free of charge, to any person obtaining a copy
// of this software and associated documentation files (the "Software"), to deal
// in the Software without restriction, including without limitation the rights
// to use, copy, modify, merge, publish, distribute, sublicense, and/or sell
// copies of the Software, and to permit persons to whom the Software is
// furnished to do so, subject to the following conditions:
//
// The above copyright notice and this permission notice shall be included in
// all copies or substantial portions of the Software.
//
// THE SOFTWARE IS PROVIDED "AS IS", WITHOUT WARRANTY OF ANY KIND, EXPRESS OR
// IMPLIED, INCLUDING BUT NOT LIMITED TO THE WARRANTIES OF MERCHANTABILITY,
// FITNESS FOR A PARTICULAR PURPOSE AND NONINFRINGEMENT. IN NO EVENT SHALL THE
// AUTHORS OR COPYRIGHT HOLDERS BE LIABLE FOR ANY CLAIM, DAMAGES OR OTHER
// LIABILITY, WHETHER IN AN ACTION OF CONTRACT, TORT OR OTHERWISE, ARISING FROM,
// OUT OF OR IN CONNECTION WITH THE SOFTWARE OR THE USE OR OTHER DEALINGS IN
// THE SOFTWARE.

package ndc

import (
	ctx "context"
	"testing"
	"time"

	"github.com/golang/mock/gomock"
	"github.com/pborman/uuid"
	"github.com/stretchr/testify/mock"
	"github.com/stretchr/testify/require"
	"github.com/stretchr/testify/suite"

	"github.com/uber/cadence/common"
	"github.com/uber/cadence/common/definition"
	"github.com/uber/cadence/common/log"
	"github.com/uber/cadence/common/mocks"
	"github.com/uber/cadence/common/persistence"
	"github.com/uber/cadence/common/types"
	"github.com/uber/cadence/service/history/config"
	"github.com/uber/cadence/service/history/execution"
	"github.com/uber/cadence/service/history/shard"
)

type (
	workflowResetterSuite struct {
		suite.Suite
		*require.Assertions

		controller              *gomock.Controller
		mockShard               *shard.TestContext
		mockBaseMutableState    *execution.MockMutableState
		mockRebuiltMutableState *execution.MockMutableState
		mockTransactionMgr      *MocktransactionManager
		mockStateRebuilder      *execution.MockStateRebuilder

		logger           log.Logger
		mockHistoryV2Mgr *mocks.HistoryV2Manager

		domainID   string
		domainName string
		workflowID string
		baseRunID  string
		newContext execution.Context
		newRunID   string

		workflowResetter *workflowResetterImpl
	}
)

func TestWorkflowResetterSuite(t *testing.T) {
	s := new(workflowResetterSuite)
	suite.Run(t, s)
}

func (s *workflowResetterSuite) SetupTest() {
	s.Assertions = require.New(s.T())

	s.controller = gomock.NewController(s.T())
	s.mockBaseMutableState = execution.NewMockMutableState(s.controller)
	s.mockRebuiltMutableState = execution.NewMockMutableState(s.controller)
	s.mockTransactionMgr = NewMocktransactionManager(s.controller)
	s.mockStateRebuilder = execution.NewMockStateRebuilder(s.controller)

	s.mockShard = shard.NewTestContext(
		s.controller,
		&persistence.ShardInfo{
			ShardID:          10,
			RangeID:          1,
			TransferAckLevel: 0,
		},
		config.NewForTest(),
	)

	s.mockHistoryV2Mgr = s.mockShard.Resource.HistoryMgr

	s.logger = s.mockShard.GetLogger()

	s.domainID = uuid.New()
	s.domainName = "some random domain name"
	s.workflowID = "some random workflow ID"
	s.baseRunID = uuid.New()
	s.newContext = execution.NewContext(
		s.domainID,
		types.WorkflowExecution{
			WorkflowID: s.workflowID,
			RunID:      s.newRunID,
		},
		s.mockShard,
		nil,
		s.logger,
	)
	s.newRunID = uuid.New()

	s.workflowResetter = NewWorkflowResetter(
		s.mockShard, s.mockTransactionMgr, s.domainID, s.workflowID, s.baseRunID, s.newContext, s.newRunID, s.logger,
	).(*workflowResetterImpl)
	s.workflowResetter.stateRebuilder = s.mockStateRebuilder
}

func (s *workflowResetterSuite) TearDownTest() {
	s.controller.Finish()
	s.mockShard.Finish(s.T())
}

func (s *workflowResetterSuite) TestResetWorkflow_NoError() {
	ctx := ctx.Background()
	now := time.Now()

	branchToken := []byte("some random branch token")
	lastEventID := int64(500)
	version := int64(123)
	versionHistory := persistence.NewVersionHistory(
		branchToken,
		[]*persistence.VersionHistoryItem{persistence.NewVersionHistoryItem(lastEventID, version)},
	)
	versionHistories := persistence.NewVersionHistories(versionHistory)

	baseEventID := lastEventID - 100
	baseVersion := version
	incomingFirstEventID := baseEventID + 12
	incomingVersion := baseVersion + 3

	rebuiltHistorySize := int64(9999)
	newBranchToken := []byte("other random branch token")

	s.mockBaseMutableState.EXPECT().GetVersionHistories().Return(versionHistories).AnyTimes()
	s.mockBaseMutableState.EXPECT().GetCurrentBranchToken().Return(branchToken, nil).AnyTimes()

	mockBaseWorkflowReleaseFnCalled := false
	mockBaseWorkflowReleaseFn := func(err error) {
		mockBaseWorkflowReleaseFnCalled = true
	}
	mockBaseWorkflow := execution.NewMockWorkflow(s.controller)
	mockBaseWorkflow.EXPECT().GetMutableState().Return(s.mockBaseMutableState).AnyTimes()
	mockBaseWorkflow.EXPECT().GetReleaseFn().Return(mockBaseWorkflowReleaseFn).Times(1)

	s.mockTransactionMgr.EXPECT().loadNDCWorkflow(
		ctx,
		s.domainID,
		s.workflowID,
		s.baseRunID,
	).Return(mockBaseWorkflow, nil).Times(1)

	s.mockStateRebuilder.EXPECT().Rebuild(
		ctx,
		now,
		definition.NewWorkflowIdentifier(
			s.domainID,
			s.workflowID,
			s.baseRunID,
		),
		branchToken,
		baseEventID,
		baseVersion,
		definition.NewWorkflowIdentifier(
			s.domainID,
			s.workflowID,
			s.newRunID,
		),
		newBranchToken,
		gomock.Any(),
	).Return(s.mockRebuiltMutableState, rebuiltHistorySize, nil).Times(1)

	s.mockHistoryV2Mgr.On("ForkHistoryBranch", mock.Anything, &persistence.ForkHistoryBranchRequest{
		ForkBranchToken: branchToken,
		ForkNodeID:      baseEventID + 1,
		Info:            persistence.BuildHistoryGarbageCleanupInfo(s.domainID, s.workflowID, s.newRunID),
		ShardID:         common.IntPtr(s.mockShard.GetShardID()),
	}).Return(&persistence.ForkHistoryBranchResponse{NewBranchToken: newBranchToken}, nil).Times(1)

	rebuiltMutableState, err := s.workflowResetter.ResetWorkflow(
		ctx,
		now,
		baseEventID,
		baseVersion,
		incomingFirstEventID,
		incomingVersion,
	)
	s.NoError(err)
	s.Equal(s.mockRebuiltMutableState, rebuiltMutableState)
	s.Equal(s.newContext.GetHistorySize(), rebuiltHistorySize)
	s.True(mockBaseWorkflowReleaseFnCalled)
}

func (s *workflowResetterSuite) TestResetWorkflow_Error() {
	ctx := ctx.Background()
	now := time.Now()

	branchToken := []byte("some random branch token")
	lastEventID := int64(500)
	version := int64(123)
	versionHistory := persistence.NewVersionHistory(
		branchToken,
		[]*persistence.VersionHistoryItem{persistence.NewVersionHistoryItem(lastEventID, version)},
	)
	versionHistories := persistence.NewVersionHistories(versionHistory)
	baseEventID := lastEventID + 100
	baseVersion := version
	incomingFirstEventID := baseEventID + 12
	incomingFirstEventVersion := baseVersion + 3

	s.mockBaseMutableState.EXPECT().GetVersionHistories().Return(versionHistories).AnyTimes()
	s.mockBaseMutableState.EXPECT().GetCurrentBranchToken().Return(branchToken, nil).AnyTimes()

	mockBaseWorkflowReleaseFn := func(err error) {
	}
	mockBaseWorkflow := execution.NewMockWorkflow(s.controller)
	mockBaseWorkflow.EXPECT().GetMutableState().Return(s.mockBaseMutableState).AnyTimes()
	mockBaseWorkflow.EXPECT().GetReleaseFn().Return(mockBaseWorkflowReleaseFn).Times(1)

	s.mockTransactionMgr.EXPECT().loadNDCWorkflow(
		ctx,
		s.domainID,
		s.workflowID,
		s.baseRunID,
	).Return(mockBaseWorkflow, nil).Times(1)

	rebuiltMutableState, err := s.workflowResetter.ResetWorkflow(
		ctx,
		now,
		baseEventID,
		baseVersion,
		incomingFirstEventID,
		incomingFirstEventVersion,
	)
	s.Error(err)
	s.IsType(&types.RetryTaskV2Error{}, err)
	s.Nil(rebuiltMutableState)

	retryErr, isRetryError := err.(*types.RetryTaskV2Error)
	s.True(isRetryError)
	expectedErr := &types.RetryTaskV2Error{
		Message:         resendOnResetWorkflowMessage,
<<<<<<< HEAD
		DomainID:        common.StringPtr(s.domainID),
		WorkflowID:      s.workflowID,
		RunID:           s.newRunID,
=======
		DomainID:        s.domainID,
		WorkflowID:      common.StringPtr(s.workflowID),
		RunID:           common.StringPtr(s.newRunID),
>>>>>>> 2847890a
		EndEventID:      common.Int64Ptr(incomingFirstEventID),
		EndEventVersion: common.Int64Ptr(incomingFirstEventVersion),
	}
	s.Equal(retryErr, expectedErr)
}<|MERGE_RESOLUTION|>--- conflicted
+++ resolved
@@ -252,15 +252,9 @@
 	s.True(isRetryError)
 	expectedErr := &types.RetryTaskV2Error{
 		Message:         resendOnResetWorkflowMessage,
-<<<<<<< HEAD
-		DomainID:        common.StringPtr(s.domainID),
+		DomainID:        s.domainID,
 		WorkflowID:      s.workflowID,
 		RunID:           s.newRunID,
-=======
-		DomainID:        s.domainID,
-		WorkflowID:      common.StringPtr(s.workflowID),
-		RunID:           common.StringPtr(s.newRunID),
->>>>>>> 2847890a
 		EndEventID:      common.Int64Ptr(incomingFirstEventID),
 		EndEventVersion: common.Int64Ptr(incomingFirstEventVersion),
 	}
