// Copyright (c) 2019 Uber Technologies, Inc.
//
// Permission is hereby granted, free of charge, to any person obtaining a copy
// of this software and associated documentation files (the "Software"), to deal
// in the Software without restriction, including without limitation the rights
// to use, copy, modify, merge, publish, distribute, sublicense, and/or sell
// copies of the Software, and to permit persons to whom the Software is
// furnished to do so, subject to the following conditions:
//
// The above copyright notice and this permission notice shall be included in
// all copies or substantial portions of the Software.
//
// THE SOFTWARE IS PROVIDED "AS IS", WITHOUT WARRANTY OF ANY KIND, EXPRESS OR
// IMPLIED, INCLUDING BUT NOT LIMITED TO THE WARRANTIES OF MERCHANTABILITY,
// FITNESS FOR A PARTICULAR PURPOSE AND NONINFRINGEMENT. IN NO EVENT SHALL THE
// AUTHORS OR COPYRIGHT HOLDERS BE LIABLE FOR ANY CLAIM, DAMAGES OR OTHER
// LIABILITY, WHETHER IN AN ACTION OF CONTRACT, TORT OR OTHERWISE, ARISING FROM,
// OUT OF OR IN CONNECTION WITH THE SOFTWARE OR THE USE OR OTHER DEALINGS IN
// THE SOFTWARE.

package ndc

import (
	ctx "context"
	"time"

	"github.com/pborman/uuid"

	"github.com/uber/cadence/common"
	"github.com/uber/cadence/common/cache"
	"github.com/uber/cadence/common/cluster"
	"github.com/uber/cadence/common/errors"
	"github.com/uber/cadence/common/log"
	"github.com/uber/cadence/common/log/tag"
	"github.com/uber/cadence/common/metrics"
	"github.com/uber/cadence/common/persistence"
	"github.com/uber/cadence/common/types"
	"github.com/uber/cadence/service/history/execution"
	"github.com/uber/cadence/service/history/shard"
)

const (
	mutableStateMissingMessage = "Resend events due to missing mutable state"
)

type (
	// HistoryReplicator handles history replication task
	HistoryReplicator interface {
		ApplyEvents(
			ctx ctx.Context,
			request *types.ReplicateEventsV2Request,
		) error
	}

	historyReplicatorImpl struct {
		shard              shard.Context
		clusterMetadata    cluster.Metadata
		historyV2Manager   persistence.HistoryManager
		historySerializer  persistence.PayloadSerializer
		metricsClient      metrics.Client
		domainCache        cache.DomainCache
		executionCache     *execution.Cache
		eventsReapplier    EventsReapplier
		transactionManager transactionManager
		logger             log.Logger

		newBranchManager    branchManagerProvider
		newConflictResolver conflictResolverProvider
		newWorkflowResetter workflowResetterProvider
		newStateBuilder     stateBuilderProvider
		newMutableState     mutableStateProvider
	}

	stateBuilderProvider func(
		mutableState execution.MutableState,
		logger log.Logger) execution.StateBuilder

	mutableStateProvider func(
		domainEntry *cache.DomainCacheEntry,
		logger log.Logger,
	) execution.MutableState

	branchManagerProvider func(
		context execution.Context,
		mutableState execution.MutableState,
		logger log.Logger,
	) branchManager

	conflictResolverProvider func(
		context execution.Context,
		mutableState execution.MutableState,
		logger log.Logger,
	) conflictResolver

	workflowResetterProvider func(
		domainID string,
		workflowID string,
		baseRunID string,
		newContext execution.Context,
		newRunID string,
		logger log.Logger,
	) WorkflowResetter
)

var _ HistoryReplicator = (*historyReplicatorImpl)(nil)

var errPanic = errors.NewInternalFailureError("encounter panic")

// NewHistoryReplicator creates history replicator
func NewHistoryReplicator(
	shard shard.Context,
	executionCache *execution.Cache,
	eventsReapplier EventsReapplier,
	logger log.Logger,
) HistoryReplicator {

	transactionManager := newTransactionManager(shard, executionCache, eventsReapplier, logger)
	replicator := &historyReplicatorImpl{
		shard:              shard,
		clusterMetadata:    shard.GetService().GetClusterMetadata(),
		historyV2Manager:   shard.GetHistoryManager(),
		historySerializer:  persistence.NewPayloadSerializer(),
		metricsClient:      shard.GetMetricsClient(),
		domainCache:        shard.GetDomainCache(),
		executionCache:     executionCache,
		transactionManager: transactionManager,
		eventsReapplier:    eventsReapplier,
		logger:             logger.WithTags(tag.ComponentHistoryReplicator),

		newBranchManager: func(
			context execution.Context,
			mutableState execution.MutableState,
			logger log.Logger,
		) branchManager {
			return newBranchManager(shard, context, mutableState, logger)
		},
		newConflictResolver: func(
			context execution.Context,
			mutableState execution.MutableState,
			logger log.Logger,
		) conflictResolver {
			return newConflictResolver(shard, context, mutableState, logger)
		},
		newWorkflowResetter: func(
			domainID string,
			workflowID string,
			baseRunID string,
			newContext execution.Context,
			newRunID string,
			logger log.Logger,
		) WorkflowResetter {
			return NewWorkflowResetter(shard, transactionManager, domainID, workflowID, baseRunID, newContext, newRunID, logger)
		},
		newStateBuilder: func(
			state execution.MutableState,
			logger log.Logger,
		) execution.StateBuilder {

			return execution.NewStateBuilder(
				shard,
				logger,
				state,
				func(mutableState execution.MutableState) execution.MutableStateTaskGenerator {
					return execution.NewMutableStateTaskGenerator(shard.GetDomainCache(), logger, mutableState)
				},
			)
		},
		newMutableState: func(
			domainEntry *cache.DomainCacheEntry,
			logger log.Logger,
		) execution.MutableState {
			return execution.NewMutableStateBuilderWithVersionHistories(
				shard,
				logger,
				domainEntry,
			)
		},
	}

	return replicator
}

func (r *historyReplicatorImpl) ApplyEvents(
	ctx ctx.Context,
	request *types.ReplicateEventsV2Request,
) (retError error) {

	startTime := time.Now()
	task, err := newReplicationTask(
		r.clusterMetadata,
		r.historySerializer,
		startTime,
		r.logger,
		request,
	)
	if err != nil {
		return err
	}

	return r.applyEvents(ctx, task)
}

func (r *historyReplicatorImpl) applyEvents(
	ctx ctx.Context,
	task replicationTask,
) (retError error) {

	context, releaseFn, err := r.executionCache.GetOrCreateWorkflowExecution(
		ctx,
		task.getDomainID(),
		*task.getExecution(),
	)
	if err != nil {
		// for get workflow execution context, with valid run id
		// err will not be of type EntityNotExistsError
		return err
	}
	defer func() {
		if rec := recover(); rec != nil {
			releaseFn(errPanic)
			panic(rec)
		} else {
			releaseFn(retError)
		}
	}()

	switch task.getFirstEvent().GetEventType() {
	case types.EventTypeWorkflowExecutionStarted:
		return r.applyStartEvents(ctx, context, releaseFn, task)

	default:
		// apply events, other than simple start workflow execution
		// the continue as new + start workflow execution combination will also be processed here
		var mutableState execution.MutableState
		var err error
		domainName, err := r.domainCache.GetDomainName(context.GetDomainID())
		if err != nil {
			return err
		}

		if r.shard.GetConfig().ReplicationEventsFromCurrentCluster(domainName) {
			// this branch is used when replicating events (generated from current cluster)from remote cluster to current cluster.
			// this could happen when the events are lost in current cluster and plan to recover them from remote cluster.
			mutableState, err = context.LoadWorkflowExecutionForReplication(ctx, task.getVersion())
		} else {
			mutableState, err = context.LoadWorkflowExecution(ctx)
		}
		switch err.(type) {
		case nil:
			// Sanity check to make only 3DC mutable state here
			if mutableState.GetVersionHistories() == nil {
				return execution.ErrMissingVersionHistories
			}

			doContinue, branchIndex, err := r.applyNonStartEventsPrepareBranch(ctx, context, mutableState, task)
			if err != nil {
				return err
			} else if !doContinue {
				r.metricsClient.IncCounter(metrics.ReplicateHistoryEventsScope, metrics.DuplicateReplicationEventsCounter)
				return nil
			}

			mutableState, isRebuilt, err := r.applyNonStartEventsPrepareMutableState(ctx, context, mutableState, branchIndex, task)
			if err != nil {
				return err
			}

			if mutableState.GetVersionHistories().GetCurrentVersionHistoryIndex() == branchIndex {
				return r.applyNonStartEventsToCurrentBranch(ctx, context, mutableState, isRebuilt, releaseFn, task)
			}
			return r.applyNonStartEventsToNoneCurrentBranch(ctx, context, mutableState, branchIndex, releaseFn, task)

		case *types.EntityNotExistsError:
			// mutable state not created, check if is workflow reset
			mutableState, err := r.applyNonStartEventsMissingMutableState(ctx, context, task)
			if err != nil {
				return err
			}

			return r.applyNonStartEventsResetWorkflow(ctx, context, mutableState, task)

		default:
			// unable to get mutable state, return err so we can retry the task later
			return err
		}
	}
}

func (r *historyReplicatorImpl) applyStartEvents(
	ctx ctx.Context,
	context execution.Context,
	releaseFn execution.ReleaseFunc,
	task replicationTask,
) (retError error) {

	domainEntry, err := r.domainCache.GetDomainByID(task.getDomainID())
	if err != nil {
		return err
	}
	requestID := uuid.New() // requestID used for start workflow execution request.  This is not on the history event.
	mutableState := r.newMutableState(domainEntry, task.getLogger())
	stateBuilder := r.newStateBuilder(mutableState, task.getLogger())

	// use state builder for workflow mutable state mutation
	_, err = stateBuilder.ApplyEvents(
		task.getDomainID(),
		requestID,
		*task.getExecution(),
		task.getEvents(),
		task.getNewEvents(),
	)
	if err != nil {
		task.getLogger().Error(
			"nDCHistoryReplicator unable to apply events when applyStartEvents",
			tag.Error(err),
		)
		return err
	}

	err = r.transactionManager.createWorkflow(
		ctx,
		task.getEventTime(),
		execution.NewWorkflow(
			ctx,
			r.domainCache,
			r.clusterMetadata,
			context,
			mutableState,
			releaseFn,
		),
	)
	if err != nil {
		task.getLogger().Error(
			"nDCHistoryReplicator unable to create workflow when applyStartEvents",
			tag.Error(err),
		)
	} else {
		r.notify(task.getSourceCluster(), task.getEventTime())
	}
	return err
}

func (r *historyReplicatorImpl) applyNonStartEventsPrepareBranch(
	ctx ctx.Context,
	context execution.Context,
	mutableState execution.MutableState,
	task replicationTask,
) (bool, int, error) {

	incomingVersionHistory := task.getVersionHistory()
	branchManager := r.newBranchManager(context, mutableState, task.getLogger())
	doContinue, versionHistoryIndex, err := branchManager.prepareVersionHistory(
		ctx,
		incomingVersionHistory,
		task.getFirstEvent().GetEventID(),
		task.getFirstEvent().GetVersion(),
	)
	switch err.(type) {
	case nil:
		return doContinue, versionHistoryIndex, nil
	case *types.RetryTaskV2Error:
		// replication message can arrive out of order
		// do not log
		return false, 0, err
	default:
		task.getLogger().Error(
			"nDCHistoryReplicator unable to prepare version history when applyNonStartEventsPrepareBranch",
			tag.Error(err),
		)
		return false, 0, err
	}
}

func (r *historyReplicatorImpl) applyNonStartEventsPrepareMutableState(
	ctx ctx.Context,
	context execution.Context,
	mutableState execution.MutableState,
	branchIndex int,
	task replicationTask,
) (execution.MutableState, bool, error) {

	incomingVersion := task.getVersion()
	conflictResolver := r.newConflictResolver(context, mutableState, task.getLogger())
	mutableState, isRebuilt, err := conflictResolver.prepareMutableState(
		ctx,
		branchIndex,
		incomingVersion,
	)
	if err != nil {
		task.getLogger().Error(
			"nDCHistoryReplicator unable to prepare mutable state when applyNonStartEventsPrepareMutableState",
			tag.Error(err),
		)
	}
	return mutableState, isRebuilt, err
}

func (r *historyReplicatorImpl) applyNonStartEventsToCurrentBranch(
	ctx ctx.Context,
	context execution.Context,
	mutableState execution.MutableState,
	isRebuilt bool,
	releaseFn execution.ReleaseFunc,
	task replicationTask,
) error {

	requestID := uuid.New() // requestID used for start workflow execution request.  This is not on the history event.
	stateBuilder := r.newStateBuilder(mutableState, task.getLogger())
	newMutableState, err := stateBuilder.ApplyEvents(
		task.getDomainID(),
		requestID,
		*task.getExecution(),
		task.getEvents(),
		task.getNewEvents(),
	)
	if err != nil {
		task.getLogger().Error(
			"nDCHistoryReplicator unable to apply events when applyNonStartEventsToCurrentBranch",
			tag.Error(err),
		)
		return err
	}

	targetWorkflow := execution.NewWorkflow(
		ctx,
		r.domainCache,
		r.clusterMetadata,
		context,
		mutableState,
		releaseFn,
	)

	var newWorkflow execution.Workflow
	if newMutableState != nil {
		newExecutionInfo := newMutableState.GetExecutionInfo()
		newContext := execution.NewContext(
			newExecutionInfo.DomainID,
			types.WorkflowExecution{
				WorkflowID: newExecutionInfo.WorkflowID,
				RunID:      newExecutionInfo.RunID,
			},
			r.shard,
			r.shard.GetExecutionManager(),
			r.logger,
		)

		newWorkflow = execution.NewWorkflow(
			ctx,
			r.domainCache,
			r.clusterMetadata,
			newContext,
			newMutableState,
			execution.NoopReleaseFn,
		)
	}

	err = r.transactionManager.updateWorkflow(
		ctx,
		task.getEventTime(),
		isRebuilt,
		targetWorkflow,
		newWorkflow,
	)
	if err != nil {
		task.getLogger().Error(
			"nDCHistoryReplicator unable to update workflow when applyNonStartEventsToCurrentBranch",
			tag.Error(err),
		)
	} else {
		r.notify(task.getSourceCluster(), task.getEventTime())
	}
	return err
}

func (r *historyReplicatorImpl) applyNonStartEventsToNoneCurrentBranch(
	ctx ctx.Context,
	context execution.Context,
	mutableState execution.MutableState,
	branchIndex int,
	releaseFn execution.ReleaseFunc,
	task replicationTask,
) error {

	if len(task.getNewEvents()) != 0 {
		return r.applyNonStartEventsToNoneCurrentBranchWithContinueAsNew(
			ctx,
			context,
			releaseFn,
			task,
		)
	}

	return r.applyNonStartEventsToNoneCurrentBranchWithoutContinueAsNew(
		ctx,
		context,
		mutableState,
		branchIndex,
		releaseFn,
		task,
	)
}

func (r *historyReplicatorImpl) applyNonStartEventsToNoneCurrentBranchWithoutContinueAsNew(
	ctx ctx.Context,
	context execution.Context,
	mutableState execution.MutableState,
	branchIndex int,
	releaseFn execution.ReleaseFunc,
	task replicationTask,
) error {

	versionHistoryItem := persistence.NewVersionHistoryItem(
		task.getLastEvent().GetEventID(),
		task.getLastEvent().GetVersion(),
	)
	versionHistories := mutableState.GetVersionHistories()
	if versionHistories == nil {
		return execution.ErrMissingVersionHistories
	}
	versionHistory, err := versionHistories.GetVersionHistory(branchIndex)
	if err != nil {
		return err
	}
	if err = versionHistory.AddOrUpdateItem(versionHistoryItem); err != nil {
		return err
	}

	err = r.transactionManager.backfillWorkflow(
		ctx,
		task.getEventTime(),
		execution.NewWorkflow(
			ctx,
			r.domainCache,
			r.clusterMetadata,
			context,
			mutableState,
			releaseFn,
		),
		&persistence.WorkflowEvents{
			DomainID:    task.getDomainID(),
			WorkflowID:  task.getExecution().GetWorkflowID(),
			RunID:       task.getExecution().GetRunID(),
			BranchToken: versionHistory.GetBranchToken(),
			Events:      task.getEvents(),
		},
	)
	if err != nil {
		task.getLogger().Error(
			"nDCHistoryReplicator unable to backfill workflow when applyNonStartEventsToNoneCurrentBranch",
			tag.Error(err),
		)
		return err
	}
	return nil
}

func (r *historyReplicatorImpl) applyNonStartEventsToNoneCurrentBranchWithContinueAsNew(
	ctx ctx.Context,
	context execution.Context,
	releaseFn execution.ReleaseFunc,
	task replicationTask,
) error {

	// workflow backfill to non current branch with continue as new
	// first, release target workflow lock & create the new workflow as zombie
	// NOTE: need to release target workflow due to target workflow
	//  can potentially be the current workflow causing deadlock

	// 1. clear all in memory changes & release target workflow lock
	// 2. apply new workflow first
	// 3. apply target workflow

	// step 1
	context.Clear()
	releaseFn(nil)

	// step 2
	startTime := time.Now()
	task, newTask, err := task.splitTask(startTime)
	if err != nil {
		return err
	}
	if err := r.applyEvents(ctx, newTask); err != nil {
		newTask.getLogger().Error(
			"nDCHistoryReplicator unable to create new workflow when applyNonStartEventsToNoneCurrentBranchWithContinueAsNew",
			tag.Error(err),
		)
		return err
	}

	// step 3
	if err := r.applyEvents(ctx, task); err != nil {
		newTask.getLogger().Error(
			"nDCHistoryReplicator unable to create target workflow when applyNonStartEventsToNoneCurrentBranchWithContinueAsNew",
			tag.Error(err),
		)
		return err
	}
	return nil
}

func (r *historyReplicatorImpl) applyNonStartEventsMissingMutableState(
	ctx ctx.Context,
	newContext execution.Context,
	task replicationTask,
) (execution.MutableState, error) {

	// for non reset workflow execution replication task, just do re-replication
	if !task.isWorkflowReset() {
		firstEvent := task.getFirstEvent()
		return nil, newNDCRetryTaskErrorWithHint(
			mutableStateMissingMessage,
			task.getDomainID(),
			task.getWorkflowID(),
			task.getRunID(),
			nil,
			nil,
			common.Int64Ptr(firstEvent.GetEventID()),
			common.Int64Ptr(firstEvent.GetVersion()),
		)
	}

	decisionTaskEvent := task.getFirstEvent()
	baseEventID := decisionTaskEvent.GetEventID() - 1
	baseRunID, newRunID, baseEventVersion := task.getWorkflowResetMetadata()

	workflowResetter := r.newWorkflowResetter(
		task.getDomainID(),
		task.getWorkflowID(),
		baseRunID,
		newContext,
		newRunID,
		task.getLogger(),
	)

	resetMutableState, err := workflowResetter.ResetWorkflow(
		ctx,
		task.getEventTime(),
		baseEventID,
		baseEventVersion,
		task.getFirstEvent().GetEventID(),
		task.getVersion(),
	)
	if err != nil {
		task.getLogger().Error(
			"nDCHistoryReplicator unable to reset workflow when applyNonStartEventsMissingMutableState",
			tag.Error(err),
		)
		return nil, err
	}
	return resetMutableState, nil
}

func (r *historyReplicatorImpl) applyNonStartEventsResetWorkflow(
	ctx ctx.Context,
	context execution.Context,
	mutableState execution.MutableState,
	task replicationTask,
) error {

	requestID := uuid.New() // requestID used for start workflow execution request.  This is not on the history event.
	stateBuilder := r.newStateBuilder(mutableState, task.getLogger())
	_, err := stateBuilder.ApplyEvents(
		task.getDomainID(),
		requestID,
		*task.getExecution(),
		task.getEvents(),
		task.getNewEvents(),
	)
	if err != nil {
		task.getLogger().Error(
			"nDCHistoryReplicator unable to apply events when applyNonStartEventsResetWorkflow",
			tag.Error(err),
		)
		return err
	}

	targetWorkflow := execution.NewWorkflow(
		ctx,
		r.domainCache,
		r.clusterMetadata,
		context,
		mutableState,
		execution.NoopReleaseFn,
	)

	err = r.transactionManager.createWorkflow(
		ctx,
		task.getEventTime(),
		targetWorkflow,
	)
	if err != nil {
		task.getLogger().Error(
			"nDCHistoryReplicator unable to create workflow when applyNonStartEventsResetWorkflow",
			tag.Error(err),
		)
	} else {
		r.notify(task.getSourceCluster(), task.getEventTime())
	}
	return err
}

func (r *historyReplicatorImpl) notify(
	clusterName string,
	now time.Time,
) {
	if clusterName == r.clusterMetadata.GetCurrentClusterName() {
		// this is a valid use case for testing, but not for production
		r.logger.Warn("nDCHistoryReplicator applying events generated by current cluster")
		return
	}
	now = now.Add(-r.shard.GetConfig().StandbyClusterDelay())
	r.shard.SetCurrentTime(clusterName, now)
}

func newNDCRetryTaskErrorWithHint(
	message string,
	domainID string,
	workflowID string,
	runID string,
	startEventID *int64,
	startEventVersion *int64,
	endEventID *int64,
	endEventVersion *int64,
) error {

	return &types.RetryTaskV2Error{
		Message:           message,
<<<<<<< HEAD
		DomainID:          common.StringPtr(domainID),
		WorkflowID:        workflowID,
		RunID:             runID,
=======
		DomainID:          domainID,
		WorkflowID:        common.StringPtr(workflowID),
		RunID:             common.StringPtr(runID),
>>>>>>> 2847890a
		StartEventID:      startEventID,
		StartEventVersion: startEventVersion,
		EndEventID:        endEventID,
		EndEventVersion:   endEventVersion,
	}
}<|MERGE_RESOLUTION|>--- conflicted
+++ resolved
@@ -726,15 +726,9 @@
 
 	return &types.RetryTaskV2Error{
 		Message:           message,
-<<<<<<< HEAD
-		DomainID:          common.StringPtr(domainID),
+		DomainID:          domainID,
 		WorkflowID:        workflowID,
 		RunID:             runID,
-=======
-		DomainID:          domainID,
-		WorkflowID:        common.StringPtr(workflowID),
-		RunID:             common.StringPtr(runID),
->>>>>>> 2847890a
 		StartEventID:      startEventID,
 		StartEventVersion: startEventVersion,
 		EndEventID:        endEventID,
