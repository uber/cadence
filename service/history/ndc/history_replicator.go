--- conflicted
+++ resolved
@@ -621,18 +621,9 @@
 		)
 	}
 
-<<<<<<< HEAD
 	decisionTaskEvent := task.getFirstEvent()
-	baseEventID := decisionTaskEvent.GetEventId() - 1
+	baseEventID := decisionTaskEvent.GetEventID() - 1
 	baseRunID, newRunID, baseEventVersion := task.getWorkflowResetMetadata()
-=======
-	decisionTaskFailedEvent := task.getFirstEvent()
-	attr := decisionTaskFailedEvent.DecisionTaskFailedEventAttributes
-	baseRunID := attr.GetBaseRunID()
-	baseEventID := decisionTaskFailedEvent.GetEventID() - 1
-	baseEventVersion := attr.GetForkEventVersion()
-	newRunID := attr.GetNewRunID()
->>>>>>> ea35743c
 
 	workflowResetter := r.newWorkflowResetter(
 		task.getDomainID(),
