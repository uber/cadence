--- conflicted
+++ resolved
@@ -1318,13 +1318,8 @@
 		Timestamp: common.Int64Ptr(now.UnixNano()),
 		EventType: &evenType,
 		StartChildWorkflowExecutionInitiatedEventAttributes: &types.StartChildWorkflowExecutionInitiatedEventAttributes{
-<<<<<<< HEAD
-			Domain:     common.StringPtr(constants.TestTargetDomainName),
+			Domain:     constants.TestTargetDomainName,
 			WorkflowID: targetWorkflowID,
-=======
-			Domain:     constants.TestTargetDomainName,
-			WorkflowID: common.StringPtr(targetWorkflowID),
->>>>>>> 2847890a
 		},
 	}
 
