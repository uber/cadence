--- conflicted
+++ resolved
@@ -333,17 +333,9 @@
 		{
 			sourceActive: true,
 			crossClusterTask: &persistence.CrossClusterTaskInfo{
-<<<<<<< HEAD
-				TaskType:         persistence.CrossClusterTaskTypeApplyParentClosePolicy,
-				TargetDomainID:   constants.TestRemoteTargetDomainID,
-				TargetWorkflowID: constants.TestWorkflowID,
-				TargetRunID:      constants.TestRunID,
-				ScheduleID:       int64(123),
-=======
-				TaskType:        persistence.CrossClusterTaskTypeApplyParentPolicy,
+				TaskType:        persistence.CrossClusterTaskTypeApplyParentClosePolicy,
 				TargetDomainIDs: map[string]struct{}{constants.TestRemoteTargetDomainID: struct{}{}},
 				ScheduleID:      int64(123),
->>>>>>> d9e5003c
 			},
 			generatedTask: &persistence.CrossClusterApplyParentClosePolicyTask{
 				TargetCluster: cluster.TestAlternativeClusterName,
@@ -355,31 +347,16 @@
 		{
 			sourceActive: false,
 			crossClusterTask: &persistence.CrossClusterTaskInfo{
-<<<<<<< HEAD
-				TaskType:         persistence.CrossClusterTaskTypeApplyParentClosePolicy,
-				TargetDomainID:   constants.TestRemoteTargetDomainID,
-				TargetWorkflowID: constants.TestWorkflowID,
-				TargetRunID:      constants.TestRunID,
-				ScheduleID:       int64(123),
-=======
-				TaskType:        persistence.CrossClusterTaskTypeApplyParentPolicy,
+				TaskType:        persistence.CrossClusterTaskTypeApplyParentClosePolicy,
 				TargetDomainIDs: map[string]struct{}{constants.TestRemoteTargetDomainID: struct{}{}},
 				ScheduleID:      int64(123),
->>>>>>> d9e5003c
 			},
 			generatedTask: &persistence.CloseExecutionTask{},
 		},
 		{
 			sourceActive: true,
 			crossClusterTask: &persistence.CrossClusterTaskInfo{
-<<<<<<< HEAD
-				TaskType:         persistence.CrossClusterTaskTypeApplyParentClosePolicy,
-				TargetDomainID:   constants.TestTargetDomainID,
-				TargetWorkflowID: constants.TestWorkflowID,
-				TargetRunID:      constants.TestRunID,
-				ScheduleID:       int64(123),
-=======
-				TaskType:        persistence.CrossClusterTaskTypeApplyParentPolicy,
+				TaskType:        persistence.CrossClusterTaskTypeApplyParentClosePolicy,
 				TargetDomainIDs: map[string]struct{}{constants.TestTargetDomainID: struct{}{}},
 				ScheduleID:      int64(123),
 			},
@@ -389,13 +366,12 @@
 		{
 			sourceActive: true,
 			crossClusterTask: &persistence.CrossClusterTaskInfo{
-				TaskType: persistence.CrossClusterTaskTypeApplyParentPolicy,
+				TaskType: persistence.CrossClusterTaskTypeApplyParentClosePolicy,
 				TargetDomainIDs: map[string]struct{}{
 					constants.TestTargetDomainID:       {},
 					constants.TestRemoteTargetDomainID: {},
 				},
 				ScheduleID: int64(123),
->>>>>>> d9e5003c
 			},
 			generatedTask: &persistence.CloseExecutionTask{},
 		},
@@ -412,7 +388,7 @@
 
 		shouldAddTransferTasks := !tc.sourceActive
 		if !shouldAddTransferTasks {
-			if tc.crossClusterTask.TaskType == persistence.CrossClusterTaskTypeApplyParentPolicy {
+			if tc.crossClusterTask.TaskType == persistence.CrossClusterTaskTypeApplyParentClosePolicy {
 				for domainID := range tc.crossClusterTask.TargetDomainIDs {
 					shouldAddTransferTasks = shouldAddTransferTasks || domainID == constants.TestTargetDomainID
 				}
