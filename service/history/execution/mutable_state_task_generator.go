// Copyright (c) 2020 Uber Technologies, Inc.
//
// Permission is hereby granted, free of charge, to any person obtaining a copy
// of this software and associated documentation files (the "Software"), to deal
// in the Software without restriction, including without limitation the rights
// to use, copy, modify, merge, publish, distribute, sublicense, and/or sell
// copies of the Software, and to permit persons to whom the Software is
// furnished to do so, subject to the following conditions:
//
// The above copyright notice and this permission notice shall be included in
// all copies or substantial portions of the Software.
//
// THE SOFTWARE IS PROVIDED "AS IS", WITHOUT WARRANTY OF ANY KIND, EXPRESS OR
// IMPLIED, INCLUDING BUT NOT LIMITED TO THE WARRANTIES OF MERCHANTABILITY,
// FITNESS FOR A PARTICULAR PURPOSE AND NONINFRINGEMENT. IN NO EVENT SHALL THE
// AUTHORS OR COPYRIGHT HOLDERS BE LIABLE FOR ANY CLAIM, DAMAGES OR OTHER
// LIABILITY, WHETHER IN AN ACTION OF CONTRACT, TORT OR OTHERWISE, ARISING FROM,
// OUT OF OR IN CONNECTION WITH THE SOFTWARE OR THE USE OR OTHER DEALINGS IN
// THE SOFTWARE.

//go:generate mockgen -package $GOPACKAGE -source $GOFILE -destination mutable_state_task_generator_mock.go -self_package github.com/uber/cadence/service/history/execution

package execution

import (
	"errors"
	"fmt"
	"math"
	"math/rand"
	"time"

	"github.com/uber/cadence/common/cache"
	"github.com/uber/cadence/common/cluster"
	"github.com/uber/cadence/common/log"
	"github.com/uber/cadence/common/persistence"
	"github.com/uber/cadence/common/types"
)

type (
	// MutableStateTaskGenerator generates workflow transfer and timer tasks
	MutableStateTaskGenerator interface {
		GenerateWorkflowStartTasks(
			startEvent *types.HistoryEvent,
		) error
		GenerateWorkflowCloseTasks(
			closeEvent *types.HistoryEvent,
		) error
		GenerateRecordWorkflowStartedTasks(
			startEvent *types.HistoryEvent,
		) error
		GenerateDelayedDecisionTasks(
			startEvent *types.HistoryEvent,
		) error
		GenerateDecisionScheduleTasks(
			decisionScheduleID int64,
		) error
		GenerateDecisionStartTasks(
			decisionScheduleID int64,
		) error
		GenerateActivityTransferTasks(
			event *types.HistoryEvent,
		) error
		GenerateActivityRetryTasks(
			activityScheduleID int64,
		) error
		GenerateChildWorkflowTasks(
			event *types.HistoryEvent,
		) error
		GenerateRequestCancelExternalTasks(
			event *types.HistoryEvent,
		) error
		GenerateSignalExternalTasks(
			event *types.HistoryEvent,
		) error
		GenerateWorkflowSearchAttrTasks() error
		GenerateWorkflowResetTasks() error
		GenerateCrossClusterTaskFromTransferTask(
			transferTask *persistence.TransferTaskInfo,
			targetCluster string,
		) error
		// TODO: Consider merging below with GenerateCrossClusterTaskFromTransferTask.
		// Close event generates both recordChildCompletion and ApplyParentPolicy
		// tasks. That's why we currently have a separate function for applying
		// parent policy
		GenerateCrossClusterApplyParentClosePolicyTask(
			transferTask *persistence.TransferTaskInfo,
			targetCluster string,
		) error
		GenerateFromCrossClusterTask(
			crossClusterTask *persistence.CrossClusterTaskInfo,
		) error

		// these 2 APIs should only be called when mutable state transaction is being closed
		GenerateActivityTimerTasks() error
		GenerateUserTimerTasks() error
	}

	mutableStateTaskGeneratorImpl struct {
		clusterMetadata cluster.Metadata
		domainCache     cache.DomainCache
		logger          log.Logger

		mutableState MutableState
	}
)

const (
	defaultWorkflowRetentionInDays      int32 = 1
	defaultInitIntervalForDecisionRetry       = 1 * time.Minute
	defaultMaxIntervalForDecisionRetry        = 5 * time.Minute
	defaultJitterCoefficient                  = 0.2
)

var _ MutableStateTaskGenerator = (*mutableStateTaskGeneratorImpl)(nil)

// NewMutableStateTaskGenerator creates a new task generator for mutable state
func NewMutableStateTaskGenerator(
	clusterMetadata cluster.Metadata,
	domainCache cache.DomainCache,
	logger log.Logger,
	mutableState MutableState,
) MutableStateTaskGenerator {

	return &mutableStateTaskGeneratorImpl{
		clusterMetadata: clusterMetadata,
		domainCache:     domainCache,
		logger:          logger,

		mutableState: mutableState,
	}
}

func (r *mutableStateTaskGeneratorImpl) GenerateWorkflowStartTasks(
	startEvent *types.HistoryEvent,
) error {

	attr := startEvent.WorkflowExecutionStartedEventAttributes
	firstDecisionDelayDuration := time.Duration(attr.GetFirstDecisionTaskBackoffSeconds()) * time.Second

	executionInfo := r.mutableState.GetExecutionInfo()
	startVersion := startEvent.GetVersion()
	startTimestamp := time.Unix(0, startEvent.GetTimestamp())

	workflowTimeoutDuration := time.Duration(executionInfo.WorkflowTimeout) * time.Second
	workflowTimeoutDuration = workflowTimeoutDuration + firstDecisionDelayDuration
	workflowTimeoutTimestamp := startTimestamp.Add(workflowTimeoutDuration)
	if !executionInfo.ExpirationTime.IsZero() && workflowTimeoutTimestamp.After(executionInfo.ExpirationTime) {
		workflowTimeoutTimestamp = executionInfo.ExpirationTime
	}
	r.mutableState.AddTimerTasks(&persistence.WorkflowTimeoutTask{
		// TaskID is set by shard
		VisibilityTimestamp: workflowTimeoutTimestamp,
		Version:             startVersion,
	})

	return nil
}

func (r *mutableStateTaskGeneratorImpl) GenerateWorkflowCloseTasks(
	closeEvent *types.HistoryEvent,
) error {

	executionInfo := r.mutableState.GetExecutionInfo()
	r.mutableState.AddTransferTasks(&persistence.CloseExecutionTask{
		// TaskID and VisibilityTimestamp are set by shard context
		Version: closeEvent.GetVersion(),
	})

	retentionInDays := defaultWorkflowRetentionInDays
	domainEntry, err := r.domainCache.GetDomainByID(executionInfo.DomainID)
	switch err.(type) {
	case nil:
		retentionInDays = domainEntry.GetRetentionDays(executionInfo.WorkflowID)
	case *types.EntityNotExistsError:
		// domain is not accessible, use default value above
	default:
		return err
	}

	closeTimestamp := time.Unix(0, closeEvent.GetTimestamp())
	retentionDuration := time.Duration(retentionInDays) * time.Hour * 24
	r.mutableState.AddTimerTasks(&persistence.DeleteHistoryEventTask{
		// TaskID is set by shard
		VisibilityTimestamp: closeTimestamp.Add(retentionDuration),
		Version:             closeEvent.GetVersion(),
	})

	return nil
}

func (r *mutableStateTaskGeneratorImpl) GenerateDelayedDecisionTasks(
	startEvent *types.HistoryEvent,
) error {

	startVersion := startEvent.GetVersion()
	startTimestamp := time.Unix(0, startEvent.GetTimestamp())
	startAttr := startEvent.WorkflowExecutionStartedEventAttributes
	decisionBackoffDuration := time.Duration(startAttr.GetFirstDecisionTaskBackoffSeconds()) * time.Second
	executionTimestamp := startTimestamp.Add(decisionBackoffDuration)

	// noParentWorkflow case
	firstDecisionDelayType := persistence.WorkflowBackoffTimeoutTypeCron
	// continue as new case
	if startAttr.Initiator != nil {
		switch startAttr.GetInitiator() {
		case types.ContinueAsNewInitiatorRetryPolicy:
			firstDecisionDelayType = persistence.WorkflowBackoffTimeoutTypeRetry
		case types.ContinueAsNewInitiatorCronSchedule:
			firstDecisionDelayType = persistence.WorkflowBackoffTimeoutTypeCron
		case types.ContinueAsNewInitiatorDecider:
			return &types.InternalServiceError{
				Message: "encounter continue as new iterator & first decision delay not 0",
			}
		default:
			return &types.InternalServiceError{
				Message: fmt.Sprintf("unknown iterator retry policy: %v", startAttr.GetInitiator()),
			}
		}
	}

	r.mutableState.AddTimerTasks(&persistence.WorkflowBackoffTimerTask{
		// TaskID is set by shard
		// TODO EventID seems not used at all
		VisibilityTimestamp: executionTimestamp,
		TimeoutType:         firstDecisionDelayType,
		Version:             startVersion,
	})

	return nil
}

func (r *mutableStateTaskGeneratorImpl) GenerateRecordWorkflowStartedTasks(
	startEvent *types.HistoryEvent,
) error {

	startVersion := startEvent.GetVersion()

	r.mutableState.AddTransferTasks(&persistence.RecordWorkflowStartedTask{
		// TaskID and VisibilityTimestamp are set by shard context
		Version: startVersion,
	})

	return nil
}

func (r *mutableStateTaskGeneratorImpl) GenerateDecisionScheduleTasks(
	decisionScheduleID int64,
) error {

	executionInfo := r.mutableState.GetExecutionInfo()
	decision, ok := r.mutableState.GetDecisionInfo(
		decisionScheduleID,
	)
	if !ok {
		return &types.InternalServiceError{
			Message: fmt.Sprintf("it could be a bug, cannot get pending decision: %v", decisionScheduleID),
		}
	}

	r.mutableState.AddTransferTasks(&persistence.DecisionTask{
		// TaskID and VisibilityTimestamp are set by shard context
		DomainID:   executionInfo.DomainID,
		TaskList:   decision.TaskList,
		ScheduleID: decision.ScheduleID,
		Version:    decision.Version,
	})

	if r.mutableState.IsStickyTaskListEnabled() {
		scheduledTime := time.Unix(0, decision.ScheduledTimestamp)
		scheduleToStartTimeout := time.Duration(
			r.mutableState.GetExecutionInfo().StickyScheduleToStartTimeout,
		) * time.Second

		r.mutableState.AddTimerTasks(&persistence.DecisionTimeoutTask{
			// TaskID is set by shard
			VisibilityTimestamp: scheduledTime.Add(scheduleToStartTimeout),
			TimeoutType:         int(TimerTypeScheduleToStart),
			EventID:             decision.ScheduleID,
			ScheduleAttempt:     decision.Attempt,
			Version:             decision.Version,
		})
	}

	return nil
}

func (r *mutableStateTaskGeneratorImpl) GenerateDecisionStartTasks(
	decisionScheduleID int64,
) error {

	decision, ok := r.mutableState.GetDecisionInfo(
		decisionScheduleID,
	)
	if !ok {
		return &types.InternalServiceError{
			Message: fmt.Sprintf("it could be a bug, cannot get pending decision: %v", decisionScheduleID),
		}
	}

	startedTime := time.Unix(0, decision.StartedTimestamp)
	startToCloseTimeout := time.Duration(
		decision.DecisionTimeout,
	) * time.Second

	// schedule timer exponentially if decision keeps failing
	if decision.Attempt > 1 {
		defaultStartToCloseTimeout := r.mutableState.GetExecutionInfo().DecisionStartToCloseTimeout
		startToCloseTimeout = getNextDecisionTimeout(decision.Attempt, time.Duration(defaultStartToCloseTimeout)*time.Second)
		decision.DecisionTimeout = int32(startToCloseTimeout.Seconds()) // override decision timeout
		r.mutableState.UpdateDecision(decision)
	}

	r.mutableState.AddTimerTasks(&persistence.DecisionTimeoutTask{
		// TaskID is set by shard
		VisibilityTimestamp: startedTime.Add(startToCloseTimeout),
		TimeoutType:         int(TimerTypeStartToClose),
		EventID:             decision.ScheduleID,
		ScheduleAttempt:     decision.Attempt,
		Version:             decision.Version,
	})

	return nil
}

func (r *mutableStateTaskGeneratorImpl) GenerateActivityTransferTasks(
	event *types.HistoryEvent,
) error {

	attr := event.ActivityTaskScheduledEventAttributes
	activityScheduleID := event.GetEventID()

	activityInfo, ok := r.mutableState.GetActivityInfo(activityScheduleID)
	if !ok {
		return &types.InternalServiceError{
			Message: fmt.Sprintf("it could be a bug, cannot get pending activity: %v", activityScheduleID),
		}
	}

	var targetDomainID string
	var err error
	if activityInfo.DomainID != "" {
		targetDomainID = activityInfo.DomainID
	} else {
		// TODO remove this block after Mar, 1th, 2020
		//  previously, DomainID in activity info is not used, so need to get
		//  schedule event from DB checking whether activity to be scheduled
		//  belongs to this domain
		targetDomainID, err = r.getTargetDomainID(attr.GetDomain())
		if err != nil {
			return err
		}
	}

	r.mutableState.AddTransferTasks(&persistence.ActivityTask{
		// TaskID and VisibilityTimestamp are set by shard context
		DomainID:   targetDomainID,
		TaskList:   activityInfo.TaskList,
		ScheduleID: activityInfo.ScheduleID,
		Version:    activityInfo.Version,
	})

	return nil
}

func (r *mutableStateTaskGeneratorImpl) GenerateActivityRetryTasks(
	activityScheduleID int64,
) error {

	ai, ok := r.mutableState.GetActivityInfo(activityScheduleID)
	if !ok {
		return &types.InternalServiceError{
			Message: fmt.Sprintf("it could be a bug, cannot get pending activity: %v", activityScheduleID),
		}
	}

	r.mutableState.AddTimerTasks(&persistence.ActivityRetryTimerTask{
		// TaskID is set by shard
		Version:             ai.Version,
		VisibilityTimestamp: ai.ScheduledTime,
		EventID:             ai.ScheduleID,
		Attempt:             ai.Attempt,
	})
	return nil
}

func (r *mutableStateTaskGeneratorImpl) GenerateChildWorkflowTasks(
	event *types.HistoryEvent,
) error {

	attr := event.StartChildWorkflowExecutionInitiatedEventAttributes
	childWorkflowScheduleID := event.GetEventID()
	childWorkflowTargetDomain := attr.GetDomain()

	childWorkflowInfo, ok := r.mutableState.GetChildExecutionInfo(childWorkflowScheduleID)
	if !ok {
		return &types.InternalServiceError{
			Message: fmt.Sprintf("it could be a bug, cannot get pending child workflow: %v", childWorkflowScheduleID),
		}
	}

	targetDomainID, err := r.getTargetDomainID(childWorkflowTargetDomain)
	if err != nil {
		return err
	}

	targetCluster, isCrossClusterTask, err := r.isCrossClusterTask(targetDomainID)
	if err != nil {
		return err
	}

	startChildExecutionTask := &persistence.StartChildExecutionTask{
		// TaskID and VisibilityTimestamp are set by shard context
		TargetDomainID:   targetDomainID,
		TargetWorkflowID: childWorkflowInfo.StartedWorkflowID,
		InitiatedID:      childWorkflowInfo.InitiatedID,
		Version:          childWorkflowInfo.Version,
	}

	if !isCrossClusterTask {
		r.mutableState.AddTransferTasks(startChildExecutionTask)
	} else {
		r.mutableState.AddCrossClusterTasks(&persistence.CrossClusterStartChildExecutionTask{
			TargetCluster:           targetCluster,
			StartChildExecutionTask: *startChildExecutionTask,
		})
	}

	return nil
}

func (r *mutableStateTaskGeneratorImpl) GenerateRequestCancelExternalTasks(
	event *types.HistoryEvent,
) error {

	attr := event.RequestCancelExternalWorkflowExecutionInitiatedEventAttributes
	scheduleID := event.GetEventID()
	version := event.GetVersion()
	targetDomainName := attr.GetDomain()
	targetWorkflowID := attr.GetWorkflowExecution().GetWorkflowID()
	targetRunID := attr.GetWorkflowExecution().GetRunID()
	targetChildOnly := attr.GetChildWorkflowOnly()

	_, ok := r.mutableState.GetRequestCancelInfo(scheduleID)
	if !ok {
		return &types.InternalServiceError{
			Message: fmt.Sprintf("it could be a bug, cannot get pending request cancel external workflow: %v", scheduleID),
		}
	}

	targetDomainID, err := r.getTargetDomainID(targetDomainName)
	if err != nil {
		return err
	}

	targetCluster, isCrossClusterTask, err := r.isCrossClusterTask(targetDomainID)
	if err != nil {
		return err
	}

	cancelExecutionTask := &persistence.CancelExecutionTask{
		// TaskID and VisibilityTimestamp are set by shard context
		TargetDomainID:          targetDomainID,
		TargetWorkflowID:        targetWorkflowID,
		TargetRunID:             targetRunID,
		TargetChildWorkflowOnly: targetChildOnly,
		InitiatedID:             scheduleID,
		Version:                 version,
	}

	if !isCrossClusterTask {
		r.mutableState.AddTransferTasks(cancelExecutionTask)
	} else {
		r.mutableState.AddCrossClusterTasks(&persistence.CrossClusterCancelExecutionTask{
			TargetCluster:       targetCluster,
			CancelExecutionTask: *cancelExecutionTask,
		})
	}

	return nil
}

func (r *mutableStateTaskGeneratorImpl) GenerateSignalExternalTasks(
	event *types.HistoryEvent,
) error {

	attr := event.SignalExternalWorkflowExecutionInitiatedEventAttributes
	scheduleID := event.GetEventID()
	version := event.GetVersion()
	targetDomainName := attr.GetDomain()
	targetWorkflowID := attr.GetWorkflowExecution().GetWorkflowID()
	targetRunID := attr.GetWorkflowExecution().GetRunID()
	targetChildOnly := attr.GetChildWorkflowOnly()

	_, ok := r.mutableState.GetSignalInfo(scheduleID)
	if !ok {
		return &types.InternalServiceError{
			Message: fmt.Sprintf("it could be a bug, cannot get pending signal external workflow: %v", scheduleID),
		}
	}

	targetDomainID, err := r.getTargetDomainID(targetDomainName)
	if err != nil {
		return err
	}

	targetCluster, isCrossClusterTask, err := r.isCrossClusterTask(targetDomainID)
	if err != nil {
		return err
	}

	signalExecutionTask := &persistence.SignalExecutionTask{
		// TaskID and VisibilityTimestamp are set by shard context
		TargetDomainID:          targetDomainID,
		TargetWorkflowID:        targetWorkflowID,
		TargetRunID:             targetRunID,
		TargetChildWorkflowOnly: targetChildOnly,
		InitiatedID:             scheduleID,
		Version:                 version,
	}

	if !isCrossClusterTask {
		r.mutableState.AddTransferTasks(signalExecutionTask)
	} else {
		r.mutableState.AddCrossClusterTasks(&persistence.CrossClusterSignalExecutionTask{
			TargetCluster:       targetCluster,
			SignalExecutionTask: *signalExecutionTask,
		})
	}

	return nil
}

func (r *mutableStateTaskGeneratorImpl) GenerateWorkflowSearchAttrTasks() error {

	currentVersion := r.mutableState.GetCurrentVersion()

	r.mutableState.AddTransferTasks(&persistence.UpsertWorkflowSearchAttributesTask{
		// TaskID and VisibilityTimestamp are set by shard context
		Version: currentVersion, // task processing does not check this version
	})

	return nil
}

func (r *mutableStateTaskGeneratorImpl) GenerateWorkflowResetTasks() error {

	currentVersion := r.mutableState.GetCurrentVersion()

	r.mutableState.AddTransferTasks(&persistence.ResetWorkflowTask{
		// TaskID and VisibilityTimestamp are set by shard context
		Version: currentVersion,
	})

	return nil
}

func (r *mutableStateTaskGeneratorImpl) GenerateCrossClusterApplyParentClosePolicyTask(
	task *persistence.TransferTaskInfo,
	targetCluster string,
) error {
	if targetCluster == r.clusterMetadata.GetCurrentClusterName() {
		// this should not happen
		return errors.New("unable to create cross-cluster task for current cluster")
	}

	crossClusterTask := &persistence.CrossClusterApplyParentClosePolicyTask{
		TargetCluster: targetCluster,
		ApplyParentClosePolicyTask: persistence.ApplyParentClosePolicyTask{
			// TaskID is set by shard context
			// Domain, workflow and run ids will be collected from mutableState
			// when processing the apply parent policy tasks.
			Version:             task.Version,
			VisibilityTimestamp: task.VisibilityTimestamp,
		},
	}
	r.mutableState.AddCrossClusterTasks(crossClusterTask)

	return nil
}

func (r *mutableStateTaskGeneratorImpl) GenerateCrossClusterTaskFromTransferTask(
	task *persistence.TransferTaskInfo,
	targetCluster string,
) error {
	if targetCluster == r.clusterMetadata.GetCurrentClusterName() {
		// this should not happen
		return errors.New("unable to create cross-cluster task for current cluster")
	}

	var crossClusterTask persistence.Task
	switch task.TaskType {
	case persistence.TransferTaskTypeCancelExecution:
		crossClusterTask = &persistence.CrossClusterCancelExecutionTask{
			TargetCluster: targetCluster,
			CancelExecutionTask: persistence.CancelExecutionTask{
				// TaskID is set by shard context
				TargetDomainID:          task.TargetDomainID,
				TargetWorkflowID:        task.TargetWorkflowID,
				TargetRunID:             task.TargetRunID,
				TargetChildWorkflowOnly: task.TargetChildWorkflowOnly,
				InitiatedID:             task.ScheduleID,
				Version:                 task.Version,
			},
		}
	case persistence.TransferTaskTypeSignalExecution:
		crossClusterTask = &persistence.CrossClusterSignalExecutionTask{
			TargetCluster: targetCluster,
			SignalExecutionTask: persistence.SignalExecutionTask{
				// TaskID is set by shard context
				TargetDomainID:          task.TargetDomainID,
				TargetWorkflowID:        task.TargetWorkflowID,
				TargetRunID:             task.TargetRunID,
				TargetChildWorkflowOnly: task.TargetChildWorkflowOnly,
				InitiatedID:             task.ScheduleID,
				Version:                 task.Version,
			},
		}
	case persistence.TransferTaskTypeStartChildExecution:
		crossClusterTask = &persistence.CrossClusterStartChildExecutionTask{
			TargetCluster: targetCluster,
			StartChildExecutionTask: persistence.StartChildExecutionTask{
				// TaskID is set by shard context
				TargetDomainID:   task.TargetDomainID,
				TargetWorkflowID: task.TargetWorkflowID,
				InitiatedID:      task.ScheduleID,
				Version:          task.Version,
			},
		}
	case persistence.TransferTaskTypeCloseExecution:
		crossClusterTask = &persistence.CrossClusterRecordChildWorkflowExecutionCompleteTask{
			TargetCluster: targetCluster,
			RecordWorkflowExecutionCompleteTask: persistence.RecordWorkflowExecutionCompleteTask{
				// TaskID is set by shard context
				Version: task.Version,
			},
		}
	default:
		return fmt.Errorf("unable to convert transfer task of type %v to cross-cluster task", task.TaskType)
	}

	// set visibility timestamp here so we the metric for task latency
	// can include the latency for the original transfer task.
	crossClusterTask.SetVisibilityTimestamp(task.VisibilityTimestamp)
	r.mutableState.AddCrossClusterTasks(crossClusterTask)

	return nil
}

<<<<<<< HEAD
func (r *mutableStateTaskGeneratorImpl) GenerateActivityTimerTasks() error {
=======
func (r *mutableStateTaskGeneratorImpl) GenerateFromCrossClusterTask(
	task *persistence.CrossClusterTaskInfo,
) error {
	generateTransferTask := false
	var targetCluster string

	sourceDomainEntry := r.mutableState.GetDomainEntry()
	if !sourceDomainEntry.IsDomainActive() && !sourceDomainEntry.IsDomainPendingActive() {
		// domain is passive, generate (passive) transfer task
		generateTransferTask = true
	}

	if !generateTransferTask {
		targetDomainEntry, err := r.domainCache.GetDomainByID(task.TargetDomainID)
		if err != nil {
			return err
		}
		targetCluster = targetDomainEntry.GetReplicationConfig().ActiveClusterName
		if targetCluster == r.clusterMetadata.GetCurrentClusterName() {
			generateTransferTask = true
		}
	}

	var newTask persistence.Task
	switch task.GetTaskType() {
	case persistence.CrossClusterTaskTypeCancelExecution:
		cancelExecutionTask := &persistence.CancelExecutionTask{
			// TaskID is set by shard context
			TargetDomainID:          task.TargetDomainID,
			TargetWorkflowID:        task.TargetWorkflowID,
			TargetRunID:             task.TargetRunID,
			TargetChildWorkflowOnly: task.TargetChildWorkflowOnly,
			InitiatedID:             task.ScheduleID,
			Version:                 task.Version,
		}
		if generateTransferTask {
			newTask = cancelExecutionTask
		} else {
			newTask = &persistence.CrossClusterCancelExecutionTask{
				TargetCluster:       targetCluster,
				CancelExecutionTask: *cancelExecutionTask,
			}
		}
	case persistence.CrossClusterTaskTypeSignalExecution:
		signalExecutionTask := &persistence.SignalExecutionTask{
			// TaskID is set by shard context
			TargetDomainID:          task.TargetDomainID,
			TargetWorkflowID:        task.TargetWorkflowID,
			TargetRunID:             task.TargetRunID,
			TargetChildWorkflowOnly: task.TargetChildWorkflowOnly,
			InitiatedID:             task.ScheduleID,
			Version:                 task.Version,
		}
		if generateTransferTask {
			newTask = signalExecutionTask
		} else {
			newTask = &persistence.CrossClusterSignalExecutionTask{
				TargetCluster:       targetCluster,
				SignalExecutionTask: *signalExecutionTask,
			}
		}
	case persistence.CrossClusterTaskTypeStartChildExecution:
		startChildExecutionTask := &persistence.StartChildExecutionTask{
			// TaskID is set by shard context
			TargetDomainID:   task.TargetDomainID,
			TargetWorkflowID: task.TargetWorkflowID,
			InitiatedID:      task.ScheduleID,
			Version:          task.Version,
		}
		if generateTransferTask {
			newTask = startChildExecutionTask
		} else {
			newTask = &persistence.CrossClusterStartChildExecutionTask{
				TargetCluster:           targetCluster,
				StartChildExecutionTask: *startChildExecutionTask,
			}
		}
	// TODO: add the case for CrossClusterTaskTypeRecordChildComplete and ApplyParentClosePolicy
	default:
		return fmt.Errorf("unable to convert cross-cluster task of type %v", task.TaskType)
	}

	// set visibility timestamp here so we the metric for task latency
	// can include the latency for the original transfer task.
	newTask.SetVisibilityTimestamp(task.VisibilityTimestamp)
	if generateTransferTask {
		r.mutableState.AddTransferTasks(newTask)
	} else {
		r.mutableState.AddCrossClusterTasks(newTask)
	}

	return nil
}

func (r *mutableStateTaskGeneratorImpl) GenerateActivityTimerTasks(
	now time.Time,
) error {
>>>>>>> 82d83f92

	_, err := NewTimerSequence(r.mutableState).CreateNextActivityTimer()
	return err
}

func (r *mutableStateTaskGeneratorImpl) GenerateUserTimerTasks() error {

	_, err := NewTimerSequence(r.mutableState).CreateNextUserTimer()
	return err
}

func (r *mutableStateTaskGeneratorImpl) getTargetDomainID(
	targetDomainName string,
) (string, error) {
	if targetDomainName != "" {
		return r.domainCache.GetDomainID(targetDomainName)
	}

	return r.mutableState.GetExecutionInfo().DomainID, nil
}

// isCrossClusterTask determines if the task belongs to the cross-cluster queue
// this is only an best effort check
// even if the task ended up in the wrong queue, the actual processing logic
// will detect it and create a new task in the right queue.
func (r *mutableStateTaskGeneratorImpl) isCrossClusterTask(
	targetDomainID string,
) (string, bool, error) {
	sourceDomainID := r.mutableState.GetExecutionInfo().DomainID

	// case 1: not cross domain task
	if sourceDomainID == targetDomainID {
		return "", false, nil
	}

	sourceDomainEntry, err := r.domainCache.GetDomainByID(sourceDomainID)
	if err != nil {
		return "", false, err
	}

	// case 2: source domain is not active in the current cluster
	if !sourceDomainEntry.IsDomainActive() {
		return "", false, nil
	}

	targetDomainEntry, err := r.domainCache.GetDomainByID(targetDomainID)
	if err != nil {
		return "", false, err
	}
	targetCluster := targetDomainEntry.GetReplicationConfig().ActiveClusterName

	// case 3: target cluster is the same as source domain active cluster
	// which is current cluster since source domain is active
	if targetCluster == r.clusterMetadata.GetCurrentClusterName() {
		return "", false, nil
	}

	return targetCluster, true, nil
}

func getNextDecisionTimeout(attempt int64, defaultStartToCloseTimeout time.Duration) time.Duration {
	if attempt <= 1 {
		return defaultStartToCloseTimeout
	}

	nextInterval := float64(defaultInitIntervalForDecisionRetry) * math.Pow(2, float64(attempt-2))
	nextInterval = math.Min(nextInterval, float64(defaultMaxIntervalForDecisionRetry))
	jitterPortion := int(defaultJitterCoefficient * nextInterval)
	if jitterPortion < 1 {
		jitterPortion = 1
	}
	nextInterval = nextInterval*(1-defaultJitterCoefficient) + float64(rand.Intn(jitterPortion))
	return time.Duration(nextInterval)
}<|MERGE_RESOLUTION|>--- conflicted
+++ resolved
@@ -646,9 +646,6 @@
 	return nil
 }
 
-<<<<<<< HEAD
-func (r *mutableStateTaskGeneratorImpl) GenerateActivityTimerTasks() error {
-=======
 func (r *mutableStateTaskGeneratorImpl) GenerateFromCrossClusterTask(
 	task *persistence.CrossClusterTaskInfo,
 ) error {
@@ -743,10 +740,7 @@
 	return nil
 }
 
-func (r *mutableStateTaskGeneratorImpl) GenerateActivityTimerTasks(
-	now time.Time,
-) error {
->>>>>>> 82d83f92
+func (r *mutableStateTaskGeneratorImpl) GenerateActivityTimerTasks() error {
 
 	_, err := NewTimerSequence(r.mutableState).CreateNextActivityTimer()
 	return err
