--- conflicted
+++ resolved
@@ -90,20 +90,15 @@
 			baseRunID string,
 			newRunID string,
 			forkEventVersion int64,
-<<<<<<< HEAD
-		) (*workflow.HistoryEvent, error)
-		AddDecisionTaskTimedOutEvent(scheduleEventID int64, startedEventID int64) (*workflow.HistoryEvent, error)
+		) (*types.HistoryEvent, error)
+		AddDecisionTaskTimedOutEvent(scheduleEventID int64, startedEventID int64) (*types.HistoryEvent, error)
 		AddDecisionTaskResetTimeoutEvent(
 			scheduleEventID int64,
 			baseRunID string,
 			newRunID string,
 			forkEventVersion int64,
 			reason string,
-		) (*workflow.HistoryEvent, error)
-=======
 		) (*types.HistoryEvent, error)
-		AddDecisionTaskTimedOutEvent(scheduleEventID int64, startedEventID int64) (*types.HistoryEvent, error)
->>>>>>> ea35743c
 
 		FailDecision(incrementAttempt bool)
 		DeleteDecision()
@@ -284,20 +279,18 @@
 
 	// Clear stickiness whenever decision fails
 	m.msb.ClearStickyness()
-
-<<<<<<< HEAD
 	event := m.msb.hBuilder.AddDecisionTaskTimedOutEvent(
 		scheduleEventID,
 		0,
-		workflow.TimeoutTypeScheduleToStart,
+		types.TimeoutTypeScheduleToStart,
 		"",
 		"",
 		common.EmptyVersion,
 		"",
-		workflow.DecisionTaskTimedOutCauseTimeout,
+		types.DecisionTaskTimedOutCauseTimeout,
 	)
 
-	if err := m.ReplicateDecisionTaskTimedOutEvent(workflow.TimeoutTypeScheduleToStart); err != nil {
+	if err := m.ReplicateDecisionTaskTimedOutEvent(types.TimeoutTypeScheduleToStart); err != nil {
 		return nil, err
 	}
 	return event, nil
@@ -309,7 +302,7 @@
 	newRunID string,
 	forkEventVersion int64,
 	reason string,
-) (*workflow.HistoryEvent, error) {
+) (*types.HistoryEvent, error) {
 	opTag := tag.WorkflowActionDecisionTaskTimedOut
 	if m.msb.executionInfo.DecisionScheduleID != scheduleEventID {
 		m.msb.logger.Warn(mutableStateInvalidHistoryActionMsg, opTag,
@@ -326,16 +319,13 @@
 	event := m.msb.hBuilder.AddDecisionTaskTimedOutEvent(
 		scheduleEventID,
 		0,
-		workflow.TimeoutTypeScheduleToStart,
+		types.TimeoutTypeScheduleToStart,
 		baseRunID,
 		newRunID,
 		forkEventVersion,
 		reason,
-		workflow.DecisionTaskTimedOutCauseReset,
+		types.DecisionTaskTimedOutCauseReset,
 	)
-=======
-	event := m.msb.hBuilder.AddDecisionTaskTimedOutEvent(scheduleEventID, 0, types.TimeoutTypeScheduleToStart)
->>>>>>> ea35743c
 
 	if err := m.ReplicateDecisionTaskTimedOutEvent(types.TimeoutTypeScheduleToStart); err != nil {
 		return nil, err
@@ -619,20 +609,16 @@
 	var event *types.HistoryEvent
 	// Avoid creating new history events when decisions are continuously timing out
 	if dt.Attempt == 0 {
-<<<<<<< HEAD
 		event = m.msb.hBuilder.AddDecisionTaskTimedOutEvent(
 			scheduleEventID,
 			startedEventID,
-			workflow.TimeoutTypeStartToClose,
+			types.TimeoutTypeStartToClose,
 			"",
 			"",
 			common.EmptyVersion,
 			"",
-			workflow.DecisionTaskTimedOutCauseTimeout,
+			types.DecisionTaskTimedOutCauseTimeout,
 		)
-=======
-		event = m.msb.hBuilder.AddDecisionTaskTimedOutEvent(scheduleEventID, startedEventID, types.TimeoutTypeStartToClose)
->>>>>>> ea35743c
 	}
 
 	if err := m.ReplicateDecisionTaskTimedOutEvent(types.TimeoutTypeStartToClose); err != nil {
