--- conflicted
+++ resolved
@@ -1266,226 +1266,4 @@
 			}
 		})
 	}
-<<<<<<< HEAD
-}
-
-// func TestAddContinueAsNewEvent(t *testing.T) {
-
-// 	firstEventID := int64(15)
-// 	decisionCompletedEventID := int64(15)
-
-// 	startExecutionInfo := &persistence.WorkflowExecutionInfo{
-// 		DomainID:                           "5391dbea-5b30-4323-82ca-e1c95339bb3e",
-// 		WorkflowID:                         "helloworld_bfa410d9-9f49-4bcb-a943-0f3ceb252da2",
-// 		RunID:                              "c6702a46-a1f0-42d2-9de7-8aca6ed6795f",
-// 		FirstExecutionRunID:                "c6702a46-a1f0-42d2-9de7-8aca6ed6795f",
-// 		InitiatedID:                        -7,
-// 		CompletionEventBatchID:             0,
-// 		TaskList:                           "tasklist-name",
-// 		WorkflowTypeName:                   "test-workflow",
-// 		WorkflowTimeout:                    60,
-// 		DecisionStartToCloseTimeout:        60,
-// 		State:                              1,
-// 		CloseStatus:                        0,
-// 		LastFirstEventID:                   14,
-// 		LastEventTaskID:                    11534369,
-// 		NextEventID:                        16,
-// 		LastProcessedEvent:                 14,
-// 		CreateRequestID:                    "5c0be655-1efc-4dfe-8f69-1f59e59c13ef",
-// 		DecisionVersion:                    -24,
-// 		DecisionScheduleID:                 -23,
-// 		DecisionStartedID:                  -23,
-// 		DecisionRequestID:                  "emptyUuid",
-// 		DecisionTimeout:                    0,
-// 		DecisionAttempt:                    0,
-// 		DecisionStartedTimestamp:           0,
-// 		DecisionScheduledTimestamp:         0,
-// 		DecisionOriginalScheduledTimestamp: 1709790036041553000,
-// 		CancelRequested:                    false,
-// 		StickyTaskList:                     "david-porter-DVFG73D710:04be47fa-2381-469f-b2ea-1253271ad116",
-// 		StickyScheduleToStartTimeout:       5,
-// 		ClientLibraryVersion:               "0.18.4",
-// 		ClientFeatureVersion:               "1.7.0",
-// 		ClientImpl:                         "uber-go",
-// 		Attempt:                            0,
-// 	}
-
-// 	endExecutionInfo := &persistence.WorkflowExecutionInfo{
-// 		DomainID:                           "5391dbea-5b30-4323-82ca-e1c95339bb3e",
-// 		WorkflowID:                         "helloworld_bfa410d9-9f49-4bcb-a943-0f3ceb252da2",
-// 		RunID:                              "c6702a46-a1f0-42d2-9de7-8aca6ed6795f",
-// 		FirstExecutionRunID:                "c6702a46-a1f0-42d2-9de7-8aca6ed6795f",
-// 		InitiatedID:                        -7,
-// 		CompletionEventBatchID:             15,
-// 		TaskList:                           "tasklist-name",
-// 		WorkflowTypeName:                   "test-workflow",
-// 		WorkflowTimeout:                    60,
-// 		DecisionStartToCloseTimeout:        60,
-// 		State:                              2,
-// 		CloseStatus:                        5,
-// 		LastFirstEventID:                   14,
-// 		LastEventTaskID:                    11534369,
-// 		NextEventID:                        17,
-// 		LastProcessedEvent:                 14,
-// 		CreateRequestID:                    "5c0be655-1efc-4dfe-8f69-1f59e59c13ef",
-// 		DecisionVersion:                    -24,
-// 		DecisionScheduleID:                 -23,
-// 		DecisionStartedID:                  -23,
-// 		DecisionRequestID:                  "emptyUuid",
-// 		DecisionTimeout:                    0,
-// 		DecisionAttempt:                    0,
-// 		DecisionOriginalScheduledTimestamp: 1709790036041553000,
-// 	}
-
-// 	startHistory := []*types.HistoryEvent{
-// 		{
-// 			ID:        15,
-// 			Timestamp: common.Ptr(int64(1709791556528026000)),
-// 			EventType: types.EventTypeDecisionTaskCompleted.Ptr(),
-// 			Version:   1,
-// 			TaskID:    -1234,
-// 			DecisionTaskCompletedEventAttributes: &types.DecisionTaskCompletedEventAttributes{
-// 				ScheduledEventID: 13,
-// 				StartedEventID:   14,
-// 				Identity:         "27368@david-porter-DVFG73D710@helloWorldGroup@6027e9ee-048e-4f67-8d88-27883c496901",
-// 				BinaryChecksum:   "6df03bf5110d681667852a8456519536",
-// 			},
-// 		},
-// 	}
-
-// 	endHistory := []*types.HistoryEvent{
-// 		{
-// 			ID:        15,
-// 			Timestamp: common.Ptr(int64(1709791556528026000)),
-// 			EventType: types.EventTypeDecisionTaskCompleted.Ptr(),
-// 			Version:   1,
-// 			TaskID:    -1234,
-// 			DecisionTaskCompletedEventAttributes: &types.DecisionTaskCompletedEventAttributes{
-// 				ScheduledEventID: 13,
-// 				StartedEventID:   14,
-// 				Identity:         "27368@david-porter-DVFG73D710@helloWorldGroup@6027e9ee-048e-4f67-8d88-27883c496901",
-// 				BinaryChecksum:   "6df03bf5110d681667852a8456519536",
-// 			},
-// 		},
-// 		{
-// 			ID:        16,
-// 			Timestamp: common.Ptr(int64(1709791556529788000)),
-// 			EventType: common.Ptr(types.EventTypeWorkflowExecutionContinuedAsNew),
-// 			Version:   1,
-// 			TaskID:    -1234,
-// 			WorkflowExecutionContinuedAsNewEventAttributes: &types.WorkflowExecutionContinuedAsNewEventAttributes{
-// 				NewExecutionRunID: "1b094f71-9c23-4177-8cf9-7f723cc52955",
-// 				WorkflowType: &types.WorkflowType{
-// 					Name: "helloWorldWorkflow",
-// 				},
-// 				TaskList: &types.TaskList{
-// 					Name: "helloWorldGroup",
-// 				},
-// 				Input:                               []byte("some-input"),
-// 				ExecutionStartToCloseTimeoutSeconds: common.Ptr(int32(60)),
-// 				TaskStartToCloseTimeoutSeconds:      common.Ptr(int32(60)),
-// 				DecisionTaskCompletedEventID:        15,
-// 				Initiator:                           common.Ptr(types.ContinueAsNewInitiatorDecider),
-// 			},
-// 		},
-// 	}
-
-// 	tests := map[string]struct {
-// 		currentState *mutableStateBuilder
-// 		// history is a substruct of current state, but because they're both
-// 		// pointing to each other, they're assembled at the test start
-// 		currentHistoryBuilder *HistoryBuilder
-
-// 		// expectations
-// 		historyManagerAffordance func(historyManager *persistence.MockHistoryManager)
-
-// 		// this is a somewhat confusing API, both returning a new cloned state and mutating the existing
-// 		// current state so this will be comparing both (they should be the same)
-// 		expectedEndState *mutableStateBuilder
-// 		expectedErr      error
-// 	}{
-// 		"a continue-as-new event with no errors": {
-// 			currentHistoryBuilder: &HistoryBuilder{
-// 				history: startHistory,
-// 			},
-// 			currentState: &mutableStateBuilder{
-// 				domainEntry:   cache.NewDomainCacheEntryForTest(&persistence.DomainInfo{ID: domainID}, &persistence.DomainConfig{}, true, &persistence.DomainReplicationConfig{}, 1, nil),
-// 				executionInfo: startExecutionInfo,
-// 				logger:        log.NewNoop(),
-// 				config:        config.NewForTest(),
-// 			},
-// 			historyManagerAffordance: func(historyManager *persistence.MockHistoryManager) {
-// 				// when it gets the first-run ID
-// 				historyManager.EXPECT().ReadHistoryBranch(gomock.Any(), gomock.Any()).Return(&persistence.ReadHistoryBranchResponse{
-// 					HistoryEvents: []*types.HistoryEvent{
-// 						{
-// 							ID: 1,
-// 							WorkflowExecutionStartedEventAttributes: &types.WorkflowExecutionStartedEventAttributes{
-// 								FirstExecutionRunID: "some-first-run-id",
-// 								WorkflowType: &types.WorkflowType{
-// 									Name: "test-workflow",
-// 								},
-// 							},
-// 						},
-// 					},
-// 				}, nil)
-// 			},
-
-// 			expectedEndState: &mutableStateBuilder{
-// 				hBuilder: &HistoryBuilder{
-// 					history: endHistory, // insert Fukuyama joke
-// 				},
-// 				executionInfo: endExecutionInfo,
-// 			},
-// 		},
-// 	}
-
-// 	for name, td := range tests {
-// 		t.Run(name, func(t *testing.T) {
-
-// 			ctrl := gomock.NewController(t)
-
-// 			historyManager := persistence.NewMockHistoryManager(ctrl)
-// 			td.historyManagerAffordance(historyManager)
-
-// 			domainCache := cache.NewMockDomainCache(ctrl)
-// 			domainCache.EXPECT().GetDomainName(gomock.Any()).Return("domain", nil)
-
-// 			td.currentState.eventsCache = events.NewCache(shardID, historyManager, config.NewForTest(), log.NewNoop(), metrics.NewNoopMetricsClient(), domainCache)
-
-// 			shardContext := shardCtx.NewMockContext(ctrl)
-// 			shardContext.EXPECT().GetShardID().Return(123)
-// 			shardContext.EXPECT().GetClusterMetadata().Return(cluster.Metadata{}).Times(2)
-// 			shardContext.EXPECT().GetEventsCache().Return(td.currentState.eventsCache)
-// 			shardContext.EXPECT().GetConfig().Return(td.currentState.config)
-// 			shardContext.EXPECT().GetTimeSource().Return(clock.NewMockedTimeSource())
-// 			shardContext.EXPECT().GetMetricsClient().Return(metrics.NewNoopMetricsClient())
-// 			shardContext.EXPECT().GetDomainCache().Return(domainCache)
-
-// 			taskGenerator := NewMockMutableStateTaskGenerator(ctrl)
-
-// 			taskGenerator.EXPECT().GenerateWorkflowCloseTasks(gomock.Any(), td.currentState.config.WorkflowDeletionJitterRange("domain"))
-
-// 			td.currentState.shard = shardContext
-// 			td.currentHistoryBuilder.msBuilder = td.currentState
-// 			td.currentState.hBuilder = td.currentHistoryBuilder
-// 			td.currentState.taskGenerator = taskGenerator
-
-// 			td.currentState.timeSource = clock.NewMockedTimeSourceAt(time.Unix(0, ts1))
-
-// 			_, ms, err := td.currentState.AddContinueAsNewEvent(context.Background(), firstEventID, decisionCompletedEventID, "", &types.ContinueAsNewWorkflowExecutionDecisionAttributes{
-// 				WorkflowType: &types.WorkflowType{Name: "test-workflow"},
-// 				TaskList:     &types.TaskList{Name: "tasklist-name"},
-// 				Input:        []byte("some random workflow input"),
-// 			})
-
-// 			assert.Equal(t, td.expectedEndState, ms)
-// 			if td.expectedErr != nil {
-// 				assert.ErrorAs(t, err, &td.expectedErr)
-// 			}
-// 		})
-// 	}
-// }
-=======
-}
->>>>>>> a2e8540b
+}