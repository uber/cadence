// Copyright (c) 2020 Uber Technologies, Inc.
//
// Permission is hereby granted, free of charge, to any person obtaining a copy
// of this software and associated documentation files (the "Software"), to deal
// in the Software without restriction, including without limitation the rights
// to use, copy, modify, merge, publish, distribute, sublicense, and/or sell
// copies of the Software, and to permit persons to whom the Software is
// furnished to do so, subject to the following conditions:
//
// The above copyright notice and this permission notice shall be included in
// all copies or substantial portions of the Software.
//
// THE SOFTWARE IS PROVIDED "AS IS", WITHOUT WARRANTY OF ANY KIND, EXPRESS OR
// IMPLIED, INCLUDING BUT NOT LIMITED TO THE WARRANTIES OF MERCHANTABILITY,
// FITNESS FOR A PARTICULAR PURPOSE AND NONINFRINGEMENT. IN NO EVENT SHALL THE
// AUTHORS OR COPYRIGHT HOLDERS BE LIABLE FOR ANY CLAIM, DAMAGES OR OTHER
// LIABILITY, WHETHER IN AN ACTION OF CONTRACT, TORT OR OTHERWISE, ARISING FROM,
// OUT OF OR IN CONNECTION WITH THE SOFTWARE OR THE USE OR OTHER DEALINGS IN
// THE SOFTWARE.

package execution

import (
	"context"
	"errors"
	"math/rand"
	"testing"
	"time"

	"github.com/golang/mock/gomock"
	"github.com/pborman/uuid"
	"github.com/stretchr/testify/assert"
	"github.com/stretchr/testify/require"
	"github.com/stretchr/testify/suite"
	"github.com/uber-go/tally"

	"github.com/uber/cadence/common"
	"github.com/uber/cadence/common/backoff"
	"github.com/uber/cadence/common/cache"
	"github.com/uber/cadence/common/checksum"
	"github.com/uber/cadence/common/clock"
	"github.com/uber/cadence/common/cluster"
	commonConfig "github.com/uber/cadence/common/config"
	"github.com/uber/cadence/common/definition"
	"github.com/uber/cadence/common/dynamicconfig"
	"github.com/uber/cadence/common/log"
	"github.com/uber/cadence/common/log/loggerimpl"
	"github.com/uber/cadence/common/log/tag"
	"github.com/uber/cadence/common/metrics"
	"github.com/uber/cadence/common/persistence"
	"github.com/uber/cadence/common/testing/testdatagen"
	"github.com/uber/cadence/common/types"
	"github.com/uber/cadence/service/history/config"
	"github.com/uber/cadence/service/history/constants"
	"github.com/uber/cadence/service/history/events"
	"github.com/uber/cadence/service/history/query"
	"github.com/uber/cadence/service/history/shard"
	shardCtx "github.com/uber/cadence/service/history/shard"
)

type (
	mutableStateSuite struct {
		suite.Suite
		*require.Assertions

		controller      *gomock.Controller
		mockShard       *shard.TestContext
		mockEventsCache *events.MockCache

		msBuilder *mutableStateBuilder
		logger    log.Logger
		testScope tally.TestScope
	}
)

func TestMutableStateSuite(t *testing.T) {
	s := new(mutableStateSuite)
	suite.Run(t, s)
}

func (s *mutableStateSuite) SetupSuite() {

}

func (s *mutableStateSuite) TearDownSuite() {

}

func (s *mutableStateSuite) SetupTest() {
	s.Assertions = require.New(s.T())

	s.controller = gomock.NewController(s.T())

	s.mockShard = shard.NewTestContext(
		s.T(),
		s.controller,
		&persistence.ShardInfo{
			ShardID:          0,
			RangeID:          1,
			TransferAckLevel: 0,
		},
		config.NewForTest(),
	)
	// set the checksum probabilities to 100% for exercising during test
	s.mockShard.GetConfig().MutableStateChecksumGenProbability = func(domain string) int { return 100 }
	s.mockShard.GetConfig().MutableStateChecksumVerifyProbability = func(domain string) int { return 100 }
	s.mockShard.GetConfig().EnableRetryForChecksumFailure = func(domain string) bool { return true }

	s.mockEventsCache = s.mockShard.GetEventsCache().(*events.MockCache)

	s.testScope = s.mockShard.Resource.MetricsScope
	s.logger = s.mockShard.GetLogger()

	s.mockShard.Resource.DomainCache.EXPECT().GetDomainID(constants.TestDomainName).Return(constants.TestDomainID, nil).AnyTimes()

	s.msBuilder = newMutableStateBuilder(s.mockShard, s.logger, constants.TestLocalDomainEntry)
}

func (s *mutableStateSuite) TearDownTest() {
	s.controller.Finish()
	s.mockShard.Finish(s.T())
}

func (s *mutableStateSuite) TestErrorReturnedWhenSchedulingTooManyPendingActivities() {
	for i := 0; i < s.msBuilder.config.PendingActivitiesCountLimitError(); i++ {
		s.msBuilder.pendingActivityInfoIDs[int64(i)] = &persistence.ActivityInfo{}
	}

	_, _, _, _, _, err := s.msBuilder.AddActivityTaskScheduledEvent(nil, 1, &types.ScheduleActivityTaskDecisionAttributes{}, false)
	assert.Equal(s.T(), "Too many pending activities", err.Error())
}

func (s *mutableStateSuite) TestTransientDecisionCompletionFirstBatchReplicated_ReplicateDecisionCompleted() {
	version := int64(12)
	runID := uuid.New()
	s.msBuilder = NewMutableStateBuilderWithVersionHistoriesWithEventV2(
		s.mockShard,
		s.logger,
		version,
		runID,
		constants.TestGlobalDomainEntry,
	).(*mutableStateBuilder)

	newDecisionScheduleEvent, newDecisionStartedEvent := s.prepareTransientDecisionCompletionFirstBatchReplicated(version, runID)

	newDecisionCompletedEvent := &types.HistoryEvent{
		Version:   version,
		ID:        newDecisionStartedEvent.ID + 1,
		Timestamp: common.Int64Ptr(time.Now().UnixNano()),
		EventType: types.EventTypeDecisionTaskCompleted.Ptr(),
		DecisionTaskCompletedEventAttributes: &types.DecisionTaskCompletedEventAttributes{
			ScheduledEventID: newDecisionScheduleEvent.ID,
			StartedEventID:   newDecisionStartedEvent.ID,
			Identity:         "some random identity",
		},
	}
	err := s.msBuilder.ReplicateDecisionTaskCompletedEvent(newDecisionCompletedEvent)
	s.NoError(err)
	s.Equal(0, len(s.msBuilder.GetHistoryBuilder().transientHistory))
	s.Equal(0, len(s.msBuilder.GetHistoryBuilder().history))
}

func (s *mutableStateSuite) TestTransientDecisionCompletionFirstBatchReplicated_FailoverDecisionTimeout() {
	version := int64(12)
	runID := uuid.New()
	s.msBuilder = NewMutableStateBuilderWithVersionHistoriesWithEventV2(
		s.mockShard,
		s.logger,
		version,
		runID,
		constants.TestGlobalDomainEntry,
	).(*mutableStateBuilder)

	newDecisionScheduleEvent, newDecisionStartedEvent := s.prepareTransientDecisionCompletionFirstBatchReplicated(version, runID)

	s.NotNil(s.msBuilder.AddDecisionTaskTimedOutEvent(newDecisionScheduleEvent.ID, newDecisionStartedEvent.ID))
	s.Equal(0, len(s.msBuilder.GetHistoryBuilder().transientHistory))
	s.Equal(1, len(s.msBuilder.GetHistoryBuilder().history))
}

func (s *mutableStateSuite) TestTransientDecisionCompletionFirstBatchReplicated_FailoverDecisionFailed() {
	version := int64(12)
	runID := uuid.New()
	s.msBuilder = NewMutableStateBuilderWithVersionHistoriesWithEventV2(
		s.mockShard,
		s.logger,
		version,
		runID,
		constants.TestGlobalDomainEntry,
	).(*mutableStateBuilder)

	newDecisionScheduleEvent, newDecisionStartedEvent := s.prepareTransientDecisionCompletionFirstBatchReplicated(version, runID)

	s.NotNil(s.msBuilder.AddDecisionTaskFailedEvent(
		newDecisionScheduleEvent.ID,
		newDecisionStartedEvent.ID,
		types.DecisionTaskFailedCauseWorkflowWorkerUnhandledFailure,
		[]byte("some random decision failure details"),
		"some random decision failure identity",
		"", "", "", "", 0, "",
	))
	s.Equal(0, len(s.msBuilder.GetHistoryBuilder().transientHistory))
	s.Equal(1, len(s.msBuilder.GetHistoryBuilder().history))
}

func (s *mutableStateSuite) TestShouldBufferEvent() {
	// workflow status events will be assign event ID immediately
	workflowEvents := map[types.EventType]bool{
		types.EventTypeWorkflowExecutionStarted:        true,
		types.EventTypeWorkflowExecutionCompleted:      true,
		types.EventTypeWorkflowExecutionFailed:         true,
		types.EventTypeWorkflowExecutionTimedOut:       true,
		types.EventTypeWorkflowExecutionTerminated:     true,
		types.EventTypeWorkflowExecutionContinuedAsNew: true,
		types.EventTypeWorkflowExecutionCanceled:       true,
	}

	// decision events will be assign event ID immediately
	decisionTaskEvents := map[types.EventType]bool{
		types.EventTypeDecisionTaskScheduled: true,
		types.EventTypeDecisionTaskStarted:   true,
		types.EventTypeDecisionTaskCompleted: true,
		types.EventTypeDecisionTaskFailed:    true,
		types.EventTypeDecisionTaskTimedOut:  true,
	}

	// events corresponding to decisions from client will be assign event ID immediately
	decisionEvents := map[types.EventType]bool{
		types.EventTypeWorkflowExecutionCompleted:                      true,
		types.EventTypeWorkflowExecutionFailed:                         true,
		types.EventTypeWorkflowExecutionCanceled:                       true,
		types.EventTypeWorkflowExecutionContinuedAsNew:                 true,
		types.EventTypeActivityTaskScheduled:                           true,
		types.EventTypeActivityTaskCancelRequested:                     true,
		types.EventTypeTimerStarted:                                    true,
		types.EventTypeTimerCanceled:                                   true,
		types.EventTypeCancelTimerFailed:                               true,
		types.EventTypeRequestCancelExternalWorkflowExecutionInitiated: true,
		types.EventTypeMarkerRecorded:                                  true,
		types.EventTypeStartChildWorkflowExecutionInitiated:            true,
		types.EventTypeSignalExternalWorkflowExecutionInitiated:        true,
		types.EventTypeUpsertWorkflowSearchAttributes:                  true,
	}

	// other events will not be assign event ID immediately
	otherEvents := map[types.EventType]bool{}
OtherEventsLoop:
	for _, eventType := range types.EventTypeValues() {
		if _, ok := workflowEvents[eventType]; ok {
			continue OtherEventsLoop
		}
		if _, ok := decisionTaskEvents[eventType]; ok {
			continue OtherEventsLoop
		}
		if _, ok := decisionEvents[eventType]; ok {
			continue OtherEventsLoop
		}
		otherEvents[eventType] = true
	}

	// test workflowEvents, decisionTaskEvents, decisionEvents will return true
	for eventType := range workflowEvents {
		s.False(s.msBuilder.shouldBufferEvent(eventType))
	}
	for eventType := range decisionTaskEvents {
		s.False(s.msBuilder.shouldBufferEvent(eventType))
	}
	for eventType := range decisionEvents {
		s.False(s.msBuilder.shouldBufferEvent(eventType))
	}
	// other events will return false
	for eventType := range otherEvents {
		s.True(s.msBuilder.shouldBufferEvent(eventType))
	}

	// +1 is because DecisionTypeCancelTimer will be mapped
	// to either types.EventTypeTimerCanceled, or types.EventTypeCancelTimerFailed.
	s.Equal(len(types.DecisionTypeValues())+1, len(decisionEvents),
		"This assertaion will be broken a new decision is added and no corresponding logic added to shouldBufferEvent()")
}

func (s *mutableStateSuite) TestReorderEvents() {
	domainID := constants.TestDomainID
	we := types.WorkflowExecution{
		WorkflowID: "wId",
		RunID:      constants.TestRunID,
	}
	tl := "testTaskList"
	activityID := "activity_id"
	activityResult := []byte("activity_result")

	info := &persistence.WorkflowExecutionInfo{
		DomainID:                    domainID,
		WorkflowID:                  we.GetWorkflowID(),
		RunID:                       we.GetRunID(),
		TaskList:                    tl,
		WorkflowTypeName:            "wType",
		WorkflowTimeout:             200,
		DecisionStartToCloseTimeout: 100,
		State:                       persistence.WorkflowStateRunning,
		CloseStatus:                 persistence.WorkflowCloseStatusNone,
		NextEventID:                 int64(8),
		LastProcessedEvent:          int64(3),
		LastUpdatedTimestamp:        time.Now(),
		DecisionVersion:             common.EmptyVersion,
		DecisionScheduleID:          common.EmptyEventID,
		DecisionStartedID:           common.EmptyEventID,
		DecisionTimeout:             100,
	}

	activityInfos := map[int64]*persistence.ActivityInfo{
		5: {
			Version:                int64(1),
			ScheduleID:             int64(5),
			ScheduledTime:          time.Now(),
			StartedID:              common.EmptyEventID,
			StartedTime:            time.Now(),
			ActivityID:             activityID,
			ScheduleToStartTimeout: 100,
			ScheduleToCloseTimeout: 200,
			StartToCloseTimeout:    300,
			HeartbeatTimeout:       50,
		},
	}

	bufferedEvents := []*types.HistoryEvent{
		{
			ID:        common.BufferedEventID,
			EventType: types.EventTypeActivityTaskCompleted.Ptr(),
			Version:   1,
			ActivityTaskCompletedEventAttributes: &types.ActivityTaskCompletedEventAttributes{
				Result:           []byte(activityResult),
				ScheduledEventID: 5,
				StartedEventID:   common.BufferedEventID,
			},
		},
		{
			ID:        common.BufferedEventID,
			EventType: types.EventTypeActivityTaskStarted.Ptr(),
			Version:   1,
			ActivityTaskStartedEventAttributes: &types.ActivityTaskStartedEventAttributes{
				ScheduledEventID: 5,
			},
		},
	}

	dbState := &persistence.WorkflowMutableState{
		ExecutionInfo:  info,
		ActivityInfos:  activityInfos,
		BufferedEvents: bufferedEvents,
	}

	s.msBuilder.Load(dbState)
	s.Equal(types.EventTypeActivityTaskCompleted, s.msBuilder.bufferedEvents[0].GetEventType())
	s.Equal(types.EventTypeActivityTaskStarted, s.msBuilder.bufferedEvents[1].GetEventType())

	err := s.msBuilder.FlushBufferedEvents()
	s.Nil(err)
	s.Equal(types.EventTypeActivityTaskStarted, s.msBuilder.hBuilder.history[0].GetEventType())
	s.Equal(int64(8), s.msBuilder.hBuilder.history[0].ID)
	s.Equal(int64(5), s.msBuilder.hBuilder.history[0].ActivityTaskStartedEventAttributes.GetScheduledEventID())
	s.Equal(types.EventTypeActivityTaskCompleted, s.msBuilder.hBuilder.history[1].GetEventType())
	s.Equal(int64(9), s.msBuilder.hBuilder.history[1].ID)
	s.Equal(int64(8), s.msBuilder.hBuilder.history[1].ActivityTaskCompletedEventAttributes.GetStartedEventID())
	s.Equal(int64(5), s.msBuilder.hBuilder.history[1].ActivityTaskCompletedEventAttributes.GetScheduledEventID())
}

func (s *mutableStateSuite) TestChecksum() {
	testCases := []struct {
		name                 string
		enableBufferedEvents bool
		closeTxFunc          func(ms *mutableStateBuilder) (checksum.Checksum, error)
	}{
		{
			name: "closeTransactionAsSnapshot",
			closeTxFunc: func(ms *mutableStateBuilder) (checksum.Checksum, error) {
				snapshot, _, err := ms.CloseTransactionAsSnapshot(time.Now(), TransactionPolicyPassive)
				if err != nil {
					return checksum.Checksum{}, err
				}
				return snapshot.Checksum, err
			},
		},
		{
			name:                 "closeTransactionAsMutation",
			enableBufferedEvents: true,
			closeTxFunc: func(ms *mutableStateBuilder) (checksum.Checksum, error) {
				mutation, _, err := ms.CloseTransactionAsMutation(time.Now(), TransactionPolicyPassive)
				if err != nil {
					return checksum.Checksum{}, err
				}
				return mutation.Checksum, err
			},
		},
	}

	loadErrorsFunc := func() int64 {
		counter := s.testScope.Snapshot().Counters()["test.mutable_state_checksum_mismatch+operation=WorkflowContext"]
		if counter != nil {
			return counter.Value()
		}
		return 0
	}

	var loadErrors int64

	for _, tc := range testCases {
		s.T().Run(tc.name, func(t *testing.T) {
			dbState := s.buildWorkflowMutableState()
			if !tc.enableBufferedEvents {
				dbState.BufferedEvents = nil
			}

			// create mutable state and verify checksum is generated on close
			loadErrors = loadErrorsFunc()
			s.msBuilder.Load(dbState)
			s.Equal(loadErrors, loadErrorsFunc()) // no errors expected
			s.EqualValues(dbState.Checksum, s.msBuilder.checksum)
			s.msBuilder.domainEntry = s.newDomainCacheEntry()
			csum, err := tc.closeTxFunc(s.msBuilder)
			s.Nil(err)
			s.NotNil(csum.Value)
			s.Equal(checksum.FlavorIEEECRC32OverThriftBinary, csum.Flavor)
			s.Equal(mutableStateChecksumPayloadV1, csum.Version)
			s.EqualValues(csum, s.msBuilder.checksum)

			// verify checksum is verified on Load
			dbState.Checksum = csum
			err = s.msBuilder.Load(dbState)
			s.NoError(err)
			s.Equal(loadErrors, loadErrorsFunc())

			// generate checksum again and verify its the same
			csum, err = tc.closeTxFunc(s.msBuilder)
			s.Nil(err)
			s.NotNil(csum.Value)
			s.Equal(dbState.Checksum.Value, csum.Value)

			// modify checksum and verify Load fails
			dbState.Checksum.Value[0]++
			err = s.msBuilder.Load(dbState)
			s.Error(err)
			s.Equal(loadErrors+1, loadErrorsFunc())
			s.EqualValues(dbState.Checksum, s.msBuilder.checksum)

			// test checksum is invalidated
			loadErrors = loadErrorsFunc()
			s.mockShard.GetConfig().MutableStateChecksumInvalidateBefore = func(...dynamicconfig.FilterOption) float64 {
				return float64((s.msBuilder.executionInfo.LastUpdatedTimestamp.UnixNano() / int64(time.Second)) + 1)
			}
			err = s.msBuilder.Load(dbState)
			s.NoError(err)
			s.Equal(loadErrors, loadErrorsFunc())
			s.EqualValues(checksum.Checksum{}, s.msBuilder.checksum)

			// revert the config value for the next test case
			s.mockShard.GetConfig().MutableStateChecksumInvalidateBefore = func(...dynamicconfig.FilterOption) float64 {
				return float64(0)
			}
		})
	}
}

func (s *mutableStateSuite) TestChecksumProbabilities() {
	for _, prob := range []int{0, 100} {
		s.mockShard.GetConfig().MutableStateChecksumGenProbability = func(domain string) int { return prob }
		s.mockShard.GetConfig().MutableStateChecksumVerifyProbability = func(domain string) int { return prob }
		for i := 0; i < 100; i++ {
			shouldGenerate := s.msBuilder.shouldGenerateChecksum()
			shouldVerify := s.msBuilder.shouldVerifyChecksum()
			s.Equal(prob == 100, shouldGenerate)
			s.Equal(prob == 100, shouldVerify)
		}
	}
}

func (s *mutableStateSuite) TestChecksumShouldInvalidate() {
	s.mockShard.GetConfig().MutableStateChecksumInvalidateBefore = func(...dynamicconfig.FilterOption) float64 { return 0 }
	s.False(s.msBuilder.shouldInvalidateChecksum())
	s.msBuilder.executionInfo.LastUpdatedTimestamp = time.Now()
	s.mockShard.GetConfig().MutableStateChecksumInvalidateBefore = func(...dynamicconfig.FilterOption) float64 {
		return float64((s.msBuilder.executionInfo.LastUpdatedTimestamp.UnixNano() / int64(time.Second)) + 1)
	}
	s.True(s.msBuilder.shouldInvalidateChecksum())
	s.mockShard.GetConfig().MutableStateChecksumInvalidateBefore = func(...dynamicconfig.FilterOption) float64 {
		return float64((s.msBuilder.executionInfo.LastUpdatedTimestamp.UnixNano() / int64(time.Second)) - 1)
	}
	s.False(s.msBuilder.shouldInvalidateChecksum())
}

func (s *mutableStateSuite) TestTrimEvents() {
	var input []*types.HistoryEvent
	output := s.msBuilder.trimEventsAfterWorkflowClose(input)
	s.Equal(input, output)

	input = []*types.HistoryEvent{}
	output = s.msBuilder.trimEventsAfterWorkflowClose(input)
	s.Equal(input, output)

	input = []*types.HistoryEvent{
		{
			EventType: types.EventTypeActivityTaskCanceled.Ptr(),
		},
		{
			EventType: types.EventTypeWorkflowExecutionSignaled.Ptr(),
		},
	}
	output = s.msBuilder.trimEventsAfterWorkflowClose(input)
	s.Equal(input, output)

	input = []*types.HistoryEvent{
		{
			EventType: types.EventTypeActivityTaskCanceled.Ptr(),
		},
		{
			EventType: types.EventTypeWorkflowExecutionCompleted.Ptr(),
		},
	}
	output = s.msBuilder.trimEventsAfterWorkflowClose(input)
	s.Equal(input, output)

	input = []*types.HistoryEvent{
		{
			EventType: types.EventTypeWorkflowExecutionCompleted.Ptr(),
		},
		{
			EventType: types.EventTypeActivityTaskCanceled.Ptr(),
		},
	}
	output = s.msBuilder.trimEventsAfterWorkflowClose(input)
	s.Equal([]*types.HistoryEvent{
		{
			EventType: types.EventTypeWorkflowExecutionCompleted.Ptr(),
		},
	}, output)
}

func (s *mutableStateSuite) TestMergeMapOfByteArray() {
	var currentMap map[string][]byte
	var newMap map[string][]byte
	resultMap := mergeMapOfByteArray(currentMap, newMap)
	s.Equal(make(map[string][]byte), resultMap)

	newMap = map[string][]byte{"key": []byte("val")}
	resultMap = mergeMapOfByteArray(currentMap, newMap)
	s.Equal(newMap, resultMap)

	currentMap = map[string][]byte{"number": []byte("1")}
	resultMap = mergeMapOfByteArray(currentMap, newMap)
	s.Equal(2, len(resultMap))
}

func (s *mutableStateSuite) TestEventReapplied() {
	runID := uuid.New()
	eventID := int64(1)
	version := int64(2)
	dedupResource := definition.NewEventReappliedID(runID, eventID, version)
	isReapplied := s.msBuilder.IsResourceDuplicated(dedupResource)
	s.False(isReapplied)
	s.msBuilder.UpdateDuplicatedResource(dedupResource)
	isReapplied = s.msBuilder.IsResourceDuplicated(dedupResource)
	s.True(isReapplied)
}

func (s *mutableStateSuite) TestTransientDecisionTaskSchedule_CurrentVersionChanged() {
	version := int64(2000)
	runID := uuid.New()
	s.msBuilder = NewMutableStateBuilderWithVersionHistoriesWithEventV2(
		s.mockShard,
		s.logger,
		version,
		runID,
		constants.TestGlobalDomainEntry,
	).(*mutableStateBuilder)
	decisionScheduleEvent, decisionStartedEvent := s.prepareTransientDecisionCompletionFirstBatchReplicated(version, runID)
	decisionFailedEvent := &types.HistoryEvent{
		Version:   version,
		ID:        3,
		Timestamp: common.Int64Ptr(time.Now().UnixNano()),
		EventType: types.EventTypeDecisionTaskFailed.Ptr(),
		DecisionTaskFailedEventAttributes: &types.DecisionTaskFailedEventAttributes{
			ScheduledEventID: decisionScheduleEvent.ID,
			StartedEventID:   decisionStartedEvent.ID,
		},
	}
	err := s.msBuilder.ReplicateDecisionTaskFailedEvent(decisionFailedEvent)
	s.NoError(err)

	err = s.msBuilder.UpdateCurrentVersion(version+1, true)
	s.NoError(err)
	versionHistories := s.msBuilder.GetVersionHistories()
	versionHistory, err := versionHistories.GetCurrentVersionHistory()
	s.NoError(err)
	versionHistory.AddOrUpdateItem(&persistence.VersionHistoryItem{
		EventID: 3,
		Version: version,
	})

	now := time.Now()
	di, err := s.msBuilder.AddDecisionTaskScheduledEventAsHeartbeat(true, now.UnixNano())
	s.NoError(err)
	s.NotNil(di)

	s.Equal(int64(0), s.msBuilder.GetExecutionInfo().DecisionAttempt)
	s.Equal(0, len(s.msBuilder.GetHistoryBuilder().transientHistory))
	s.Equal(1, len(s.msBuilder.GetHistoryBuilder().history))
}

func (s *mutableStateSuite) TestTransientDecisionTaskStart_CurrentVersionChanged() {
	version := int64(2000)
	runID := uuid.New()
	s.msBuilder = NewMutableStateBuilderWithVersionHistoriesWithEventV2(
		s.mockShard,
		s.logger,
		version,
		runID,
		constants.TestGlobalDomainEntry,
	).(*mutableStateBuilder)
	decisionScheduleEvent, decisionStartedEvent := s.prepareTransientDecisionCompletionFirstBatchReplicated(version, runID)
	decisionFailedEvent := &types.HistoryEvent{
		Version:   version,
		ID:        3,
		Timestamp: common.Int64Ptr(time.Now().UnixNano()),
		EventType: types.EventTypeDecisionTaskFailed.Ptr(),
		DecisionTaskFailedEventAttributes: &types.DecisionTaskFailedEventAttributes{
			ScheduledEventID: decisionScheduleEvent.ID,
			StartedEventID:   decisionStartedEvent.ID,
		},
	}
	err := s.msBuilder.ReplicateDecisionTaskFailedEvent(decisionFailedEvent)
	s.NoError(err)

	decisionScheduleID := int64(4)
	now := time.Now()
	tasklist := "some random tasklist"
	decisionTimeoutSecond := int32(11)
	decisionAttempt := int64(2)
	newDecisionScheduleEvent := &types.HistoryEvent{
		Version:   version,
		ID:        decisionScheduleID,
		Timestamp: common.Int64Ptr(now.UnixNano()),
		EventType: types.EventTypeDecisionTaskScheduled.Ptr(),
		DecisionTaskScheduledEventAttributes: &types.DecisionTaskScheduledEventAttributes{
			TaskList:                   &types.TaskList{Name: tasklist},
			StartToCloseTimeoutSeconds: common.Int32Ptr(decisionTimeoutSecond),
			Attempt:                    decisionAttempt,
		},
	}
	di, err := s.msBuilder.ReplicateDecisionTaskScheduledEvent(
		newDecisionScheduleEvent.Version,
		newDecisionScheduleEvent.ID,
		newDecisionScheduleEvent.DecisionTaskScheduledEventAttributes.TaskList.GetName(),
		newDecisionScheduleEvent.DecisionTaskScheduledEventAttributes.GetStartToCloseTimeoutSeconds(),
		newDecisionScheduleEvent.DecisionTaskScheduledEventAttributes.GetAttempt(),
		0,
		0,
		false,
	)
	s.NoError(err)
	s.NotNil(di)

	err = s.msBuilder.UpdateCurrentVersion(version+1, true)
	s.NoError(err)
	versionHistories := s.msBuilder.GetVersionHistories()
	versionHistory, err := versionHistories.GetCurrentVersionHistory()
	s.NoError(err)
	versionHistory.AddOrUpdateItem(&persistence.VersionHistoryItem{
		EventID: 3,
		Version: version,
	})

	_, _, err = s.msBuilder.AddDecisionTaskStartedEvent(
		decisionScheduleID,
		uuid.New(),
		&types.PollForDecisionTaskRequest{
			Identity: IdentityHistoryService,
		},
	)
	s.NoError(err)

	s.Equal(0, len(s.msBuilder.GetHistoryBuilder().transientHistory))
	s.Equal(2, len(s.msBuilder.GetHistoryBuilder().history))
}

func (s *mutableStateSuite) prepareTransientDecisionCompletionFirstBatchReplicated(version int64, runID string) (*types.HistoryEvent, *types.HistoryEvent) {
	domainID := constants.TestDomainID
	execution := types.WorkflowExecution{
		WorkflowID: "some random workflow ID",
		RunID:      runID,
	}

	now := time.Now()
	workflowType := "some random workflow type"
	tasklist := "some random tasklist"
	workflowTimeoutSecond := int32(222)
	decisionTimeoutSecond := int32(11)
	decisionAttempt := int64(0)
	partitionConfig := map[string]string{
		"zone": "dca",
	}

	eventID := int64(1)
	workflowStartEvent := &types.HistoryEvent{
		Version:   version,
		ID:        eventID,
		Timestamp: common.Int64Ptr(now.UnixNano()),
		EventType: types.EventTypeWorkflowExecutionStarted.Ptr(),
		WorkflowExecutionStartedEventAttributes: &types.WorkflowExecutionStartedEventAttributes{
			WorkflowType:                        &types.WorkflowType{Name: workflowType},
			TaskList:                            &types.TaskList{Name: tasklist},
			Input:                               nil,
			ExecutionStartToCloseTimeoutSeconds: common.Int32Ptr(workflowTimeoutSecond),
			TaskStartToCloseTimeoutSeconds:      common.Int32Ptr(decisionTimeoutSecond),
			PartitionConfig:                     partitionConfig,
		},
	}
	eventID++

	decisionScheduleEvent := &types.HistoryEvent{
		Version:   version,
		ID:        eventID,
		Timestamp: common.Int64Ptr(now.UnixNano()),
		EventType: types.EventTypeDecisionTaskScheduled.Ptr(),
		DecisionTaskScheduledEventAttributes: &types.DecisionTaskScheduledEventAttributes{
			TaskList:                   &types.TaskList{Name: tasklist},
			StartToCloseTimeoutSeconds: common.Int32Ptr(decisionTimeoutSecond),
			Attempt:                    decisionAttempt,
		},
	}
	eventID++

	decisionStartedEvent := &types.HistoryEvent{
		Version:   version,
		ID:        eventID,
		Timestamp: common.Int64Ptr(now.UnixNano()),
		EventType: types.EventTypeDecisionTaskStarted.Ptr(),
		DecisionTaskStartedEventAttributes: &types.DecisionTaskStartedEventAttributes{
			ScheduledEventID: decisionScheduleEvent.ID,
			RequestID:        uuid.New(),
		},
	}
	eventID++

	decisionFailedEvent := &types.HistoryEvent{
		Version:   version,
		ID:        eventID,
		Timestamp: common.Int64Ptr(now.UnixNano()),
		EventType: types.EventTypeDecisionTaskFailed.Ptr(),
		DecisionTaskFailedEventAttributes: &types.DecisionTaskFailedEventAttributes{
			ScheduledEventID: decisionScheduleEvent.ID,
			StartedEventID:   decisionStartedEvent.ID,
		},
	}
	eventID++

	s.mockEventsCache.EXPECT().PutEvent(
		domainID, execution.GetWorkflowID(), execution.GetRunID(),
		workflowStartEvent.ID, workflowStartEvent,
	).Times(1)
	err := s.msBuilder.ReplicateWorkflowExecutionStartedEvent(
		nil,
		execution,
		uuid.New(),
		workflowStartEvent,
		false,
	)
	s.Nil(err)

	// setup transient decision
	di, err := s.msBuilder.ReplicateDecisionTaskScheduledEvent(
		decisionScheduleEvent.Version,
		decisionScheduleEvent.ID,
		decisionScheduleEvent.DecisionTaskScheduledEventAttributes.TaskList.GetName(),
		decisionScheduleEvent.DecisionTaskScheduledEventAttributes.GetStartToCloseTimeoutSeconds(),
		decisionScheduleEvent.DecisionTaskScheduledEventAttributes.GetAttempt(),
		0,
		0,
		false,
	)
	s.Nil(err)
	s.NotNil(di)

	di, err = s.msBuilder.ReplicateDecisionTaskStartedEvent(nil,
		decisionStartedEvent.Version,
		decisionScheduleEvent.ID,
		decisionStartedEvent.ID,
		decisionStartedEvent.DecisionTaskStartedEventAttributes.GetRequestID(),
		decisionStartedEvent.GetTimestamp(),
	)
	s.Nil(err)
	s.NotNil(di)

	err = s.msBuilder.ReplicateDecisionTaskFailedEvent(decisionFailedEvent)
	s.Nil(err)

	decisionAttempt = int64(123)
	newDecisionScheduleEvent := &types.HistoryEvent{
		Version:   version,
		ID:        eventID,
		Timestamp: common.Int64Ptr(now.UnixNano()),
		EventType: types.EventTypeDecisionTaskScheduled.Ptr(),
		DecisionTaskScheduledEventAttributes: &types.DecisionTaskScheduledEventAttributes{
			TaskList:                   &types.TaskList{Name: tasklist},
			StartToCloseTimeoutSeconds: common.Int32Ptr(decisionTimeoutSecond),
			Attempt:                    decisionAttempt,
		},
	}
	eventID++

	newDecisionStartedEvent := &types.HistoryEvent{
		Version:   version,
		ID:        eventID,
		Timestamp: common.Int64Ptr(now.UnixNano()),
		EventType: types.EventTypeDecisionTaskStarted.Ptr(),
		DecisionTaskStartedEventAttributes: &types.DecisionTaskStartedEventAttributes{
			ScheduledEventID: decisionScheduleEvent.ID,
			RequestID:        uuid.New(),
		},
	}
	eventID++ //nolint:ineffassign

	di, err = s.msBuilder.ReplicateDecisionTaskScheduledEvent(
		newDecisionScheduleEvent.Version,
		newDecisionScheduleEvent.ID,
		newDecisionScheduleEvent.DecisionTaskScheduledEventAttributes.TaskList.GetName(),
		newDecisionScheduleEvent.DecisionTaskScheduledEventAttributes.GetStartToCloseTimeoutSeconds(),
		newDecisionScheduleEvent.DecisionTaskScheduledEventAttributes.GetAttempt(),
		0,
		0,
		false,
	)
	s.Nil(err)
	s.NotNil(di)

	di, err = s.msBuilder.ReplicateDecisionTaskStartedEvent(nil,
		newDecisionStartedEvent.Version,
		newDecisionScheduleEvent.ID,
		newDecisionStartedEvent.ID,
		newDecisionStartedEvent.DecisionTaskStartedEventAttributes.GetRequestID(),
		newDecisionStartedEvent.GetTimestamp(),
	)
	s.Nil(err)
	s.NotNil(di)

	return newDecisionScheduleEvent, newDecisionStartedEvent
}

func (s *mutableStateSuite) TestLoad_BackwardsCompatibility() {
	mutableState := s.buildWorkflowMutableState()

	s.msBuilder.Load(mutableState)

	s.Equal(constants.TestDomainID, s.msBuilder.pendingChildExecutionInfoIDs[81].DomainID)
}

func (s *mutableStateSuite) TestUpdateCurrentVersion_WorkflowOpen() {
	mutableState := s.buildWorkflowMutableState()

	s.msBuilder.Load(mutableState)
	s.Equal(common.EmptyVersion, s.msBuilder.GetCurrentVersion())

	version := int64(2000)
	s.msBuilder.UpdateCurrentVersion(version, false)
	s.Equal(version, s.msBuilder.GetCurrentVersion())
}

func (s *mutableStateSuite) TestUpdateCurrentVersion_WorkflowClosed() {
	mutableState := s.buildWorkflowMutableState()
	mutableState.ExecutionInfo.State = persistence.WorkflowStateCompleted
	mutableState.ExecutionInfo.CloseStatus = persistence.WorkflowCloseStatusCompleted

	s.msBuilder.Load(mutableState)
	s.Equal(common.EmptyVersion, s.msBuilder.GetCurrentVersion())

	versionHistory, err := mutableState.VersionHistories.GetCurrentVersionHistory()
	s.NoError(err)
	lastItem, err := versionHistory.GetLastItem()
	s.NoError(err)
	lastWriteVersion := lastItem.Version

	version := int64(2000)
	s.msBuilder.UpdateCurrentVersion(version, false)
	s.Equal(lastWriteVersion, s.msBuilder.GetCurrentVersion())
}

func (s *mutableStateSuite) newDomainCacheEntry() *cache.DomainCacheEntry {
	return cache.NewDomainCacheEntryForTest(
		&persistence.DomainInfo{Name: "mutableStateTest"},
		&persistence.DomainConfig{},
		true,
		&persistence.DomainReplicationConfig{},
		1,
		nil,
		0,
		0,
		0,
	)
}

func (s *mutableStateSuite) buildWorkflowMutableState() *persistence.WorkflowMutableState {
	domainID := constants.TestDomainID
	we := types.WorkflowExecution{
		WorkflowID: "wId",
		RunID:      constants.TestRunID,
	}
	tl := "testTaskList"
	failoverVersion := int64(300)
	partitionConfig := map[string]string{
		"zone": "phx",
	}

	info := &persistence.WorkflowExecutionInfo{
		DomainID:                    domainID,
		WorkflowID:                  we.GetWorkflowID(),
		RunID:                       we.GetRunID(),
		TaskList:                    tl,
		WorkflowTypeName:            "wType",
		WorkflowTimeout:             200,
		DecisionStartToCloseTimeout: 100,
		State:                       persistence.WorkflowStateRunning,
		CloseStatus:                 persistence.WorkflowCloseStatusNone,
		NextEventID:                 int64(101),
		LastProcessedEvent:          int64(99),
		LastUpdatedTimestamp:        time.Now(),
		DecisionVersion:             failoverVersion,
		DecisionScheduleID:          common.EmptyEventID,
		DecisionStartedID:           common.EmptyEventID,
		DecisionTimeout:             100,
		PartitionConfig:             partitionConfig,
	}

	activityInfos := map[int64]*persistence.ActivityInfo{
		5: {
			Version:                failoverVersion,
			ScheduleID:             int64(5),
			ScheduledTime:          time.Now(),
			StartedID:              common.EmptyEventID,
			StartedTime:            time.Now(),
			ActivityID:             "activityID_5",
			ScheduleToStartTimeout: 100,
			ScheduleToCloseTimeout: 200,
			StartToCloseTimeout:    300,
			HeartbeatTimeout:       50,
		},
	}

	timerInfos := map[string]*persistence.TimerInfo{
		"25": {
			Version:    failoverVersion,
			TimerID:    "25",
			StartedID:  85,
			ExpiryTime: time.Now().Add(time.Hour),
		},
	}

	childInfos := map[int64]*persistence.ChildExecutionInfo{
		80: {
			Version:               failoverVersion,
			InitiatedID:           80,
			InitiatedEventBatchID: 20,
			InitiatedEvent:        &types.HistoryEvent{},
			StartedID:             common.EmptyEventID,
			CreateRequestID:       uuid.New(),
			DomainID:              constants.TestDomainID,
			WorkflowTypeName:      "code.uber.internal/test/foobar",
		},
		81: {
			Version:               failoverVersion,
			InitiatedID:           80,
			InitiatedEventBatchID: 20,
			InitiatedEvent:        &types.HistoryEvent{},
			StartedID:             common.EmptyEventID,
			CreateRequestID:       uuid.New(),
			DomainNameDEPRECATED:  constants.TestDomainName,
			WorkflowTypeName:      "code.uber.internal/test/foobar",
		},
	}

	signalInfos := map[int64]*persistence.SignalInfo{
		75: {
			Version:               failoverVersion,
			InitiatedID:           75,
			InitiatedEventBatchID: 17,
			SignalRequestID:       uuid.New(),
			SignalName:            "test-signal-75",
			Input:                 []byte("signal-input-75"),
		},
	}

	signalRequestIDs := map[string]struct{}{
		uuid.New(): {},
	}

	bufferedEvents := []*types.HistoryEvent{
		{
			ID:        common.BufferedEventID,
			EventType: types.EventTypeWorkflowExecutionSignaled.Ptr(),
			Version:   failoverVersion,
			WorkflowExecutionSignaledEventAttributes: &types.WorkflowExecutionSignaledEventAttributes{
				SignalName: "test-signal-buffered",
				Input:      []byte("test-signal-buffered-input"),
			},
		},
	}

	versionHistories := &persistence.VersionHistories{
		CurrentVersionHistoryIndex: 0,
		Histories: []*persistence.VersionHistory{
			{
				BranchToken: []byte("token#1"),
				Items: []*persistence.VersionHistoryItem{
					{EventID: 1, Version: 300},
				},
			},
		},
	}

	return &persistence.WorkflowMutableState{
		ExecutionInfo:       info,
		ActivityInfos:       activityInfos,
		TimerInfos:          timerInfos,
		ChildExecutionInfos: childInfos,
		SignalInfos:         signalInfos,
		SignalRequestedIDs:  signalRequestIDs,
		BufferedEvents:      bufferedEvents,
		VersionHistories:    versionHistories,
	}
}

func TestNewMutableStateBuilderWithEventV2(t *testing.T) {

	ctrl := gomock.NewController(t)
	mockShard := shard.NewTestContext(
		t,
		ctrl,
		&persistence.ShardInfo{
			ShardID:          0,
			RangeID:          1,
			TransferAckLevel: 0,
		},
		config.NewForTest(),
	)
	domainCache := cache.NewDomainCacheEntryForTest(
		&persistence.DomainInfo{Name: "mutableStateTest"},
		&persistence.DomainConfig{},
		true,
		&persistence.DomainReplicationConfig{},
		1,
		nil,
		0,
		0,
		0,
	)

	NewMutableStateBuilderWithEventV2(mockShard, log.NewNoop(), "A82146B5-7A5C-4660-9195-E80E5161EC56", domainCache)
}

var (
	domainID = "A6338800-D143-4FEF-8A49-9BBB31386C5F"
	wfID     = "879A361B-B435-491D-8A3B-ACF3BAD30F4B"
	runID    = "81DFCB6B-ACD4-46D1-89C2-804388203880"
	ts1      = int64(1234)
	shardID  = 123
)

// Guiding real data example: ie:
// `select execution from executions where run_id = <run-id> ALLOW FILTERING;`
//
// executions.execution {
// domainID: "A6338800-D143-4FEF-8A49-9BBB31386C5F",
// wfID: "879A361B-B435-491D-8A3B-ACF3BAD30F4B",
// runID: "81DFCB6B-ACD4-46D1-89C2-804388203880",
// initiated_id: -7,
// completion_event: null,
// state: 2,
// close_status: 1,
// next_event_id: 12,
// last_processed_event: 9,
// decision_schedule_id: -23,
// decision_started_id: -23,
// last_first_event_id: 10,
// decision_version: -24,
// completion_event_batch_id: 10,
// last_event_task_id: 4194328,
// }
var exampleMutableStateForClosedWF = &mutableStateBuilder{
	executionInfo: &persistence.WorkflowExecutionInfo{
		WorkflowID:             wfID,
		DomainID:               domainID,
		RunID:                  runID,
		NextEventID:            12,
		State:                  persistence.WorkflowStateCompleted,
		CompletionEventBatchID: 10,
		BranchToken:            []byte("branch-token"),
	},
}

var exampleCompletionEvent = &types.HistoryEvent{
	ID:        11,
	TaskID:    4194328,
	Version:   1,
	Timestamp: &ts1,
	WorkflowExecutionCompletedEventAttributes: &types.WorkflowExecutionCompletedEventAttributes{
		Result:                       []byte("some random workflow completion result"),
		DecisionTaskCompletedEventID: 10,
	},
}

var exampleStartEvent = &types.HistoryEvent{
	ID:        1,
	TaskID:    4194328,
	Version:   1,
	Timestamp: &ts1,
	WorkflowExecutionStartedEventAttributes: &types.WorkflowExecutionStartedEventAttributes{
		WorkflowType:                        &types.WorkflowType{Name: "workflow-type"},
		TaskList:                            &types.TaskList{Name: "tasklist"},
		Input:                               []byte("some random workflow input"),
		ExecutionStartToCloseTimeoutSeconds: common.Int32Ptr(60),
		TaskStartToCloseTimeoutSeconds:      common.Int32Ptr(10),
		OriginalExecutionRunID:              runID,
		Identity:                            "123@some-hostname@@uuid",
	},
}

func TestGetCompletionEvent(t *testing.T) {
	tests := map[string]struct {
		currentState *mutableStateBuilder

		historyManagerAffordance func(historyManager *persistence.MockHistoryManager)

		expectedResult *types.HistoryEvent
		expectedErr    error
	}{
		"Getting a completed event from a normal, completed workflow - taken from a real example": {
			currentState: exampleMutableStateForClosedWF,
			historyManagerAffordance: func(historyManager *persistence.MockHistoryManager) {

				historyManager.EXPECT().ReadHistoryBranch(gomock.Any(),
					&persistence.ReadHistoryBranchRequest{
						BranchToken:   []byte("branch-token"),
						MinEventID:    10,
						MaxEventID:    12, // nextEventID +1
						PageSize:      1,
						NextPageToken: nil,
						ShardID:       common.IntPtr(shardID),
						DomainName:    "domain",
					}).Return(&persistence.ReadHistoryBranchResponse{
					HistoryEvents: []*types.HistoryEvent{
						exampleCompletionEvent,
					},
				}, nil)

			},

			expectedResult: exampleCompletionEvent,
		},
		"An unexpected error while fetchhing history, such as not found err": {
			currentState: &mutableStateBuilder{
				executionInfo: &persistence.WorkflowExecutionInfo{
					WorkflowID:             wfID,
					DomainID:               domainID,
					RunID:                  runID,
					NextEventID:            12,
					State:                  persistence.WorkflowStateCompleted,
					CompletionEventBatchID: 10,
					BranchToken:            []byte("branch-token"),
				},
			},
			historyManagerAffordance: func(historyManager *persistence.MockHistoryManager) {
				historyManager.EXPECT().ReadHistoryBranch(gomock.Any(), gomock.Any()).Return(nil, errors.New("a transient random error"))
			},

			expectedResult: nil,
			expectedErr:    &types.InternalServiceError{Message: "unable to get workflow completion event"},
		},
		"A 'transient' internal service error, this should be returned to the caller": {
			currentState: &mutableStateBuilder{
				executionInfo: &persistence.WorkflowExecutionInfo{
					WorkflowID:             wfID,
					DomainID:               domainID,
					RunID:                  runID,
					NextEventID:            12,
					State:                  persistence.WorkflowStateCompleted,
					CompletionEventBatchID: 10,
					BranchToken:            []byte("branch-token"),
				},
			},
			historyManagerAffordance: func(historyManager *persistence.MockHistoryManager) {
				historyManager.EXPECT().ReadHistoryBranch(gomock.Any(), gomock.Any()).
					Return(nil, &types.InternalServiceError{Message: "an err"})
			},

			expectedResult: nil,
			expectedErr:    &types.InternalServiceError{Message: "an err"},
		},
		"initial validation: An invalid starting mutable state should return an error": {
			currentState: &mutableStateBuilder{
				executionInfo: &persistence.WorkflowExecutionInfo{},
			},
			historyManagerAffordance: func(historyManager *persistence.MockHistoryManager) {},
			expectedResult:           nil,
			expectedErr:              &types.InternalServiceError{Message: "unable to get workflow completion event"},
		},
	}

	for name, td := range tests {
		t.Run(name, func(t *testing.T) {

			ctrl := gomock.NewController(t)

			shardContext := shardCtx.NewMockContext(ctrl)
			shardContext.EXPECT().GetShardID().Return(123).AnyTimes() // this isn't called on a few of the validation failures
			historyManager := persistence.NewMockHistoryManager(ctrl)
			td.historyManagerAffordance(historyManager)

			domainCache := cache.NewMockDomainCache(ctrl)
			domainCache.EXPECT().GetDomainName(gomock.Any()).Return("domain", nil).AnyTimes() // this isn't called on validation

			td.currentState.eventsCache = events.NewCache(shardID, historyManager, config.NewForTest(), log.NewNoop(), metrics.NewNoopMetricsClient(), domainCache)
			td.currentState.shard = shardContext

			res, err := td.currentState.GetCompletionEvent(context.Background())

			assert.Equal(t, td.expectedResult, res)
			if td.expectedErr != nil {
				assert.ErrorAs(t, td.expectedErr, &err)
			}
		})
	}
}

func TestGetStartEvent(t *testing.T) {
	tests := map[string]struct {
		currentState *mutableStateBuilder

		historyManagerAffordance func(historyManager *persistence.MockHistoryManager)

		expectedResult *types.HistoryEvent
		expectedErr    error
	}{
		"Getting a start event from a normal, completed workflow - taken from a real example": {
			currentState: exampleMutableStateForClosedWF,
			historyManagerAffordance: func(historyManager *persistence.MockHistoryManager) {

				historyManager.EXPECT().ReadHistoryBranch(gomock.Any(),
					&persistence.ReadHistoryBranchRequest{
						BranchToken:   []byte("branch-token"),
						MinEventID:    1,
						MaxEventID:    2,
						PageSize:      1,
						NextPageToken: nil,
						ShardID:       common.IntPtr(shardID),
						DomainName:    "domain",
					}).Return(&persistence.ReadHistoryBranchResponse{
					HistoryEvents: []*types.HistoryEvent{
						exampleStartEvent,
					},
				}, nil)

			},

			expectedResult: exampleStartEvent,
		},
		"Getting a start event but hitting an error when reaching into history": {
			currentState: exampleMutableStateForClosedWF,
			historyManagerAffordance: func(historyManager *persistence.MockHistoryManager) {
				historyManager.EXPECT().ReadHistoryBranch(gomock.Any(), gomock.Any()).Return(nil, errors.New("an error"))
			},
			expectedErr: types.InternalServiceError{Message: "unable to get workflow start event"},
		},
		"Getting a start event but hitting a 'transient' error when reaching into history. This should be passed back up the call stack": {
			currentState: exampleMutableStateForClosedWF,
			historyManagerAffordance: func(historyManager *persistence.MockHistoryManager) {
				historyManager.EXPECT().ReadHistoryBranch(gomock.Any(), gomock.Any()).Return(nil, &types.InternalServiceError{Message: "an error"})
			},
			expectedErr: types.InternalServiceError{Message: "an error"},
		},
	}

	for name, td := range tests {
		t.Run(name, func(t *testing.T) {

			ctrl := gomock.NewController(t)

			shardContext := shardCtx.NewMockContext(ctrl)
			shardContext.EXPECT().GetShardID().Return(123).AnyTimes() // this isn't called on a few of the validation failures
			historyManager := persistence.NewMockHistoryManager(ctrl)
			td.historyManagerAffordance(historyManager)

			domainCache := cache.NewMockDomainCache(ctrl)
			domainCache.EXPECT().GetDomainName(gomock.Any()).Return("domain", nil).AnyTimes() // this isn't called on validation

			td.currentState.eventsCache = events.NewCache(shardID, historyManager, config.NewForTest(), log.NewNoop(), metrics.NewNoopMetricsClient(), domainCache)
			td.currentState.shard = shardContext

			res, err := td.currentState.GetStartEvent(context.Background())

			assert.Equal(t, td.expectedResult, res)
			if td.expectedErr != nil {
				assert.ErrorAs(t, err, &td.expectedErr)
			}
		})
	}
}

func TestLoggingNilAndInvalidHandling(t *testing.T) {
	gen := testdatagen.New(t)

	executionInfo := persistence.WorkflowExecutionInfo{}

	gen.Fuzz(&executionInfo)
	msb := mutableStateBuilder{
		executionInfo: &executionInfo,
		logger:        log.NewNoop(),
		metricsClient: metrics.NewNoopMetricsClient(),
	}

	msbInvalid := mutableStateBuilder{logger: log.NewNoop()}

	assert.NotPanics(t, func() {
		msbInvalid.logWarn("test", tag.WorkflowDomainID("test"))
		msbInvalid.logError("test", tag.WorkflowDomainID("test"))
		msbInvalid.logInfo("test", tag.WorkflowDomainID("test"))
		msb.logWarn("test", tag.WorkflowDomainID("test"))
		msb.logError("test", tag.WorkflowDomainID("test"))
		msb.logInfo("test", tag.WorkflowDomainID("test"))
		msb.logDataInconsistency()
	})
}

func TestAssignEventIDToBufferedEvents(t *testing.T) {

	tests := map[string]struct {
		startingEventID                   int64
		pendingActivityInfo               map[int64]*persistence.ActivityInfo
		pendingChildExecutionInfoIDs      map[int64]*persistence.ChildExecutionInfo
		startingHistoryEntries            []*types.HistoryEvent
		expectedUpdateActivityInfos       map[int64]*persistence.ActivityInfo
		expectedEndingHistoryEntries      []*types.HistoryEvent
		expectedNextEventID               int64
		expectedUpdateChildExecutionInfos map[int64]*persistence.ChildExecutionInfo
	}{
		"Timer Fired - this should increment the nextevent ID counter": {
			startingEventID: 12,
			startingHistoryEntries: []*types.HistoryEvent{
				{
					EventType: types.EventTypeTimerFired.Ptr(),
					ID:        common.BufferedEventID,
					TaskID:    common.EmptyEventTaskID,
					TimerFiredEventAttributes: &types.TimerFiredEventAttributes{
						TimerID:        "1",
						StartedEventID: 11,
					},
				},
			},
			expectedEndingHistoryEntries: []*types.HistoryEvent{
				{
					EventType: types.EventTypeTimerFired.Ptr(),
					ID:        12,
					TaskID:    common.EmptyEventTaskID,
					TimerFiredEventAttributes: &types.TimerFiredEventAttributes{
						TimerID:        "1",
						StartedEventID: 11,
					},
				},
			},
			expectedNextEventID:               13,
			expectedUpdateActivityInfos:       map[int64]*persistence.ActivityInfo{},
			expectedUpdateChildExecutionInfos: map[int64]*persistence.ChildExecutionInfo{},
		},
		"Activity completed and started - this should update any buffered activities": {
			startingEventID: 6,
			startingHistoryEntries: []*types.HistoryEvent{
				{
					EventType: types.EventTypeDecisionTaskCompleted.Ptr(),
					ID:        4,
					TaskID:    common.EmptyEventTaskID,
					DecisionTaskCompletedEventAttributes: &types.DecisionTaskCompletedEventAttributes{
						ScheduledEventID: 2,
						StartedEventID:   3,
					},
				},
				{
					EventType: types.EventTypeActivityTaskScheduled.Ptr(),
					ID:        5,
					TaskID:    common.EmptyEventTaskID,
					ActivityTaskScheduledEventAttributes: &types.ActivityTaskScheduledEventAttributes{
						ActivityID: "0",
					},
				},
				{
					EventType: types.EventTypeActivityTaskStarted.Ptr(),
					ID:        common.BufferedEventID,
					TaskID:    common.EmptyEventTaskID,
					ActivityTaskStartedEventAttributes: &types.ActivityTaskStartedEventAttributes{
						ScheduledEventID: 5,
					},
				},
			},
			expectedEndingHistoryEntries: []*types.HistoryEvent{
				{
					EventType: types.EventTypeDecisionTaskCompleted.Ptr(),
					ID:        4,
					TaskID:    common.EmptyEventTaskID,
					DecisionTaskCompletedEventAttributes: &types.DecisionTaskCompletedEventAttributes{
						ScheduledEventID: 2,
						StartedEventID:   3,
					},
				},
				{
					EventType: types.EventTypeActivityTaskScheduled.Ptr(),
					ID:        5,
					TaskID:    common.EmptyEventTaskID,
					ActivityTaskScheduledEventAttributes: &types.ActivityTaskScheduledEventAttributes{
						ActivityID: "0",
					},
				},
				{
					EventType: types.EventTypeActivityTaskStarted.Ptr(),
					ID:        6,
					TaskID:    common.EmptyEventTaskID,
					ActivityTaskStartedEventAttributes: &types.ActivityTaskStartedEventAttributes{
						ScheduledEventID: 5,
					},
				},
			},
			expectedNextEventID:               7,
			expectedUpdateActivityInfos:       map[int64]*persistence.ActivityInfo{},
			expectedUpdateChildExecutionInfos: map[int64]*persistence.ChildExecutionInfo{},
		},
		"Activity task started and a pending activity is updated - this should be put to the updatedActivityInfos map with all the other counters incremented": {
			startingEventID: 6,
			pendingActivityInfo: map[int64]*persistence.ActivityInfo{
				5: {
					ScheduleID: 5,
					StartedID:  6,
				},
			},
			startingHistoryEntries: []*types.HistoryEvent{
				{
					EventType: types.EventTypeActivityTaskStarted.Ptr(),
					ID:        common.BufferedEventID,
					TaskID:    common.EmptyEventTaskID,
					ActivityTaskStartedEventAttributes: &types.ActivityTaskStartedEventAttributes{
						ScheduledEventID: 5,
					},
				},
			},
			expectedEndingHistoryEntries: []*types.HistoryEvent{
				{
					EventType: types.EventTypeActivityTaskStarted.Ptr(),
					ID:        6,
					TaskID:    common.EmptyEventTaskID,
					ActivityTaskStartedEventAttributes: &types.ActivityTaskStartedEventAttributes{
						ScheduledEventID: 5,
					},
				},
			},
			expectedNextEventID: 7,
			expectedUpdateActivityInfos: map[int64]*persistence.ActivityInfo{
				5: {
					ScheduleID: 5,
					StartedID:  6,
				},
			},
			expectedUpdateChildExecutionInfos: map[int64]*persistence.ChildExecutionInfo{},
		},
		"Activity task started and then completed": {
			startingEventID: 6,
			startingHistoryEntries: []*types.HistoryEvent{
				{
					EventType: types.EventTypeActivityTaskStarted.Ptr(),
					ID:        common.BufferedEventID,
					TaskID:    common.EmptyEventTaskID,
					ActivityTaskStartedEventAttributes: &types.ActivityTaskStartedEventAttributes{
						ScheduledEventID: 3456,
					},
				},
				{
					EventType: types.EventTypeActivityTaskCompleted.Ptr(),
					ID:        common.BufferedEventID,
					TaskID:    common.EmptyEventTaskID,
					ActivityTaskCompletedEventAttributes: &types.ActivityTaskCompletedEventAttributes{
						StartedEventID:   4567,
						ScheduledEventID: 3456,
					},
				},
			},
			expectedEndingHistoryEntries: []*types.HistoryEvent{
				{
					EventType: types.EventTypeActivityTaskStarted.Ptr(),
					ID:        6,
					TaskID:    common.EmptyEventTaskID,
					ActivityTaskStartedEventAttributes: &types.ActivityTaskStartedEventAttributes{
						ScheduledEventID: 3456,
					},
				},
				{
					EventType: types.EventTypeActivityTaskCompleted.Ptr(),
					ID:        7,
					TaskID:    common.EmptyEventTaskID,
					ActivityTaskCompletedEventAttributes: &types.ActivityTaskCompletedEventAttributes{
						StartedEventID:   6,
						ScheduledEventID: 3456,
					},
				},
			},
			expectedNextEventID:               8,
			expectedUpdateActivityInfos:       map[int64]*persistence.ActivityInfo{},
			expectedUpdateChildExecutionInfos: map[int64]*persistence.ChildExecutionInfo{},
		},
		"Activity task started and then Cancelled": {
			startingEventID: 6,
			startingHistoryEntries: []*types.HistoryEvent{
				{
					EventType: types.EventTypeActivityTaskStarted.Ptr(),
					ID:        common.BufferedEventID,
					TaskID:    common.EmptyEventTaskID,
					ActivityTaskStartedEventAttributes: &types.ActivityTaskStartedEventAttributes{
						ScheduledEventID: 3456,
					},
				},
				{
					EventType: types.EventTypeActivityTaskCanceled.Ptr(),
					ID:        common.BufferedEventID,
					TaskID:    common.EmptyEventTaskID,
					ActivityTaskCanceledEventAttributes: &types.ActivityTaskCanceledEventAttributes{
						StartedEventID:   123,
						ScheduledEventID: 3456,
					},
				},
			},
			expectedEndingHistoryEntries: []*types.HistoryEvent{
				{
					EventType: types.EventTypeActivityTaskStarted.Ptr(),
					ID:        6,
					TaskID:    common.EmptyEventTaskID,
					ActivityTaskStartedEventAttributes: &types.ActivityTaskStartedEventAttributes{
						ScheduledEventID: 3456,
					},
				},
				{
					EventType: types.EventTypeActivityTaskCanceled.Ptr(),
					ID:        7,
					TaskID:    common.EmptyEventTaskID,
					ActivityTaskCanceledEventAttributes: &types.ActivityTaskCanceledEventAttributes{
						StartedEventID:   6,
						ScheduledEventID: 3456,
					},
				},
			},
			expectedNextEventID:               8,
			expectedUpdateActivityInfos:       map[int64]*persistence.ActivityInfo{},
			expectedUpdateChildExecutionInfos: map[int64]*persistence.ChildExecutionInfo{},
		},
		"Activity task started and then failed": {
			startingEventID: 6,
			startingHistoryEntries: []*types.HistoryEvent{
				{
					EventType: types.EventTypeActivityTaskStarted.Ptr(),
					ID:        common.BufferedEventID,
					TaskID:    common.EmptyEventTaskID,
					ActivityTaskStartedEventAttributes: &types.ActivityTaskStartedEventAttributes{
						ScheduledEventID: 3456,
					},
				},
				{
					EventType: types.EventTypeActivityTaskFailed.Ptr(),
					ID:        common.BufferedEventID,
					TaskID:    common.EmptyEventTaskID,
					ActivityTaskFailedEventAttributes: &types.ActivityTaskFailedEventAttributes{
						StartedEventID:   123,
						ScheduledEventID: 3456,
					},
				},
			},
			expectedEndingHistoryEntries: []*types.HistoryEvent{
				{
					EventType: types.EventTypeActivityTaskStarted.Ptr(),
					ID:        6,
					TaskID:    common.EmptyEventTaskID,
					ActivityTaskStartedEventAttributes: &types.ActivityTaskStartedEventAttributes{
						ScheduledEventID: 3456,
					},
				},
				{
					EventType: types.EventTypeActivityTaskFailed.Ptr(),
					ID:        7,
					TaskID:    common.EmptyEventTaskID,
					ActivityTaskFailedEventAttributes: &types.ActivityTaskFailedEventAttributes{
						StartedEventID:   6,
						ScheduledEventID: 3456,
					},
				},
			},
			expectedNextEventID:               8,
			expectedUpdateActivityInfos:       map[int64]*persistence.ActivityInfo{},
			expectedUpdateChildExecutionInfos: map[int64]*persistence.ChildExecutionInfo{},
		},
		"Activity task started and then timed out": {
			startingEventID: 6,
			startingHistoryEntries: []*types.HistoryEvent{
				{
					EventType: types.EventTypeActivityTaskStarted.Ptr(),
					ID:        common.BufferedEventID,
					TaskID:    common.EmptyEventTaskID,
					ActivityTaskStartedEventAttributes: &types.ActivityTaskStartedEventAttributes{
						ScheduledEventID: 3456,
					},
				},
				{
					EventType: types.EventTypeActivityTaskTimedOut.Ptr(),
					ID:        common.BufferedEventID,
					TaskID:    common.EmptyEventTaskID,
					ActivityTaskTimedOutEventAttributes: &types.ActivityTaskTimedOutEventAttributes{
						StartedEventID:   123,
						ScheduledEventID: 3456,
					},
				},
			},
			expectedEndingHistoryEntries: []*types.HistoryEvent{
				{
					EventType: types.EventTypeActivityTaskStarted.Ptr(),
					ID:        6,
					TaskID:    common.EmptyEventTaskID,
					ActivityTaskStartedEventAttributes: &types.ActivityTaskStartedEventAttributes{
						ScheduledEventID: 3456,
					},
				},
				{
					EventType: types.EventTypeActivityTaskTimedOut.Ptr(),
					ID:        7,
					TaskID:    common.EmptyEventTaskID,
					ActivityTaskTimedOutEventAttributes: &types.ActivityTaskTimedOutEventAttributes{
						StartedEventID:   6,
						ScheduledEventID: 3456,
					},
				},
			},
			expectedNextEventID:               8,
			expectedUpdateActivityInfos:       map[int64]*persistence.ActivityInfo{},
			expectedUpdateChildExecutionInfos: map[int64]*persistence.ChildExecutionInfo{},
		},
		"Child workflow scheduled and then completed": {
			startingEventID: 6,
			startingHistoryEntries: []*types.HistoryEvent{
				{
					EventType: types.EventTypeChildWorkflowExecutionStarted.Ptr(),
					ID:        common.BufferedEventID,
					TaskID:    common.EmptyEventTaskID,
					ChildWorkflowExecutionStartedEventAttributes: &types.ChildWorkflowExecutionStartedEventAttributes{
						InitiatedEventID: 123,
					},
				},
				{
					EventType: types.EventTypeChildWorkflowExecutionCompleted.Ptr(),
					ID:        common.BufferedEventID,
					TaskID:    common.EmptyEventTaskID,
					ChildWorkflowExecutionCompletedEventAttributes: &types.ChildWorkflowExecutionCompletedEventAttributes{
						StartedEventID:   123,
						InitiatedEventID: 2345,
					},
				},
			},
			expectedEndingHistoryEntries: []*types.HistoryEvent{
				{
					EventType: types.EventTypeChildWorkflowExecutionStarted.Ptr(),
					ID:        6,
					TaskID:    common.EmptyEventTaskID,
					ChildWorkflowExecutionStartedEventAttributes: &types.ChildWorkflowExecutionStartedEventAttributes{
						InitiatedEventID: 123,
					},
				},
				{
					EventType: types.EventTypeChildWorkflowExecutionCompleted.Ptr(),
					ID:        7,
					TaskID:    common.EmptyEventTaskID,
					ChildWorkflowExecutionCompletedEventAttributes: &types.ChildWorkflowExecutionCompletedEventAttributes{
						StartedEventID:   123,
						InitiatedEventID: 2345,
					},
				},
			},
			expectedNextEventID:               8,
			expectedUpdateActivityInfos:       map[int64]*persistence.ActivityInfo{},
			expectedUpdateChildExecutionInfos: map[int64]*persistence.ChildExecutionInfo{},
		},
		"Child workflow scheduled and then Cancelled - where there is a pending execution that requires an update": {
			startingEventID: 6,
			pendingChildExecutionInfoIDs: map[int64]*persistence.ChildExecutionInfo{
				123: {
					InitiatedID: 321,
				},
			},
			startingHistoryEntries: []*types.HistoryEvent{
				{
					EventType: types.EventTypeChildWorkflowExecutionStarted.Ptr(),
					ID:        common.BufferedEventID,
					TaskID:    common.EmptyEventTaskID,
					ChildWorkflowExecutionStartedEventAttributes: &types.ChildWorkflowExecutionStartedEventAttributes{
						InitiatedEventID: 123,
					},
				},
				{
					EventType: types.EventTypeChildWorkflowExecutionCanceled.Ptr(),
					ID:        common.BufferedEventID,
					TaskID:    common.EmptyEventTaskID,
					ChildWorkflowExecutionCanceledEventAttributes: &types.ChildWorkflowExecutionCanceledEventAttributes{
						StartedEventID:   321,
						InitiatedEventID: 123,
					},
				},
			},
			expectedEndingHistoryEntries: []*types.HistoryEvent{
				{
					EventType: types.EventTypeChildWorkflowExecutionStarted.Ptr(),
					ID:        6,
					TaskID:    common.EmptyEventTaskID,
					ChildWorkflowExecutionStartedEventAttributes: &types.ChildWorkflowExecutionStartedEventAttributes{
						InitiatedEventID: 123,
					},
				},
				{
					EventType: types.EventTypeChildWorkflowExecutionCanceled.Ptr(),
					ID:        7,
					TaskID:    common.EmptyEventTaskID,
					ChildWorkflowExecutionCanceledEventAttributes: &types.ChildWorkflowExecutionCanceledEventAttributes{
						StartedEventID:   6,
						InitiatedEventID: 123,
					},
				},
			},
			expectedNextEventID:         8,
			expectedUpdateActivityInfos: map[int64]*persistence.ActivityInfo{},
			expectedUpdateChildExecutionInfos: map[int64]*persistence.ChildExecutionInfo{
				321: {
					InitiatedID: 321,
					StartedID:   6,
				},
			},
		},
		"Child workflow scheduled and then Failed": {
			startingEventID: 6,
			startingHistoryEntries: []*types.HistoryEvent{
				{
					EventType: types.EventTypeChildWorkflowExecutionStarted.Ptr(),
					ID:        common.BufferedEventID,
					TaskID:    common.EmptyEventTaskID,
					ChildWorkflowExecutionStartedEventAttributes: &types.ChildWorkflowExecutionStartedEventAttributes{
						InitiatedEventID: 123,
					},
				},
				{
					EventType: types.EventTypeChildWorkflowExecutionFailed.Ptr(),
					ID:        common.BufferedEventID,
					TaskID:    common.EmptyEventTaskID,
					ChildWorkflowExecutionFailedEventAttributes: &types.ChildWorkflowExecutionFailedEventAttributes{
						StartedEventID:   123,
						InitiatedEventID: 2345,
					},
				},
			},
			expectedEndingHistoryEntries: []*types.HistoryEvent{
				{
					EventType: types.EventTypeChildWorkflowExecutionStarted.Ptr(),
					ID:        6,
					TaskID:    common.EmptyEventTaskID,
					ChildWorkflowExecutionStartedEventAttributes: &types.ChildWorkflowExecutionStartedEventAttributes{
						InitiatedEventID: 123,
					},
				},
				{
					EventType: types.EventTypeChildWorkflowExecutionFailed.Ptr().Ptr(),
					ID:        7,
					TaskID:    common.EmptyEventTaskID,
					ChildWorkflowExecutionFailedEventAttributes: &types.ChildWorkflowExecutionFailedEventAttributes{
						StartedEventID:   123,
						InitiatedEventID: 2345,
					},
				},
			},
			expectedNextEventID:               8,
			expectedUpdateActivityInfos:       map[int64]*persistence.ActivityInfo{},
			expectedUpdateChildExecutionInfos: map[int64]*persistence.ChildExecutionInfo{},
		},
		"Child workflow scheduled and then Timed out": {
			startingEventID: 6,
			startingHistoryEntries: []*types.HistoryEvent{
				{
					EventType: types.EventTypeChildWorkflowExecutionStarted.Ptr(),
					ID:        common.BufferedEventID,
					TaskID:    common.EmptyEventTaskID,
					ChildWorkflowExecutionStartedEventAttributes: &types.ChildWorkflowExecutionStartedEventAttributes{
						InitiatedEventID: 123,
					},
				},
				{
					EventType: types.EventTypeChildWorkflowExecutionTimedOut.Ptr(),
					ID:        common.BufferedEventID,
					TaskID:    common.EmptyEventTaskID,
					ChildWorkflowExecutionTimedOutEventAttributes: &types.ChildWorkflowExecutionTimedOutEventAttributes{
						StartedEventID:   123,
						InitiatedEventID: 2345,
					},
				},
			},
			expectedEndingHistoryEntries: []*types.HistoryEvent{
				{
					EventType: types.EventTypeChildWorkflowExecutionStarted.Ptr(),
					ID:        6,
					TaskID:    common.EmptyEventTaskID,
					ChildWorkflowExecutionStartedEventAttributes: &types.ChildWorkflowExecutionStartedEventAttributes{
						InitiatedEventID: 123,
					},
				},
				{
					EventType: types.EventTypeChildWorkflowExecutionTimedOut.Ptr(),
					ID:        7,
					TaskID:    common.EmptyEventTaskID,
					ChildWorkflowExecutionTimedOutEventAttributes: &types.ChildWorkflowExecutionTimedOutEventAttributes{
						StartedEventID:   123,
						InitiatedEventID: 2345,
					},
				},
			},
			expectedNextEventID:               8,
			expectedUpdateActivityInfos:       map[int64]*persistence.ActivityInfo{},
			expectedUpdateChildExecutionInfos: map[int64]*persistence.ChildExecutionInfo{},
		},
		"Child workflow scheduled and then Terminated": {
			startingEventID: 6,
			startingHistoryEntries: []*types.HistoryEvent{
				{
					EventType: types.EventTypeChildWorkflowExecutionStarted.Ptr(),
					ID:        common.BufferedEventID,
					TaskID:    common.EmptyEventTaskID,
					ChildWorkflowExecutionStartedEventAttributes: &types.ChildWorkflowExecutionStartedEventAttributes{
						InitiatedEventID: 123,
					},
				},
				{
					EventType: types.EventTypeChildWorkflowExecutionTerminated.Ptr(),
					ID:        common.BufferedEventID,
					TaskID:    common.EmptyEventTaskID,
					ChildWorkflowExecutionTerminatedEventAttributes: &types.ChildWorkflowExecutionTerminatedEventAttributes{
						StartedEventID:   123,
						InitiatedEventID: 2345,
					},
				},
			},
			expectedEndingHistoryEntries: []*types.HistoryEvent{
				{
					EventType: types.EventTypeChildWorkflowExecutionStarted.Ptr(),
					ID:        6,
					TaskID:    common.EmptyEventTaskID,
					ChildWorkflowExecutionStartedEventAttributes: &types.ChildWorkflowExecutionStartedEventAttributes{
						InitiatedEventID: 123,
					},
				},
				{
					EventType: types.EventTypeChildWorkflowExecutionTerminated.Ptr(),
					ID:        7,
					TaskID:    common.EmptyEventTaskID,
					ChildWorkflowExecutionTerminatedEventAttributes: &types.ChildWorkflowExecutionTerminatedEventAttributes{
						StartedEventID:   123,
						InitiatedEventID: 2345,
					},
				},
			},
			expectedNextEventID:               8,
			expectedUpdateActivityInfos:       map[int64]*persistence.ActivityInfo{},
			expectedUpdateChildExecutionInfos: map[int64]*persistence.ChildExecutionInfo{},
		},
	}

	for name, td := range tests {
		t.Run(name, func(t *testing.T) {
			msb := &mutableStateBuilder{
				pendingChildExecutionInfoIDs: td.pendingChildExecutionInfoIDs,
				pendingActivityInfoIDs:       td.pendingActivityInfo,
				executionInfo: &persistence.WorkflowExecutionInfo{
					NextEventID: td.startingEventID,
				},
				hBuilder: &HistoryBuilder{
					history: td.startingHistoryEntries,
				},
				updateActivityInfos:       make(map[int64]*persistence.ActivityInfo),
				updateChildExecutionInfos: make(map[int64]*persistence.ChildExecutionInfo),
			}

			msb.assignEventIDToBufferedEvents()

			assert.Equal(t, td.expectedEndingHistoryEntries, msb.hBuilder.history)
			assert.Equal(t, td.expectedNextEventID, msb.executionInfo.NextEventID)
			assert.Equal(t, td.expectedUpdateActivityInfos, msb.updateActivityInfos)
			assert.Equal(t, td.expectedUpdateChildExecutionInfos, msb.updateChildExecutionInfos)
		})
	}
}

// This is only for passing the coverage
func TestLog(t *testing.T) {
	var e *mutableStateBuilder
	assert.NotPanics(t, func() { e.logInfo("a") })
	assert.NotPanics(t, func() { e.logWarn("a") })
	assert.NotPanics(t, func() { e.logError("a") })
}

func TestMutableStateBuilder_CopyToPersistence_roundtrip(t *testing.T) {

	for i := 0; i <= 100; i++ {
		ctrl := gomock.NewController(t)

		seed := int64(rand.Int())
		fuzzer := testdatagen.NewWithNilChance(t, seed, 0)

		execution := &persistence.WorkflowMutableState{}
		fuzzer.Fuzz(&execution)

		// checksum is a calculated value, zero it out because
		// it'll be overwridden during the constructor setup
		execution.Checksum = checksum.Checksum{}

		shardContext := shard.NewMockContext(ctrl)
		mockCache := events.NewMockCache(ctrl)
		mockDomainCache := cache.NewMockDomainCache(ctrl)
		mockDomainCache.EXPECT().GetDomainID(gomock.Any()).Return("some-domain-id", nil).AnyTimes()

		shardContext.EXPECT().GetClusterMetadata().Return(cluster.TestActiveClusterMetadata).Times(2)
		shardContext.EXPECT().GetEventsCache().Return(mockCache)
		shardContext.EXPECT().GetConfig().Return(&config.Config{
			NumberOfShards:                        2,
			IsAdvancedVisConfigExist:              false,
			MaxResponseSize:                       0,
			MutableStateChecksumInvalidateBefore:  dynamicconfig.GetFloatPropertyFn(10),
			MutableStateChecksumVerifyProbability: dynamicconfig.GetIntPropertyFilteredByDomain(0.0),
			HostName:                              "test-host",
		}).Times(1)
		shardContext.EXPECT().GetTimeSource().Return(clock.NewMockedTimeSource())
		shardContext.EXPECT().GetMetricsClient().Return(metrics.NewNoopMetricsClient())
		shardContext.EXPECT().GetDomainCache().Return(mockDomainCache).AnyTimes()

		msb := newMutableStateBuilder(shardContext, log.NewNoop(), constants.TestGlobalDomainEntry)

		msb.Load(execution)

		out := msb.CopyToPersistence()

		assert.Equal(t, execution.ActivityInfos, out.ActivityInfos, "activityinfos mismatch")
		assert.Equal(t, execution.TimerInfos, out.TimerInfos, "timerinfos mismatch")
		assert.Equal(t, execution.ChildExecutionInfos, out.ChildExecutionInfos, "child executino info mismatches")
		assert.Equal(t, execution.RequestCancelInfos, out.RequestCancelInfos, "request cancellantion info mismatches")
		assert.Equal(t, execution.SignalInfos, out.SignalInfos, "signal info mismatches")
		assert.Equal(t, execution.SignalRequestedIDs, out.SignalRequestedIDs, "signal request ids mismaches")
		assert.Equal(t, execution.ExecutionInfo, out.ExecutionInfo, "execution info mismatches")
		assert.Equal(t, execution.BufferedEvents, out.BufferedEvents, "buffered events mismatch")
		assert.Equal(t, execution.VersionHistories, out.VersionHistories, "version histories")
		assert.Equal(t, execution.Checksum, out.Checksum, "checksum mismatch")
		assert.Equal(t, execution.ReplicationState, out.ReplicationState, "replication state mismatch")
		assert.Equal(t, execution.ExecutionStats, out.ExecutionStats, "execution stats mismatch")

		assert.Equal(t, execution, out)

	}
}

func TestMutableStateBuilder_closeTransactionHandleWorkflowReset(t *testing.T) {

	t1 := time.Unix(123, 0)
	now := time.Unix(500, 0)

	badBinaryID := "bad-binary-id"

	mockDomainEntryWithBadBinary := cache.NewLocalDomainCacheEntryForTest(&persistence.DomainInfo{Name: "domain"}, &persistence.DomainConfig{
		BadBinaries: types.BadBinaries{
			Binaries: map[string]*types.BadBinaryInfo{
				badBinaryID: &types.BadBinaryInfo{
					Reason:          "some-reason",
					Operator:        "",
					CreatedTimeNano: common.Ptr(t1.UnixNano()),
				},
			},
		},
	}, "cluster0")

	mockDomainEntryWithoutBadBinary := cache.NewLocalDomainCacheEntryForTest(nil, &persistence.DomainConfig{
		BadBinaries: types.BadBinaries{
			Binaries: map[string]*types.BadBinaryInfo{},
		},
	}, "cluster0")

	tests := map[string]struct {
		policyIn                         TransactionPolicy
		shardContextExpectations         func(mockCache *events.MockCache, shard *shardCtx.MockContext, mockDomainCache *cache.MockDomainCache)
		mutableStateBuilderStartingState func(m *mutableStateBuilder)

		expectedEndState func(t *testing.T, m *mutableStateBuilder)
		expectedErr      error
	}{
		"a workflow with reset point which is running - the expectation is that this should be able to successfully find the domain to reset and add a transfer task": {

			policyIn: TransactionPolicyActive,
			mutableStateBuilderStartingState: func(m *mutableStateBuilder) {
				// the workflow's running
				m.executionInfo = &persistence.WorkflowExecutionInfo{
					CloseStatus: persistence.WorkflowCloseStatusNone,
					DomainID:    "some-domain-id",
					WorkflowID:  "wf-id",
					AutoResetPoints: &types.ResetPoints{
						Points: []*types.ResetPointInfo{
							{
								BinaryChecksum:           badBinaryID,
								RunID:                    "",
								FirstDecisionCompletedID: 0,
								CreatedTimeNano:          common.Ptr(t1.UnixNano()),
								ExpiringTimeNano:         nil,
								Resettable:               true,
							},
						},
					},
				}
			},
			shardContextExpectations: func(mockCache *events.MockCache, shardContext *shardCtx.MockContext, mockDomainCache *cache.MockDomainCache) {
				shardContext.EXPECT().GetDomainCache().Return(mockDomainCache).Times(1)
				mockDomainCache.EXPECT().GetDomainByID("some-domain-id").Return(mockDomainEntryWithBadBinary, nil)
			},
			expectedEndState: func(t *testing.T, m *mutableStateBuilder) {
				assert.Equal(t, []persistence.Task{
					&persistence.ResetWorkflowTask{
						TaskData: persistence.TaskData{
							Version: common.EmptyVersion,
						},
					},
				}, m.insertTransferTasks)
			},
		},
		"a workflow with reset point which is running for a domain without a bad binary - the expectation is this will not add any transfer tasks": {

			policyIn: TransactionPolicyActive,
			mutableStateBuilderStartingState: func(m *mutableStateBuilder) {
				// the workflow's running
				m.executionInfo = &persistence.WorkflowExecutionInfo{
					CloseStatus: persistence.WorkflowCloseStatusNone,
					DomainID:    "some-domain-id",
					WorkflowID:  "wf-id",
					AutoResetPoints: &types.ResetPoints{
						Points: []*types.ResetPointInfo{
							{
								BinaryChecksum:           badBinaryID,
								RunID:                    "",
								FirstDecisionCompletedID: 0,
								CreatedTimeNano:          common.Ptr(t1.UnixNano()),
								ExpiringTimeNano:         nil,
								Resettable:               true,
							},
						},
					},
				}
			},
			shardContextExpectations: func(mockCache *events.MockCache, shardContext *shardCtx.MockContext, mockDomainCache *cache.MockDomainCache) {
				shardContext.EXPECT().GetDomainCache().Return(mockDomainCache).Times(1)
				mockDomainCache.EXPECT().GetDomainByID("some-domain-id").Return(mockDomainEntryWithoutBadBinary, nil)
			},
			expectedEndState: func(t *testing.T, m *mutableStateBuilder) {
				assert.Equal(t, []persistence.Task(nil), m.insertTransferTasks)
			},
		},
		"a workflow withithout auto-reset point which is running for a domain": {

			policyIn: TransactionPolicyActive,
			mutableStateBuilderStartingState: func(m *mutableStateBuilder) {
				// the workflow's running
				m.executionInfo = &persistence.WorkflowExecutionInfo{
					CloseStatus: persistence.WorkflowCloseStatusNone,
					DomainID:    "some-domain-id",
					WorkflowID:  "wf-id",
				}
			},
			shardContextExpectations: func(mockCache *events.MockCache, shardContext *shardCtx.MockContext, mockDomainCache *cache.MockDomainCache) {
				shardContext.EXPECT().GetDomainCache().Return(mockDomainCache).Times(1)
				mockDomainCache.EXPECT().GetDomainByID("some-domain-id").Return(mockDomainEntryWithoutBadBinary, nil)
			},
			expectedEndState: func(t *testing.T, m *mutableStateBuilder) {
				assert.Equal(t, []persistence.Task(nil), m.insertTransferTasks)
			},
		},
		"a workflow with reset point which is running but which has child workflows": {
			policyIn: TransactionPolicyActive,
			shardContextExpectations: func(mockCache *events.MockCache, shardContext *shardCtx.MockContext, mockDomainCache *cache.MockDomainCache) {
			},
			mutableStateBuilderStartingState: func(m *mutableStateBuilder) {
				// the workflow's running
				m.executionInfo = &persistence.WorkflowExecutionInfo{
					CloseStatus: persistence.WorkflowCloseStatusNone,
				}

				// there's some child workflow that's due to be updated
				m.pendingChildExecutionInfoIDs = map[int64]*persistence.ChildExecutionInfo{
					1: &persistence.ChildExecutionInfo{},
				}
			},
			expectedEndState: func(t *testing.T, m *mutableStateBuilder) {
				assert.Equal(t, []persistence.Task(nil), m.insertTransferTasks)
			},
		},
		"Transaction policy passive - no expected resets": {
			policyIn: TransactionPolicyPassive,
			shardContextExpectations: func(mockCache *events.MockCache, shardContext *shardCtx.MockContext, mockDomainCache *cache.MockDomainCache) {
			},
			mutableStateBuilderStartingState: func(m *mutableStateBuilder) {
				// the workflow's running
				m.executionInfo = &persistence.WorkflowExecutionInfo{
					CloseStatus: persistence.WorkflowCloseStatusNone,
				}

				// there's some child workflow that's due to be updated
				m.pendingChildExecutionInfoIDs = map[int64]*persistence.ChildExecutionInfo{
					1: &persistence.ChildExecutionInfo{},
				}
			},
			expectedEndState: func(t *testing.T, m *mutableStateBuilder) {
				assert.Equal(t, []persistence.Task(nil), m.insertTransferTasks)
			},
		},
	}

	for name, td := range tests {
		t.Run(name, func(t *testing.T) {

			ctrl := gomock.NewController(t)

			shardContext := shard.NewMockContext(ctrl)
			mockCache := events.NewMockCache(ctrl)
			mockDomainCache := cache.NewMockDomainCache(ctrl)

			td.shardContextExpectations(mockCache, shardContext, mockDomainCache)

			nowClock := clock.NewMockedTimeSourceAt(now)

			msb := createMSBWithMocks(mockCache, shardContext, mockDomainCache)

			td.mutableStateBuilderStartingState(msb)

			msb.timeSource = nowClock
			err := msb.closeTransactionHandleWorkflowReset(td.policyIn)
			assert.Equal(t, td.expectedErr, err)
			td.expectedEndState(t, msb)
		})
	}
}

func TestMutableStateBuilder_GetVersionHistoriesStart(t *testing.T) {

	tests := map[string]struct {
		mutableStateBuilderStartingState func(m *mutableStateBuilder)

		expectedVersion int64
		expectedErr     error
	}{
		"A mutable state with version history": {
			mutableStateBuilderStartingState: func(m *mutableStateBuilder) {
				m.versionHistories = &persistence.VersionHistories{
					CurrentVersionHistoryIndex: 0,
					Histories: []*persistence.VersionHistory{
						{
							BranchToken: []byte("branch-token1"),
							Items: []*persistence.VersionHistoryItem{
								{
									EventID: 100,
									Version: 23,
								},
								{
									EventID: 401,
									Version: 424,
								},
							},
						},
						{
							BranchToken: []byte("branch-token1"),
							Items: []*persistence.VersionHistoryItem{
								{
									EventID: 200,
									Version: 123,
								},
								{
									EventID: 201,
									Version: 124,
								},
							},
						},
					},
				}
			},
			expectedVersion: 23,
		},
		"invalid / partial version history ": {
			mutableStateBuilderStartingState: func(m *mutableStateBuilder) {
				m.versionHistories = &persistence.VersionHistories{
					CurrentVersionHistoryIndex: 0,
					Histories: []*persistence.VersionHistory{
						{
							BranchToken: []byte("branch-token1"),
							Items:       []*persistence.VersionHistoryItem{},
						},
						{
							BranchToken: []byte("branch-token2"),
							Items:       []*persistence.VersionHistoryItem{},
						},
					},
				}
			},
			expectedErr:     &types.BadRequestError{Message: "version history is empty."},
			expectedVersion: 0,
		},
		"invalid / partial version history - branch not available": {
			mutableStateBuilderStartingState: func(m *mutableStateBuilder) {
				m.versionHistories = &persistence.VersionHistories{
					CurrentVersionHistoryIndex: 10,
					Histories: []*persistence.VersionHistory{
						{
							BranchToken: []byte("branch-token1"),
							Items:       []*persistence.VersionHistoryItem{},
						},
						{
							BranchToken: []byte("branch-token1"),
							Items:       []*persistence.VersionHistoryItem{},
						},
					},
				}
			},
			expectedErr:     &types.BadRequestError{Message: "getting branch index: 10, available branch count: 2"},
			expectedVersion: 0,
		},
		"nil version history": {
			mutableStateBuilderStartingState: func(m *mutableStateBuilder) {
			},
			expectedVersion: common.EmptyVersion,
		},
	}

	for name, td := range tests {
		t.Run(name, func(t *testing.T) {

			ctrl := gomock.NewController(t)

			shardContext := shard.NewMockContext(ctrl)
			mockCache := events.NewMockCache(ctrl)
			mockDomainCache := cache.NewMockDomainCache(ctrl)

			msb := createMSBWithMocks(mockCache, shardContext, mockDomainCache)

			td.mutableStateBuilderStartingState(msb)

			res, err := msb.GetStartVersion()
			assert.Equal(t, td.expectedErr, err)
			assert.Equal(t, td.expectedVersion, res)
		})
	}
}

func TestIsCurrentWorkflowGuaranteed(t *testing.T) {
	tests := []struct {
		name           string
		stateInDB      int
		expectedResult bool
	}{
		{
			name:           "Workflow is created",
			stateInDB:      persistence.WorkflowStateCreated,
			expectedResult: true,
		},
		{
			name:           "Workflow is running",
			stateInDB:      persistence.WorkflowStateRunning,
			expectedResult: true,
		},
		{
			name:           "Workflow is completed",
			stateInDB:      persistence.WorkflowStateCompleted,
			expectedResult: false,
		},
		{
			name:           "Workflow is zombie",
			stateInDB:      persistence.WorkflowStateZombie,
			expectedResult: false,
		},
		{
			name:           "Workflow is void",
			stateInDB:      persistence.WorkflowStateVoid,
			expectedResult: false,
		},
		{
			name:           "Workflow is corrupted",
			stateInDB:      persistence.WorkflowStateCorrupted,
			expectedResult: false,
		},
	}

	for _, tt := range tests {
		t.Run(tt.name, func(t *testing.T) {
			msb := mutableStateBuilder{}
			msb.stateInDB = tt.stateInDB
			result := msb.IsCurrentWorkflowGuaranteed()
			assert.Equal(t, tt.expectedResult, result)
		})
	}

	assert.Panics(t, func() {
		msb := mutableStateBuilder{}
		msb.stateInDB = 123
		msb.IsCurrentWorkflowGuaranteed()
	})
}

// this is a pretty poor test, the actual logic is better tested in the
// unit tests for getBackoffInterval()
func TestGetRetryBackoffDuration(t *testing.T) {

	tests := []struct {
		name            string
		retryPolicy     *persistence.WorkflowExecutionInfo
		errorReason     string
		expectedBackoff time.Duration
	}{
		{
			name: "NoRetryPolicy",
			retryPolicy: &persistence.WorkflowExecutionInfo{
				HasRetryPolicy: false,
			},
			errorReason:     "some error reason",
			expectedBackoff: backoff.NoBackoff,
		},
		{
			name: "WithRetryPolicy",
			retryPolicy: &persistence.WorkflowExecutionInfo{
				HasRetryPolicy:     true,
				ExpirationTime:     time.Now().Add(time.Hour),
				Attempt:            1,
				MaximumAttempts:    5,
				BackoffCoefficient: 2.0,
				InitialInterval:    12,
				NonRetriableErrors: []string{"non-retriable-error"},
			},
			errorReason:     "some error reason",
			expectedBackoff: 24 * time.Second,
		},
	}

	for _, tt := range tests {
		t.Run(tt.name, func(t *testing.T) {

			t1 := time.Unix(1730247795, 0)

			msb := mutableStateBuilder{}

			msb.executionInfo = tt.retryPolicy
			msb.timeSource = clock.NewMockedTimeSourceAt(t1)

			duration := msb.GetRetryBackoffDuration(tt.errorReason)
			assert.Equal(t, tt.expectedBackoff, duration)
		})
	}
}

func TestGetCronRetryBackoffDuration(t *testing.T) {

	t1 := time.Unix(1730247795, 0)

	sampleVersionHistory := &persistence.VersionHistories{
		CurrentVersionHistoryIndex: 0,
		Histories: []*persistence.VersionHistory{
			{
				BranchToken: []byte("branch-token1"),
				Items: []*persistence.VersionHistoryItem{
					{
						EventID: 100,
						Version: 23,
					},
					{
						EventID: 401,
						Version: 424,
					},
				},
			},
			{
				BranchToken: []byte("branch-token1"),
				Items: []*persistence.VersionHistoryItem{
					{
						EventID: 200,
						Version: 123,
					},
					{
						EventID: 201,
						Version: 124,
					},
				},
			},
		},
	}

	startEvent := &types.HistoryEvent{
		ID:                                      1,
		WorkflowExecutionStartedEventAttributes: &types.WorkflowExecutionStartedEventAttributes{},
	}

	tests := map[string]struct {
		startingExecutionInfo    *persistence.WorkflowExecutionInfo
		expectedErr              bool
		shardContextExpectations func(mockCache *events.MockCache, shardContext *shardCtx.MockContext, mockDomainCache *cache.MockDomainCache)
		expectedBackoff          time.Duration
	}{
		"with simple, valid cron schedule": {
			startingExecutionInfo: &persistence.WorkflowExecutionInfo{
				DomainID:       "domain-id",
				CronSchedule:   "* * * * *",
				RunID:          "run-id",
				WorkflowID:     "wid",
				StartTimestamp: t1,
			},
			shardContextExpectations: func(mockCache *events.MockCache, shardContext *shardCtx.MockContext, mockDomainCache *cache.MockDomainCache) {
				shardContext.EXPECT().GetShardID().Return(12)
				mockCache.EXPECT().GetEvent(gomock.Any(), 12, "domain-id", "wid", "run-id", int64(1), int64(1), []byte("branch-token1")).Return(startEvent, nil)
			},
			expectedBackoff: 45 * time.Second,
		},
		"with no cron schedule": {
			startingExecutionInfo: &persistence.WorkflowExecutionInfo{
				DomainID:       "domain-id",
				RunID:          "run-id",
				WorkflowID:     "wid",
				StartTimestamp: t1,
			},
			shardContextExpectations: func(mockCache *events.MockCache, shardContext *shardCtx.MockContext, mockDomainCache *cache.MockDomainCache) {
			},
			expectedBackoff: backoff.NoBackoff,
		},
		"with invalid start event": {
			startingExecutionInfo: &persistence.WorkflowExecutionInfo{
				DomainID:       "domain-id",
				RunID:          "run-id",
				WorkflowID:     "wid",
				CronSchedule:   "* * * * *",
				StartTimestamp: t1,
			},
			shardContextExpectations: func(mockCache *events.MockCache, shardContext *shardCtx.MockContext, mockDomainCache *cache.MockDomainCache) {
				shardContext.EXPECT().GetShardID().Return(12)
				mockCache.EXPECT().GetEvent(gomock.Any(), 12, "domain-id", "wid", "run-id", int64(1), int64(1), []byte("branch-token1")).Return(nil, assert.AnError)
			},
			expectedBackoff: backoff.NoBackoff,
			expectedErr:     true,
		},
	}

	for name, td := range tests {
		t.Run(name, func(t *testing.T) {

			ctrl := gomock.NewController(t)

			shardContext := shard.NewMockContext(ctrl)
			mockCache := events.NewMockCache(ctrl)
			mockDomainCache := cache.NewMockDomainCache(ctrl)

			td.shardContextExpectations(mockCache, shardContext, mockDomainCache)

			msb := createMSBWithMocks(mockCache, shardContext, mockDomainCache)

			msb.executionInfo = td.startingExecutionInfo
			msb.versionHistories = sampleVersionHistory
			msb.timeSource = clock.NewMockedTimeSourceAt(t1)

			duration, err := msb.GetCronBackoffDuration(context.Background())
			assert.Equal(t, td.expectedBackoff, duration)
			if td.expectedErr {
				assert.Error(t, err)
			} else {
				assert.NoError(t, err)
			}
		})
	}
}

<<<<<<< HEAD
func TestMutableStateBuilder_GetTransferTasks(t *testing.T) {
	msb := &mutableStateBuilder{
		insertTransferTasks: []persistence.Task{
			&persistence.ActivityTask{},
			&persistence.DecisionTask{},
		},
	}
	tasks := msb.GetTransferTasks()
	assert.Equal(t, 2, len(tasks))
	assert.IsType(t, &persistence.ActivityTask{}, tasks[0])
	assert.IsType(t, &persistence.DecisionTask{}, tasks[1])
}


func TestMutableStateBuilder_GetTimerTasks(t *testing.T) {
	msb := &mutableStateBuilder{
		insertTimerTasks: []persistence.Task{
			&persistence.UserTimerTask{},
		},
	}
	tasks := msb.GetTimerTasks()
	assert.Equal(t, 1, len(tasks))
	assert.IsType(t, &persistence.UserTimerTask{}, tasks[0])
}

func TestMutableStateBuilder_DeleteTransferTasks(t *testing.T) {
	msb := &mutableStateBuilder{
		insertTransferTasks: []persistence.Task{
			&persistence.ActivityTask{},
		},
	}
	msb.DeleteTransferTasks()
	assert.Nil(t, msb.insertTransferTasks)
}


func TestMutableStateBuilder_DeleteTimerTasks(t *testing.T) {
	msb := &mutableStateBuilder{
		insertTimerTasks: []persistence.Task{
			&persistence.UserTimerTask{},
		},
	}
	msb.DeleteTimerTasks()
	assert.Nil(t, msb.insertTimerTasks)
}

func TestMutableStateBuilder_SetUpdateCondition(t *testing.T) {
	msb := &mutableStateBuilder{}
	msb.SetUpdateCondition(123)
	assert.Equal(t, int64(123), msb.nextEventIDInDB)
}

func TestMutableStateBuilder_GetUpdateCondition(t *testing.T) {
	msb := &mutableStateBuilder{
		nextEventIDInDB: 123,
	}
	assert.Equal(t, int64(123), msb.GetUpdateCondition())
}

func TestCheckAndClearTimerFiredEvent(t *testing.T) {
	tests := []struct {
		name                  string
		timerID               string
		bufferedEvents        []*types.HistoryEvent
		updateBufferedEvents  []*types.HistoryEvent
		history               []*types.HistoryEvent
		expectedTimerEvent    *types.HistoryEvent
		expectedBufferedEvents []*types.HistoryEvent
		expectedUpdateBufferedEvents []*types.HistoryEvent
		expectedHistory       []*types.HistoryEvent
	}{
		{
			name:   "TimerFiredEventInBufferedEvents",
			timerID: "timer1",
			bufferedEvents: []*types.HistoryEvent{
				{
					EventType: types.EventTypeTimerFired.Ptr(),
					TimerFiredEventAttributes: &types.TimerFiredEventAttributes{
						TimerID: "timer1",
					},
				},
				{
					EventType: types.EventTypeTimerFired.Ptr(),
					TimerFiredEventAttributes: &types.TimerFiredEventAttributes{
						TimerID: "timer2",
					},
				},
			},
			updateBufferedEvents: []*types.HistoryEvent{},
			history: []*types.HistoryEvent{},
			expectedTimerEvent: &types.HistoryEvent{
				EventType: types.EventTypeTimerFired.Ptr(),
				TimerFiredEventAttributes: &types.TimerFiredEventAttributes{
					TimerID: "timer1",
				},
			},
			expectedBufferedEvents: []*types.HistoryEvent{
				{
					EventType: types.EventTypeTimerFired.Ptr(),
					TimerFiredEventAttributes: &types.TimerFiredEventAttributes{
						TimerID: "timer2",
					},
				},
			},
			expectedUpdateBufferedEvents: []*types.HistoryEvent{},
			expectedHistory: []*types.HistoryEvent{},
		},
		{
			name:   "TimerFiredEventInUpdateBufferedEvents",
			timerID: "timer2",
			bufferedEvents: []*types.HistoryEvent{},
			updateBufferedEvents: []*types.HistoryEvent{
				{
					EventType: types.EventTypeTimerFired.Ptr(),
					TimerFiredEventAttributes: &types.TimerFiredEventAttributes{
						TimerID: "timer1",
					},
				},
				{
					EventType: types.EventTypeTimerFired.Ptr(),
					TimerFiredEventAttributes: &types.TimerFiredEventAttributes{
						TimerID: "timer2",
					},
				},
				{
					EventType: types.EventTypeTimerFired.Ptr(),
					TimerFiredEventAttributes: &types.TimerFiredEventAttributes{
						TimerID: "timer3",
					},
				},
			},
			history: []*types.HistoryEvent{},
			expectedTimerEvent: &types.HistoryEvent{
				EventType: types.EventTypeTimerFired.Ptr(),
				TimerFiredEventAttributes: &types.TimerFiredEventAttributes{
					TimerID: "timer2",
				},
			},
			expectedBufferedEvents: []*types.HistoryEvent{
			},
			expectedUpdateBufferedEvents: []*types.HistoryEvent{
				{
					EventType: types.EventTypeTimerFired.Ptr(),
					TimerFiredEventAttributes: &types.TimerFiredEventAttributes{
						TimerID: "timer1",
					},
				},
				{
					EventType: types.EventTypeTimerFired.Ptr(),
					TimerFiredEventAttributes: &types.TimerFiredEventAttributes{
						TimerID: "timer3",
					},
				},
			},
			expectedHistory: []*types.HistoryEvent{
			},
		},
		{
			name:   "TimerFiredEventInHistory",
			timerID: "timer3",
			bufferedEvents: []*types.HistoryEvent{},
			updateBufferedEvents: []*types.HistoryEvent{},
			history: []*types.HistoryEvent{
				{
					EventType: types.EventTypeTimerFired.Ptr(),
					TimerFiredEventAttributes: &types.TimerFiredEventAttributes{
						TimerID: "timer1",
					},
				},
				{
					EventType: types.EventTypeTimerFired.Ptr(),
					TimerFiredEventAttributes: &types.TimerFiredEventAttributes{
						TimerID: "timer3",
					},
				},
			},
			expectedTimerEvent: &types.HistoryEvent{
				EventType: types.EventTypeTimerFired.Ptr(),
				TimerFiredEventAttributes: &types.TimerFiredEventAttributes{
					TimerID: "timer3",
				},
			},
			expectedBufferedEvents: []*types.HistoryEvent{},
			expectedUpdateBufferedEvents: []*types.HistoryEvent{},
			expectedHistory: []*types.HistoryEvent{
				{
					EventType: types.EventTypeTimerFired.Ptr(),
					TimerFiredEventAttributes: &types.TimerFiredEventAttributes{
						TimerID: "timer1",
					},
				},
			},
		},
		{
			name:   "NoTimerFiredEvent",
			timerID: "timer4",
			bufferedEvents: []*types.HistoryEvent{},
			updateBufferedEvents: []*types.HistoryEvent{},
			history: []*types.HistoryEvent{},
			expectedTimerEvent: nil,
			expectedBufferedEvents: []*types.HistoryEvent{},
			expectedUpdateBufferedEvents: []*types.HistoryEvent{},
			expectedHistory: []*types.HistoryEvent{},
		},
	}

	for _, tt := range tests {
		t.Run(tt.name, func(t *testing.T) {
			msb := &mutableStateBuilder{
				bufferedEvents:       tt.bufferedEvents,
				updateBufferedEvents: tt.updateBufferedEvents,
				hBuilder:             &HistoryBuilder{history: tt.history},
			}

			timerEvent := msb.checkAndClearTimerFiredEvent(tt.timerID)

			assert.Equal(t, tt.expectedTimerEvent, timerEvent)
			assert.Equal(t, tt.expectedBufferedEvents, msb.bufferedEvents)
			assert.Equal(t, tt.expectedUpdateBufferedEvents, msb.updateBufferedEvents)
			assert.Equal(t, tt.expectedHistory, msb.hBuilder.history)
		})
	}
}


func TestAssignTaskIDToEvents(t *testing.T) {

	tests := map[string]struct {
		transientHistory []*types.HistoryEvent
		taskID        int64
		shardContextExpectations func(mockCache *events.MockCache, shardContext *shardCtx.MockContext, mockDomainCache *cache.MockDomainCache)
		expectedEvents []*types.HistoryEvent
		expectedErr error
	}{
		"AssignTaskIDToSingleEvent": {
			transientHistory: []*types.HistoryEvent{
				{
					ID:        1,
					EventType: types.EventTypeWorkflowExecutionStarted.Ptr(),
				},
			},
			taskID: 123,
			shardContextExpectations: func(mockCache *events.MockCache, shardContext *shardCtx.MockContext, mockDomainCache *cache.MockDomainCache) {
				shardContext.EXPECT().GenerateTransferTaskIDs(1).Return([]int64{123}, nil).Times(1)
			},
			expectedEvents: []*types.HistoryEvent{
				{
					ID:        1,
					EventType: types.EventTypeWorkflowExecutionStarted.Ptr(),
					TaskID:    123,
				},
			},
		},
		// "AssignTaskIDToMultipleEvents": {
		// 	transientHistory: []*types.HistoryEvent{
		// 		{
		// 			ID:        1,
		// 			EventType: types.EventTypeWorkflowExecutionStarted.Ptr(),
		// 		},
		// 		{
		// 			ID:        2,
		// 			EventType: types.EventTypeDecisionTaskScheduled.Ptr(),
		// 		},
		// 	},
		// 	taskID: 456,
		// 	expectedEvents: []*types.HistoryEvent{
		// 		{
		// 			ID:        1,
		// 			EventType: types.EventTypeWorkflowExecutionStarted.Ptr(),
		// 			TaskID:    456,
		// 		},
		// 		{
		// 			ID:        2,
		// 			EventType: types.EventTypeDecisionTaskScheduled.Ptr(),
		// 			TaskID:    456,
		// 		},
		// 	},
		// },
		// "NoEvents": {
		// 	transientHistory: []*types.HistoryEvent{},
		// 	taskID:        789,
		// 	expectedEvents: []*types.HistoryEvent{},
		// },
=======
func TestStartTransactionHandleFailover(t *testing.T) {

	tests := map[string]struct {
		incomingTaskVersion       int64
		currentVersion            int64
		decisionManagerAffordance func(m *MockmutableStateDecisionTaskManager)
		expectFlushBeforeReady    bool
		expectedErr               bool
	}{
		"Failing over from cluster2 to cluster1 - passive -> passive: There's an inflight decision, but it's from an earlier version": {
			incomingTaskVersion: 10,
			currentVersion:      2,
			decisionManagerAffordance: func(m *MockmutableStateDecisionTaskManager) {
				m.EXPECT().GetInFlightDecision().Return(&DecisionInfo{
					Version: 2,
				}, true)
			},
			expectFlushBeforeReady: false,
		},
		// todo: David.porter - look a bit more into why this could occur and write a better description
		// about what the intent is, because this is a unit test without a clear intent or outcome.
		// At the time of writing this test I believe this is a migration case, but I'm not 100% sure and
		// need to do some runtime debugging.
		"empty version": {
			incomingTaskVersion: common.EmptyVersion,
			currentVersion:      2,
			decisionManagerAffordance: func(m *MockmutableStateDecisionTaskManager) {
				m.EXPECT().GetInFlightDecision().Return(&DecisionInfo{
					Version: 2,
				}, true)
			},
			expectFlushBeforeReady: false,
		},
		"active -> passive - when there's an inflight decision from an earlier version": {
			incomingTaskVersion: 12,
			currentVersion:      11,
			decisionManagerAffordance: func(m *MockmutableStateDecisionTaskManager) {
				m.EXPECT().GetInFlightDecision().Return(&DecisionInfo{
					Version:    2,
					StartedID:  123,
					ScheduleID: 124,
					RequestID:  "requestID",
				}, true)
				m.EXPECT().AddDecisionTaskFailedEvent(int64(124), int64(123), types.DecisionTaskFailedCauseFailoverCloseDecision, gomock.Any(), "history-service", gomock.Any(), gomock.Any(), gomock.Any(), gomock.Any(), gomock.Any(), gomock.Any())

				m.EXPECT().HasInFlightDecision().Return(true)
				m.EXPECT().HasInFlightDecision().Return(true)
				m.EXPECT().HasPendingDecision().Return(true)
			},
			expectFlushBeforeReady: true,
		},
		"There's a decision for for the same level as the failover version": {
			incomingTaskVersion: 10,
			currentVersion:      10,
			decisionManagerAffordance: func(m *MockmutableStateDecisionTaskManager) {
				m.EXPECT().GetInFlightDecision().Return(&DecisionInfo{
					Version: 1,
				}, true)
			},
			expectFlushBeforeReady: false,
			expectedErr:            true,
		},
	}

	for name, td := range tests {
		t.Run(name, func(t *testing.T) {

			ctrl := gomock.NewController(t)

			shardContext := shardCtx.NewMockContext(ctrl)

			decisionManager := NewMockmutableStateDecisionTaskManager(ctrl)
			td.decisionManagerAffordance(decisionManager)

			shardContext.EXPECT().GetConfig().Return(&config.Config{
				NumberOfShards:                        3,
				IsAdvancedVisConfigExist:              false,
				MaxResponseSize:                       0,
				MutableStateChecksumInvalidateBefore:  dynamicconfig.GetFloatPropertyFn(10),
				MutableStateChecksumVerifyProbability: dynamicconfig.GetIntPropertyFilteredByDomain(0.0),
				EnableReplicationTaskGeneration:       func(_ string, _ string) bool { return true },
				HostName:                              "test-host",
			}).Times(1)

			clusterMetadata := cluster.NewMetadata(
				10,
				"cluster0",
				"cluster0",
				map[string]commonConfig.ClusterInformation{
					"cluster0": commonConfig.ClusterInformation{
						Enabled:                true,
						InitialFailoverVersion: 1,
					},
					"cluster1": commonConfig.ClusterInformation{
						Enabled:                true,
						InitialFailoverVersion: 0,
					},
					"cluster2": commonConfig.ClusterInformation{
						Enabled:                true,
						InitialFailoverVersion: 2,
					},
				},
				func(string) bool { return false },
				metrics.NewNoopMetricsClient(),
				loggerimpl.NewNopLogger(),
			)

			domainEntry := cache.NewDomainCacheEntryForTest(&persistence.DomainInfo{
				ID:   "domain-id",
				Name: "domain",
			},
				&persistence.DomainConfig{},
				true,
				&persistence.DomainReplicationConfig{
					ActiveClusterName: "cluster0",
					Clusters: []*persistence.ClusterReplicationConfig{
						{ClusterName: "cluster0"},
						{ClusterName: "cluster1"},
						{ClusterName: "cluster2"},
					},
				}, 0, nil, 0, 0, 0)

			msb := mutableStateBuilder{
				decisionTaskManager: decisionManager,
				shard:               shardContext,
				domainEntry:         domainEntry,
				clusterMetadata:     clusterMetadata,
				currentVersion:      td.currentVersion,
				versionHistories: &persistence.VersionHistories{
					CurrentVersionHistoryIndex: 0,
					Histories: []*persistence.VersionHistory{
						{
							BranchToken: []byte("token"),
							Items: []*persistence.VersionHistoryItem{
								{
									EventID: 3,
									Version: 10,
								},
								{
									EventID: 2,
									Version: 2,
								},
							},
						},
					},
				},
				executionInfo: &persistence.WorkflowExecutionInfo{
					DomainID:               "domainID",
					WorkflowID:             "workflowID",
					RunID:                  "some-example-run",
					FirstExecutionRunID:    "",
					ParentDomainID:         "",
					ParentWorkflowID:       "",
					ParentRunID:            "",
					InitiatedID:            0,
					CompletionEventBatchID: 0,
					CompletionEvent:        nil,
					State:                  0,
					CloseStatus:            0,
					LastFirstEventID:       0,
					LastEventTaskID:        0,
					NextEventID:            0,
					LastProcessedEvent:     0,
				},
			}

			msb.hBuilder = NewHistoryBuilder(&msb)

			flushBeforeReady, err := msb.startTransactionHandleDecisionFailover(td.incomingTaskVersion)
			if td.expectedErr {
				assert.Error(t, err)
			} else {
				assert.NoError(t, err)
			}
			assert.Equal(t, td.expectFlushBeforeReady, flushBeforeReady)
		})
	}
}

func TestSimpleGetters(t *testing.T) {

	msb := createMSB()
	assert.Equal(t, msb.versionHistories, msb.GetVersionHistories())

	branchToken, err := msb.GetCurrentBranchToken()
	assert.Equal(t, msb.versionHistories.Histories[0].BranchToken, branchToken)
	assert.NoError(t, err)
	assert.Equal(t, msb.currentVersion, msb.GetCurrentVersion())
	assert.Equal(t, msb.domainEntry, msb.GetDomainEntry())
	assert.Equal(t, msb.executionInfo, msb.GetExecutionInfo())
	assert.Equal(t, msb.hBuilder, msb.GetHistoryBuilder())
	assert.Equal(t, msb.executionStats.HistorySize, msb.GetHistorySize())
	assert.Equal(t, msb.executionInfo.LastFirstEventID, msb.GetLastFirstEventID())
	lastWriteVersion, err := msb.GetLastWriteVersion()

	item, err := msb.versionHistories.Histories[0].GetLastItem()
	assert.NoError(t, err)
	assert.Equal(t, item.Version, lastWriteVersion)

	assert.Equal(t, msb.executionInfo.NextEventID, msb.GetNextEventID())
	assert.Equal(t, msb.pendingRequestCancelInfoIDs, msb.GetPendingRequestCancelExternalInfos())
	assert.Equal(t, msb.executionInfo.LastProcessedEvent, msb.GetPreviousStartedEventID())
	assert.Equal(t, msb.queryRegistry, msb.GetQueryRegistry())

	startVersion, err := msb.GetStartVersion()
	assert.NoError(t, err)
	assert.Equal(t, msb.versionHistories.Histories[0].Items[0].Version, startVersion)
	assert.Equal(t, msb.insertTimerTasks, msb.GetTimerTasks())
	assert.Equal(t, msb.insertTransferTasks, msb.GetTransferTasks())
	assert.Equal(t, msb.nextEventIDInDB, msb.GetUpdateCondition())
	assert.Equal(t, msb.versionHistories, msb.GetVersionHistories())

	state, closeStatus := msb.GetWorkflowStateCloseStatus()
	assert.Equal(t, msb.executionInfo.CloseStatus, closeStatus)
	assert.Equal(t, msb.executionInfo.State, state)
	assert.Equal(t, &types.WorkflowType{Name: msb.executionInfo.WorkflowTypeName}, msb.GetWorkflowType())

	pendingActivityInfo, activityInfoIsPresent := msb.GetActivityInfo(1232)
	assert.Equal(t, msb.pendingActivityInfoIDs[1232], pendingActivityInfo)
	assert.True(t, activityInfoIsPresent)

	assert.Equal(t, msb.pendingActivityInfoIDs, msb.GetPendingActivityInfos())

	pendingRequestCancelledInfo, ok := msb.GetRequestCancelInfo(13)
	assert.Equal(t, msb.pendingRequestCancelInfoIDs[13], pendingRequestCancelledInfo)
	assert.True(t, ok)

	pendingChildExecutions, ok := msb.GetChildExecutionInfo(1)
	assert.Equal(t, msb.pendingChildExecutionInfoIDs[1], pendingChildExecutions)
	assert.True(t, ok)

}

func TestMutableState_IsCurrentWorkflowGuaranteed(t *testing.T) {
	tests := map[string]struct {
		state    int
		expected bool
	}{
		"created": {
			state:    persistence.WorkflowStateCreated,
			expected: true,
		},
		"running": {
			state:    persistence.WorkflowStateCreated,
			expected: true,
		},
		"completed": {
			state:    persistence.WorkflowStateCompleted,
			expected: false,
		},
		"void": {
			state:    persistence.WorkflowStateVoid,
			expected: false,
		},
		"zombie state": {
			state:    persistence.WorkflowStateZombie,
			expected: false,
		},
		"corrupted state": {
			state:    persistence.WorkflowStateCorrupted,
			expected: false,
		},
>>>>>>> 28f48e46
	}

	for name, td := range tests {
		t.Run(name, func(t *testing.T) {
<<<<<<< HEAD

			ctrl := gomock.NewController(t)

			shardContext := shard.NewMockContext(ctrl)
			mockCache := events.NewMockCache(ctrl)
			mockDomainCache := cache.NewMockDomainCache(ctrl)

			td.shardContextExpectations(mockCache, shardContext, mockDomainCache)

			msb := createMSBWithMocks(mockCache, shardContext, mockDomainCache)

			msb.hBuilder.history = td.transientHistory

			err := msb.assignTaskIDToEvents()

			assert.Equal(t, td.expectedEvents, msb.hBuilder.history)
			assert.Equal(t, td.expectedErr, err)
		})
	}
}


=======
			msb := mutableStateBuilder{
				stateInDB: td.state,
			}
			assert.Equal(t, td.expected, msb.IsCurrentWorkflowGuaranteed())
		})
	}
}

func createMSB() mutableStateBuilder {

	sampleDomain := cache.NewDomainCacheEntryForTest(&persistence.DomainInfo{ID: "domain-id", Name: "domain"}, &persistence.DomainConfig{}, true, nil, 0, nil, 0, 0, 0)

	return mutableStateBuilder{
		pendingActivityInfoIDs: map[int64]*persistence.ActivityInfo{
			1232: &persistence.ActivityInfo{ActivityID: "activityID"},
		},
		pendingActivityIDToEventID: map[string]int64{
			"activityID": 6,
		},
		updateActivityInfos: map[int64]*persistence.ActivityInfo{
			7: &persistence.ActivityInfo{DomainID: "domainID"},
		},
		deleteActivityInfos: map[int64]struct{}{
			8: struct{}{},
		},
		syncActivityTasks: map[int64]struct{}{},
		pendingTimerInfoIDs: map[string]*persistence.TimerInfo{
			"testdata-pendingTimerInfoIDs": &persistence.TimerInfo{
				Version: 1,
				TimerID: "1232",
			},
		},
		pendingTimerEventIDToID: map[int64]string{},
		updateTimerInfos: map[string]*persistence.TimerInfo{
			"testdata-updatedtimerinfos": &persistence.TimerInfo{
				Version: 1,
				TimerID: "1232",
			},
		},
		deleteTimerInfos: map[string]struct{}{},
		pendingChildExecutionInfoIDs: map[int64]*persistence.ChildExecutionInfo{
			1: &persistence.ChildExecutionInfo{
				WorkflowTypeName: "sample-workflow",
			},
		},
		updateChildExecutionInfos: map[int64]*persistence.ChildExecutionInfo{
			8: &persistence.ChildExecutionInfo{DomainID: "updateChildInfosDomainID"},
		},
		deleteChildExecutionInfos: map[int64]struct{}{
			12: struct{}{},
		},
		pendingRequestCancelInfoIDs: map[int64]*persistence.RequestCancelInfo{
			13: &persistence.RequestCancelInfo{InitiatedID: 16},
		},
		updateRequestCancelInfos: map[int64]*persistence.RequestCancelInfo{},
		deleteRequestCancelInfos: map[int64]struct{}{
			15: struct{}{},
		},
		pendingSignalInfoIDs:      map[int64]*persistence.SignalInfo{},
		updateSignalInfos:         map[int64]*persistence.SignalInfo{},
		deleteSignalInfos:         map[int64]struct{}{},
		pendingSignalRequestedIDs: map[string]struct{}{},
		updateSignalRequestedIDs:  map[string]struct{}{},
		deleteSignalRequestedIDs:  map[string]struct{}{},
		bufferedEvents:            []*types.HistoryEvent{},
		updateBufferedEvents:      []*types.HistoryEvent{},
		clearBufferedEvents:       false,
		executionInfo: &persistence.WorkflowExecutionInfo{
			DomainID:                           "d9cbf563-3056-4387-b2ac-5fddd868fe4d",
			WorkflowID:                         "53fc235c-093e-4b15-9d9d-045e61354b91",
			RunID:                              "a2901718-ac12-443e-873d-b100f45d55d8",
			FirstExecutionRunID:                "a2901718-ac12-443e-873d-b100f45d55d8",
			InitiatedID:                        -7,
			TaskList:                           "tl",
			WorkflowTypeName:                   "test",
			WorkflowTimeout:                    600000000,
			DecisionStartToCloseTimeout:        10,
			State:                              1,
			LastFirstEventID:                   1,
			LastEventTaskID:                    2097153,
			NextEventID:                        3,
			LastProcessedEvent:                 -23,
			StartTimestamp:                     time.Date(2024, 10, 21, 20, 58, 1, 275000000, time.UTC),
			LastUpdatedTimestamp:               time.Date(2024, 10, 21, 20, 58, 1, 275000000, time.UTC),
			CreateRequestID:                    "f33ee669-9ff6-4221-a2b0-feb2959667b8",
			DecisionVersion:                    1,
			DecisionScheduleID:                 2,
			DecisionStartedID:                  -23,
			DecisionRequestID:                  "emptyUuid",
			DecisionTimeout:                    10,
			DecisionScheduledTimestamp:         1729544281275414000,
			DecisionOriginalScheduledTimestamp: 1729544281275414000,
			AutoResetPoints:                    &types.ResetPoints{},
		},
		versionHistories: &persistence.VersionHistories{
			Histories: []*persistence.VersionHistory{
				{
					BranchToken: []byte("a branch token"),
					Items: []*persistence.VersionHistoryItem{{
						EventID: 2,
						Version: 1,
					}},
				},
			},
		},
		currentVersion:        int64(-24),
		hasBufferedEventsInDB: false,
		stateInDB:             int(1),
		nextEventIDInDB:       int64(3),
		domainEntry:           sampleDomain,
		appliedEvents:         map[string]struct{}{},
		insertTransferTasks: []persistence.Task{
			&persistence.DecisionTask{
				DomainID: "decsion task",
			},
		},
		insertReplicationTasks: []persistence.Task{},
		insertTimerTasks: []persistence.Task{
			&persistence.ActivityRetryTimerTask{
				TaskData: persistence.TaskData{},
				EventID:  123,
				Attempt:  4,
			},
		},
		workflowRequests: map[persistence.WorkflowRequest]struct{}{},
		checksum:         checksum.Checksum{},
		executionStats:   &persistence.ExecutionStats{HistorySize: 403},
		queryRegistry:    query.NewRegistry(),
	}
}
>>>>>>> 28f48e46

func createMSBWithMocks(mockCache *events.MockCache, shardContext *shardCtx.MockContext, mockDomainCache *cache.MockDomainCache) *mutableStateBuilder {
	// the MSB constructor calls a bunch of endpoints on the mocks, so
	// put them in here as a set of fixed expectations so the actual mocking
	// code can just make expectations on the calls on the returned MSB object
	// and not get cluttered with constructor calls
	shardContext.EXPECT().GetClusterMetadata().Return(cluster.TestActiveClusterMetadata).Times(2)
	shardContext.EXPECT().GetEventsCache().Return(mockCache)
	shardContext.EXPECT().GetConfig().Return(&config.Config{
		NumberOfShards:                        2,
		IsAdvancedVisConfigExist:              false,
		MaxResponseSize:                       0,
		MutableStateChecksumInvalidateBefore:  dynamicconfig.GetFloatPropertyFn(10),
		MutableStateChecksumVerifyProbability: dynamicconfig.GetIntPropertyFilteredByDomain(0.0),
		HostName:                              "test-host",
	}).Times(1)
	shardContext.EXPECT().GetTimeSource().Return(clock.NewMockedTimeSource())
	shardContext.EXPECT().GetMetricsClient().Return(metrics.NewNoopMetricsClient())
	shardContext.EXPECT().GetDomainCache().Return(mockDomainCache).Times(1)

	msb := newMutableStateBuilder(shardContext, log.NewNoop(), constants.TestGlobalDomainEntry)
	return msb
}<|MERGE_RESOLUTION|>--- conflicted
+++ resolved
@@ -2479,291 +2479,6 @@
 	}
 }
 
-<<<<<<< HEAD
-func TestMutableStateBuilder_GetTransferTasks(t *testing.T) {
-	msb := &mutableStateBuilder{
-		insertTransferTasks: []persistence.Task{
-			&persistence.ActivityTask{},
-			&persistence.DecisionTask{},
-		},
-	}
-	tasks := msb.GetTransferTasks()
-	assert.Equal(t, 2, len(tasks))
-	assert.IsType(t, &persistence.ActivityTask{}, tasks[0])
-	assert.IsType(t, &persistence.DecisionTask{}, tasks[1])
-}
-
-
-func TestMutableStateBuilder_GetTimerTasks(t *testing.T) {
-	msb := &mutableStateBuilder{
-		insertTimerTasks: []persistence.Task{
-			&persistence.UserTimerTask{},
-		},
-	}
-	tasks := msb.GetTimerTasks()
-	assert.Equal(t, 1, len(tasks))
-	assert.IsType(t, &persistence.UserTimerTask{}, tasks[0])
-}
-
-func TestMutableStateBuilder_DeleteTransferTasks(t *testing.T) {
-	msb := &mutableStateBuilder{
-		insertTransferTasks: []persistence.Task{
-			&persistence.ActivityTask{},
-		},
-	}
-	msb.DeleteTransferTasks()
-	assert.Nil(t, msb.insertTransferTasks)
-}
-
-
-func TestMutableStateBuilder_DeleteTimerTasks(t *testing.T) {
-	msb := &mutableStateBuilder{
-		insertTimerTasks: []persistence.Task{
-			&persistence.UserTimerTask{},
-		},
-	}
-	msb.DeleteTimerTasks()
-	assert.Nil(t, msb.insertTimerTasks)
-}
-
-func TestMutableStateBuilder_SetUpdateCondition(t *testing.T) {
-	msb := &mutableStateBuilder{}
-	msb.SetUpdateCondition(123)
-	assert.Equal(t, int64(123), msb.nextEventIDInDB)
-}
-
-func TestMutableStateBuilder_GetUpdateCondition(t *testing.T) {
-	msb := &mutableStateBuilder{
-		nextEventIDInDB: 123,
-	}
-	assert.Equal(t, int64(123), msb.GetUpdateCondition())
-}
-
-func TestCheckAndClearTimerFiredEvent(t *testing.T) {
-	tests := []struct {
-		name                  string
-		timerID               string
-		bufferedEvents        []*types.HistoryEvent
-		updateBufferedEvents  []*types.HistoryEvent
-		history               []*types.HistoryEvent
-		expectedTimerEvent    *types.HistoryEvent
-		expectedBufferedEvents []*types.HistoryEvent
-		expectedUpdateBufferedEvents []*types.HistoryEvent
-		expectedHistory       []*types.HistoryEvent
-	}{
-		{
-			name:   "TimerFiredEventInBufferedEvents",
-			timerID: "timer1",
-			bufferedEvents: []*types.HistoryEvent{
-				{
-					EventType: types.EventTypeTimerFired.Ptr(),
-					TimerFiredEventAttributes: &types.TimerFiredEventAttributes{
-						TimerID: "timer1",
-					},
-				},
-				{
-					EventType: types.EventTypeTimerFired.Ptr(),
-					TimerFiredEventAttributes: &types.TimerFiredEventAttributes{
-						TimerID: "timer2",
-					},
-				},
-			},
-			updateBufferedEvents: []*types.HistoryEvent{},
-			history: []*types.HistoryEvent{},
-			expectedTimerEvent: &types.HistoryEvent{
-				EventType: types.EventTypeTimerFired.Ptr(),
-				TimerFiredEventAttributes: &types.TimerFiredEventAttributes{
-					TimerID: "timer1",
-				},
-			},
-			expectedBufferedEvents: []*types.HistoryEvent{
-				{
-					EventType: types.EventTypeTimerFired.Ptr(),
-					TimerFiredEventAttributes: &types.TimerFiredEventAttributes{
-						TimerID: "timer2",
-					},
-				},
-			},
-			expectedUpdateBufferedEvents: []*types.HistoryEvent{},
-			expectedHistory: []*types.HistoryEvent{},
-		},
-		{
-			name:   "TimerFiredEventInUpdateBufferedEvents",
-			timerID: "timer2",
-			bufferedEvents: []*types.HistoryEvent{},
-			updateBufferedEvents: []*types.HistoryEvent{
-				{
-					EventType: types.EventTypeTimerFired.Ptr(),
-					TimerFiredEventAttributes: &types.TimerFiredEventAttributes{
-						TimerID: "timer1",
-					},
-				},
-				{
-					EventType: types.EventTypeTimerFired.Ptr(),
-					TimerFiredEventAttributes: &types.TimerFiredEventAttributes{
-						TimerID: "timer2",
-					},
-				},
-				{
-					EventType: types.EventTypeTimerFired.Ptr(),
-					TimerFiredEventAttributes: &types.TimerFiredEventAttributes{
-						TimerID: "timer3",
-					},
-				},
-			},
-			history: []*types.HistoryEvent{},
-			expectedTimerEvent: &types.HistoryEvent{
-				EventType: types.EventTypeTimerFired.Ptr(),
-				TimerFiredEventAttributes: &types.TimerFiredEventAttributes{
-					TimerID: "timer2",
-				},
-			},
-			expectedBufferedEvents: []*types.HistoryEvent{
-			},
-			expectedUpdateBufferedEvents: []*types.HistoryEvent{
-				{
-					EventType: types.EventTypeTimerFired.Ptr(),
-					TimerFiredEventAttributes: &types.TimerFiredEventAttributes{
-						TimerID: "timer1",
-					},
-				},
-				{
-					EventType: types.EventTypeTimerFired.Ptr(),
-					TimerFiredEventAttributes: &types.TimerFiredEventAttributes{
-						TimerID: "timer3",
-					},
-				},
-			},
-			expectedHistory: []*types.HistoryEvent{
-			},
-		},
-		{
-			name:   "TimerFiredEventInHistory",
-			timerID: "timer3",
-			bufferedEvents: []*types.HistoryEvent{},
-			updateBufferedEvents: []*types.HistoryEvent{},
-			history: []*types.HistoryEvent{
-				{
-					EventType: types.EventTypeTimerFired.Ptr(),
-					TimerFiredEventAttributes: &types.TimerFiredEventAttributes{
-						TimerID: "timer1",
-					},
-				},
-				{
-					EventType: types.EventTypeTimerFired.Ptr(),
-					TimerFiredEventAttributes: &types.TimerFiredEventAttributes{
-						TimerID: "timer3",
-					},
-				},
-			},
-			expectedTimerEvent: &types.HistoryEvent{
-				EventType: types.EventTypeTimerFired.Ptr(),
-				TimerFiredEventAttributes: &types.TimerFiredEventAttributes{
-					TimerID: "timer3",
-				},
-			},
-			expectedBufferedEvents: []*types.HistoryEvent{},
-			expectedUpdateBufferedEvents: []*types.HistoryEvent{},
-			expectedHistory: []*types.HistoryEvent{
-				{
-					EventType: types.EventTypeTimerFired.Ptr(),
-					TimerFiredEventAttributes: &types.TimerFiredEventAttributes{
-						TimerID: "timer1",
-					},
-				},
-			},
-		},
-		{
-			name:   "NoTimerFiredEvent",
-			timerID: "timer4",
-			bufferedEvents: []*types.HistoryEvent{},
-			updateBufferedEvents: []*types.HistoryEvent{},
-			history: []*types.HistoryEvent{},
-			expectedTimerEvent: nil,
-			expectedBufferedEvents: []*types.HistoryEvent{},
-			expectedUpdateBufferedEvents: []*types.HistoryEvent{},
-			expectedHistory: []*types.HistoryEvent{},
-		},
-	}
-
-	for _, tt := range tests {
-		t.Run(tt.name, func(t *testing.T) {
-			msb := &mutableStateBuilder{
-				bufferedEvents:       tt.bufferedEvents,
-				updateBufferedEvents: tt.updateBufferedEvents,
-				hBuilder:             &HistoryBuilder{history: tt.history},
-			}
-
-			timerEvent := msb.checkAndClearTimerFiredEvent(tt.timerID)
-
-			assert.Equal(t, tt.expectedTimerEvent, timerEvent)
-			assert.Equal(t, tt.expectedBufferedEvents, msb.bufferedEvents)
-			assert.Equal(t, tt.expectedUpdateBufferedEvents, msb.updateBufferedEvents)
-			assert.Equal(t, tt.expectedHistory, msb.hBuilder.history)
-		})
-	}
-}
-
-
-func TestAssignTaskIDToEvents(t *testing.T) {
-
-	tests := map[string]struct {
-		transientHistory []*types.HistoryEvent
-		taskID        int64
-		shardContextExpectations func(mockCache *events.MockCache, shardContext *shardCtx.MockContext, mockDomainCache *cache.MockDomainCache)
-		expectedEvents []*types.HistoryEvent
-		expectedErr error
-	}{
-		"AssignTaskIDToSingleEvent": {
-			transientHistory: []*types.HistoryEvent{
-				{
-					ID:        1,
-					EventType: types.EventTypeWorkflowExecutionStarted.Ptr(),
-				},
-			},
-			taskID: 123,
-			shardContextExpectations: func(mockCache *events.MockCache, shardContext *shardCtx.MockContext, mockDomainCache *cache.MockDomainCache) {
-				shardContext.EXPECT().GenerateTransferTaskIDs(1).Return([]int64{123}, nil).Times(1)
-			},
-			expectedEvents: []*types.HistoryEvent{
-				{
-					ID:        1,
-					EventType: types.EventTypeWorkflowExecutionStarted.Ptr(),
-					TaskID:    123,
-				},
-			},
-		},
-		// "AssignTaskIDToMultipleEvents": {
-		// 	transientHistory: []*types.HistoryEvent{
-		// 		{
-		// 			ID:        1,
-		// 			EventType: types.EventTypeWorkflowExecutionStarted.Ptr(),
-		// 		},
-		// 		{
-		// 			ID:        2,
-		// 			EventType: types.EventTypeDecisionTaskScheduled.Ptr(),
-		// 		},
-		// 	},
-		// 	taskID: 456,
-		// 	expectedEvents: []*types.HistoryEvent{
-		// 		{
-		// 			ID:        1,
-		// 			EventType: types.EventTypeWorkflowExecutionStarted.Ptr(),
-		// 			TaskID:    456,
-		// 		},
-		// 		{
-		// 			ID:        2,
-		// 			EventType: types.EventTypeDecisionTaskScheduled.Ptr(),
-		// 			TaskID:    456,
-		// 		},
-		// 	},
-		// },
-		// "NoEvents": {
-		// 	transientHistory: []*types.HistoryEvent{},
-		// 	taskID:        789,
-		// 	expectedEvents: []*types.HistoryEvent{},
-		// },
-=======
 func TestStartTransactionHandleFailover(t *testing.T) {
 
 	tests := map[string]struct {
@@ -3026,35 +2741,10 @@
 			state:    persistence.WorkflowStateCorrupted,
 			expected: false,
 		},
->>>>>>> 28f48e46
 	}
 
 	for name, td := range tests {
 		t.Run(name, func(t *testing.T) {
-<<<<<<< HEAD
-
-			ctrl := gomock.NewController(t)
-
-			shardContext := shard.NewMockContext(ctrl)
-			mockCache := events.NewMockCache(ctrl)
-			mockDomainCache := cache.NewMockDomainCache(ctrl)
-
-			td.shardContextExpectations(mockCache, shardContext, mockDomainCache)
-
-			msb := createMSBWithMocks(mockCache, shardContext, mockDomainCache)
-
-			msb.hBuilder.history = td.transientHistory
-
-			err := msb.assignTaskIDToEvents()
-
-			assert.Equal(t, td.expectedEvents, msb.hBuilder.history)
-			assert.Equal(t, td.expectedErr, err)
-		})
-	}
-}
-
-
-=======
 			msb := mutableStateBuilder{
 				stateInDB: td.state,
 			}
@@ -3185,7 +2875,569 @@
 		queryRegistry:    query.NewRegistry(),
 	}
 }
->>>>>>> 28f48e46
+
+func TestMutableStateBuilder_GetTransferTasks(t *testing.T) {
+	msb := &mutableStateBuilder{
+		insertTransferTasks: []persistence.Task{
+			&persistence.ActivityTask{},
+			&persistence.DecisionTask{},
+		},
+	}
+	tasks := msb.GetTransferTasks()
+	assert.Equal(t, 2, len(tasks))
+	assert.IsType(t, &persistence.ActivityTask{}, tasks[0])
+	assert.IsType(t, &persistence.DecisionTask{}, tasks[1])
+}
+
+
+func TestMutableStateBuilder_GetTimerTasks(t *testing.T) {
+	msb := &mutableStateBuilder{
+		insertTimerTasks: []persistence.Task{
+			&persistence.UserTimerTask{},
+		},
+	}
+	tasks := msb.GetTimerTasks()
+	assert.Equal(t, 1, len(tasks))
+	assert.IsType(t, &persistence.UserTimerTask{}, tasks[0])
+}
+
+func TestMutableStateBuilder_DeleteTransferTasks(t *testing.T) {
+	msb := &mutableStateBuilder{
+		insertTransferTasks: []persistence.Task{
+			&persistence.ActivityTask{},
+		},
+	}
+	msb.DeleteTransferTasks()
+	assert.Nil(t, msb.insertTransferTasks)
+}
+
+
+func TestMutableStateBuilder_DeleteTimerTasks(t *testing.T) {
+	msb := &mutableStateBuilder{
+		insertTimerTasks: []persistence.Task{
+			&persistence.UserTimerTask{},
+		},
+	}
+	msb.DeleteTimerTasks()
+	assert.Nil(t, msb.insertTimerTasks)
+}
+
+func TestMutableStateBuilder_SetUpdateCondition(t *testing.T) {
+	msb := &mutableStateBuilder{}
+	msb.SetUpdateCondition(123)
+	assert.Equal(t, int64(123), msb.nextEventIDInDB)
+}
+
+func TestMutableStateBuilder_GetUpdateCondition(t *testing.T) {
+	msb := &mutableStateBuilder{
+		nextEventIDInDB: 123,
+	}
+	assert.Equal(t, int64(123), msb.GetUpdateCondition())
+}
+
+func TestCheckAndClearTimerFiredEvent(t *testing.T) {
+	tests := []struct {
+		name                  string
+		timerID               string
+		bufferedEvents        []*types.HistoryEvent
+		updateBufferedEvents  []*types.HistoryEvent
+		history               []*types.HistoryEvent
+		expectedTimerEvent    *types.HistoryEvent
+		expectedBufferedEvents []*types.HistoryEvent
+		expectedUpdateBufferedEvents []*types.HistoryEvent
+		expectedHistory       []*types.HistoryEvent
+	}{
+		{
+			name:   "TimerFiredEventInBufferedEvents",
+			timerID: "timer1",
+			bufferedEvents: []*types.HistoryEvent{
+				{
+					EventType: types.EventTypeTimerFired.Ptr(),
+					TimerFiredEventAttributes: &types.TimerFiredEventAttributes{
+						TimerID: "timer1",
+					},
+				},
+				{
+					EventType: types.EventTypeTimerFired.Ptr(),
+					TimerFiredEventAttributes: &types.TimerFiredEventAttributes{
+						TimerID: "timer2",
+					},
+				},
+			},
+			updateBufferedEvents: []*types.HistoryEvent{},
+			history: []*types.HistoryEvent{},
+			expectedTimerEvent: &types.HistoryEvent{
+				EventType: types.EventTypeTimerFired.Ptr(),
+				TimerFiredEventAttributes: &types.TimerFiredEventAttributes{
+					TimerID: "timer1",
+				},
+			},
+			expectedBufferedEvents: []*types.HistoryEvent{
+				{
+					EventType: types.EventTypeTimerFired.Ptr(),
+					TimerFiredEventAttributes: &types.TimerFiredEventAttributes{
+						TimerID: "timer2",
+					},
+				},
+			},
+			expectedUpdateBufferedEvents: []*types.HistoryEvent{},
+			expectedHistory: []*types.HistoryEvent{},
+		},
+		{
+			name:   "TimerFiredEventInUpdateBufferedEvents",
+			timerID: "timer2",
+			bufferedEvents: []*types.HistoryEvent{},
+			updateBufferedEvents: []*types.HistoryEvent{
+				{
+					EventType: types.EventTypeTimerFired.Ptr(),
+					TimerFiredEventAttributes: &types.TimerFiredEventAttributes{
+						TimerID: "timer1",
+					},
+				},
+				{
+					EventType: types.EventTypeTimerFired.Ptr(),
+					TimerFiredEventAttributes: &types.TimerFiredEventAttributes{
+						TimerID: "timer2",
+					},
+				},
+				{
+					EventType: types.EventTypeTimerFired.Ptr(),
+					TimerFiredEventAttributes: &types.TimerFiredEventAttributes{
+						TimerID: "timer3",
+					},
+				},
+			},
+			history: []*types.HistoryEvent{},
+			expectedTimerEvent: &types.HistoryEvent{
+				EventType: types.EventTypeTimerFired.Ptr(),
+				TimerFiredEventAttributes: &types.TimerFiredEventAttributes{
+					TimerID: "timer2",
+				},
+			},
+			expectedBufferedEvents: []*types.HistoryEvent{
+			},
+			expectedUpdateBufferedEvents: []*types.HistoryEvent{
+				{
+					EventType: types.EventTypeTimerFired.Ptr(),
+					TimerFiredEventAttributes: &types.TimerFiredEventAttributes{
+						TimerID: "timer1",
+					},
+				},
+				{
+					EventType: types.EventTypeTimerFired.Ptr(),
+					TimerFiredEventAttributes: &types.TimerFiredEventAttributes{
+						TimerID: "timer3",
+					},
+				},
+			},
+			expectedHistory: []*types.HistoryEvent{
+			},
+		},
+		{
+			name:   "TimerFiredEventInHistory",
+			timerID: "timer3",
+			bufferedEvents: []*types.HistoryEvent{},
+			updateBufferedEvents: []*types.HistoryEvent{},
+			history: []*types.HistoryEvent{
+				{
+					EventType: types.EventTypeTimerFired.Ptr(),
+					TimerFiredEventAttributes: &types.TimerFiredEventAttributes{
+						TimerID: "timer1",
+					},
+				},
+				{
+					EventType: types.EventTypeTimerFired.Ptr(),
+					TimerFiredEventAttributes: &types.TimerFiredEventAttributes{
+						TimerID: "timer3",
+					},
+				},
+			},
+			expectedTimerEvent: &types.HistoryEvent{
+				EventType: types.EventTypeTimerFired.Ptr(),
+				TimerFiredEventAttributes: &types.TimerFiredEventAttributes{
+					TimerID: "timer3",
+				},
+			},
+			expectedBufferedEvents: []*types.HistoryEvent{},
+			expectedUpdateBufferedEvents: []*types.HistoryEvent{},
+			expectedHistory: []*types.HistoryEvent{
+				{
+					EventType: types.EventTypeTimerFired.Ptr(),
+					TimerFiredEventAttributes: &types.TimerFiredEventAttributes{
+						TimerID: "timer1",
+					},
+				},
+			},
+		},
+		{
+			name:   "NoTimerFiredEvent",
+			timerID: "timer4",
+			bufferedEvents: []*types.HistoryEvent{},
+			updateBufferedEvents: []*types.HistoryEvent{},
+			history: []*types.HistoryEvent{},
+			expectedTimerEvent: nil,
+			expectedBufferedEvents: []*types.HistoryEvent{},
+			expectedUpdateBufferedEvents: []*types.HistoryEvent{},
+			expectedHistory: []*types.HistoryEvent{},
+		},
+	}
+
+	for _, tt := range tests {
+		t.Run(tt.name, func(t *testing.T) {
+			msb := &mutableStateBuilder{
+				bufferedEvents:       tt.bufferedEvents,
+				updateBufferedEvents: tt.updateBufferedEvents,
+				hBuilder:             &HistoryBuilder{history: tt.history},
+			}
+
+			timerEvent := msb.checkAndClearTimerFiredEvent(tt.timerID)
+
+			assert.Equal(t, tt.expectedTimerEvent, timerEvent)
+			assert.Equal(t, tt.expectedBufferedEvents, msb.bufferedEvents)
+			assert.Equal(t, tt.expectedUpdateBufferedEvents, msb.updateBufferedEvents)
+			assert.Equal(t, tt.expectedHistory, msb.hBuilder.history)
+		})
+	}
+}
+
+
+func TestAssignTaskIDToTransientHistoryEvents(t *testing.T) {
+
+	tests := map[string]struct {
+		transientHistory []*types.HistoryEvent
+		taskID        int64
+		shardContextExpectations func(mockCache *events.MockCache, shardContext *shardCtx.MockContext, mockDomainCache *cache.MockDomainCache)
+		expectedEvents []*types.HistoryEvent
+		expectedErr error
+	}{
+		"AssignTaskIDToSingleEvent - transient": {
+			transientHistory: []*types.HistoryEvent{
+				{
+					ID:        1,
+					EventType: types.EventTypeWorkflowExecutionStarted.Ptr(),
+					TaskID: common.EmptyEventTaskID,
+				},
+			},
+			taskID: 123,
+			shardContextExpectations: func(mockCache *events.MockCache, shardContext *shardCtx.MockContext, mockDomainCache *cache.MockDomainCache) {
+				shardContext.EXPECT().GenerateTransferTaskIDs(1).Return([]int64{123}, nil).Times(1)
+			},
+			expectedEvents: []*types.HistoryEvent{
+				{
+					ID:        1,
+					EventType: types.EventTypeWorkflowExecutionStarted.Ptr(),
+					TaskID:    123,
+				},
+			},
+		},
+		"AssignTaskIDToMultipleEvents - transient": {
+			transientHistory: []*types.HistoryEvent{
+				{
+					ID:        1,
+					EventType: types.EventTypeWorkflowExecutionStarted.Ptr(),
+					TaskID: common.EmptyEventTaskID,
+				},
+				{
+					ID:        2,
+					EventType: types.EventTypeDecisionTaskScheduled.Ptr(),
+					TaskID: common.EmptyEventTaskID,
+				},
+			},
+			taskID: 456,
+			shardContextExpectations: func(mockCache *events.MockCache, shardContext *shardCtx.MockContext, mockDomainCache *cache.MockDomainCache) {
+				shardContext.EXPECT().GenerateTransferTaskIDs(2).Return([]int64{123, 124}, nil).Times(1)
+			},
+			expectedEvents: []*types.HistoryEvent{
+				{
+					ID:        1,
+					EventType: types.EventTypeWorkflowExecutionStarted.Ptr(),
+					TaskID:    123,
+				},
+				{
+					ID:        2,
+					EventType: types.EventTypeDecisionTaskScheduled.Ptr(),
+					TaskID:    124,
+				},
+			},
+		},
+		"NoEvents - transient events": {
+			transientHistory: []*types.HistoryEvent{},
+			taskID:        789,
+			shardContextExpectations: func(mockCache *events.MockCache, shardContext *shardCtx.MockContext, mockDomainCache *cache.MockDomainCache) {
+			},
+			expectedEvents: []*types.HistoryEvent{},
+		},
+		"error returned": {
+			transientHistory: []*types.HistoryEvent{
+				{
+					ID:        1,
+					EventType: types.EventTypeWorkflowExecutionStarted.Ptr(),
+					TaskID: common.EmptyEventTaskID,
+				},
+			},
+			taskID: 456,
+			shardContextExpectations: func(mockCache *events.MockCache, shardContext *shardCtx.MockContext, mockDomainCache *cache.MockDomainCache) {
+				shardContext.EXPECT().GenerateTransferTaskIDs(1).Return(nil, assert.AnError).Times(1)
+			},
+			expectedEvents: []*types.HistoryEvent{
+				{
+					ID:        1,
+					EventType: types.EventTypeWorkflowExecutionStarted.Ptr(),
+					TaskID: common.EmptyEventTaskID,
+				},
+			},
+			expectedErr: assert.AnError,
+		},
+	}
+
+	for name, td := range tests {
+		t.Run(name, func(t *testing.T) {
+
+			ctrl := gomock.NewController(t)
+
+			shardContext := shard.NewMockContext(ctrl)
+			mockCache := events.NewMockCache(ctrl)
+			mockDomainCache := cache.NewMockDomainCache(ctrl)
+
+			td.shardContextExpectations(mockCache, shardContext, mockDomainCache)
+
+			msb := createMSBWithMocks(mockCache, shardContext, mockDomainCache)
+
+			msb.hBuilder.transientHistory = td.transientHistory
+
+			err := msb.assignTaskIDToEvents()
+
+			assert.Equal(t, td.expectedEvents, msb.hBuilder.transientHistory)
+			assert.Equal(t, td.expectedErr, err)
+		})
+	}
+}
+
+func TestAssignTaskIDToHistoryEvents(t *testing.T) {
+
+	tests := map[string]struct {
+		history []*types.HistoryEvent
+		taskID        int64
+		shardContextExpectations func(mockCache *events.MockCache, shardContext *shardCtx.MockContext, mockDomainCache *cache.MockDomainCache)
+		expectedEvents []*types.HistoryEvent
+		expectedErr error
+	}{
+		"AssignTaskIDToSingleEvent": {
+			history: []*types.HistoryEvent{
+				{
+					ID:        1,
+					EventType: types.EventTypeWorkflowExecutionStarted.Ptr(),
+					TaskID: common.EmptyEventTaskID,
+				},
+			},
+			taskID: 123,
+			shardContextExpectations: func(mockCache *events.MockCache, shardContext *shardCtx.MockContext, mockDomainCache *cache.MockDomainCache) {
+				shardContext.EXPECT().GenerateTransferTaskIDs(1).Return([]int64{123}, nil).Times(1)
+			},
+			expectedEvents: []*types.HistoryEvent{
+				{
+					ID:        1,
+					EventType: types.EventTypeWorkflowExecutionStarted.Ptr(),
+					TaskID:    123,
+				},
+			},
+		},
+		"AssignTaskIDToMultipleEvents": {
+			history: []*types.HistoryEvent{
+				{
+					ID:        1,
+					EventType: types.EventTypeWorkflowExecutionStarted.Ptr(),
+					TaskID: common.EmptyEventTaskID,
+				},
+				{
+					ID:        2,
+					EventType: types.EventTypeDecisionTaskScheduled.Ptr(),
+					TaskID: common.EmptyEventTaskID,
+				},
+			},
+			taskID: 456,
+			shardContextExpectations: func(mockCache *events.MockCache, shardContext *shardCtx.MockContext, mockDomainCache *cache.MockDomainCache) {
+				shardContext.EXPECT().GenerateTransferTaskIDs(2).Return([]int64{123, 124}, nil).Times(1)
+			},
+			expectedEvents: []*types.HistoryEvent{
+				{
+					ID:        1,
+					EventType: types.EventTypeWorkflowExecutionStarted.Ptr(),
+					TaskID:    123,
+				},
+				{
+					ID:        2,
+					EventType: types.EventTypeDecisionTaskScheduled.Ptr(),
+					TaskID:    124,
+				},
+			},
+		},
+		"NoEvents - transient events": {
+			history: []*types.HistoryEvent{},
+			taskID:        789,
+			shardContextExpectations: func(mockCache *events.MockCache, shardContext *shardCtx.MockContext, mockDomainCache *cache.MockDomainCache) {
+			},
+			expectedEvents: []*types.HistoryEvent{},
+		},
+		"error returned": {
+			history: []*types.HistoryEvent{
+				{
+					ID:        1,
+					EventType: types.EventTypeWorkflowExecutionStarted.Ptr(),
+					TaskID: common.EmptyEventTaskID,
+				},
+			},
+			taskID: 456,
+			shardContextExpectations: func(mockCache *events.MockCache, shardContext *shardCtx.MockContext, mockDomainCache *cache.MockDomainCache) {
+				shardContext.EXPECT().GenerateTransferTaskIDs(1).Return(nil, assert.AnError).Times(1)
+			},
+			expectedEvents: []*types.HistoryEvent{
+				{
+					ID:        1,
+					EventType: types.EventTypeWorkflowExecutionStarted.Ptr(),
+					TaskID: common.EmptyEventTaskID,
+				},
+			},
+			expectedErr: assert.AnError,
+		},
+	}
+
+	for name, td := range tests {
+		t.Run(name, func(t *testing.T) {
+
+			ctrl := gomock.NewController(t)
+
+			shardContext := shard.NewMockContext(ctrl)
+			mockCache := events.NewMockCache(ctrl)
+			mockDomainCache := cache.NewMockDomainCache(ctrl)
+
+			td.shardContextExpectations(mockCache, shardContext, mockDomainCache)
+
+			msb := createMSBWithMocks(mockCache, shardContext, mockDomainCache)
+
+			msb.hBuilder.history = td.history
+
+			err := msb.assignTaskIDToEvents()
+
+			assert.Equal(t, td.expectedEvents, msb.hBuilder.history)
+			assert.Equal(t, td.expectedErr, err)
+		})
+	}
+}
+
+func TestAddUpsertWorkflowSearchAttributesEvent(t *testing.T) {
+
+	now := time.Unix(1730353941, 0)
+
+	tests := map[string]struct {
+		decisionCompletedEventID int64
+		request                  *types.UpsertWorkflowSearchAttributesDecisionAttributes
+		mutableStateBuilderSetup func(m *mutableStateBuilder)
+		expectedEvent            *types.HistoryEvent
+		expectedErr              error
+	}{
+		"successful upsert": {
+			decisionCompletedEventID: 123,
+			request: &types.UpsertWorkflowSearchAttributesDecisionAttributes{
+				SearchAttributes: &types.SearchAttributes{
+					IndexedFields: map[string][]byte{
+						"CustomKeywordField": []byte("keyword"),
+					},
+				},
+			},
+			mutableStateBuilderSetup: func(m *mutableStateBuilder) {
+			},
+			expectedEvent: &types.HistoryEvent{
+				ID: 1,
+				EventType: types.EventTypeUpsertWorkflowSearchAttributes.Ptr(),
+				UpsertWorkflowSearchAttributesEventAttributes: &types.UpsertWorkflowSearchAttributesEventAttributes{
+					DecisionTaskCompletedEventID: 123,
+					SearchAttributes: &types.SearchAttributes{
+						IndexedFields: map[string][]byte{
+							"CustomKeywordField": []byte("keyword"),
+						},
+					},
+				},
+				TaskID: common.EmptyEventTaskID,
+				Version: common.EmptyVersion,
+				Timestamp: common.Ptr(now.UnixNano()),
+			},
+			expectedErr: nil,
+		},
+		"mutability check fails": {
+			decisionCompletedEventID: 123,
+			request: &types.UpsertWorkflowSearchAttributesDecisionAttributes{
+				SearchAttributes: &types.SearchAttributes{
+					IndexedFields: map[string][]byte{
+						"CustomKeywordField": []byte("keyword"),
+					},
+				},
+			},
+			mutableStateBuilderSetup: func(m *mutableStateBuilder) {
+				m.executionInfo.State = persistence.WorkflowStateCompleted
+			},
+			expectedEvent: nil,
+			expectedErr:   &types.InternalServiceError{Message: "invalid mutable state action: mutation after finish"},
+		},
+		// "replication fails": {
+		// 	decisionCompletedEventID: 123,
+		// 	request: &types.UpsertWorkflowSearchAttributesDecisionAttributes{
+		// 		SearchAttributes: &types.SearchAttributes{
+		// 			IndexedFields: map[string][]byte{
+		// 				"CustomKeywordField": []byte("keyword"),
+		// 			},
+		// 		},
+		// 	},
+		// 	mutableStateBuilderSetup: func(m *mutableStateBuilder) {
+		// 		m.hBuilder = &HistoryBuilder{}
+		// 		m.hBuilder.AddUpsertWorkflowSearchAttributesEvent = func(decisionCompletedEventID int64, request *types.UpsertWorkflowSearchAttributesDecisionAttributes) *types.HistoryEvent {
+		// 			return &types.HistoryEvent{
+		// 				EventType: types.EventTypeUpsertWorkflowSearchAttributes.Ptr(),
+		// 				UpsertWorkflowSearchAttributesEventAttributes: &types.UpsertWorkflowSearchAttributesEventAttributes{
+		// 					SearchAttributes: request.SearchAttributes,
+		// 				},
+		// 			}
+		// 		}
+		// 		m.ReplicateUpsertWorkflowSearchAttributesEvent = func(event *types.HistoryEvent) error {
+		// 			return errors.New("replication failed")
+		// 		}
+		// 	},
+		// 	expectedEvent: nil,
+		// 	expectedErr:   errors.New("replication failed"),
+		// },
+	}
+
+	for name, td := range tests {
+		t.Run(name, func(t *testing.T) {
+
+			ctrl := gomock.NewController(t)
+
+			shardContext := shard.NewMockContext(ctrl)
+			mockCache := events.NewMockCache(ctrl)
+			mockDomainCache := cache.NewMockDomainCache(ctrl)
+
+
+			nowClock := clock.NewMockedTimeSourceAt(now)
+
+			msb := createMSBWithMocks(mockCache, shardContext, mockDomainCache)
+
+			msb.hBuilder = &HistoryBuilder{
+				history: []*types.HistoryEvent{},
+				msBuilder: msb,
+			}
+
+			td.mutableStateBuilderSetup(msb)
+
+			msb.timeSource = nowClock
+
+			event, err := msb.AddUpsertWorkflowSearchAttributesEvent(td.decisionCompletedEventID, td.request)
+
+			assert.Equal(t, td.expectedEvent, event)
+			assert.Equal(t, td.expectedErr, err)
+		})
+	}
+}
+
 
 func createMSBWithMocks(mockCache *events.MockCache, shardContext *shardCtx.MockContext, mockDomainCache *cache.MockDomainCache) *mutableStateBuilder {
 	// the MSB constructor calls a bunch of endpoints on the mocks, so
