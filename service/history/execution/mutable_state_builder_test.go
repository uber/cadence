// Copyright (c) 2020 Uber Technologies, Inc.
//
// Permission is hereby granted, free of charge, to any person obtaining a copy
// of this software and associated documentation files (the "Software"), to deal
// in the Software without restriction, including without limitation the rights
// to use, copy, modify, merge, publish, distribute, sublicense, and/or sell
// copies of the Software, and to permit persons to whom the Software is
// furnished to do so, subject to the following conditions:
//
// The above copyright notice and this permission notice shall be included in
// all copies or substantial portions of the Software.
//
// THE SOFTWARE IS PROVIDED "AS IS", WITHOUT WARRANTY OF ANY KIND, EXPRESS OR
// IMPLIED, INCLUDING BUT NOT LIMITED TO THE WARRANTIES OF MERCHANTABILITY,
// FITNESS FOR A PARTICULAR PURPOSE AND NONINFRINGEMENT. IN NO EVENT SHALL THE
// AUTHORS OR COPYRIGHT HOLDERS BE LIABLE FOR ANY CLAIM, DAMAGES OR OTHER
// LIABILITY, WHETHER IN AN ACTION OF CONTRACT, TORT OR OTHERWISE, ARISING FROM,
// OUT OF OR IN CONNECTION WITH THE SOFTWARE OR THE USE OR OTHER DEALINGS IN
// THE SOFTWARE.

package execution

import (
	"context"
	"errors"
	"math/rand"
	"testing"
	"time"

	"github.com/golang/mock/gomock"
	"github.com/pborman/uuid"
	"github.com/stretchr/testify/assert"
	"github.com/stretchr/testify/require"
	"github.com/stretchr/testify/suite"
	"github.com/uber-go/tally"

	"github.com/uber/cadence/common"
	"github.com/uber/cadence/common/backoff"
	"github.com/uber/cadence/common/cache"
	"github.com/uber/cadence/common/checksum"
	"github.com/uber/cadence/common/clock"
	"github.com/uber/cadence/common/cluster"
	commonConfig "github.com/uber/cadence/common/config"
	"github.com/uber/cadence/common/definition"
	"github.com/uber/cadence/common/dynamicconfig"
	"github.com/uber/cadence/common/log"
	"github.com/uber/cadence/common/log/loggerimpl"
	"github.com/uber/cadence/common/log/tag"
	"github.com/uber/cadence/common/metrics"
	"github.com/uber/cadence/common/persistence"
	"github.com/uber/cadence/common/testing/testdatagen"
	"github.com/uber/cadence/common/types"
	"github.com/uber/cadence/service/history/config"
	"github.com/uber/cadence/service/history/constants"
	"github.com/uber/cadence/service/history/events"
	"github.com/uber/cadence/service/history/query"
	"github.com/uber/cadence/service/history/shard"
	shardCtx "github.com/uber/cadence/service/history/shard"
)

type (
	mutableStateSuite struct {
		suite.Suite
		*require.Assertions

		controller      *gomock.Controller
		mockShard       *shard.TestContext
		mockEventsCache *events.MockCache

		msBuilder *mutableStateBuilder
		logger    log.Logger
		testScope tally.TestScope
	}
)

func TestMutableStateSuite(t *testing.T) {
	s := new(mutableStateSuite)
	suite.Run(t, s)
}

func (s *mutableStateSuite) SetupSuite() {

}

func (s *mutableStateSuite) TearDownSuite() {

}

func (s *mutableStateSuite) SetupTest() {
	s.Assertions = require.New(s.T())

	s.controller = gomock.NewController(s.T())

	s.mockShard = shard.NewTestContext(
		s.T(),
		s.controller,
		&persistence.ShardInfo{
			ShardID:          0,
			RangeID:          1,
			TransferAckLevel: 0,
		},
		config.NewForTest(),
	)
	// set the checksum probabilities to 100% for exercising during test
	s.mockShard.GetConfig().MutableStateChecksumGenProbability = func(domain string) int { return 100 }
	s.mockShard.GetConfig().MutableStateChecksumVerifyProbability = func(domain string) int { return 100 }
	s.mockShard.GetConfig().EnableRetryForChecksumFailure = func(domain string) bool { return true }

	s.mockEventsCache = s.mockShard.GetEventsCache().(*events.MockCache)

	s.testScope = s.mockShard.Resource.MetricsScope
	s.logger = s.mockShard.GetLogger()

	s.mockShard.Resource.DomainCache.EXPECT().GetDomainID(constants.TestDomainName).Return(constants.TestDomainID, nil).AnyTimes()

	s.msBuilder = newMutableStateBuilder(s.mockShard, s.logger, constants.TestLocalDomainEntry)
}

func (s *mutableStateSuite) TearDownTest() {
	s.controller.Finish()
	s.mockShard.Finish(s.T())
}

func (s *mutableStateSuite) TestErrorReturnedWhenSchedulingTooManyPendingActivities() {
	for i := 0; i < s.msBuilder.config.PendingActivitiesCountLimitError(); i++ {
		s.msBuilder.pendingActivityInfoIDs[int64(i)] = &persistence.ActivityInfo{}
	}

	_, _, _, _, _, err := s.msBuilder.AddActivityTaskScheduledEvent(nil, 1, &types.ScheduleActivityTaskDecisionAttributes{}, false)
	assert.Equal(s.T(), "Too many pending activities", err.Error())
}

func (s *mutableStateSuite) TestTransientDecisionCompletionFirstBatchReplicated_ReplicateDecisionCompleted() {
	version := int64(12)
	runID := uuid.New()
	s.msBuilder = NewMutableStateBuilderWithVersionHistoriesWithEventV2(
		s.mockShard,
		s.logger,
		version,
		runID,
		constants.TestGlobalDomainEntry,
	).(*mutableStateBuilder)

	newDecisionScheduleEvent, newDecisionStartedEvent := s.prepareTransientDecisionCompletionFirstBatchReplicated(version, runID)

	newDecisionCompletedEvent := &types.HistoryEvent{
		Version:   version,
		ID:        newDecisionStartedEvent.ID + 1,
		Timestamp: common.Int64Ptr(time.Now().UnixNano()),
		EventType: types.EventTypeDecisionTaskCompleted.Ptr(),
		DecisionTaskCompletedEventAttributes: &types.DecisionTaskCompletedEventAttributes{
			ScheduledEventID: newDecisionScheduleEvent.ID,
			StartedEventID:   newDecisionStartedEvent.ID,
			Identity:         "some random identity",
		},
	}
	err := s.msBuilder.ReplicateDecisionTaskCompletedEvent(newDecisionCompletedEvent)
	s.NoError(err)
	s.Equal(0, len(s.msBuilder.GetHistoryBuilder().transientHistory))
	s.Equal(0, len(s.msBuilder.GetHistoryBuilder().history))
}

func (s *mutableStateSuite) TestTransientDecisionCompletionFirstBatchReplicated_FailoverDecisionTimeout() {
	version := int64(12)
	runID := uuid.New()
	s.msBuilder = NewMutableStateBuilderWithVersionHistoriesWithEventV2(
		s.mockShard,
		s.logger,
		version,
		runID,
		constants.TestGlobalDomainEntry,
	).(*mutableStateBuilder)

	newDecisionScheduleEvent, newDecisionStartedEvent := s.prepareTransientDecisionCompletionFirstBatchReplicated(version, runID)

	s.NotNil(s.msBuilder.AddDecisionTaskTimedOutEvent(newDecisionScheduleEvent.ID, newDecisionStartedEvent.ID))
	s.Equal(0, len(s.msBuilder.GetHistoryBuilder().transientHistory))
	s.Equal(1, len(s.msBuilder.GetHistoryBuilder().history))
}

func (s *mutableStateSuite) TestTransientDecisionCompletionFirstBatchReplicated_FailoverDecisionFailed() {
	version := int64(12)
	runID := uuid.New()
	s.msBuilder = NewMutableStateBuilderWithVersionHistoriesWithEventV2(
		s.mockShard,
		s.logger,
		version,
		runID,
		constants.TestGlobalDomainEntry,
	).(*mutableStateBuilder)

	newDecisionScheduleEvent, newDecisionStartedEvent := s.prepareTransientDecisionCompletionFirstBatchReplicated(version, runID)

	s.NotNil(s.msBuilder.AddDecisionTaskFailedEvent(
		newDecisionScheduleEvent.ID,
		newDecisionStartedEvent.ID,
		types.DecisionTaskFailedCauseWorkflowWorkerUnhandledFailure,
		[]byte("some random decision failure details"),
		"some random decision failure identity",
		"", "", "", "", 0, "",
	))
	s.Equal(0, len(s.msBuilder.GetHistoryBuilder().transientHistory))
	s.Equal(1, len(s.msBuilder.GetHistoryBuilder().history))
}

func (s *mutableStateSuite) TestShouldBufferEvent() {
	// workflow status events will be assign event ID immediately
	workflowEvents := map[types.EventType]bool{
		types.EventTypeWorkflowExecutionStarted:        true,
		types.EventTypeWorkflowExecutionCompleted:      true,
		types.EventTypeWorkflowExecutionFailed:         true,
		types.EventTypeWorkflowExecutionTimedOut:       true,
		types.EventTypeWorkflowExecutionTerminated:     true,
		types.EventTypeWorkflowExecutionContinuedAsNew: true,
		types.EventTypeWorkflowExecutionCanceled:       true,
	}

	// decision events will be assign event ID immediately
	decisionTaskEvents := map[types.EventType]bool{
		types.EventTypeDecisionTaskScheduled: true,
		types.EventTypeDecisionTaskStarted:   true,
		types.EventTypeDecisionTaskCompleted: true,
		types.EventTypeDecisionTaskFailed:    true,
		types.EventTypeDecisionTaskTimedOut:  true,
	}

	// events corresponding to decisions from client will be assign event ID immediately
	decisionEvents := map[types.EventType]bool{
		types.EventTypeWorkflowExecutionCompleted:                      true,
		types.EventTypeWorkflowExecutionFailed:                         true,
		types.EventTypeWorkflowExecutionCanceled:                       true,
		types.EventTypeWorkflowExecutionContinuedAsNew:                 true,
		types.EventTypeActivityTaskScheduled:                           true,
		types.EventTypeActivityTaskCancelRequested:                     true,
		types.EventTypeTimerStarted:                                    true,
		types.EventTypeTimerCanceled:                                   true,
		types.EventTypeCancelTimerFailed:                               true,
		types.EventTypeRequestCancelExternalWorkflowExecutionInitiated: true,
		types.EventTypeMarkerRecorded:                                  true,
		types.EventTypeStartChildWorkflowExecutionInitiated:            true,
		types.EventTypeSignalExternalWorkflowExecutionInitiated:        true,
		types.EventTypeUpsertWorkflowSearchAttributes:                  true,
	}

	// other events will not be assign event ID immediately
	otherEvents := map[types.EventType]bool{}
OtherEventsLoop:
	for _, eventType := range types.EventTypeValues() {
		if _, ok := workflowEvents[eventType]; ok {
			continue OtherEventsLoop
		}
		if _, ok := decisionTaskEvents[eventType]; ok {
			continue OtherEventsLoop
		}
		if _, ok := decisionEvents[eventType]; ok {
			continue OtherEventsLoop
		}
		otherEvents[eventType] = true
	}

	// test workflowEvents, decisionTaskEvents, decisionEvents will return true
	for eventType := range workflowEvents {
		s.False(s.msBuilder.shouldBufferEvent(eventType))
	}
	for eventType := range decisionTaskEvents {
		s.False(s.msBuilder.shouldBufferEvent(eventType))
	}
	for eventType := range decisionEvents {
		s.False(s.msBuilder.shouldBufferEvent(eventType))
	}
	// other events will return false
	for eventType := range otherEvents {
		s.True(s.msBuilder.shouldBufferEvent(eventType))
	}

	// +1 is because DecisionTypeCancelTimer will be mapped
	// to either types.EventTypeTimerCanceled, or types.EventTypeCancelTimerFailed.
	s.Equal(len(types.DecisionTypeValues())+1, len(decisionEvents),
		"This assertaion will be broken a new decision is added and no corresponding logic added to shouldBufferEvent()")
}

func (s *mutableStateSuite) TestReorderEvents() {
	domainID := constants.TestDomainID
	we := types.WorkflowExecution{
		WorkflowID: "wId",
		RunID:      constants.TestRunID,
	}
	tl := "testTaskList"
	activityID := "activity_id"
	activityResult := []byte("activity_result")

	info := &persistence.WorkflowExecutionInfo{
		DomainID:                    domainID,
		WorkflowID:                  we.GetWorkflowID(),
		RunID:                       we.GetRunID(),
		TaskList:                    tl,
		WorkflowTypeName:            "wType",
		WorkflowTimeout:             200,
		DecisionStartToCloseTimeout: 100,
		State:                       persistence.WorkflowStateRunning,
		CloseStatus:                 persistence.WorkflowCloseStatusNone,
		NextEventID:                 int64(8),
		LastProcessedEvent:          int64(3),
		LastUpdatedTimestamp:        time.Now(),
		DecisionVersion:             common.EmptyVersion,
		DecisionScheduleID:          common.EmptyEventID,
		DecisionStartedID:           common.EmptyEventID,
		DecisionTimeout:             100,
	}

	activityInfos := map[int64]*persistence.ActivityInfo{
		5: {
			Version:                int64(1),
			ScheduleID:             int64(5),
			ScheduledTime:          time.Now(),
			StartedID:              common.EmptyEventID,
			StartedTime:            time.Now(),
			ActivityID:             activityID,
			ScheduleToStartTimeout: 100,
			ScheduleToCloseTimeout: 200,
			StartToCloseTimeout:    300,
			HeartbeatTimeout:       50,
		},
	}

	bufferedEvents := []*types.HistoryEvent{
		{
			ID:        common.BufferedEventID,
			EventType: types.EventTypeActivityTaskCompleted.Ptr(),
			Version:   1,
			ActivityTaskCompletedEventAttributes: &types.ActivityTaskCompletedEventAttributes{
				Result:           []byte(activityResult),
				ScheduledEventID: 5,
				StartedEventID:   common.BufferedEventID,
			},
		},
		{
			ID:        common.BufferedEventID,
			EventType: types.EventTypeActivityTaskStarted.Ptr(),
			Version:   1,
			ActivityTaskStartedEventAttributes: &types.ActivityTaskStartedEventAttributes{
				ScheduledEventID: 5,
			},
		},
	}

	dbState := &persistence.WorkflowMutableState{
		ExecutionInfo:  info,
		ActivityInfos:  activityInfos,
		BufferedEvents: bufferedEvents,
	}

	s.msBuilder.Load(dbState)
	s.Equal(types.EventTypeActivityTaskCompleted, s.msBuilder.bufferedEvents[0].GetEventType())
	s.Equal(types.EventTypeActivityTaskStarted, s.msBuilder.bufferedEvents[1].GetEventType())

	err := s.msBuilder.FlushBufferedEvents()
	s.Nil(err)
	s.Equal(types.EventTypeActivityTaskStarted, s.msBuilder.hBuilder.history[0].GetEventType())
	s.Equal(int64(8), s.msBuilder.hBuilder.history[0].ID)
	s.Equal(int64(5), s.msBuilder.hBuilder.history[0].ActivityTaskStartedEventAttributes.GetScheduledEventID())
	s.Equal(types.EventTypeActivityTaskCompleted, s.msBuilder.hBuilder.history[1].GetEventType())
	s.Equal(int64(9), s.msBuilder.hBuilder.history[1].ID)
	s.Equal(int64(8), s.msBuilder.hBuilder.history[1].ActivityTaskCompletedEventAttributes.GetStartedEventID())
	s.Equal(int64(5), s.msBuilder.hBuilder.history[1].ActivityTaskCompletedEventAttributes.GetScheduledEventID())
}

func (s *mutableStateSuite) TestChecksum() {
	testCases := []struct {
		name                 string
		enableBufferedEvents bool
		closeTxFunc          func(ms *mutableStateBuilder) (checksum.Checksum, error)
	}{
		{
			name: "closeTransactionAsSnapshot",
			closeTxFunc: func(ms *mutableStateBuilder) (checksum.Checksum, error) {
				snapshot, _, err := ms.CloseTransactionAsSnapshot(time.Now(), TransactionPolicyPassive)
				if err != nil {
					return checksum.Checksum{}, err
				}
				return snapshot.Checksum, err
			},
		},
		{
			name:                 "closeTransactionAsMutation",
			enableBufferedEvents: true,
			closeTxFunc: func(ms *mutableStateBuilder) (checksum.Checksum, error) {
				mutation, _, err := ms.CloseTransactionAsMutation(time.Now(), TransactionPolicyPassive)
				if err != nil {
					return checksum.Checksum{}, err
				}
				return mutation.Checksum, err
			},
		},
	}

	loadErrorsFunc := func() int64 {
		counter := s.testScope.Snapshot().Counters()["test.mutable_state_checksum_mismatch+operation=WorkflowContext"]
		if counter != nil {
			return counter.Value()
		}
		return 0
	}

	var loadErrors int64

	for _, tc := range testCases {
		s.T().Run(tc.name, func(t *testing.T) {
			dbState := s.buildWorkflowMutableState()
			if !tc.enableBufferedEvents {
				dbState.BufferedEvents = nil
			}

			// create mutable state and verify checksum is generated on close
			loadErrors = loadErrorsFunc()
			s.msBuilder.Load(dbState)
			s.Equal(loadErrors, loadErrorsFunc()) // no errors expected
			s.EqualValues(dbState.Checksum, s.msBuilder.checksum)
			s.msBuilder.domainEntry = s.newDomainCacheEntry()
			csum, err := tc.closeTxFunc(s.msBuilder)
			s.Nil(err)
			s.NotNil(csum.Value)
			s.Equal(checksum.FlavorIEEECRC32OverThriftBinary, csum.Flavor)
			s.Equal(mutableStateChecksumPayloadV1, csum.Version)
			s.EqualValues(csum, s.msBuilder.checksum)

			// verify checksum is verified on Load
			dbState.Checksum = csum
			err = s.msBuilder.Load(dbState)
			s.NoError(err)
			s.Equal(loadErrors, loadErrorsFunc())

			// generate checksum again and verify its the same
			csum, err = tc.closeTxFunc(s.msBuilder)
			s.Nil(err)
			s.NotNil(csum.Value)
			s.Equal(dbState.Checksum.Value, csum.Value)

			// modify checksum and verify Load fails
			dbState.Checksum.Value[0]++
			err = s.msBuilder.Load(dbState)
			s.Error(err)
			s.Equal(loadErrors+1, loadErrorsFunc())
			s.EqualValues(dbState.Checksum, s.msBuilder.checksum)

			// test checksum is invalidated
			loadErrors = loadErrorsFunc()
			s.mockShard.GetConfig().MutableStateChecksumInvalidateBefore = func(...dynamicconfig.FilterOption) float64 {
				return float64((s.msBuilder.executionInfo.LastUpdatedTimestamp.UnixNano() / int64(time.Second)) + 1)
			}
			err = s.msBuilder.Load(dbState)
			s.NoError(err)
			s.Equal(loadErrors, loadErrorsFunc())
			s.EqualValues(checksum.Checksum{}, s.msBuilder.checksum)

			// revert the config value for the next test case
			s.mockShard.GetConfig().MutableStateChecksumInvalidateBefore = func(...dynamicconfig.FilterOption) float64 {
				return float64(0)
			}
		})
	}
}

func (s *mutableStateSuite) TestChecksumProbabilities() {
	for _, prob := range []int{0, 100} {
		s.mockShard.GetConfig().MutableStateChecksumGenProbability = func(domain string) int { return prob }
		s.mockShard.GetConfig().MutableStateChecksumVerifyProbability = func(domain string) int { return prob }
		for i := 0; i < 100; i++ {
			shouldGenerate := s.msBuilder.shouldGenerateChecksum()
			shouldVerify := s.msBuilder.shouldVerifyChecksum()
			s.Equal(prob == 100, shouldGenerate)
			s.Equal(prob == 100, shouldVerify)
		}
	}
}

func (s *mutableStateSuite) TestChecksumShouldInvalidate() {
	s.mockShard.GetConfig().MutableStateChecksumInvalidateBefore = func(...dynamicconfig.FilterOption) float64 { return 0 }
	s.False(s.msBuilder.shouldInvalidateChecksum())
	s.msBuilder.executionInfo.LastUpdatedTimestamp = time.Now()
	s.mockShard.GetConfig().MutableStateChecksumInvalidateBefore = func(...dynamicconfig.FilterOption) float64 {
		return float64((s.msBuilder.executionInfo.LastUpdatedTimestamp.UnixNano() / int64(time.Second)) + 1)
	}
	s.True(s.msBuilder.shouldInvalidateChecksum())
	s.mockShard.GetConfig().MutableStateChecksumInvalidateBefore = func(...dynamicconfig.FilterOption) float64 {
		return float64((s.msBuilder.executionInfo.LastUpdatedTimestamp.UnixNano() / int64(time.Second)) - 1)
	}
	s.False(s.msBuilder.shouldInvalidateChecksum())
}

func (s *mutableStateSuite) TestTrimEvents() {
	var input []*types.HistoryEvent
	output := s.msBuilder.trimEventsAfterWorkflowClose(input)
	s.Equal(input, output)

	input = []*types.HistoryEvent{}
	output = s.msBuilder.trimEventsAfterWorkflowClose(input)
	s.Equal(input, output)

	input = []*types.HistoryEvent{
		{
			EventType: types.EventTypeActivityTaskCanceled.Ptr(),
		},
		{
			EventType: types.EventTypeWorkflowExecutionSignaled.Ptr(),
		},
	}
	output = s.msBuilder.trimEventsAfterWorkflowClose(input)
	s.Equal(input, output)

	input = []*types.HistoryEvent{
		{
			EventType: types.EventTypeActivityTaskCanceled.Ptr(),
		},
		{
			EventType: types.EventTypeWorkflowExecutionCompleted.Ptr(),
		},
	}
	output = s.msBuilder.trimEventsAfterWorkflowClose(input)
	s.Equal(input, output)

	input = []*types.HistoryEvent{
		{
			EventType: types.EventTypeWorkflowExecutionCompleted.Ptr(),
		},
		{
			EventType: types.EventTypeActivityTaskCanceled.Ptr(),
		},
	}
	output = s.msBuilder.trimEventsAfterWorkflowClose(input)
	s.Equal([]*types.HistoryEvent{
		{
			EventType: types.EventTypeWorkflowExecutionCompleted.Ptr(),
		},
	}, output)
}

func (s *mutableStateSuite) TestMergeMapOfByteArray() {
	var currentMap map[string][]byte
	var newMap map[string][]byte
	resultMap := mergeMapOfByteArray(currentMap, newMap)
	s.Equal(make(map[string][]byte), resultMap)

	newMap = map[string][]byte{"key": []byte("val")}
	resultMap = mergeMapOfByteArray(currentMap, newMap)
	s.Equal(newMap, resultMap)

	currentMap = map[string][]byte{"number": []byte("1")}
	resultMap = mergeMapOfByteArray(currentMap, newMap)
	s.Equal(2, len(resultMap))
}

func (s *mutableStateSuite) TestEventReapplied() {
	runID := uuid.New()
	eventID := int64(1)
	version := int64(2)
	dedupResource := definition.NewEventReappliedID(runID, eventID, version)
	isReapplied := s.msBuilder.IsResourceDuplicated(dedupResource)
	s.False(isReapplied)
	s.msBuilder.UpdateDuplicatedResource(dedupResource)
	isReapplied = s.msBuilder.IsResourceDuplicated(dedupResource)
	s.True(isReapplied)
}

func (s *mutableStateSuite) TestTransientDecisionTaskSchedule_CurrentVersionChanged() {
	version := int64(2000)
	runID := uuid.New()
	s.msBuilder = NewMutableStateBuilderWithVersionHistoriesWithEventV2(
		s.mockShard,
		s.logger,
		version,
		runID,
		constants.TestGlobalDomainEntry,
	).(*mutableStateBuilder)
	decisionScheduleEvent, decisionStartedEvent := s.prepareTransientDecisionCompletionFirstBatchReplicated(version, runID)
	decisionFailedEvent := &types.HistoryEvent{
		Version:   version,
		ID:        3,
		Timestamp: common.Int64Ptr(time.Now().UnixNano()),
		EventType: types.EventTypeDecisionTaskFailed.Ptr(),
		DecisionTaskFailedEventAttributes: &types.DecisionTaskFailedEventAttributes{
			ScheduledEventID: decisionScheduleEvent.ID,
			StartedEventID:   decisionStartedEvent.ID,
		},
	}
	err := s.msBuilder.ReplicateDecisionTaskFailedEvent(decisionFailedEvent)
	s.NoError(err)

	err = s.msBuilder.UpdateCurrentVersion(version+1, true)
	s.NoError(err)
	versionHistories := s.msBuilder.GetVersionHistories()
	versionHistory, err := versionHistories.GetCurrentVersionHistory()
	s.NoError(err)
	versionHistory.AddOrUpdateItem(&persistence.VersionHistoryItem{
		EventID: 3,
		Version: version,
	})

	now := time.Now()
	di, err := s.msBuilder.AddDecisionTaskScheduledEventAsHeartbeat(true, now.UnixNano())
	s.NoError(err)
	s.NotNil(di)

	s.Equal(int64(0), s.msBuilder.GetExecutionInfo().DecisionAttempt)
	s.Equal(0, len(s.msBuilder.GetHistoryBuilder().transientHistory))
	s.Equal(1, len(s.msBuilder.GetHistoryBuilder().history))
}

func (s *mutableStateSuite) TestTransientDecisionTaskStart_CurrentVersionChanged() {
	version := int64(2000)
	runID := uuid.New()
	s.msBuilder = NewMutableStateBuilderWithVersionHistoriesWithEventV2(
		s.mockShard,
		s.logger,
		version,
		runID,
		constants.TestGlobalDomainEntry,
	).(*mutableStateBuilder)
	decisionScheduleEvent, decisionStartedEvent := s.prepareTransientDecisionCompletionFirstBatchReplicated(version, runID)
	decisionFailedEvent := &types.HistoryEvent{
		Version:   version,
		ID:        3,
		Timestamp: common.Int64Ptr(time.Now().UnixNano()),
		EventType: types.EventTypeDecisionTaskFailed.Ptr(),
		DecisionTaskFailedEventAttributes: &types.DecisionTaskFailedEventAttributes{
			ScheduledEventID: decisionScheduleEvent.ID,
			StartedEventID:   decisionStartedEvent.ID,
		},
	}
	err := s.msBuilder.ReplicateDecisionTaskFailedEvent(decisionFailedEvent)
	s.NoError(err)

	decisionScheduleID := int64(4)
	now := time.Now()
	tasklist := "some random tasklist"
	decisionTimeoutSecond := int32(11)
	decisionAttempt := int64(2)
	newDecisionScheduleEvent := &types.HistoryEvent{
		Version:   version,
		ID:        decisionScheduleID,
		Timestamp: common.Int64Ptr(now.UnixNano()),
		EventType: types.EventTypeDecisionTaskScheduled.Ptr(),
		DecisionTaskScheduledEventAttributes: &types.DecisionTaskScheduledEventAttributes{
			TaskList:                   &types.TaskList{Name: tasklist},
			StartToCloseTimeoutSeconds: common.Int32Ptr(decisionTimeoutSecond),
			Attempt:                    decisionAttempt,
		},
	}
	di, err := s.msBuilder.ReplicateDecisionTaskScheduledEvent(
		newDecisionScheduleEvent.Version,
		newDecisionScheduleEvent.ID,
		newDecisionScheduleEvent.DecisionTaskScheduledEventAttributes.TaskList.GetName(),
		newDecisionScheduleEvent.DecisionTaskScheduledEventAttributes.GetStartToCloseTimeoutSeconds(),
		newDecisionScheduleEvent.DecisionTaskScheduledEventAttributes.GetAttempt(),
		0,
		0,
		false,
	)
	s.NoError(err)
	s.NotNil(di)

	err = s.msBuilder.UpdateCurrentVersion(version+1, true)
	s.NoError(err)
	versionHistories := s.msBuilder.GetVersionHistories()
	versionHistory, err := versionHistories.GetCurrentVersionHistory()
	s.NoError(err)
	versionHistory.AddOrUpdateItem(&persistence.VersionHistoryItem{
		EventID: 3,
		Version: version,
	})

	_, _, err = s.msBuilder.AddDecisionTaskStartedEvent(
		decisionScheduleID,
		uuid.New(),
		&types.PollForDecisionTaskRequest{
			Identity: IdentityHistoryService,
		},
	)
	s.NoError(err)

	s.Equal(0, len(s.msBuilder.GetHistoryBuilder().transientHistory))
	s.Equal(2, len(s.msBuilder.GetHistoryBuilder().history))
}

func (s *mutableStateSuite) prepareTransientDecisionCompletionFirstBatchReplicated(version int64, runID string) (*types.HistoryEvent, *types.HistoryEvent) {
	domainID := constants.TestDomainID
	execution := types.WorkflowExecution{
		WorkflowID: "some random workflow ID",
		RunID:      runID,
	}

	now := time.Now()
	workflowType := "some random workflow type"
	tasklist := "some random tasklist"
	workflowTimeoutSecond := int32(222)
	decisionTimeoutSecond := int32(11)
	decisionAttempt := int64(0)
	partitionConfig := map[string]string{
		"zone": "dca",
	}

	eventID := int64(1)
	workflowStartEvent := &types.HistoryEvent{
		Version:   version,
		ID:        eventID,
		Timestamp: common.Int64Ptr(now.UnixNano()),
		EventType: types.EventTypeWorkflowExecutionStarted.Ptr(),
		WorkflowExecutionStartedEventAttributes: &types.WorkflowExecutionStartedEventAttributes{
			WorkflowType:                        &types.WorkflowType{Name: workflowType},
			TaskList:                            &types.TaskList{Name: tasklist},
			Input:                               nil,
			ExecutionStartToCloseTimeoutSeconds: common.Int32Ptr(workflowTimeoutSecond),
			TaskStartToCloseTimeoutSeconds:      common.Int32Ptr(decisionTimeoutSecond),
			PartitionConfig:                     partitionConfig,
		},
	}
	eventID++

	decisionScheduleEvent := &types.HistoryEvent{
		Version:   version,
		ID:        eventID,
		Timestamp: common.Int64Ptr(now.UnixNano()),
		EventType: types.EventTypeDecisionTaskScheduled.Ptr(),
		DecisionTaskScheduledEventAttributes: &types.DecisionTaskScheduledEventAttributes{
			TaskList:                   &types.TaskList{Name: tasklist},
			StartToCloseTimeoutSeconds: common.Int32Ptr(decisionTimeoutSecond),
			Attempt:                    decisionAttempt,
		},
	}
	eventID++

	decisionStartedEvent := &types.HistoryEvent{
		Version:   version,
		ID:        eventID,
		Timestamp: common.Int64Ptr(now.UnixNano()),
		EventType: types.EventTypeDecisionTaskStarted.Ptr(),
		DecisionTaskStartedEventAttributes: &types.DecisionTaskStartedEventAttributes{
			ScheduledEventID: decisionScheduleEvent.ID,
			RequestID:        uuid.New(),
		},
	}
	eventID++

	decisionFailedEvent := &types.HistoryEvent{
		Version:   version,
		ID:        eventID,
		Timestamp: common.Int64Ptr(now.UnixNano()),
		EventType: types.EventTypeDecisionTaskFailed.Ptr(),
		DecisionTaskFailedEventAttributes: &types.DecisionTaskFailedEventAttributes{
			ScheduledEventID: decisionScheduleEvent.ID,
			StartedEventID:   decisionStartedEvent.ID,
		},
	}
	eventID++

	s.mockEventsCache.EXPECT().PutEvent(
		domainID, execution.GetWorkflowID(), execution.GetRunID(),
		workflowStartEvent.ID, workflowStartEvent,
	).Times(1)
	err := s.msBuilder.ReplicateWorkflowExecutionStartedEvent(
		nil,
		execution,
		uuid.New(),
		workflowStartEvent,
		false,
	)
	s.Nil(err)

	// setup transient decision
	di, err := s.msBuilder.ReplicateDecisionTaskScheduledEvent(
		decisionScheduleEvent.Version,
		decisionScheduleEvent.ID,
		decisionScheduleEvent.DecisionTaskScheduledEventAttributes.TaskList.GetName(),
		decisionScheduleEvent.DecisionTaskScheduledEventAttributes.GetStartToCloseTimeoutSeconds(),
		decisionScheduleEvent.DecisionTaskScheduledEventAttributes.GetAttempt(),
		0,
		0,
		false,
	)
	s.Nil(err)
	s.NotNil(di)

	di, err = s.msBuilder.ReplicateDecisionTaskStartedEvent(nil,
		decisionStartedEvent.Version,
		decisionScheduleEvent.ID,
		decisionStartedEvent.ID,
		decisionStartedEvent.DecisionTaskStartedEventAttributes.GetRequestID(),
		decisionStartedEvent.GetTimestamp(),
	)
	s.Nil(err)
	s.NotNil(di)

	err = s.msBuilder.ReplicateDecisionTaskFailedEvent(decisionFailedEvent)
	s.Nil(err)

	decisionAttempt = int64(123)
	newDecisionScheduleEvent := &types.HistoryEvent{
		Version:   version,
		ID:        eventID,
		Timestamp: common.Int64Ptr(now.UnixNano()),
		EventType: types.EventTypeDecisionTaskScheduled.Ptr(),
		DecisionTaskScheduledEventAttributes: &types.DecisionTaskScheduledEventAttributes{
			TaskList:                   &types.TaskList{Name: tasklist},
			StartToCloseTimeoutSeconds: common.Int32Ptr(decisionTimeoutSecond),
			Attempt:                    decisionAttempt,
		},
	}
	eventID++

	newDecisionStartedEvent := &types.HistoryEvent{
		Version:   version,
		ID:        eventID,
		Timestamp: common.Int64Ptr(now.UnixNano()),
		EventType: types.EventTypeDecisionTaskStarted.Ptr(),
		DecisionTaskStartedEventAttributes: &types.DecisionTaskStartedEventAttributes{
			ScheduledEventID: decisionScheduleEvent.ID,
			RequestID:        uuid.New(),
		},
	}
	eventID++ //nolint:ineffassign

	di, err = s.msBuilder.ReplicateDecisionTaskScheduledEvent(
		newDecisionScheduleEvent.Version,
		newDecisionScheduleEvent.ID,
		newDecisionScheduleEvent.DecisionTaskScheduledEventAttributes.TaskList.GetName(),
		newDecisionScheduleEvent.DecisionTaskScheduledEventAttributes.GetStartToCloseTimeoutSeconds(),
		newDecisionScheduleEvent.DecisionTaskScheduledEventAttributes.GetAttempt(),
		0,
		0,
		false,
	)
	s.Nil(err)
	s.NotNil(di)

	di, err = s.msBuilder.ReplicateDecisionTaskStartedEvent(nil,
		newDecisionStartedEvent.Version,
		newDecisionScheduleEvent.ID,
		newDecisionStartedEvent.ID,
		newDecisionStartedEvent.DecisionTaskStartedEventAttributes.GetRequestID(),
		newDecisionStartedEvent.GetTimestamp(),
	)
	s.Nil(err)
	s.NotNil(di)

	return newDecisionScheduleEvent, newDecisionStartedEvent
}

func (s *mutableStateSuite) TestLoad_BackwardsCompatibility() {
	mutableState := s.buildWorkflowMutableState()

	s.msBuilder.Load(mutableState)

	s.Equal(constants.TestDomainID, s.msBuilder.pendingChildExecutionInfoIDs[81].DomainID)
}

func (s *mutableStateSuite) TestUpdateCurrentVersion_WorkflowOpen() {
	mutableState := s.buildWorkflowMutableState()

	s.msBuilder.Load(mutableState)
	s.Equal(common.EmptyVersion, s.msBuilder.GetCurrentVersion())

	version := int64(2000)
	s.msBuilder.UpdateCurrentVersion(version, false)
	s.Equal(version, s.msBuilder.GetCurrentVersion())
}

func (s *mutableStateSuite) TestUpdateCurrentVersion_WorkflowClosed() {
	mutableState := s.buildWorkflowMutableState()
	mutableState.ExecutionInfo.State = persistence.WorkflowStateCompleted
	mutableState.ExecutionInfo.CloseStatus = persistence.WorkflowCloseStatusCompleted

	s.msBuilder.Load(mutableState)
	s.Equal(common.EmptyVersion, s.msBuilder.GetCurrentVersion())

	versionHistory, err := mutableState.VersionHistories.GetCurrentVersionHistory()
	s.NoError(err)
	lastItem, err := versionHistory.GetLastItem()
	s.NoError(err)
	lastWriteVersion := lastItem.Version

	version := int64(2000)
	s.msBuilder.UpdateCurrentVersion(version, false)
	s.Equal(lastWriteVersion, s.msBuilder.GetCurrentVersion())
}

func (s *mutableStateSuite) newDomainCacheEntry() *cache.DomainCacheEntry {
	return cache.NewDomainCacheEntryForTest(
		&persistence.DomainInfo{Name: "mutableStateTest"},
		&persistence.DomainConfig{},
		true,
		&persistence.DomainReplicationConfig{},
		1,
		nil,
		0,
		0,
		0,
	)
}

func (s *mutableStateSuite) buildWorkflowMutableState() *persistence.WorkflowMutableState {
	domainID := constants.TestDomainID
	we := types.WorkflowExecution{
		WorkflowID: "wId",
		RunID:      constants.TestRunID,
	}
	tl := "testTaskList"
	failoverVersion := int64(300)
	partitionConfig := map[string]string{
		"zone": "phx",
	}

	info := &persistence.WorkflowExecutionInfo{
		DomainID:                    domainID,
		WorkflowID:                  we.GetWorkflowID(),
		RunID:                       we.GetRunID(),
		TaskList:                    tl,
		WorkflowTypeName:            "wType",
		WorkflowTimeout:             200,
		DecisionStartToCloseTimeout: 100,
		State:                       persistence.WorkflowStateRunning,
		CloseStatus:                 persistence.WorkflowCloseStatusNone,
		NextEventID:                 int64(101),
		LastProcessedEvent:          int64(99),
		LastUpdatedTimestamp:        time.Now(),
		DecisionVersion:             failoverVersion,
		DecisionScheduleID:          common.EmptyEventID,
		DecisionStartedID:           common.EmptyEventID,
		DecisionTimeout:             100,
		PartitionConfig:             partitionConfig,
	}

	activityInfos := map[int64]*persistence.ActivityInfo{
		5: {
			Version:                failoverVersion,
			ScheduleID:             int64(5),
			ScheduledTime:          time.Now(),
			StartedID:              common.EmptyEventID,
			StartedTime:            time.Now(),
			ActivityID:             "activityID_5",
			ScheduleToStartTimeout: 100,
			ScheduleToCloseTimeout: 200,
			StartToCloseTimeout:    300,
			HeartbeatTimeout:       50,
		},
	}

	timerInfos := map[string]*persistence.TimerInfo{
		"25": {
			Version:    failoverVersion,
			TimerID:    "25",
			StartedID:  85,
			ExpiryTime: time.Now().Add(time.Hour),
		},
	}

	childInfos := map[int64]*persistence.ChildExecutionInfo{
		80: {
			Version:               failoverVersion,
			InitiatedID:           80,
			InitiatedEventBatchID: 20,
			InitiatedEvent:        &types.HistoryEvent{},
			StartedID:             common.EmptyEventID,
			CreateRequestID:       uuid.New(),
			DomainID:              constants.TestDomainID,
			WorkflowTypeName:      "code.uber.internal/test/foobar",
		},
		81: {
			Version:               failoverVersion,
			InitiatedID:           80,
			InitiatedEventBatchID: 20,
			InitiatedEvent:        &types.HistoryEvent{},
			StartedID:             common.EmptyEventID,
			CreateRequestID:       uuid.New(),
			DomainNameDEPRECATED:  constants.TestDomainName,
			WorkflowTypeName:      "code.uber.internal/test/foobar",
		},
	}

	signalInfos := map[int64]*persistence.SignalInfo{
		75: {
			Version:               failoverVersion,
			InitiatedID:           75,
			InitiatedEventBatchID: 17,
			SignalRequestID:       uuid.New(),
			SignalName:            "test-signal-75",
			Input:                 []byte("signal-input-75"),
		},
	}

	signalRequestIDs := map[string]struct{}{
		uuid.New(): {},
	}

	bufferedEvents := []*types.HistoryEvent{
		{
			ID:        common.BufferedEventID,
			EventType: types.EventTypeWorkflowExecutionSignaled.Ptr(),
			Version:   failoverVersion,
			WorkflowExecutionSignaledEventAttributes: &types.WorkflowExecutionSignaledEventAttributes{
				SignalName: "test-signal-buffered",
				Input:      []byte("test-signal-buffered-input"),
			},
		},
	}

	versionHistories := &persistence.VersionHistories{
		CurrentVersionHistoryIndex: 0,
		Histories: []*persistence.VersionHistory{
			{
				BranchToken: []byte("token#1"),
				Items: []*persistence.VersionHistoryItem{
					{EventID: 1, Version: 300},
				},
			},
		},
	}

	return &persistence.WorkflowMutableState{
		ExecutionInfo:       info,
		ActivityInfos:       activityInfos,
		TimerInfos:          timerInfos,
		ChildExecutionInfos: childInfos,
		SignalInfos:         signalInfos,
		SignalRequestedIDs:  signalRequestIDs,
		BufferedEvents:      bufferedEvents,
		VersionHistories:    versionHistories,
	}
}

func TestNewMutableStateBuilderWithEventV2(t *testing.T) {

	ctrl := gomock.NewController(t)
	mockShard := shard.NewTestContext(
		t,
		ctrl,
		&persistence.ShardInfo{
			ShardID:          0,
			RangeID:          1,
			TransferAckLevel: 0,
		},
		config.NewForTest(),
	)
	domainCache := cache.NewDomainCacheEntryForTest(
		&persistence.DomainInfo{Name: "mutableStateTest"},
		&persistence.DomainConfig{},
		true,
		&persistence.DomainReplicationConfig{},
		1,
		nil,
		0,
		0,
		0,
	)

	NewMutableStateBuilderWithEventV2(mockShard, log.NewNoop(), "A82146B5-7A5C-4660-9195-E80E5161EC56", domainCache)
}

var (
	domainID = "A6338800-D143-4FEF-8A49-9BBB31386C5F"
	wfID     = "879A361B-B435-491D-8A3B-ACF3BAD30F4B"
	runID    = "81DFCB6B-ACD4-46D1-89C2-804388203880"
	ts1      = int64(1234)
	shardID  = 123
)

// Guiding real data example: ie:
// `select execution from executions where run_id = <run-id> ALLOW FILTERING;`
//
// executions.execution {
// domainID: "A6338800-D143-4FEF-8A49-9BBB31386C5F",
// wfID: "879A361B-B435-491D-8A3B-ACF3BAD30F4B",
// runID: "81DFCB6B-ACD4-46D1-89C2-804388203880",
// initiated_id: -7,
// completion_event: null,
// state: 2,
// close_status: 1,
// next_event_id: 12,
// last_processed_event: 9,
// decision_schedule_id: -23,
// decision_started_id: -23,
// last_first_event_id: 10,
// decision_version: -24,
// completion_event_batch_id: 10,
// last_event_task_id: 4194328,
// }
var exampleMutableStateForClosedWF = &mutableStateBuilder{
	executionInfo: &persistence.WorkflowExecutionInfo{
		WorkflowID:             wfID,
		DomainID:               domainID,
		RunID:                  runID,
		NextEventID:            12,
		State:                  persistence.WorkflowStateCompleted,
		CompletionEventBatchID: 10,
		BranchToken:            []byte("branch-token"),
	},
}

var exampleCompletionEvent = &types.HistoryEvent{
	ID:        11,
	TaskID:    4194328,
	Version:   1,
	Timestamp: &ts1,
	WorkflowExecutionCompletedEventAttributes: &types.WorkflowExecutionCompletedEventAttributes{
		Result:                       []byte("some random workflow completion result"),
		DecisionTaskCompletedEventID: 10,
	},
}

var exampleStartEvent = &types.HistoryEvent{
	ID:        1,
	TaskID:    4194328,
	Version:   1,
	Timestamp: &ts1,
	WorkflowExecutionStartedEventAttributes: &types.WorkflowExecutionStartedEventAttributes{
		WorkflowType:                        &types.WorkflowType{Name: "workflow-type"},
		TaskList:                            &types.TaskList{Name: "tasklist"},
		Input:                               []byte("some random workflow input"),
		ExecutionStartToCloseTimeoutSeconds: common.Int32Ptr(60),
		TaskStartToCloseTimeoutSeconds:      common.Int32Ptr(10),
		OriginalExecutionRunID:              runID,
		Identity:                            "123@some-hostname@@uuid",
	},
}

func TestGetCompletionEvent(t *testing.T) {
	tests := map[string]struct {
		currentState *mutableStateBuilder

		historyManagerAffordance func(historyManager *persistence.MockHistoryManager)

		expectedResult *types.HistoryEvent
		expectedErr    error
	}{
		"Getting a completed event from a normal, completed workflow - taken from a real example": {
			currentState: exampleMutableStateForClosedWF,
			historyManagerAffordance: func(historyManager *persistence.MockHistoryManager) {

				historyManager.EXPECT().ReadHistoryBranch(gomock.Any(),
					&persistence.ReadHistoryBranchRequest{
						BranchToken:   []byte("branch-token"),
						MinEventID:    10,
						MaxEventID:    12, // nextEventID +1
						PageSize:      1,
						NextPageToken: nil,
						ShardID:       common.IntPtr(shardID),
						DomainName:    "domain",
					}).Return(&persistence.ReadHistoryBranchResponse{
					HistoryEvents: []*types.HistoryEvent{
						exampleCompletionEvent,
					},
				}, nil)

			},

			expectedResult: exampleCompletionEvent,
		},
		"An unexpected error while fetchhing history, such as not found err": {
			currentState: &mutableStateBuilder{
				executionInfo: &persistence.WorkflowExecutionInfo{
					WorkflowID:             wfID,
					DomainID:               domainID,
					RunID:                  runID,
					NextEventID:            12,
					State:                  persistence.WorkflowStateCompleted,
					CompletionEventBatchID: 10,
					BranchToken:            []byte("branch-token"),
				},
			},
			historyManagerAffordance: func(historyManager *persistence.MockHistoryManager) {
				historyManager.EXPECT().ReadHistoryBranch(gomock.Any(), gomock.Any()).Return(nil, errors.New("a transient random error"))
			},

			expectedResult: nil,
			expectedErr:    &types.InternalServiceError{Message: "unable to get workflow completion event"},
		},
		"A 'transient' internal service error, this should be returned to the caller": {
			currentState: &mutableStateBuilder{
				executionInfo: &persistence.WorkflowExecutionInfo{
					WorkflowID:             wfID,
					DomainID:               domainID,
					RunID:                  runID,
					NextEventID:            12,
					State:                  persistence.WorkflowStateCompleted,
					CompletionEventBatchID: 10,
					BranchToken:            []byte("branch-token"),
				},
			},
			historyManagerAffordance: func(historyManager *persistence.MockHistoryManager) {
				historyManager.EXPECT().ReadHistoryBranch(gomock.Any(), gomock.Any()).
					Return(nil, &types.InternalServiceError{Message: "an err"})
			},

			expectedResult: nil,
			expectedErr:    &types.InternalServiceError{Message: "an err"},
		},
		"initial validation: An invalid starting mutable state should return an error": {
			currentState: &mutableStateBuilder{
				executionInfo: &persistence.WorkflowExecutionInfo{},
			},
			historyManagerAffordance: func(historyManager *persistence.MockHistoryManager) {},
			expectedResult:           nil,
			expectedErr:              &types.InternalServiceError{Message: "unable to get workflow completion event"},
		},
	}

	for name, td := range tests {
		t.Run(name, func(t *testing.T) {

			ctrl := gomock.NewController(t)

			shardContext := shardCtx.NewMockContext(ctrl)
			shardContext.EXPECT().GetShardID().Return(123).AnyTimes() // this isn't called on a few of the validation failures
			historyManager := persistence.NewMockHistoryManager(ctrl)
			td.historyManagerAffordance(historyManager)

			domainCache := cache.NewMockDomainCache(ctrl)
			domainCache.EXPECT().GetDomainName(gomock.Any()).Return("domain", nil).AnyTimes() // this isn't called on validation

			td.currentState.eventsCache = events.NewCache(shardID, historyManager, config.NewForTest(), log.NewNoop(), metrics.NewNoopMetricsClient(), domainCache)
			td.currentState.shard = shardContext

			res, err := td.currentState.GetCompletionEvent(context.Background())

			assert.Equal(t, td.expectedResult, res)
			if td.expectedErr != nil {
				assert.ErrorAs(t, td.expectedErr, &err)
			}
		})
	}
}

func TestGetStartEvent(t *testing.T) {
	tests := map[string]struct {
		currentState *mutableStateBuilder

		historyManagerAffordance func(historyManager *persistence.MockHistoryManager)

		expectedResult *types.HistoryEvent
		expectedErr    error
	}{
		"Getting a start event from a normal, completed workflow - taken from a real example": {
			currentState: exampleMutableStateForClosedWF,
			historyManagerAffordance: func(historyManager *persistence.MockHistoryManager) {

				historyManager.EXPECT().ReadHistoryBranch(gomock.Any(),
					&persistence.ReadHistoryBranchRequest{
						BranchToken:   []byte("branch-token"),
						MinEventID:    1,
						MaxEventID:    2,
						PageSize:      1,
						NextPageToken: nil,
						ShardID:       common.IntPtr(shardID),
						DomainName:    "domain",
					}).Return(&persistence.ReadHistoryBranchResponse{
					HistoryEvents: []*types.HistoryEvent{
						exampleStartEvent,
					},
				}, nil)

			},

			expectedResult: exampleStartEvent,
		},
		"Getting a start event but hitting an error when reaching into history": {
			currentState: exampleMutableStateForClosedWF,
			historyManagerAffordance: func(historyManager *persistence.MockHistoryManager) {
				historyManager.EXPECT().ReadHistoryBranch(gomock.Any(), gomock.Any()).Return(nil, errors.New("an error"))
			},
			expectedErr: types.InternalServiceError{Message: "unable to get workflow start event"},
		},
		"Getting a start event but hitting a 'transient' error when reaching into history. This should be passed back up the call stack": {
			currentState: exampleMutableStateForClosedWF,
			historyManagerAffordance: func(historyManager *persistence.MockHistoryManager) {
				historyManager.EXPECT().ReadHistoryBranch(gomock.Any(), gomock.Any()).Return(nil, &types.InternalServiceError{Message: "an error"})
			},
			expectedErr: types.InternalServiceError{Message: "an error"},
		},
	}

	for name, td := range tests {
		t.Run(name, func(t *testing.T) {

			ctrl := gomock.NewController(t)

			shardContext := shardCtx.NewMockContext(ctrl)
			shardContext.EXPECT().GetShardID().Return(123).AnyTimes() // this isn't called on a few of the validation failures
			historyManager := persistence.NewMockHistoryManager(ctrl)
			td.historyManagerAffordance(historyManager)

			domainCache := cache.NewMockDomainCache(ctrl)
			domainCache.EXPECT().GetDomainName(gomock.Any()).Return("domain", nil).AnyTimes() // this isn't called on validation

			td.currentState.eventsCache = events.NewCache(shardID, historyManager, config.NewForTest(), log.NewNoop(), metrics.NewNoopMetricsClient(), domainCache)
			td.currentState.shard = shardContext

			res, err := td.currentState.GetStartEvent(context.Background())

			assert.Equal(t, td.expectedResult, res)
			if td.expectedErr != nil {
				assert.ErrorAs(t, err, &td.expectedErr)
			}
		})
	}
}

func TestLoggingNilAndInvalidHandling(t *testing.T) {
	gen := testdatagen.New(t)

	executionInfo := persistence.WorkflowExecutionInfo{}

	gen.Fuzz(&executionInfo)
	msb := mutableStateBuilder{
		executionInfo: &executionInfo,
		logger:        log.NewNoop(),
		metricsClient: metrics.NewNoopMetricsClient(),
	}

	msbInvalid := mutableStateBuilder{logger: log.NewNoop()}

	assert.NotPanics(t, func() {
		msbInvalid.logWarn("test", tag.WorkflowDomainID("test"))
		msbInvalid.logError("test", tag.WorkflowDomainID("test"))
		msbInvalid.logInfo("test", tag.WorkflowDomainID("test"))
		msb.logWarn("test", tag.WorkflowDomainID("test"))
		msb.logError("test", tag.WorkflowDomainID("test"))
		msb.logInfo("test", tag.WorkflowDomainID("test"))
		msb.logDataInconsistency()
	})
}

func TestAssignEventIDToBufferedEvents(t *testing.T) {

	tests := map[string]struct {
		startingEventID                   int64
		pendingActivityInfo               map[int64]*persistence.ActivityInfo
		pendingChildExecutionInfoIDs      map[int64]*persistence.ChildExecutionInfo
		startingHistoryEntries            []*types.HistoryEvent
		expectedUpdateActivityInfos       map[int64]*persistence.ActivityInfo
		expectedEndingHistoryEntries      []*types.HistoryEvent
		expectedNextEventID               int64
		expectedUpdateChildExecutionInfos map[int64]*persistence.ChildExecutionInfo
	}{
		"Timer Fired - this should increment the nextevent ID counter": {
			startingEventID: 12,
			startingHistoryEntries: []*types.HistoryEvent{
				{
					EventType: types.EventTypeTimerFired.Ptr(),
					ID:        common.BufferedEventID,
					TaskID:    common.EmptyEventTaskID,
					TimerFiredEventAttributes: &types.TimerFiredEventAttributes{
						TimerID:        "1",
						StartedEventID: 11,
					},
				},
			},
			expectedEndingHistoryEntries: []*types.HistoryEvent{
				{
					EventType: types.EventTypeTimerFired.Ptr(),
					ID:        12,
					TaskID:    common.EmptyEventTaskID,
					TimerFiredEventAttributes: &types.TimerFiredEventAttributes{
						TimerID:        "1",
						StartedEventID: 11,
					},
				},
			},
			expectedNextEventID:               13,
			expectedUpdateActivityInfos:       map[int64]*persistence.ActivityInfo{},
			expectedUpdateChildExecutionInfos: map[int64]*persistence.ChildExecutionInfo{},
		},
		"Activity completed and started - this should update any buffered activities": {
			startingEventID: 6,
			startingHistoryEntries: []*types.HistoryEvent{
				{
					EventType: types.EventTypeDecisionTaskCompleted.Ptr(),
					ID:        4,
					TaskID:    common.EmptyEventTaskID,
					DecisionTaskCompletedEventAttributes: &types.DecisionTaskCompletedEventAttributes{
						ScheduledEventID: 2,
						StartedEventID:   3,
					},
				},
				{
					EventType: types.EventTypeActivityTaskScheduled.Ptr(),
					ID:        5,
					TaskID:    common.EmptyEventTaskID,
					ActivityTaskScheduledEventAttributes: &types.ActivityTaskScheduledEventAttributes{
						ActivityID: "0",
					},
				},
				{
					EventType: types.EventTypeActivityTaskStarted.Ptr(),
					ID:        common.BufferedEventID,
					TaskID:    common.EmptyEventTaskID,
					ActivityTaskStartedEventAttributes: &types.ActivityTaskStartedEventAttributes{
						ScheduledEventID: 5,
					},
				},
			},
			expectedEndingHistoryEntries: []*types.HistoryEvent{
				{
					EventType: types.EventTypeDecisionTaskCompleted.Ptr(),
					ID:        4,
					TaskID:    common.EmptyEventTaskID,
					DecisionTaskCompletedEventAttributes: &types.DecisionTaskCompletedEventAttributes{
						ScheduledEventID: 2,
						StartedEventID:   3,
					},
				},
				{
					EventType: types.EventTypeActivityTaskScheduled.Ptr(),
					ID:        5,
					TaskID:    common.EmptyEventTaskID,
					ActivityTaskScheduledEventAttributes: &types.ActivityTaskScheduledEventAttributes{
						ActivityID: "0",
					},
				},
				{
					EventType: types.EventTypeActivityTaskStarted.Ptr(),
					ID:        6,
					TaskID:    common.EmptyEventTaskID,
					ActivityTaskStartedEventAttributes: &types.ActivityTaskStartedEventAttributes{
						ScheduledEventID: 5,
					},
				},
			},
			expectedNextEventID:               7,
			expectedUpdateActivityInfos:       map[int64]*persistence.ActivityInfo{},
			expectedUpdateChildExecutionInfos: map[int64]*persistence.ChildExecutionInfo{},
		},
		"Activity task started and a pending activity is updated - this should be put to the updatedActivityInfos map with all the other counters incremented": {
			startingEventID: 6,
			pendingActivityInfo: map[int64]*persistence.ActivityInfo{
				5: {
					ScheduleID: 5,
					StartedID:  6,
				},
			},
			startingHistoryEntries: []*types.HistoryEvent{
				{
					EventType: types.EventTypeActivityTaskStarted.Ptr(),
					ID:        common.BufferedEventID,
					TaskID:    common.EmptyEventTaskID,
					ActivityTaskStartedEventAttributes: &types.ActivityTaskStartedEventAttributes{
						ScheduledEventID: 5,
					},
				},
			},
			expectedEndingHistoryEntries: []*types.HistoryEvent{
				{
					EventType: types.EventTypeActivityTaskStarted.Ptr(),
					ID:        6,
					TaskID:    common.EmptyEventTaskID,
					ActivityTaskStartedEventAttributes: &types.ActivityTaskStartedEventAttributes{
						ScheduledEventID: 5,
					},
				},
			},
			expectedNextEventID: 7,
			expectedUpdateActivityInfos: map[int64]*persistence.ActivityInfo{
				5: {
					ScheduleID: 5,
					StartedID:  6,
				},
			},
			expectedUpdateChildExecutionInfos: map[int64]*persistence.ChildExecutionInfo{},
		},
		"Activity task started and then completed": {
			startingEventID: 6,
			startingHistoryEntries: []*types.HistoryEvent{
				{
					EventType: types.EventTypeActivityTaskStarted.Ptr(),
					ID:        common.BufferedEventID,
					TaskID:    common.EmptyEventTaskID,
					ActivityTaskStartedEventAttributes: &types.ActivityTaskStartedEventAttributes{
						ScheduledEventID: 3456,
					},
				},
				{
					EventType: types.EventTypeActivityTaskCompleted.Ptr(),
					ID:        common.BufferedEventID,
					TaskID:    common.EmptyEventTaskID,
					ActivityTaskCompletedEventAttributes: &types.ActivityTaskCompletedEventAttributes{
						StartedEventID:   4567,
						ScheduledEventID: 3456,
					},
				},
			},
			expectedEndingHistoryEntries: []*types.HistoryEvent{
				{
					EventType: types.EventTypeActivityTaskStarted.Ptr(),
					ID:        6,
					TaskID:    common.EmptyEventTaskID,
					ActivityTaskStartedEventAttributes: &types.ActivityTaskStartedEventAttributes{
						ScheduledEventID: 3456,
					},
				},
				{
					EventType: types.EventTypeActivityTaskCompleted.Ptr(),
					ID:        7,
					TaskID:    common.EmptyEventTaskID,
					ActivityTaskCompletedEventAttributes: &types.ActivityTaskCompletedEventAttributes{
						StartedEventID:   6,
						ScheduledEventID: 3456,
					},
				},
			},
			expectedNextEventID:               8,
			expectedUpdateActivityInfos:       map[int64]*persistence.ActivityInfo{},
			expectedUpdateChildExecutionInfos: map[int64]*persistence.ChildExecutionInfo{},
		},
		"Activity task started and then Cancelled": {
			startingEventID: 6,
			startingHistoryEntries: []*types.HistoryEvent{
				{
					EventType: types.EventTypeActivityTaskStarted.Ptr(),
					ID:        common.BufferedEventID,
					TaskID:    common.EmptyEventTaskID,
					ActivityTaskStartedEventAttributes: &types.ActivityTaskStartedEventAttributes{
						ScheduledEventID: 3456,
					},
				},
				{
					EventType: types.EventTypeActivityTaskCanceled.Ptr(),
					ID:        common.BufferedEventID,
					TaskID:    common.EmptyEventTaskID,
					ActivityTaskCanceledEventAttributes: &types.ActivityTaskCanceledEventAttributes{
						StartedEventID:   123,
						ScheduledEventID: 3456,
					},
				},
			},
			expectedEndingHistoryEntries: []*types.HistoryEvent{
				{
					EventType: types.EventTypeActivityTaskStarted.Ptr(),
					ID:        6,
					TaskID:    common.EmptyEventTaskID,
					ActivityTaskStartedEventAttributes: &types.ActivityTaskStartedEventAttributes{
						ScheduledEventID: 3456,
					},
				},
				{
					EventType: types.EventTypeActivityTaskCanceled.Ptr(),
					ID:        7,
					TaskID:    common.EmptyEventTaskID,
					ActivityTaskCanceledEventAttributes: &types.ActivityTaskCanceledEventAttributes{
						StartedEventID:   6,
						ScheduledEventID: 3456,
					},
				},
			},
			expectedNextEventID:               8,
			expectedUpdateActivityInfos:       map[int64]*persistence.ActivityInfo{},
			expectedUpdateChildExecutionInfos: map[int64]*persistence.ChildExecutionInfo{},
		},
		"Activity task started and then failed": {
			startingEventID: 6,
			startingHistoryEntries: []*types.HistoryEvent{
				{
					EventType: types.EventTypeActivityTaskStarted.Ptr(),
					ID:        common.BufferedEventID,
					TaskID:    common.EmptyEventTaskID,
					ActivityTaskStartedEventAttributes: &types.ActivityTaskStartedEventAttributes{
						ScheduledEventID: 3456,
					},
				},
				{
					EventType: types.EventTypeActivityTaskFailed.Ptr(),
					ID:        common.BufferedEventID,
					TaskID:    common.EmptyEventTaskID,
					ActivityTaskFailedEventAttributes: &types.ActivityTaskFailedEventAttributes{
						StartedEventID:   123,
						ScheduledEventID: 3456,
					},
				},
			},
			expectedEndingHistoryEntries: []*types.HistoryEvent{
				{
					EventType: types.EventTypeActivityTaskStarted.Ptr(),
					ID:        6,
					TaskID:    common.EmptyEventTaskID,
					ActivityTaskStartedEventAttributes: &types.ActivityTaskStartedEventAttributes{
						ScheduledEventID: 3456,
					},
				},
				{
					EventType: types.EventTypeActivityTaskFailed.Ptr(),
					ID:        7,
					TaskID:    common.EmptyEventTaskID,
					ActivityTaskFailedEventAttributes: &types.ActivityTaskFailedEventAttributes{
						StartedEventID:   6,
						ScheduledEventID: 3456,
					},
				},
			},
			expectedNextEventID:               8,
			expectedUpdateActivityInfos:       map[int64]*persistence.ActivityInfo{},
			expectedUpdateChildExecutionInfos: map[int64]*persistence.ChildExecutionInfo{},
		},
		"Activity task started and then timed out": {
			startingEventID: 6,
			startingHistoryEntries: []*types.HistoryEvent{
				{
					EventType: types.EventTypeActivityTaskStarted.Ptr(),
					ID:        common.BufferedEventID,
					TaskID:    common.EmptyEventTaskID,
					ActivityTaskStartedEventAttributes: &types.ActivityTaskStartedEventAttributes{
						ScheduledEventID: 3456,
					},
				},
				{
					EventType: types.EventTypeActivityTaskTimedOut.Ptr(),
					ID:        common.BufferedEventID,
					TaskID:    common.EmptyEventTaskID,
					ActivityTaskTimedOutEventAttributes: &types.ActivityTaskTimedOutEventAttributes{
						StartedEventID:   123,
						ScheduledEventID: 3456,
					},
				},
			},
			expectedEndingHistoryEntries: []*types.HistoryEvent{
				{
					EventType: types.EventTypeActivityTaskStarted.Ptr(),
					ID:        6,
					TaskID:    common.EmptyEventTaskID,
					ActivityTaskStartedEventAttributes: &types.ActivityTaskStartedEventAttributes{
						ScheduledEventID: 3456,
					},
				},
				{
					EventType: types.EventTypeActivityTaskTimedOut.Ptr(),
					ID:        7,
					TaskID:    common.EmptyEventTaskID,
					ActivityTaskTimedOutEventAttributes: &types.ActivityTaskTimedOutEventAttributes{
						StartedEventID:   6,
						ScheduledEventID: 3456,
					},
				},
			},
			expectedNextEventID:               8,
			expectedUpdateActivityInfos:       map[int64]*persistence.ActivityInfo{},
			expectedUpdateChildExecutionInfos: map[int64]*persistence.ChildExecutionInfo{},
		},
		"Child workflow scheduled and then completed": {
			startingEventID: 6,
			startingHistoryEntries: []*types.HistoryEvent{
				{
					EventType: types.EventTypeChildWorkflowExecutionStarted.Ptr(),
					ID:        common.BufferedEventID,
					TaskID:    common.EmptyEventTaskID,
					ChildWorkflowExecutionStartedEventAttributes: &types.ChildWorkflowExecutionStartedEventAttributes{
						InitiatedEventID: 123,
					},
				},
				{
					EventType: types.EventTypeChildWorkflowExecutionCompleted.Ptr(),
					ID:        common.BufferedEventID,
					TaskID:    common.EmptyEventTaskID,
					ChildWorkflowExecutionCompletedEventAttributes: &types.ChildWorkflowExecutionCompletedEventAttributes{
						StartedEventID:   123,
						InitiatedEventID: 2345,
					},
				},
			},
			expectedEndingHistoryEntries: []*types.HistoryEvent{
				{
					EventType: types.EventTypeChildWorkflowExecutionStarted.Ptr(),
					ID:        6,
					TaskID:    common.EmptyEventTaskID,
					ChildWorkflowExecutionStartedEventAttributes: &types.ChildWorkflowExecutionStartedEventAttributes{
						InitiatedEventID: 123,
					},
				},
				{
					EventType: types.EventTypeChildWorkflowExecutionCompleted.Ptr(),
					ID:        7,
					TaskID:    common.EmptyEventTaskID,
					ChildWorkflowExecutionCompletedEventAttributes: &types.ChildWorkflowExecutionCompletedEventAttributes{
						StartedEventID:   123,
						InitiatedEventID: 2345,
					},
				},
			},
			expectedNextEventID:               8,
			expectedUpdateActivityInfos:       map[int64]*persistence.ActivityInfo{},
			expectedUpdateChildExecutionInfos: map[int64]*persistence.ChildExecutionInfo{},
		},
		"Child workflow scheduled and then Cancelled - where there is a pending execution that requires an update": {
			startingEventID: 6,
			pendingChildExecutionInfoIDs: map[int64]*persistence.ChildExecutionInfo{
				123: {
					InitiatedID: 321,
				},
			},
			startingHistoryEntries: []*types.HistoryEvent{
				{
					EventType: types.EventTypeChildWorkflowExecutionStarted.Ptr(),
					ID:        common.BufferedEventID,
					TaskID:    common.EmptyEventTaskID,
					ChildWorkflowExecutionStartedEventAttributes: &types.ChildWorkflowExecutionStartedEventAttributes{
						InitiatedEventID: 123,
					},
				},
				{
					EventType: types.EventTypeChildWorkflowExecutionCanceled.Ptr(),
					ID:        common.BufferedEventID,
					TaskID:    common.EmptyEventTaskID,
					ChildWorkflowExecutionCanceledEventAttributes: &types.ChildWorkflowExecutionCanceledEventAttributes{
						StartedEventID:   321,
						InitiatedEventID: 123,
					},
				},
			},
			expectedEndingHistoryEntries: []*types.HistoryEvent{
				{
					EventType: types.EventTypeChildWorkflowExecutionStarted.Ptr(),
					ID:        6,
					TaskID:    common.EmptyEventTaskID,
					ChildWorkflowExecutionStartedEventAttributes: &types.ChildWorkflowExecutionStartedEventAttributes{
						InitiatedEventID: 123,
					},
				},
				{
					EventType: types.EventTypeChildWorkflowExecutionCanceled.Ptr(),
					ID:        7,
					TaskID:    common.EmptyEventTaskID,
					ChildWorkflowExecutionCanceledEventAttributes: &types.ChildWorkflowExecutionCanceledEventAttributes{
						StartedEventID:   6,
						InitiatedEventID: 123,
					},
				},
			},
			expectedNextEventID:         8,
			expectedUpdateActivityInfos: map[int64]*persistence.ActivityInfo{},
			expectedUpdateChildExecutionInfos: map[int64]*persistence.ChildExecutionInfo{
				321: {
					InitiatedID: 321,
					StartedID:   6,
				},
			},
		},
		"Child workflow scheduled and then Failed": {
			startingEventID: 6,
			startingHistoryEntries: []*types.HistoryEvent{
				{
					EventType: types.EventTypeChildWorkflowExecutionStarted.Ptr(),
					ID:        common.BufferedEventID,
					TaskID:    common.EmptyEventTaskID,
					ChildWorkflowExecutionStartedEventAttributes: &types.ChildWorkflowExecutionStartedEventAttributes{
						InitiatedEventID: 123,
					},
				},
				{
					EventType: types.EventTypeChildWorkflowExecutionFailed.Ptr(),
					ID:        common.BufferedEventID,
					TaskID:    common.EmptyEventTaskID,
					ChildWorkflowExecutionFailedEventAttributes: &types.ChildWorkflowExecutionFailedEventAttributes{
						StartedEventID:   123,
						InitiatedEventID: 2345,
					},
				},
			},
			expectedEndingHistoryEntries: []*types.HistoryEvent{
				{
					EventType: types.EventTypeChildWorkflowExecutionStarted.Ptr(),
					ID:        6,
					TaskID:    common.EmptyEventTaskID,
					ChildWorkflowExecutionStartedEventAttributes: &types.ChildWorkflowExecutionStartedEventAttributes{
						InitiatedEventID: 123,
					},
				},
				{
					EventType: types.EventTypeChildWorkflowExecutionFailed.Ptr().Ptr(),
					ID:        7,
					TaskID:    common.EmptyEventTaskID,
					ChildWorkflowExecutionFailedEventAttributes: &types.ChildWorkflowExecutionFailedEventAttributes{
						StartedEventID:   123,
						InitiatedEventID: 2345,
					},
				},
			},
			expectedNextEventID:               8,
			expectedUpdateActivityInfos:       map[int64]*persistence.ActivityInfo{},
			expectedUpdateChildExecutionInfos: map[int64]*persistence.ChildExecutionInfo{},
		},
		"Child workflow scheduled and then Timed out": {
			startingEventID: 6,
			startingHistoryEntries: []*types.HistoryEvent{
				{
					EventType: types.EventTypeChildWorkflowExecutionStarted.Ptr(),
					ID:        common.BufferedEventID,
					TaskID:    common.EmptyEventTaskID,
					ChildWorkflowExecutionStartedEventAttributes: &types.ChildWorkflowExecutionStartedEventAttributes{
						InitiatedEventID: 123,
					},
				},
				{
					EventType: types.EventTypeChildWorkflowExecutionTimedOut.Ptr(),
					ID:        common.BufferedEventID,
					TaskID:    common.EmptyEventTaskID,
					ChildWorkflowExecutionTimedOutEventAttributes: &types.ChildWorkflowExecutionTimedOutEventAttributes{
						StartedEventID:   123,
						InitiatedEventID: 2345,
					},
				},
			},
			expectedEndingHistoryEntries: []*types.HistoryEvent{
				{
					EventType: types.EventTypeChildWorkflowExecutionStarted.Ptr(),
					ID:        6,
					TaskID:    common.EmptyEventTaskID,
					ChildWorkflowExecutionStartedEventAttributes: &types.ChildWorkflowExecutionStartedEventAttributes{
						InitiatedEventID: 123,
					},
				},
				{
					EventType: types.EventTypeChildWorkflowExecutionTimedOut.Ptr(),
					ID:        7,
					TaskID:    common.EmptyEventTaskID,
					ChildWorkflowExecutionTimedOutEventAttributes: &types.ChildWorkflowExecutionTimedOutEventAttributes{
						StartedEventID:   123,
						InitiatedEventID: 2345,
					},
				},
			},
			expectedNextEventID:               8,
			expectedUpdateActivityInfos:       map[int64]*persistence.ActivityInfo{},
			expectedUpdateChildExecutionInfos: map[int64]*persistence.ChildExecutionInfo{},
		},
		"Child workflow scheduled and then Terminated": {
			startingEventID: 6,
			startingHistoryEntries: []*types.HistoryEvent{
				{
					EventType: types.EventTypeChildWorkflowExecutionStarted.Ptr(),
					ID:        common.BufferedEventID,
					TaskID:    common.EmptyEventTaskID,
					ChildWorkflowExecutionStartedEventAttributes: &types.ChildWorkflowExecutionStartedEventAttributes{
						InitiatedEventID: 123,
					},
				},
				{
					EventType: types.EventTypeChildWorkflowExecutionTerminated.Ptr(),
					ID:        common.BufferedEventID,
					TaskID:    common.EmptyEventTaskID,
					ChildWorkflowExecutionTerminatedEventAttributes: &types.ChildWorkflowExecutionTerminatedEventAttributes{
						StartedEventID:   123,
						InitiatedEventID: 2345,
					},
				},
			},
			expectedEndingHistoryEntries: []*types.HistoryEvent{
				{
					EventType: types.EventTypeChildWorkflowExecutionStarted.Ptr(),
					ID:        6,
					TaskID:    common.EmptyEventTaskID,
					ChildWorkflowExecutionStartedEventAttributes: &types.ChildWorkflowExecutionStartedEventAttributes{
						InitiatedEventID: 123,
					},
				},
				{
					EventType: types.EventTypeChildWorkflowExecutionTerminated.Ptr(),
					ID:        7,
					TaskID:    common.EmptyEventTaskID,
					ChildWorkflowExecutionTerminatedEventAttributes: &types.ChildWorkflowExecutionTerminatedEventAttributes{
						StartedEventID:   123,
						InitiatedEventID: 2345,
					},
				},
			},
			expectedNextEventID:               8,
			expectedUpdateActivityInfos:       map[int64]*persistence.ActivityInfo{},
			expectedUpdateChildExecutionInfos: map[int64]*persistence.ChildExecutionInfo{},
		},
	}

	for name, td := range tests {
		t.Run(name, func(t *testing.T) {
			msb := &mutableStateBuilder{
				pendingChildExecutionInfoIDs: td.pendingChildExecutionInfoIDs,
				pendingActivityInfoIDs:       td.pendingActivityInfo,
				executionInfo: &persistence.WorkflowExecutionInfo{
					NextEventID: td.startingEventID,
				},
				hBuilder: &HistoryBuilder{
					history: td.startingHistoryEntries,
				},
				updateActivityInfos:       make(map[int64]*persistence.ActivityInfo),
				updateChildExecutionInfos: make(map[int64]*persistence.ChildExecutionInfo),
			}

			msb.assignEventIDToBufferedEvents()

			assert.Equal(t, td.expectedEndingHistoryEntries, msb.hBuilder.history)
			assert.Equal(t, td.expectedNextEventID, msb.executionInfo.NextEventID)
			assert.Equal(t, td.expectedUpdateActivityInfos, msb.updateActivityInfos)
			assert.Equal(t, td.expectedUpdateChildExecutionInfos, msb.updateChildExecutionInfos)
		})
	}
}

// This is only for passing the coverage
func TestLog(t *testing.T) {
	var e *mutableStateBuilder
	assert.NotPanics(t, func() { e.logInfo("a") })
	assert.NotPanics(t, func() { e.logWarn("a") })
	assert.NotPanics(t, func() { e.logError("a") })
}

func TestMutableStateBuilder_CopyToPersistence_roundtrip(t *testing.T) {

	for i := 0; i <= 100; i++ {
		ctrl := gomock.NewController(t)

		seed := int64(rand.Int())
		fuzzer := testdatagen.NewWithNilChance(t, seed, 0)

		execution := &persistence.WorkflowMutableState{}
		fuzzer.Fuzz(&execution)

		// checksum is a calculated value, zero it out because
		// it'll be overwridden during the constructor setup
		execution.Checksum = checksum.Checksum{}

		shardContext := shard.NewMockContext(ctrl)
		mockCache := events.NewMockCache(ctrl)
		mockDomainCache := cache.NewMockDomainCache(ctrl)
		mockDomainCache.EXPECT().GetDomainID(gomock.Any()).Return("some-domain-id", nil).AnyTimes()

		shardContext.EXPECT().GetClusterMetadata().Return(cluster.TestActiveClusterMetadata).Times(2)
		shardContext.EXPECT().GetEventsCache().Return(mockCache)
		shardContext.EXPECT().GetConfig().Return(&config.Config{
			NumberOfShards:                        2,
			IsAdvancedVisConfigExist:              false,
			MaxResponseSize:                       0,
			MutableStateChecksumInvalidateBefore:  dynamicconfig.GetFloatPropertyFn(10),
			MutableStateChecksumVerifyProbability: dynamicconfig.GetIntPropertyFilteredByDomain(0.0),
			HostName:                              "test-host",
		}).Times(1)
		shardContext.EXPECT().GetTimeSource().Return(clock.NewMockedTimeSource())
		shardContext.EXPECT().GetMetricsClient().Return(metrics.NewNoopMetricsClient())
		shardContext.EXPECT().GetDomainCache().Return(mockDomainCache).AnyTimes()

		msb := newMutableStateBuilder(shardContext, log.NewNoop(), constants.TestGlobalDomainEntry)

		msb.Load(execution)

		out := msb.CopyToPersistence()

		assert.Equal(t, execution.ActivityInfos, out.ActivityInfos, "activityinfos mismatch")
		assert.Equal(t, execution.TimerInfos, out.TimerInfos, "timerinfos mismatch")
		assert.Equal(t, execution.ChildExecutionInfos, out.ChildExecutionInfos, "child executino info mismatches")
		assert.Equal(t, execution.RequestCancelInfos, out.RequestCancelInfos, "request cancellantion info mismatches")
		assert.Equal(t, execution.SignalInfos, out.SignalInfos, "signal info mismatches")
		assert.Equal(t, execution.SignalRequestedIDs, out.SignalRequestedIDs, "signal request ids mismaches")
		assert.Equal(t, execution.ExecutionInfo, out.ExecutionInfo, "execution info mismatches")
		assert.Equal(t, execution.BufferedEvents, out.BufferedEvents, "buffered events mismatch")
		assert.Equal(t, execution.VersionHistories, out.VersionHistories, "version histories")
		assert.Equal(t, execution.Checksum, out.Checksum, "checksum mismatch")
		assert.Equal(t, execution.ReplicationState, out.ReplicationState, "replication state mismatch")
		assert.Equal(t, execution.ExecutionStats, out.ExecutionStats, "execution stats mismatch")

		assert.Equal(t, execution, out)

	}
}

func TestMutableStateBuilder_closeTransactionHandleWorkflowReset(t *testing.T) {

	t1 := time.Unix(123, 0)
	now := time.Unix(500, 0)

	badBinaryID := "bad-binary-id"

	mockDomainEntryWithBadBinary := cache.NewLocalDomainCacheEntryForTest(&persistence.DomainInfo{Name: "domain"}, &persistence.DomainConfig{
		BadBinaries: types.BadBinaries{
			Binaries: map[string]*types.BadBinaryInfo{
				badBinaryID: &types.BadBinaryInfo{
					Reason:          "some-reason",
					Operator:        "",
					CreatedTimeNano: common.Ptr(t1.UnixNano()),
				},
			},
		},
	}, "cluster0")

	mockDomainEntryWithoutBadBinary := cache.NewLocalDomainCacheEntryForTest(nil, &persistence.DomainConfig{
		BadBinaries: types.BadBinaries{
			Binaries: map[string]*types.BadBinaryInfo{},
		},
	}, "cluster0")

	tests := map[string]struct {
		policyIn                         TransactionPolicy
		shardContextExpectations         func(mockCache *events.MockCache, shard *shardCtx.MockContext, mockDomainCache *cache.MockDomainCache)
		mutableStateBuilderStartingState func(m *mutableStateBuilder)

		expectedEndState func(t *testing.T, m *mutableStateBuilder)
		expectedErr      error
	}{
		"a workflow with reset point which is running - the expectation is that this should be able to successfully find the domain to reset and add a transfer task": {

			policyIn: TransactionPolicyActive,
			mutableStateBuilderStartingState: func(m *mutableStateBuilder) {
				// the workflow's running
				m.executionInfo = &persistence.WorkflowExecutionInfo{
					CloseStatus: persistence.WorkflowCloseStatusNone,
					DomainID:    "some-domain-id",
					WorkflowID:  "wf-id",
					AutoResetPoints: &types.ResetPoints{
						Points: []*types.ResetPointInfo{
							{
								BinaryChecksum:           badBinaryID,
								RunID:                    "",
								FirstDecisionCompletedID: 0,
								CreatedTimeNano:          common.Ptr(t1.UnixNano()),
								ExpiringTimeNano:         nil,
								Resettable:               true,
							},
						},
					},
				}
			},
			shardContextExpectations: func(mockCache *events.MockCache, shardContext *shardCtx.MockContext, mockDomainCache *cache.MockDomainCache) {
				shardContext.EXPECT().GetDomainCache().Return(mockDomainCache).Times(1)
				mockDomainCache.EXPECT().GetDomainByID("some-domain-id").Return(mockDomainEntryWithBadBinary, nil)
			},
			expectedEndState: func(t *testing.T, m *mutableStateBuilder) {
				assert.Equal(t, []persistence.Task{
					&persistence.ResetWorkflowTask{
						TaskData: persistence.TaskData{
							Version: common.EmptyVersion,
						},
					},
				}, m.insertTransferTasks)
			},
		},
		"a workflow with reset point which is running for a domain without a bad binary - the expectation is this will not add any transfer tasks": {

			policyIn: TransactionPolicyActive,
			mutableStateBuilderStartingState: func(m *mutableStateBuilder) {
				// the workflow's running
				m.executionInfo = &persistence.WorkflowExecutionInfo{
					CloseStatus: persistence.WorkflowCloseStatusNone,
					DomainID:    "some-domain-id",
					WorkflowID:  "wf-id",
					AutoResetPoints: &types.ResetPoints{
						Points: []*types.ResetPointInfo{
							{
								BinaryChecksum:           badBinaryID,
								RunID:                    "",
								FirstDecisionCompletedID: 0,
								CreatedTimeNano:          common.Ptr(t1.UnixNano()),
								ExpiringTimeNano:         nil,
								Resettable:               true,
							},
						},
					},
				}
			},
			shardContextExpectations: func(mockCache *events.MockCache, shardContext *shardCtx.MockContext, mockDomainCache *cache.MockDomainCache) {
				shardContext.EXPECT().GetDomainCache().Return(mockDomainCache).Times(1)
				mockDomainCache.EXPECT().GetDomainByID("some-domain-id").Return(mockDomainEntryWithoutBadBinary, nil)
			},
			expectedEndState: func(t *testing.T, m *mutableStateBuilder) {
				assert.Equal(t, []persistence.Task(nil), m.insertTransferTasks)
			},
		},
		"a workflow withithout auto-reset point which is running for a domain": {

			policyIn: TransactionPolicyActive,
			mutableStateBuilderStartingState: func(m *mutableStateBuilder) {
				// the workflow's running
				m.executionInfo = &persistence.WorkflowExecutionInfo{
					CloseStatus: persistence.WorkflowCloseStatusNone,
					DomainID:    "some-domain-id",
					WorkflowID:  "wf-id",
				}
			},
			shardContextExpectations: func(mockCache *events.MockCache, shardContext *shardCtx.MockContext, mockDomainCache *cache.MockDomainCache) {
				shardContext.EXPECT().GetDomainCache().Return(mockDomainCache).Times(1)
				mockDomainCache.EXPECT().GetDomainByID("some-domain-id").Return(mockDomainEntryWithoutBadBinary, nil)
			},
			expectedEndState: func(t *testing.T, m *mutableStateBuilder) {
				assert.Equal(t, []persistence.Task(nil), m.insertTransferTasks)
			},
		},
		"a workflow with reset point which is running but which has child workflows": {
			policyIn: TransactionPolicyActive,
			shardContextExpectations: func(mockCache *events.MockCache, shardContext *shardCtx.MockContext, mockDomainCache *cache.MockDomainCache) {
			},
			mutableStateBuilderStartingState: func(m *mutableStateBuilder) {
				// the workflow's running
				m.executionInfo = &persistence.WorkflowExecutionInfo{
					CloseStatus: persistence.WorkflowCloseStatusNone,
				}

				// there's some child workflow that's due to be updated
				m.pendingChildExecutionInfoIDs = map[int64]*persistence.ChildExecutionInfo{
					1: &persistence.ChildExecutionInfo{},
				}
			},
			expectedEndState: func(t *testing.T, m *mutableStateBuilder) {
				assert.Equal(t, []persistence.Task(nil), m.insertTransferTasks)
			},
		},
		"Transaction policy passive - no expected resets": {
			policyIn: TransactionPolicyPassive,
			shardContextExpectations: func(mockCache *events.MockCache, shardContext *shardCtx.MockContext, mockDomainCache *cache.MockDomainCache) {
			},
			mutableStateBuilderStartingState: func(m *mutableStateBuilder) {
				// the workflow's running
				m.executionInfo = &persistence.WorkflowExecutionInfo{
					CloseStatus: persistence.WorkflowCloseStatusNone,
				}

				// there's some child workflow that's due to be updated
				m.pendingChildExecutionInfoIDs = map[int64]*persistence.ChildExecutionInfo{
					1: &persistence.ChildExecutionInfo{},
				}
			},
			expectedEndState: func(t *testing.T, m *mutableStateBuilder) {
				assert.Equal(t, []persistence.Task(nil), m.insertTransferTasks)
			},
		},
	}

	for name, td := range tests {
		t.Run(name, func(t *testing.T) {

			ctrl := gomock.NewController(t)

			shardContext := shard.NewMockContext(ctrl)
			mockCache := events.NewMockCache(ctrl)
			mockDomainCache := cache.NewMockDomainCache(ctrl)

			td.shardContextExpectations(mockCache, shardContext, mockDomainCache)

			nowClock := clock.NewMockedTimeSourceAt(now)

			msb := createMSBWithMocks(mockCache, shardContext, mockDomainCache)

			td.mutableStateBuilderStartingState(msb)

			msb.timeSource = nowClock
			err := msb.closeTransactionHandleWorkflowReset(td.policyIn)
			assert.Equal(t, td.expectedErr, err)
			td.expectedEndState(t, msb)
		})
	}
}

<<<<<<< HEAD
func TestStartTransactionHandleFailover(t *testing.T) {

	tests := map[string]struct {
		incomingTaskVersion       int64
		currentVersion            int64
		decisionManagerAffordance func(m *MockmutableStateDecisionTaskManager)
		expectFlushBeforeReady    bool
		expectedErr               bool
	}{
		"Failing over from cluster2 to cluster1 - passive -> passive: There's an inflight decision, but it's from an earlier version": {
			incomingTaskVersion: 10,
			currentVersion:      2,
			decisionManagerAffordance: func(m *MockmutableStateDecisionTaskManager) {
				m.EXPECT().GetInFlightDecision().Return(&DecisionInfo{
					Version: 2,
				}, true)
			},
			expectFlushBeforeReady: false,
		},
		// todo: David.porter - look a bit more into why this could occur and write a better description
		// about what the intent is, because this is a unit test without a clear intent or outcome.
		// At the time of writing this test I believe this is a migration case, but I'm not 100% sure and
		// need to do some runtime debugging.
		"empty version": {
			incomingTaskVersion: common.EmptyVersion,
			currentVersion:      2,
			decisionManagerAffordance: func(m *MockmutableStateDecisionTaskManager) {
				m.EXPECT().GetInFlightDecision().Return(&DecisionInfo{
					Version: 2,
				}, true)
			},
			expectFlushBeforeReady: false,
		},
		"active -> passive - when there's an inflight decision from an earlier version": {
			incomingTaskVersion: 12,
			currentVersion:      11,
			decisionManagerAffordance: func(m *MockmutableStateDecisionTaskManager) {
				m.EXPECT().GetInFlightDecision().Return(&DecisionInfo{
					Version:    2,
					StartedID:  123,
					ScheduleID: 124,
					RequestID:  "requestID",
				}, true)
				m.EXPECT().AddDecisionTaskFailedEvent(int64(124), int64(123), types.DecisionTaskFailedCauseFailoverCloseDecision, gomock.Any(), "history-service", gomock.Any(), gomock.Any(), gomock.Any(), gomock.Any(), gomock.Any(), gomock.Any())

				m.EXPECT().HasInFlightDecision().Return(true)
				m.EXPECT().HasInFlightDecision().Return(true)
				m.EXPECT().HasPendingDecision().Return(true)
			},
			expectFlushBeforeReady: true,
		},
		"There's a decision for for the same level as the failover version": {
			incomingTaskVersion: 10,
			currentVersion:      10,
			decisionManagerAffordance: func(m *MockmutableStateDecisionTaskManager) {
				m.EXPECT().GetInFlightDecision().Return(&DecisionInfo{
					Version: 1,
				}, true)
			},
			expectFlushBeforeReady: false,
			expectedErr:            true,
=======
func TestMutableStateBuilder_GetVersionHistoriesStart(t *testing.T) {

	tests := map[string]struct {
		mutableStateBuilderStartingState func(m *mutableStateBuilder)

		expectedVersion int64
		expectedErr     error
	}{
		"A mutable state with version history": {
			mutableStateBuilderStartingState: func(m *mutableStateBuilder) {
				m.versionHistories = &persistence.VersionHistories{
					CurrentVersionHistoryIndex: 0,
					Histories: []*persistence.VersionHistory{
						{
							BranchToken: []byte("branch-token1"),
							Items: []*persistence.VersionHistoryItem{
								{
									EventID: 100,
									Version: 23,
								},
								{
									EventID: 401,
									Version: 424,
								},
							},
						},
						{
							BranchToken: []byte("branch-token1"),
							Items: []*persistence.VersionHistoryItem{
								{
									EventID: 200,
									Version: 123,
								},
								{
									EventID: 201,
									Version: 124,
								},
							},
						},
					},
				}
			},
			expectedVersion: 23,
		},
		"invalid / partial version history ": {
			mutableStateBuilderStartingState: func(m *mutableStateBuilder) {
				m.versionHistories = &persistence.VersionHistories{
					CurrentVersionHistoryIndex: 0,
					Histories: []*persistence.VersionHistory{
						{
							BranchToken: []byte("branch-token1"),
							Items:       []*persistence.VersionHistoryItem{},
						},
						{
							BranchToken: []byte("branch-token2"),
							Items:       []*persistence.VersionHistoryItem{},
						},
					},
				}
			},
			expectedErr:     &types.BadRequestError{Message: "version history is empty."},
			expectedVersion: 0,
		},
		"invalid / partial version history - branch not available": {
			mutableStateBuilderStartingState: func(m *mutableStateBuilder) {
				m.versionHistories = &persistence.VersionHistories{
					CurrentVersionHistoryIndex: 10,
					Histories: []*persistence.VersionHistory{
						{
							BranchToken: []byte("branch-token1"),
							Items:       []*persistence.VersionHistoryItem{},
						},
						{
							BranchToken: []byte("branch-token1"),
							Items:       []*persistence.VersionHistoryItem{},
						},
					},
				}
			},
			expectedErr:     &types.BadRequestError{Message: "getting branch index: 10, available branch count: 2"},
			expectedVersion: 0,
		},
		"nil version history": {
			mutableStateBuilderStartingState: func(m *mutableStateBuilder) {
			},
			expectedVersion: common.EmptyVersion,
>>>>>>> e170bd00
		},
	}

	for name, td := range tests {
		t.Run(name, func(t *testing.T) {

			ctrl := gomock.NewController(t)

<<<<<<< HEAD
			shardContext := shardCtx.NewMockContext(ctrl)

			decisionManager := NewMockmutableStateDecisionTaskManager(ctrl)
			td.decisionManagerAffordance(decisionManager)

			shardContext.EXPECT().GetConfig().Return(&config.Config{
				NumberOfShards:                        3,
				IsAdvancedVisConfigExist:              false,
				MaxResponseSize:                       0,
				MutableStateChecksumInvalidateBefore:  dynamicconfig.GetFloatPropertyFn(10),
				MutableStateChecksumVerifyProbability: dynamicconfig.GetIntPropertyFilteredByDomain(0.0),
				EnableReplicationTaskGeneration:       func(_ string, _ string) bool { return true },
				HostName:                              "test-host",
			}).Times(1)

			clusterMetadata := cluster.NewMetadata(
				10,
				"cluster0",
				"cluster0",
				map[string]commonConfig.ClusterInformation{
					"cluster0": commonConfig.ClusterInformation{
						Enabled:                true,
						InitialFailoverVersion: 1,
					},
					"cluster1": commonConfig.ClusterInformation{
						Enabled:                true,
						InitialFailoverVersion: 0,
					},
					"cluster2": commonConfig.ClusterInformation{
						Enabled:                true,
						InitialFailoverVersion: 2,
					},
				},
				func(string) bool { return false },
				metrics.NewNoopMetricsClient(),
				loggerimpl.NewNopLogger(),
			)

			domainEntry := cache.NewDomainCacheEntryForTest(&persistence.DomainInfo{
				ID:   "domain-id",
				Name: "domain",
			},
				&persistence.DomainConfig{},
				true,
				&persistence.DomainReplicationConfig{
					ActiveClusterName: "cluster0",
					Clusters: []*persistence.ClusterReplicationConfig{
						{ClusterName: "cluster0"},
						{ClusterName: "cluster1"},
						{ClusterName: "cluster2"},
					},
				}, 0, nil, 0, 0, 0)

			msb := mutableStateBuilder{
				decisionTaskManager: decisionManager,
				shard:               shardContext,
				domainEntry:         domainEntry,
				clusterMetadata:     clusterMetadata,
				currentVersion:      td.currentVersion,
				versionHistories: &persistence.VersionHistories{
					CurrentVersionHistoryIndex: 0,
					Histories: []*persistence.VersionHistory{
						{
							BranchToken: []byte("token"),
							Items: []*persistence.VersionHistoryItem{
								{
									EventID: 3,
									Version: 10,
								},
								{
									EventID: 2,
									Version: 2,
								},
							},
						},
					},
				},
				executionInfo: &persistence.WorkflowExecutionInfo{
					DomainID:               "domainID",
					WorkflowID:             "workflowID",
					RunID:                  "some-example-run",
					FirstExecutionRunID:    "",
					ParentDomainID:         "",
					ParentWorkflowID:       "",
					ParentRunID:            "",
					InitiatedID:            0,
					CompletionEventBatchID: 0,
					CompletionEvent:        nil,
					State:                  0,
					CloseStatus:            0,
					LastFirstEventID:       0,
					LastEventTaskID:        0,
					NextEventID:            0,
					LastProcessedEvent:     0,
				},
			}

			msb.hBuilder = NewHistoryBuilder(&msb)

			flushBeforeReady, err := msb.startTransactionHandleDecisionFailover(td.incomingTaskVersion)
			if td.expectedErr {
				assert.Error(t, err)
			} else {
				assert.NoError(t, err)
			}
			assert.Equal(t, td.expectFlushBeforeReady, flushBeforeReady)
		})
	}
}

func TestSimpleGetters(t *testing.T) {

	msb := createMSB()
	assert.Equal(t, msb.versionHistories, msb.GetVersionHistories())

	branchToken, err := msb.GetCurrentBranchToken()
	assert.Equal(t, msb.versionHistories.Histories[0].BranchToken, branchToken)
	assert.NoError(t, err)
	assert.Equal(t, msb.currentVersion, msb.GetCurrentVersion())
	assert.Equal(t, msb.domainEntry, msb.GetDomainEntry())
	assert.Equal(t, msb.executionInfo, msb.GetExecutionInfo())
	assert.Equal(t, msb.hBuilder, msb.GetHistoryBuilder())
	assert.Equal(t, msb.executionStats.HistorySize, msb.GetHistorySize())
	assert.Equal(t, msb.executionInfo.LastFirstEventID, msb.GetLastFirstEventID())
	lastWriteVersion, err := msb.GetLastWriteVersion()

	item, err := msb.versionHistories.Histories[0].GetLastItem()
	assert.NoError(t, err)
	assert.Equal(t, item.Version, lastWriteVersion)

	assert.Equal(t, msb.executionInfo.NextEventID, msb.GetNextEventID())
	assert.Equal(t, msb.pendingRequestCancelInfoIDs, msb.GetPendingRequestCancelExternalInfos())
	assert.Equal(t, msb.executionInfo.LastProcessedEvent, msb.GetPreviousStartedEventID())
	assert.Equal(t, msb.queryRegistry, msb.GetQueryRegistry())

	startVersion, err := msb.GetStartVersion()
	assert.NoError(t, err)
	assert.Equal(t, msb.versionHistories.Histories[0].Items[0].Version, startVersion)
	assert.Equal(t, msb.insertTimerTasks, msb.GetTimerTasks())
	assert.Equal(t, msb.insertTransferTasks, msb.GetTransferTasks())
	assert.Equal(t, msb.nextEventIDInDB, msb.GetUpdateCondition())
	assert.Equal(t, msb.versionHistories, msb.GetVersionHistories())

	state, closeStatus := msb.GetWorkflowStateCloseStatus()
	assert.Equal(t, msb.executionInfo.CloseStatus, closeStatus)
	assert.Equal(t, msb.executionInfo.State, state)
	assert.Equal(t, &types.WorkflowType{Name: msb.executionInfo.WorkflowTypeName}, msb.GetWorkflowType())

	pendingActivityInfo, activityInfoIsPresent := msb.GetActivityInfo(1232)
	assert.Equal(t, msb.pendingActivityInfoIDs[1232], pendingActivityInfo)
	assert.True(t, activityInfoIsPresent)

	assert.Equal(t, msb.pendingActivityInfoIDs, msb.GetPendingActivityInfos())

	pendingRequestCancelledInfo, ok := msb.GetRequestCancelInfo(13)
	assert.Equal(t, msb.pendingRequestCancelInfoIDs[13], pendingRequestCancelledInfo)
	assert.True(t, ok)

	pendingChildExecutions, ok := msb.GetChildExecutionInfo(1)
	assert.Equal(t, msb.pendingChildExecutionInfoIDs[1], pendingChildExecutions)
	assert.True(t, ok)

}

func TestMutableState_IsCurrentWorkflowGuaranteed(t *testing.T) {
	tests := map[string]struct {
		state    int
		expected bool
	}{
		"created": {
			state:    persistence.WorkflowStateCreated,
			expected: true,
		},
		"running": {
			state:    persistence.WorkflowStateCreated,
			expected: true,
		},
		"completed": {
			state:    persistence.WorkflowStateCompleted,
			expected: false,
		},
		"void": {
			state:    persistence.WorkflowStateVoid,
			expected: false,
		},
		"zombie state": {
			state:    persistence.WorkflowStateZombie,
			expected: false,
		},
		"corrupted state": {
			state:    persistence.WorkflowStateCorrupted,
			expected: false,
		},
	}

	for name, td := range tests {
		t.Run(name, func(t *testing.T) {
			msb := mutableStateBuilder{
				stateInDB: td.state,
			}
			assert.Equal(t, td.expected, msb.IsCurrentWorkflowGuaranteed())
		})
	}
}

func createMSB() mutableStateBuilder {

	sampleDomain := cache.NewDomainCacheEntryForTest(&persistence.DomainInfo{ID: "domain-id", Name: "domain"}, &persistence.DomainConfig{}, true, nil, 0, nil, 0, 0, 0)

	return mutableStateBuilder{
		pendingActivityInfoIDs: map[int64]*persistence.ActivityInfo{
			1232: &persistence.ActivityInfo{ActivityID: "activityID"},
		},
		pendingActivityIDToEventID: map[string]int64{
			"activityID": 6,
		},
		updateActivityInfos: map[int64]*persistence.ActivityInfo{
			7: &persistence.ActivityInfo{DomainID: "domainID"},
		},
		deleteActivityInfos: map[int64]struct{}{
			8: struct{}{},
		},
		syncActivityTasks: map[int64]struct{}{},
		pendingTimerInfoIDs: map[string]*persistence.TimerInfo{
			"testdata-pendingTimerInfoIDs": &persistence.TimerInfo{
				Version: 1,
				TimerID: "1232",
			},
		},
		pendingTimerEventIDToID: map[int64]string{},
		updateTimerInfos: map[string]*persistence.TimerInfo{
			"testdata-updatedtimerinfos": &persistence.TimerInfo{
				Version: 1,
				TimerID: "1232",
			},
		},
		deleteTimerInfos: map[string]struct{}{},
		pendingChildExecutionInfoIDs: map[int64]*persistence.ChildExecutionInfo{
			1: &persistence.ChildExecutionInfo{
				WorkflowTypeName: "sample-workflow",
			},
		},
		updateChildExecutionInfos: map[int64]*persistence.ChildExecutionInfo{
			8: &persistence.ChildExecutionInfo{DomainID: "updateChildInfosDomainID"},
		},
		deleteChildExecutionInfos: map[int64]struct{}{
			12: struct{}{},
		},
		pendingRequestCancelInfoIDs: map[int64]*persistence.RequestCancelInfo{
			13: &persistence.RequestCancelInfo{InitiatedID: 16},
		},
		updateRequestCancelInfos: map[int64]*persistence.RequestCancelInfo{},
		deleteRequestCancelInfos: map[int64]struct{}{
			15: struct{}{},
		},
		pendingSignalInfoIDs:      map[int64]*persistence.SignalInfo{},
		updateSignalInfos:         map[int64]*persistence.SignalInfo{},
		deleteSignalInfos:         map[int64]struct{}{},
		pendingSignalRequestedIDs: map[string]struct{}{},
		updateSignalRequestedIDs:  map[string]struct{}{},
		deleteSignalRequestedIDs:  map[string]struct{}{},
		bufferedEvents:            []*types.HistoryEvent{},
		updateBufferedEvents:      []*types.HistoryEvent{},
		clearBufferedEvents:       false,
		executionInfo: &persistence.WorkflowExecutionInfo{
			DomainID:                           "d9cbf563-3056-4387-b2ac-5fddd868fe4d",
			WorkflowID:                         "53fc235c-093e-4b15-9d9d-045e61354b91",
			RunID:                              "a2901718-ac12-443e-873d-b100f45d55d8",
			FirstExecutionRunID:                "a2901718-ac12-443e-873d-b100f45d55d8",
			InitiatedID:                        -7,
			TaskList:                           "tl",
			WorkflowTypeName:                   "test",
			WorkflowTimeout:                    600000000,
			DecisionStartToCloseTimeout:        10,
			State:                              1,
			LastFirstEventID:                   1,
			LastEventTaskID:                    2097153,
			NextEventID:                        3,
			LastProcessedEvent:                 -23,
			StartTimestamp:                     time.Date(2024, 10, 21, 20, 58, 1, 275000000, time.UTC),
			LastUpdatedTimestamp:               time.Date(2024, 10, 21, 20, 58, 1, 275000000, time.UTC),
			CreateRequestID:                    "f33ee669-9ff6-4221-a2b0-feb2959667b8",
			DecisionVersion:                    1,
			DecisionScheduleID:                 2,
			DecisionStartedID:                  -23,
			DecisionRequestID:                  "emptyUuid",
			DecisionTimeout:                    10,
			DecisionScheduledTimestamp:         1729544281275414000,
			DecisionOriginalScheduledTimestamp: 1729544281275414000,
			AutoResetPoints:                    &types.ResetPoints{},
		},
		versionHistories: &persistence.VersionHistories{
			Histories: []*persistence.VersionHistory{
				{
					BranchToken: []byte("a branch token"),
					Items: []*persistence.VersionHistoryItem{{
						EventID: 2,
						Version: 1,
					}},
				},
			},
		},
		currentVersion:        int64(-24),
		hasBufferedEventsInDB: false,
		stateInDB:             int(1),
		nextEventIDInDB:       int64(3),
		domainEntry:           sampleDomain,
		appliedEvents:         map[string]struct{}{},
		insertTransferTasks: []persistence.Task{
			&persistence.DecisionTask{
				DomainID: "decsion task",
			},
		},
		insertReplicationTasks: []persistence.Task{},
		insertTimerTasks: []persistence.Task{
			&persistence.ActivityRetryTimerTask{
				TaskData: persistence.TaskData{},
				EventID:  123,
				Attempt:  4,
			},
		},
		workflowRequests: map[persistence.WorkflowRequest]struct{}{},
		checksum:         checksum.Checksum{},
		executionStats:   &persistence.ExecutionStats{HistorySize: 403},
		queryRegistry:    query.NewRegistry(),
	}
=======
			shardContext := shard.NewMockContext(ctrl)
			mockCache := events.NewMockCache(ctrl)
			mockDomainCache := cache.NewMockDomainCache(ctrl)

			msb := createMSBWithMocks(mockCache, shardContext, mockDomainCache)

			td.mutableStateBuilderStartingState(msb)

			res, err := msb.GetStartVersion()
			assert.Equal(t, td.expectedErr, err)
			assert.Equal(t, td.expectedVersion, res)
		})
	}
}

func TestIsCurrentWorkflowGuaranteed(t *testing.T) {
	tests := []struct {
		name           string
		stateInDB      int
		expectedResult bool
	}{
		{
			name:           "Workflow is created",
			stateInDB:      persistence.WorkflowStateCreated,
			expectedResult: true,
		},
		{
			name:           "Workflow is running",
			stateInDB:      persistence.WorkflowStateRunning,
			expectedResult: true,
		},
		{
			name:           "Workflow is completed",
			stateInDB:      persistence.WorkflowStateCompleted,
			expectedResult: false,
		},
		{
			name:           "Workflow is zombie",
			stateInDB:      persistence.WorkflowStateZombie,
			expectedResult: false,
		},
		{
			name:           "Workflow is void",
			stateInDB:      persistence.WorkflowStateVoid,
			expectedResult: false,
		},
		{
			name:           "Workflow is corrupted",
			stateInDB:      persistence.WorkflowStateCorrupted,
			expectedResult: false,
		},
	}

	for _, tt := range tests {
		t.Run(tt.name, func(t *testing.T) {
			msb := mutableStateBuilder{}
			msb.stateInDB = tt.stateInDB
			result := msb.IsCurrentWorkflowGuaranteed()
			assert.Equal(t, tt.expectedResult, result)
		})
	}

	assert.Panics(t, func() {
		msb := mutableStateBuilder{}
		msb.stateInDB = 123
		msb.IsCurrentWorkflowGuaranteed()
	})
}

// this is a pretty poor test, the actual logic is better tested in the
// unit tests for getBackoffInterval()
func TestGetRetryBackoffDuration(t *testing.T) {

	tests := []struct {
		name            string
		retryPolicy     *persistence.WorkflowExecutionInfo
		errorReason     string
		expectedBackoff time.Duration
	}{
		{
			name: "NoRetryPolicy",
			retryPolicy: &persistence.WorkflowExecutionInfo{
				HasRetryPolicy: false,
			},
			errorReason:     "some error reason",
			expectedBackoff: backoff.NoBackoff,
		},
		{
			name: "WithRetryPolicy",
			retryPolicy: &persistence.WorkflowExecutionInfo{
				HasRetryPolicy:     true,
				ExpirationTime:     time.Now().Add(time.Hour),
				Attempt:            1,
				MaximumAttempts:    5,
				BackoffCoefficient: 2.0,
				InitialInterval:    12,
				NonRetriableErrors: []string{"non-retriable-error"},
			},
			errorReason:     "some error reason",
			expectedBackoff: 24 * time.Second,
		},
	}

	for _, tt := range tests {
		t.Run(tt.name, func(t *testing.T) {

			t1 := time.Unix(1730247795, 0)

			msb := mutableStateBuilder{}

			msb.executionInfo = tt.retryPolicy
			msb.timeSource = clock.NewMockedTimeSourceAt(t1)

			duration := msb.GetRetryBackoffDuration(tt.errorReason)
			assert.Equal(t, tt.expectedBackoff, duration)
		})
	}
}

func TestGetCronRetryBackoffDuration(t *testing.T) {

	t1 := time.Unix(1730247795, 0)

	sampleVersionHistory := &persistence.VersionHistories{
		CurrentVersionHistoryIndex: 0,
		Histories: []*persistence.VersionHistory{
			{
				BranchToken: []byte("branch-token1"),
				Items: []*persistence.VersionHistoryItem{
					{
						EventID: 100,
						Version: 23,
					},
					{
						EventID: 401,
						Version: 424,
					},
				},
			},
			{
				BranchToken: []byte("branch-token1"),
				Items: []*persistence.VersionHistoryItem{
					{
						EventID: 200,
						Version: 123,
					},
					{
						EventID: 201,
						Version: 124,
					},
				},
			},
		},
	}

	startEvent := &types.HistoryEvent{
		ID:                                      1,
		WorkflowExecutionStartedEventAttributes: &types.WorkflowExecutionStartedEventAttributes{},
	}

	tests := map[string]struct {
		startingExecutionInfo    *persistence.WorkflowExecutionInfo
		expectedErr              bool
		shardContextExpectations func(mockCache *events.MockCache, shardContext *shardCtx.MockContext, mockDomainCache *cache.MockDomainCache)
		expectedBackoff          time.Duration
	}{
		"with simple, valid cron schedule": {
			startingExecutionInfo: &persistence.WorkflowExecutionInfo{
				DomainID:       "domain-id",
				CronSchedule:   "* * * * *",
				RunID:          "run-id",
				WorkflowID:     "wid",
				StartTimestamp: t1,
			},
			shardContextExpectations: func(mockCache *events.MockCache, shardContext *shardCtx.MockContext, mockDomainCache *cache.MockDomainCache) {
				shardContext.EXPECT().GetShardID().Return(12)
				mockCache.EXPECT().GetEvent(gomock.Any(), 12, "domain-id", "wid", "run-id", int64(1), int64(1), []byte("branch-token1")).Return(startEvent, nil)
			},
			expectedBackoff: 45 * time.Second,
		},
		"with no cron schedule": {
			startingExecutionInfo: &persistence.WorkflowExecutionInfo{
				DomainID:       "domain-id",
				RunID:          "run-id",
				WorkflowID:     "wid",
				StartTimestamp: t1,
			},
			shardContextExpectations: func(mockCache *events.MockCache, shardContext *shardCtx.MockContext, mockDomainCache *cache.MockDomainCache) {
			},
			expectedBackoff: backoff.NoBackoff,
		},
		"with invalid start event": {
			startingExecutionInfo: &persistence.WorkflowExecutionInfo{
				DomainID:       "domain-id",
				RunID:          "run-id",
				WorkflowID:     "wid",
				CronSchedule:   "* * * * *",
				StartTimestamp: t1,
			},
			shardContextExpectations: func(mockCache *events.MockCache, shardContext *shardCtx.MockContext, mockDomainCache *cache.MockDomainCache) {
				shardContext.EXPECT().GetShardID().Return(12)
				mockCache.EXPECT().GetEvent(gomock.Any(), 12, "domain-id", "wid", "run-id", int64(1), int64(1), []byte("branch-token1")).Return(nil, assert.AnError)
			},
			expectedBackoff: backoff.NoBackoff,
			expectedErr:     true,
		},
	}

	for name, td := range tests {
		t.Run(name, func(t *testing.T) {

			ctrl := gomock.NewController(t)

			shardContext := shard.NewMockContext(ctrl)
			mockCache := events.NewMockCache(ctrl)
			mockDomainCache := cache.NewMockDomainCache(ctrl)

			td.shardContextExpectations(mockCache, shardContext, mockDomainCache)

			msb := createMSBWithMocks(mockCache, shardContext, mockDomainCache)

			msb.executionInfo = td.startingExecutionInfo
			msb.versionHistories = sampleVersionHistory
			msb.timeSource = clock.NewMockedTimeSourceAt(t1)

			duration, err := msb.GetCronBackoffDuration(context.Background())
			assert.Equal(t, td.expectedBackoff, duration)
			if td.expectedErr {
				assert.Error(t, err)
			} else {
				assert.NoError(t, err)
			}
		})
	}
}

func createMSBWithMocks(mockCache *events.MockCache, shardContext *shardCtx.MockContext, mockDomainCache *cache.MockDomainCache) *mutableStateBuilder {
	// the MSB constructor calls a bunch of endpoints on the mocks, so
	// put them in here as a set of fixed expectations so the actual mocking
	// code can just make expectations on the calls on the returned MSB object
	// and not get cluttered with constructor calls
	shardContext.EXPECT().GetClusterMetadata().Return(cluster.TestActiveClusterMetadata).Times(2)
	shardContext.EXPECT().GetEventsCache().Return(mockCache)
	shardContext.EXPECT().GetConfig().Return(&config.Config{
		NumberOfShards:                        2,
		IsAdvancedVisConfigExist:              false,
		MaxResponseSize:                       0,
		MutableStateChecksumInvalidateBefore:  dynamicconfig.GetFloatPropertyFn(10),
		MutableStateChecksumVerifyProbability: dynamicconfig.GetIntPropertyFilteredByDomain(0.0),
		HostName:                              "test-host",
	}).Times(1)
	shardContext.EXPECT().GetTimeSource().Return(clock.NewMockedTimeSource())
	shardContext.EXPECT().GetMetricsClient().Return(metrics.NewNoopMetricsClient())
	shardContext.EXPECT().GetDomainCache().Return(mockDomainCache).Times(1)

	msb := newMutableStateBuilder(shardContext, log.NewNoop(), constants.TestGlobalDomainEntry)
	return msb
>>>>>>> e170bd00
}<|MERGE_RESOLUTION|>--- conflicted
+++ resolved
@@ -2149,69 +2149,6 @@
 	}
 }
 
-<<<<<<< HEAD
-func TestStartTransactionHandleFailover(t *testing.T) {
-
-	tests := map[string]struct {
-		incomingTaskVersion       int64
-		currentVersion            int64
-		decisionManagerAffordance func(m *MockmutableStateDecisionTaskManager)
-		expectFlushBeforeReady    bool
-		expectedErr               bool
-	}{
-		"Failing over from cluster2 to cluster1 - passive -> passive: There's an inflight decision, but it's from an earlier version": {
-			incomingTaskVersion: 10,
-			currentVersion:      2,
-			decisionManagerAffordance: func(m *MockmutableStateDecisionTaskManager) {
-				m.EXPECT().GetInFlightDecision().Return(&DecisionInfo{
-					Version: 2,
-				}, true)
-			},
-			expectFlushBeforeReady: false,
-		},
-		// todo: David.porter - look a bit more into why this could occur and write a better description
-		// about what the intent is, because this is a unit test without a clear intent or outcome.
-		// At the time of writing this test I believe this is a migration case, but I'm not 100% sure and
-		// need to do some runtime debugging.
-		"empty version": {
-			incomingTaskVersion: common.EmptyVersion,
-			currentVersion:      2,
-			decisionManagerAffordance: func(m *MockmutableStateDecisionTaskManager) {
-				m.EXPECT().GetInFlightDecision().Return(&DecisionInfo{
-					Version: 2,
-				}, true)
-			},
-			expectFlushBeforeReady: false,
-		},
-		"active -> passive - when there's an inflight decision from an earlier version": {
-			incomingTaskVersion: 12,
-			currentVersion:      11,
-			decisionManagerAffordance: func(m *MockmutableStateDecisionTaskManager) {
-				m.EXPECT().GetInFlightDecision().Return(&DecisionInfo{
-					Version:    2,
-					StartedID:  123,
-					ScheduleID: 124,
-					RequestID:  "requestID",
-				}, true)
-				m.EXPECT().AddDecisionTaskFailedEvent(int64(124), int64(123), types.DecisionTaskFailedCauseFailoverCloseDecision, gomock.Any(), "history-service", gomock.Any(), gomock.Any(), gomock.Any(), gomock.Any(), gomock.Any(), gomock.Any())
-
-				m.EXPECT().HasInFlightDecision().Return(true)
-				m.EXPECT().HasInFlightDecision().Return(true)
-				m.EXPECT().HasPendingDecision().Return(true)
-			},
-			expectFlushBeforeReady: true,
-		},
-		"There's a decision for for the same level as the failover version": {
-			incomingTaskVersion: 10,
-			currentVersion:      10,
-			decisionManagerAffordance: func(m *MockmutableStateDecisionTaskManager) {
-				m.EXPECT().GetInFlightDecision().Return(&DecisionInfo{
-					Version: 1,
-				}, true)
-			},
-			expectFlushBeforeReady: false,
-			expectedErr:            true,
-=======
 func TestMutableStateBuilder_GetVersionHistoriesStart(t *testing.T) {
 
 	tests := map[string]struct {
@@ -2298,7 +2235,6 @@
 			mutableStateBuilderStartingState: func(m *mutableStateBuilder) {
 			},
 			expectedVersion: common.EmptyVersion,
->>>>>>> e170bd00
 		},
 	}
 
@@ -2307,7 +2243,312 @@
 
 			ctrl := gomock.NewController(t)
 
-<<<<<<< HEAD
+			shardContext := shard.NewMockContext(ctrl)
+			mockCache := events.NewMockCache(ctrl)
+			mockDomainCache := cache.NewMockDomainCache(ctrl)
+
+			msb := createMSBWithMocks(mockCache, shardContext, mockDomainCache)
+
+			td.mutableStateBuilderStartingState(msb)
+
+			res, err := msb.GetStartVersion()
+			assert.Equal(t, td.expectedErr, err)
+			assert.Equal(t, td.expectedVersion, res)
+		})
+	}
+}
+
+func TestIsCurrentWorkflowGuaranteed(t *testing.T) {
+	tests := []struct {
+		name           string
+		stateInDB      int
+		expectedResult bool
+	}{
+		{
+			name:           "Workflow is created",
+			stateInDB:      persistence.WorkflowStateCreated,
+			expectedResult: true,
+		},
+		{
+			name:           "Workflow is running",
+			stateInDB:      persistence.WorkflowStateRunning,
+			expectedResult: true,
+		},
+		{
+			name:           "Workflow is completed",
+			stateInDB:      persistence.WorkflowStateCompleted,
+			expectedResult: false,
+		},
+		{
+			name:           "Workflow is zombie",
+			stateInDB:      persistence.WorkflowStateZombie,
+			expectedResult: false,
+		},
+		{
+			name:           "Workflow is void",
+			stateInDB:      persistence.WorkflowStateVoid,
+			expectedResult: false,
+		},
+		{
+			name:           "Workflow is corrupted",
+			stateInDB:      persistence.WorkflowStateCorrupted,
+			expectedResult: false,
+		},
+	}
+
+	for _, tt := range tests {
+		t.Run(tt.name, func(t *testing.T) {
+			msb := mutableStateBuilder{}
+			msb.stateInDB = tt.stateInDB
+			result := msb.IsCurrentWorkflowGuaranteed()
+			assert.Equal(t, tt.expectedResult, result)
+		})
+	}
+
+	assert.Panics(t, func() {
+		msb := mutableStateBuilder{}
+		msb.stateInDB = 123
+		msb.IsCurrentWorkflowGuaranteed()
+	})
+}
+
+// this is a pretty poor test, the actual logic is better tested in the
+// unit tests for getBackoffInterval()
+func TestGetRetryBackoffDuration(t *testing.T) {
+
+	tests := []struct {
+		name            string
+		retryPolicy     *persistence.WorkflowExecutionInfo
+		errorReason     string
+		expectedBackoff time.Duration
+	}{
+		{
+			name: "NoRetryPolicy",
+			retryPolicy: &persistence.WorkflowExecutionInfo{
+				HasRetryPolicy: false,
+			},
+			errorReason:     "some error reason",
+			expectedBackoff: backoff.NoBackoff,
+		},
+		{
+			name: "WithRetryPolicy",
+			retryPolicy: &persistence.WorkflowExecutionInfo{
+				HasRetryPolicy:     true,
+				ExpirationTime:     time.Now().Add(time.Hour),
+				Attempt:            1,
+				MaximumAttempts:    5,
+				BackoffCoefficient: 2.0,
+				InitialInterval:    12,
+				NonRetriableErrors: []string{"non-retriable-error"},
+			},
+			errorReason:     "some error reason",
+			expectedBackoff: 24 * time.Second,
+		},
+	}
+
+	for _, tt := range tests {
+		t.Run(tt.name, func(t *testing.T) {
+
+			t1 := time.Unix(1730247795, 0)
+
+			msb := mutableStateBuilder{}
+
+			msb.executionInfo = tt.retryPolicy
+			msb.timeSource = clock.NewMockedTimeSourceAt(t1)
+
+			duration := msb.GetRetryBackoffDuration(tt.errorReason)
+			assert.Equal(t, tt.expectedBackoff, duration)
+		})
+	}
+}
+
+func TestGetCronRetryBackoffDuration(t *testing.T) {
+
+	t1 := time.Unix(1730247795, 0)
+
+	sampleVersionHistory := &persistence.VersionHistories{
+		CurrentVersionHistoryIndex: 0,
+		Histories: []*persistence.VersionHistory{
+			{
+				BranchToken: []byte("branch-token1"),
+				Items: []*persistence.VersionHistoryItem{
+					{
+						EventID: 100,
+						Version: 23,
+					},
+					{
+						EventID: 401,
+						Version: 424,
+					},
+				},
+			},
+			{
+				BranchToken: []byte("branch-token1"),
+				Items: []*persistence.VersionHistoryItem{
+					{
+						EventID: 200,
+						Version: 123,
+					},
+					{
+						EventID: 201,
+						Version: 124,
+					},
+				},
+			},
+		},
+	}
+
+	startEvent := &types.HistoryEvent{
+		ID:                                      1,
+		WorkflowExecutionStartedEventAttributes: &types.WorkflowExecutionStartedEventAttributes{},
+	}
+
+	tests := map[string]struct {
+		startingExecutionInfo    *persistence.WorkflowExecutionInfo
+		expectedErr              bool
+		shardContextExpectations func(mockCache *events.MockCache, shardContext *shardCtx.MockContext, mockDomainCache *cache.MockDomainCache)
+		expectedBackoff          time.Duration
+	}{
+		"with simple, valid cron schedule": {
+			startingExecutionInfo: &persistence.WorkflowExecutionInfo{
+				DomainID:       "domain-id",
+				CronSchedule:   "* * * * *",
+				RunID:          "run-id",
+				WorkflowID:     "wid",
+				StartTimestamp: t1,
+			},
+			shardContextExpectations: func(mockCache *events.MockCache, shardContext *shardCtx.MockContext, mockDomainCache *cache.MockDomainCache) {
+				shardContext.EXPECT().GetShardID().Return(12)
+				mockCache.EXPECT().GetEvent(gomock.Any(), 12, "domain-id", "wid", "run-id", int64(1), int64(1), []byte("branch-token1")).Return(startEvent, nil)
+			},
+			expectedBackoff: 45 * time.Second,
+		},
+		"with no cron schedule": {
+			startingExecutionInfo: &persistence.WorkflowExecutionInfo{
+				DomainID:       "domain-id",
+				RunID:          "run-id",
+				WorkflowID:     "wid",
+				StartTimestamp: t1,
+			},
+			shardContextExpectations: func(mockCache *events.MockCache, shardContext *shardCtx.MockContext, mockDomainCache *cache.MockDomainCache) {
+			},
+			expectedBackoff: backoff.NoBackoff,
+		},
+		"with invalid start event": {
+			startingExecutionInfo: &persistence.WorkflowExecutionInfo{
+				DomainID:       "domain-id",
+				RunID:          "run-id",
+				WorkflowID:     "wid",
+				CronSchedule:   "* * * * *",
+				StartTimestamp: t1,
+			},
+			shardContextExpectations: func(mockCache *events.MockCache, shardContext *shardCtx.MockContext, mockDomainCache *cache.MockDomainCache) {
+				shardContext.EXPECT().GetShardID().Return(12)
+				mockCache.EXPECT().GetEvent(gomock.Any(), 12, "domain-id", "wid", "run-id", int64(1), int64(1), []byte("branch-token1")).Return(nil, assert.AnError)
+			},
+			expectedBackoff: backoff.NoBackoff,
+			expectedErr:     true,
+		},
+	}
+
+	for name, td := range tests {
+		t.Run(name, func(t *testing.T) {
+
+			ctrl := gomock.NewController(t)
+
+			shardContext := shard.NewMockContext(ctrl)
+			mockCache := events.NewMockCache(ctrl)
+			mockDomainCache := cache.NewMockDomainCache(ctrl)
+
+			td.shardContextExpectations(mockCache, shardContext, mockDomainCache)
+
+			msb := createMSBWithMocks(mockCache, shardContext, mockDomainCache)
+
+			msb.executionInfo = td.startingExecutionInfo
+			msb.versionHistories = sampleVersionHistory
+			msb.timeSource = clock.NewMockedTimeSourceAt(t1)
+
+			duration, err := msb.GetCronBackoffDuration(context.Background())
+			assert.Equal(t, td.expectedBackoff, duration)
+			if td.expectedErr {
+				assert.Error(t, err)
+			} else {
+				assert.NoError(t, err)
+			}
+		})
+	}
+}
+
+
+func TestStartTransactionHandleFailover(t *testing.T) {
+
+	tests := map[string]struct {
+		incomingTaskVersion       int64
+		currentVersion            int64
+		decisionManagerAffordance func(m *MockmutableStateDecisionTaskManager)
+		expectFlushBeforeReady    bool
+		expectedErr               bool
+	}{
+		"Failing over from cluster2 to cluster1 - passive -> passive: There's an inflight decision, but it's from an earlier version": {
+			incomingTaskVersion: 10,
+			currentVersion:      2,
+			decisionManagerAffordance: func(m *MockmutableStateDecisionTaskManager) {
+				m.EXPECT().GetInFlightDecision().Return(&DecisionInfo{
+					Version: 2,
+				}, true)
+			},
+			expectFlushBeforeReady: false,
+		},
+		// todo: David.porter - look a bit more into why this could occur and write a better description
+		// about what the intent is, because this is a unit test without a clear intent or outcome.
+		// At the time of writing this test I believe this is a migration case, but I'm not 100% sure and
+		// need to do some runtime debugging.
+		"empty version": {
+			incomingTaskVersion: common.EmptyVersion,
+			currentVersion:      2,
+			decisionManagerAffordance: func(m *MockmutableStateDecisionTaskManager) {
+				m.EXPECT().GetInFlightDecision().Return(&DecisionInfo{
+					Version: 2,
+				}, true)
+			},
+			expectFlushBeforeReady: false,
+		},
+		"active -> passive - when there's an inflight decision from an earlier version": {
+			incomingTaskVersion: 12,
+			currentVersion:      11,
+			decisionManagerAffordance: func(m *MockmutableStateDecisionTaskManager) {
+				m.EXPECT().GetInFlightDecision().Return(&DecisionInfo{
+					Version:    2,
+					StartedID:  123,
+					ScheduleID: 124,
+					RequestID:  "requestID",
+				}, true)
+				m.EXPECT().AddDecisionTaskFailedEvent(int64(124), int64(123), types.DecisionTaskFailedCauseFailoverCloseDecision, gomock.Any(), "history-service", gomock.Any(), gomock.Any(), gomock.Any(), gomock.Any(), gomock.Any(), gomock.Any())
+
+				m.EXPECT().HasInFlightDecision().Return(true)
+				m.EXPECT().HasInFlightDecision().Return(true)
+				m.EXPECT().HasPendingDecision().Return(true)
+			},
+			expectFlushBeforeReady: true,
+		},
+		"There's a decision for for the same level as the failover version": {
+			incomingTaskVersion: 10,
+			currentVersion:      10,
+			decisionManagerAffordance: func(m *MockmutableStateDecisionTaskManager) {
+				m.EXPECT().GetInFlightDecision().Return(&DecisionInfo{
+					Version: 1,
+				}, true)
+			},
+			expectFlushBeforeReady: false,
+			expectedErr:            true,
+		},
+	}
+
+	for name, td := range tests {
+		t.Run(name, func(t *testing.T) {
+
+			ctrl := gomock.NewController(t)
+
 			shardContext := shardCtx.NewMockContext(ctrl)
 
 			decisionManager := NewMockmutableStateDecisionTaskManager(ctrl)
@@ -2634,241 +2875,6 @@
 		executionStats:   &persistence.ExecutionStats{HistorySize: 403},
 		queryRegistry:    query.NewRegistry(),
 	}
-=======
-			shardContext := shard.NewMockContext(ctrl)
-			mockCache := events.NewMockCache(ctrl)
-			mockDomainCache := cache.NewMockDomainCache(ctrl)
-
-			msb := createMSBWithMocks(mockCache, shardContext, mockDomainCache)
-
-			td.mutableStateBuilderStartingState(msb)
-
-			res, err := msb.GetStartVersion()
-			assert.Equal(t, td.expectedErr, err)
-			assert.Equal(t, td.expectedVersion, res)
-		})
-	}
-}
-
-func TestIsCurrentWorkflowGuaranteed(t *testing.T) {
-	tests := []struct {
-		name           string
-		stateInDB      int
-		expectedResult bool
-	}{
-		{
-			name:           "Workflow is created",
-			stateInDB:      persistence.WorkflowStateCreated,
-			expectedResult: true,
-		},
-		{
-			name:           "Workflow is running",
-			stateInDB:      persistence.WorkflowStateRunning,
-			expectedResult: true,
-		},
-		{
-			name:           "Workflow is completed",
-			stateInDB:      persistence.WorkflowStateCompleted,
-			expectedResult: false,
-		},
-		{
-			name:           "Workflow is zombie",
-			stateInDB:      persistence.WorkflowStateZombie,
-			expectedResult: false,
-		},
-		{
-			name:           "Workflow is void",
-			stateInDB:      persistence.WorkflowStateVoid,
-			expectedResult: false,
-		},
-		{
-			name:           "Workflow is corrupted",
-			stateInDB:      persistence.WorkflowStateCorrupted,
-			expectedResult: false,
-		},
-	}
-
-	for _, tt := range tests {
-		t.Run(tt.name, func(t *testing.T) {
-			msb := mutableStateBuilder{}
-			msb.stateInDB = tt.stateInDB
-			result := msb.IsCurrentWorkflowGuaranteed()
-			assert.Equal(t, tt.expectedResult, result)
-		})
-	}
-
-	assert.Panics(t, func() {
-		msb := mutableStateBuilder{}
-		msb.stateInDB = 123
-		msb.IsCurrentWorkflowGuaranteed()
-	})
-}
-
-// this is a pretty poor test, the actual logic is better tested in the
-// unit tests for getBackoffInterval()
-func TestGetRetryBackoffDuration(t *testing.T) {
-
-	tests := []struct {
-		name            string
-		retryPolicy     *persistence.WorkflowExecutionInfo
-		errorReason     string
-		expectedBackoff time.Duration
-	}{
-		{
-			name: "NoRetryPolicy",
-			retryPolicy: &persistence.WorkflowExecutionInfo{
-				HasRetryPolicy: false,
-			},
-			errorReason:     "some error reason",
-			expectedBackoff: backoff.NoBackoff,
-		},
-		{
-			name: "WithRetryPolicy",
-			retryPolicy: &persistence.WorkflowExecutionInfo{
-				HasRetryPolicy:     true,
-				ExpirationTime:     time.Now().Add(time.Hour),
-				Attempt:            1,
-				MaximumAttempts:    5,
-				BackoffCoefficient: 2.0,
-				InitialInterval:    12,
-				NonRetriableErrors: []string{"non-retriable-error"},
-			},
-			errorReason:     "some error reason",
-			expectedBackoff: 24 * time.Second,
-		},
-	}
-
-	for _, tt := range tests {
-		t.Run(tt.name, func(t *testing.T) {
-
-			t1 := time.Unix(1730247795, 0)
-
-			msb := mutableStateBuilder{}
-
-			msb.executionInfo = tt.retryPolicy
-			msb.timeSource = clock.NewMockedTimeSourceAt(t1)
-
-			duration := msb.GetRetryBackoffDuration(tt.errorReason)
-			assert.Equal(t, tt.expectedBackoff, duration)
-		})
-	}
-}
-
-func TestGetCronRetryBackoffDuration(t *testing.T) {
-
-	t1 := time.Unix(1730247795, 0)
-
-	sampleVersionHistory := &persistence.VersionHistories{
-		CurrentVersionHistoryIndex: 0,
-		Histories: []*persistence.VersionHistory{
-			{
-				BranchToken: []byte("branch-token1"),
-				Items: []*persistence.VersionHistoryItem{
-					{
-						EventID: 100,
-						Version: 23,
-					},
-					{
-						EventID: 401,
-						Version: 424,
-					},
-				},
-			},
-			{
-				BranchToken: []byte("branch-token1"),
-				Items: []*persistence.VersionHistoryItem{
-					{
-						EventID: 200,
-						Version: 123,
-					},
-					{
-						EventID: 201,
-						Version: 124,
-					},
-				},
-			},
-		},
-	}
-
-	startEvent := &types.HistoryEvent{
-		ID:                                      1,
-		WorkflowExecutionStartedEventAttributes: &types.WorkflowExecutionStartedEventAttributes{},
-	}
-
-	tests := map[string]struct {
-		startingExecutionInfo    *persistence.WorkflowExecutionInfo
-		expectedErr              bool
-		shardContextExpectations func(mockCache *events.MockCache, shardContext *shardCtx.MockContext, mockDomainCache *cache.MockDomainCache)
-		expectedBackoff          time.Duration
-	}{
-		"with simple, valid cron schedule": {
-			startingExecutionInfo: &persistence.WorkflowExecutionInfo{
-				DomainID:       "domain-id",
-				CronSchedule:   "* * * * *",
-				RunID:          "run-id",
-				WorkflowID:     "wid",
-				StartTimestamp: t1,
-			},
-			shardContextExpectations: func(mockCache *events.MockCache, shardContext *shardCtx.MockContext, mockDomainCache *cache.MockDomainCache) {
-				shardContext.EXPECT().GetShardID().Return(12)
-				mockCache.EXPECT().GetEvent(gomock.Any(), 12, "domain-id", "wid", "run-id", int64(1), int64(1), []byte("branch-token1")).Return(startEvent, nil)
-			},
-			expectedBackoff: 45 * time.Second,
-		},
-		"with no cron schedule": {
-			startingExecutionInfo: &persistence.WorkflowExecutionInfo{
-				DomainID:       "domain-id",
-				RunID:          "run-id",
-				WorkflowID:     "wid",
-				StartTimestamp: t1,
-			},
-			shardContextExpectations: func(mockCache *events.MockCache, shardContext *shardCtx.MockContext, mockDomainCache *cache.MockDomainCache) {
-			},
-			expectedBackoff: backoff.NoBackoff,
-		},
-		"with invalid start event": {
-			startingExecutionInfo: &persistence.WorkflowExecutionInfo{
-				DomainID:       "domain-id",
-				RunID:          "run-id",
-				WorkflowID:     "wid",
-				CronSchedule:   "* * * * *",
-				StartTimestamp: t1,
-			},
-			shardContextExpectations: func(mockCache *events.MockCache, shardContext *shardCtx.MockContext, mockDomainCache *cache.MockDomainCache) {
-				shardContext.EXPECT().GetShardID().Return(12)
-				mockCache.EXPECT().GetEvent(gomock.Any(), 12, "domain-id", "wid", "run-id", int64(1), int64(1), []byte("branch-token1")).Return(nil, assert.AnError)
-			},
-			expectedBackoff: backoff.NoBackoff,
-			expectedErr:     true,
-		},
-	}
-
-	for name, td := range tests {
-		t.Run(name, func(t *testing.T) {
-
-			ctrl := gomock.NewController(t)
-
-			shardContext := shard.NewMockContext(ctrl)
-			mockCache := events.NewMockCache(ctrl)
-			mockDomainCache := cache.NewMockDomainCache(ctrl)
-
-			td.shardContextExpectations(mockCache, shardContext, mockDomainCache)
-
-			msb := createMSBWithMocks(mockCache, shardContext, mockDomainCache)
-
-			msb.executionInfo = td.startingExecutionInfo
-			msb.versionHistories = sampleVersionHistory
-			msb.timeSource = clock.NewMockedTimeSourceAt(t1)
-
-			duration, err := msb.GetCronBackoffDuration(context.Background())
-			assert.Equal(t, td.expectedBackoff, duration)
-			if td.expectedErr {
-				assert.Error(t, err)
-			} else {
-				assert.NoError(t, err)
-			}
-		})
-	}
 }
 
 func createMSBWithMocks(mockCache *events.MockCache, shardContext *shardCtx.MockContext, mockDomainCache *cache.MockDomainCache) *mutableStateBuilder {
@@ -2892,5 +2898,4 @@
 
 	msb := newMutableStateBuilder(shardContext, log.NewNoop(), constants.TestGlobalDomainEntry)
 	return msb
->>>>>>> e170bd00
 }