// Copyright (c) 2020 Uber Technologies, Inc.
//
// Permission is hereby granted, free of charge, to any person obtaining a copy
// of this software and associated documentation files (the "Software"), to deal
// in the Software without restriction, including without limitation the rights
// to use, copy, modify, merge, publish, distribute, sublicense, and/or sell
// copies of the Software, and to permit persons to whom the Software is
// furnished to do so, subject to the following conditions:
//
// The above copyright notice and this permission notice shall be included in
// all copies or substantial portions of the Software.
//
// THE SOFTWARE IS PROVIDED "AS IS", WITHOUT WARRANTY OF ANY KIND, EXPRESS OR
// IMPLIED, INCLUDING BUT NOT LIMITED TO THE WARRANTIES OF MERCHANTABILITY,
// FITNESS FOR A PARTICULAR PURPOSE AND NONINFRINGEMENT. IN NO EVENT SHALL THE
// AUTHORS OR COPYRIGHT HOLDERS BE LIABLE FOR ANY CLAIM, DAMAGES OR OTHER
// LIABILITY, WHETHER IN AN ACTION OF CONTRACT, TORT OR OTHERWISE, ARISING FROM,
// OUT OF OR IN CONNECTION WITH THE SOFTWARE OR THE USE OR OTHER DEALINGS IN
// THE SOFTWARE.

package config

import (
	"time"

	"github.com/uber/cadence/common"
	"github.com/uber/cadence/common/definition"
	"github.com/uber/cadence/common/service/config"
	"github.com/uber/cadence/common/service/dynamicconfig"
	"github.com/uber/cadence/common/task"
)

// Config represents configuration for cadence-history service
type Config struct {
	NumberOfShards int

	EnableNDC                       dynamicconfig.BoolPropertyFnWithDomainFilter
	RPS                             dynamicconfig.IntPropertyFn
	MaxIDLengthLimit                dynamicconfig.IntPropertyFn
	PersistenceMaxQPS               dynamicconfig.IntPropertyFn
	PersistenceGlobalMaxQPS         dynamicconfig.IntPropertyFn
	EnableVisibilitySampling        dynamicconfig.BoolPropertyFn
	EnableReadFromClosedExecutionV2 dynamicconfig.BoolPropertyFn
	VisibilityOpenMaxQPS            dynamicconfig.IntPropertyFnWithDomainFilter
	VisibilityClosedMaxQPS          dynamicconfig.IntPropertyFnWithDomainFilter
	AdvancedVisibilityWritingMode   dynamicconfig.StringPropertyFn
	EmitShardDiffLog                dynamicconfig.BoolPropertyFn
	MaxAutoResetPoints              dynamicconfig.IntPropertyFnWithDomainFilter
	ThrottledLogRPS                 dynamicconfig.IntPropertyFn
	EnableStickyQuery               dynamicconfig.BoolPropertyFnWithDomainFilter
	ShutdownDrainDuration           dynamicconfig.DurationPropertyFn

	// HistoryCache settings
	// Change of these configs require shard restart
	HistoryCacheInitialSize dynamicconfig.IntPropertyFn
	HistoryCacheMaxSize     dynamicconfig.IntPropertyFn
	HistoryCacheTTL         dynamicconfig.DurationPropertyFn

	// EventsCache settings
	// Change of these configs require shard restart
	EventsCacheInitialCount       dynamicconfig.IntPropertyFn
	EventsCacheMaxCount           dynamicconfig.IntPropertyFn
	EventsCacheMaxSize            dynamicconfig.IntPropertyFn
	EventsCacheTTL                dynamicconfig.DurationPropertyFn
	EventsCacheGlobalEnable       dynamicconfig.BoolPropertyFn
	EventsCacheGlobalInitialCount dynamicconfig.IntPropertyFn
	EventsCacheGlobalMaxCount     dynamicconfig.IntPropertyFn

	// ShardController settings
	RangeSizeBits           uint
	AcquireShardInterval    dynamicconfig.DurationPropertyFn
	AcquireShardConcurrency dynamicconfig.IntPropertyFn

	// the artificial delay added to standby cluster's view of active cluster's time
	StandbyClusterDelay                  dynamicconfig.DurationPropertyFn
	StandbyTaskMissingEventsResendDelay  dynamicconfig.DurationPropertyFn
	StandbyTaskMissingEventsDiscardDelay dynamicconfig.DurationPropertyFn

	// Task process settings
	TaskProcessRPS                 dynamicconfig.IntPropertyFnWithDomainFilter
	EnablePriorityTaskProcessor    dynamicconfig.BoolPropertyFn
	TaskSchedulerType              dynamicconfig.IntPropertyFn
	TaskSchedulerWorkerCount       dynamicconfig.IntPropertyFn
	TaskSchedulerQueueSize         dynamicconfig.IntPropertyFn
	TaskSchedulerRoundRobinWeights dynamicconfig.MapPropertyFn

	// QueueProcessor split policy settings
	QueueProcessorEnableSplit                      dynamicconfig.BoolPropertyFn
	QueueProcessorSplitMaxLevel                    dynamicconfig.IntPropertyFn
	QueueProcessorEnableRandomSplitByDomainID      dynamicconfig.BoolPropertyFnWithDomainIDFilter
	QueueProcessorRandomSplitProbability           dynamicconfig.FloatPropertyFn
	QueueProcessorEnablePendingTaskSplit           dynamicconfig.BoolPropertyFn
	QueueProcessorPendingTaskSplitThreshold        dynamicconfig.MapPropertyFn
	QueueProcessorEnableStuckTaskSplit             dynamicconfig.BoolPropertyFn
	QueueProcessorStuckTaskSplitThreshold          dynamicconfig.MapPropertyFn
	QueueProcessorSplitLookAheadDurationByDomainID dynamicconfig.DurationPropertyFnWithDomainIDFilter

	// TimerQueueProcessor settings
	TimerTaskBatchSize                                dynamicconfig.IntPropertyFn
	TimerTaskWorkerCount                              dynamicconfig.IntPropertyFn
	TimerTaskMaxRetryCount                            dynamicconfig.IntPropertyFn
	TimerProcessorGetFailureRetryCount                dynamicconfig.IntPropertyFn
	TimerProcessorCompleteTimerFailureRetryCount      dynamicconfig.IntPropertyFn
	TimerProcessorUpdateAckInterval                   dynamicconfig.DurationPropertyFn
	TimerProcessorUpdateAckIntervalJitterCoefficient  dynamicconfig.FloatPropertyFn
	TimerProcessorCompleteTimerInterval               dynamicconfig.DurationPropertyFn
	TimerProcessorFailoverMaxPollRPS                  dynamicconfig.IntPropertyFn
	TimerProcessorMaxPollRPS                          dynamicconfig.IntPropertyFn
	TimerProcessorMaxPollInterval                     dynamicconfig.DurationPropertyFn
	TimerProcessorMaxPollIntervalJitterCoefficient    dynamicconfig.FloatPropertyFn
	TimerProcessorSplitQueueInterval                  dynamicconfig.DurationPropertyFn
	TimerProcessorSplitQueueIntervalJitterCoefficient dynamicconfig.FloatPropertyFn
	TimerProcessorRedispatchInterval                  dynamicconfig.DurationPropertyFn
	TimerProcessorRedispatchIntervalJitterCoefficient dynamicconfig.FloatPropertyFn
	TimerProcessorMaxRedispatchQueueSize              dynamicconfig.IntPropertyFn
	TimerProcessorEnablePriorityTaskProcessor         dynamicconfig.BoolPropertyFn
	TimerProcessorEnableMultiCurosrProcessor          dynamicconfig.BoolPropertyFn
	TimerProcessorMaxTimeShift                        dynamicconfig.DurationPropertyFn
	TimerProcessorHistoryArchivalSizeLimit            dynamicconfig.IntPropertyFn
	TimerProcessorArchivalTimeLimit                   dynamicconfig.DurationPropertyFn

	// TransferQueueProcessor settings
	TransferTaskBatchSize                                dynamicconfig.IntPropertyFn
	TransferTaskWorkerCount                              dynamicconfig.IntPropertyFn
	TransferTaskMaxRetryCount                            dynamicconfig.IntPropertyFn
	TransferProcessorCompleteTransferFailureRetryCount   dynamicconfig.IntPropertyFn
	TransferProcessorFailoverMaxPollRPS                  dynamicconfig.IntPropertyFn
	TransferProcessorMaxPollRPS                          dynamicconfig.IntPropertyFn
	TransferProcessorMaxPollInterval                     dynamicconfig.DurationPropertyFn
	TransferProcessorMaxPollIntervalJitterCoefficient    dynamicconfig.FloatPropertyFn
	TransferProcessorSplitQueueInterval                  dynamicconfig.DurationPropertyFn
	TransferProcessorSplitQueueIntervalJitterCoefficient dynamicconfig.FloatPropertyFn
	TransferProcessorUpdateAckInterval                   dynamicconfig.DurationPropertyFn
	TransferProcessorUpdateAckIntervalJitterCoefficient  dynamicconfig.FloatPropertyFn
	TransferProcessorCompleteTransferInterval            dynamicconfig.DurationPropertyFn
	TransferProcessorRedispatchInterval                  dynamicconfig.DurationPropertyFn
	TransferProcessorRedispatchIntervalJitterCoefficient dynamicconfig.FloatPropertyFn
	TransferProcessorMaxRedispatchQueueSize              dynamicconfig.IntPropertyFn
	TransferProcessorEnablePriorityTaskProcessor         dynamicconfig.BoolPropertyFn
	TransferProcessorEnableMultiCurosrProcessor          dynamicconfig.BoolPropertyFn
	TransferProcessorVisibilityArchivalTimeLimit         dynamicconfig.DurationPropertyFn

	// ReplicatorQueueProcessor settings
	ReplicatorTaskBatchSize                                dynamicconfig.IntPropertyFn
	ReplicatorTaskWorkerCount                              dynamicconfig.IntPropertyFn
	ReplicatorTaskMaxRetryCount                            dynamicconfig.IntPropertyFn
	ReplicatorProcessorMaxPollRPS                          dynamicconfig.IntPropertyFn
	ReplicatorProcessorMaxPollInterval                     dynamicconfig.DurationPropertyFn
	ReplicatorProcessorMaxPollIntervalJitterCoefficient    dynamicconfig.FloatPropertyFn
	ReplicatorProcessorUpdateAckInterval                   dynamicconfig.DurationPropertyFn
	ReplicatorProcessorUpdateAckIntervalJitterCoefficient  dynamicconfig.FloatPropertyFn
	ReplicatorProcessorRedispatchInterval                  dynamicconfig.DurationPropertyFn
	ReplicatorProcessorRedispatchIntervalJitterCoefficient dynamicconfig.FloatPropertyFn
	ReplicatorProcessorMaxRedispatchQueueSize              dynamicconfig.IntPropertyFn
	ReplicatorProcessorEnablePriorityTaskProcessor         dynamicconfig.BoolPropertyFn
	ReplicatorProcessorFetchTasksBatchSize                 dynamicconfig.IntPropertyFn

	// Persistence settings
	ExecutionMgrNumConns dynamicconfig.IntPropertyFn
	HistoryMgrNumConns   dynamicconfig.IntPropertyFn

	// System Limits
	MaximumBufferedEventsBatch dynamicconfig.IntPropertyFn
	MaximumSignalsPerExecution dynamicconfig.IntPropertyFnWithDomainFilter

	// ShardUpdateMinInterval the minimal time interval which the shard info can be updated
	ShardUpdateMinInterval dynamicconfig.DurationPropertyFn
	// ShardSyncMinInterval the minimal time interval which the shard info should be sync to remote
	ShardSyncMinInterval            dynamicconfig.DurationPropertyFn
	ShardSyncTimerJitterCoefficient dynamicconfig.FloatPropertyFn

	// Time to hold a poll request before returning an empty response
	// right now only used by GetMutableState
	LongPollExpirationInterval dynamicconfig.DurationPropertyFnWithDomainFilter

	// encoding the history events
	EventEncodingType dynamicconfig.StringPropertyFnWithDomainFilter
	// whether or not using ParentClosePolicy
	EnableParentClosePolicy dynamicconfig.BoolPropertyFnWithDomainFilter
	// whether or not enable system workers for processing parent close policy task
	EnableParentClosePolicyWorker dynamicconfig.BoolPropertyFn
	// parent close policy will be processed by sys workers(if enabled) if
	// the number of children greater than or equal to this threshold
	ParentClosePolicyThreshold dynamicconfig.IntPropertyFnWithDomainFilter
	// total number of parentClosePolicy system workflows
	NumParentClosePolicySystemWorkflows dynamicconfig.IntPropertyFn

	// Archival settings
	NumArchiveSystemWorkflows dynamicconfig.IntPropertyFn
	ArchiveRequestRPS         dynamicconfig.IntPropertyFn

	// Size limit related settings
	BlobSizeLimitError     dynamicconfig.IntPropertyFnWithDomainFilter
	BlobSizeLimitWarn      dynamicconfig.IntPropertyFnWithDomainFilter
	HistorySizeLimitError  dynamicconfig.IntPropertyFnWithDomainFilter
	HistorySizeLimitWarn   dynamicconfig.IntPropertyFnWithDomainFilter
	HistoryCountLimitError dynamicconfig.IntPropertyFnWithDomainFilter
	HistoryCountLimitWarn  dynamicconfig.IntPropertyFnWithDomainFilter

	// ValidSearchAttributes is legal indexed keys that can be used in list APIs
	ValidSearchAttributes             dynamicconfig.MapPropertyFn
	SearchAttributesNumberOfKeysLimit dynamicconfig.IntPropertyFnWithDomainFilter
	SearchAttributesSizeOfValueLimit  dynamicconfig.IntPropertyFnWithDomainFilter
	SearchAttributesTotalSizeLimit    dynamicconfig.IntPropertyFnWithDomainFilter

	// Decision settings
	// StickyTTL is to expire a sticky tasklist if no update more than this duration
	// TODO https://github.com/uber/cadence/issues/2357
	StickyTTL dynamicconfig.DurationPropertyFnWithDomainFilter
	// DecisionHeartbeatTimeout is to timeout behavior of: RespondDecisionTaskComplete with ForceCreateNewDecisionTask == true without any decisions
	// So that decision will be scheduled to another worker(by clear stickyness)
	DecisionHeartbeatTimeout dynamicconfig.DurationPropertyFnWithDomainFilter
	// MaxDecisionStartToCloseSeconds is the StartToCloseSeconds for decision
	MaxDecisionStartToCloseSeconds dynamicconfig.IntPropertyFnWithDomainFilter

	// The following is used by the new RPC replication stack
	ReplicationTaskFetcherParallelism                dynamicconfig.IntPropertyFn
	ReplicationTaskFetcherAggregationInterval        dynamicconfig.DurationPropertyFn
	ReplicationTaskFetcherTimerJitterCoefficient     dynamicconfig.FloatPropertyFn
	ReplicationTaskFetcherErrorRetryWait             dynamicconfig.DurationPropertyFn
	ReplicationTaskProcessorErrorRetryWait           dynamicconfig.DurationPropertyFnWithShardIDFilter
	ReplicationTaskProcessorErrorRetryMaxAttempts    dynamicconfig.IntPropertyFnWithShardIDFilter
	ReplicationTaskProcessorNoTaskRetryWait          dynamicconfig.DurationPropertyFnWithShardIDFilter
	ReplicationTaskProcessorCleanupInterval          dynamicconfig.DurationPropertyFnWithShardIDFilter
	ReplicationTaskProcessorCleanupJitterCoefficient dynamicconfig.FloatPropertyFnWithShardIDFilter
	// TODO: those two flags are for migration. Consider remove them after the migration complete
	EnableRPCReplication         dynamicconfig.BoolPropertyFn
	EnableKafkaReplication       dynamicconfig.BoolPropertyFn
	EnableCleanupReplicationTask dynamicconfig.BoolPropertyFn

	// The following are used by consistent query
	EnableConsistentQuery         dynamicconfig.BoolPropertyFn
	EnableConsistentQueryByDomain dynamicconfig.BoolPropertyFnWithDomainFilter
	MaxBufferedQueryCount         dynamicconfig.IntPropertyFn

	// Data integrity check related config knobs
	MutableStateChecksumGenProbability    dynamicconfig.IntPropertyFnWithDomainFilter
	MutableStateChecksumVerifyProbability dynamicconfig.IntPropertyFnWithDomainFilter
	MutableStateChecksumInvalidateBefore  dynamicconfig.FloatPropertyFn

	//Cross DC Replication configuration
	ReplicationEventsFromCurrentCluster dynamicconfig.BoolPropertyFnWithDomainFilter

	//Failover marker heartbeat
	NotifyFailoverMarkerInterval               dynamicconfig.DurationPropertyFn
	NotifyFailoverMarkerTimerJitterCoefficient dynamicconfig.FloatPropertyFn
	EnableGracefulFailover                     dynamicconfig.BoolPropertyFn
}

const (
	// DefaultHistoryMaxAutoResetPoints is the default maximum number for auto reset points
	DefaultHistoryMaxAutoResetPoints = 20
)

var (
	// DefaultTaskPriorityWeight is the default round robin weight used by task scheduler
	DefaultTaskPriorityWeight = map[int]int{
		task.GetTaskPriority(task.HighPriorityClass, task.DefaultPrioritySubclass):    200,
		task.GetTaskPriority(task.DefaultPriorityClass, task.DefaultPrioritySubclass): 100,
		task.GetTaskPriority(task.LowPriorityClass, task.DefaultPrioritySubclass):     50,
	}

	// DefaultPendingTaskSplitThreshold is the default pending task split threshold
	DefaultPendingTaskSplitThreshold = map[int]int{ // processing queue level -> threshold for # of pending tasks per domain
		0: 1000,
		1: 10000,
	}

	// DefaultStuckTaskSplitThreshold is the default stuck task split threshold
	DefaultStuckTaskSplitThreshold = map[int]int{ // processing queue level -> threshold for # of task attempts
		0: 100,
		1: 10000,
	}
)

// New returns new service config with default values
func New(dc *dynamicconfig.Collection, numberOfShards int, storeType string, isAdvancedVisConfigExist bool) *Config {
	cfg := &Config{
		NumberOfShards:                       numberOfShards,
		EnableNDC:                            dc.GetBoolPropertyFilteredByDomain(dynamicconfig.EnableNDC, true),
		RPS:                                  dc.GetIntProperty(dynamicconfig.HistoryRPS, 3000),
		MaxIDLengthLimit:                     dc.GetIntProperty(dynamicconfig.MaxIDLengthLimit, 1000),
		PersistenceMaxQPS:                    dc.GetIntProperty(dynamicconfig.HistoryPersistenceMaxQPS, 9000),
		PersistenceGlobalMaxQPS:              dc.GetIntProperty(dynamicconfig.HistoryPersistenceGlobalMaxQPS, 0),
		ShutdownDrainDuration:                dc.GetDurationProperty(dynamicconfig.HistoryShutdownDrainDuration, 0),
		EnableVisibilitySampling:             dc.GetBoolProperty(dynamicconfig.EnableVisibilitySampling, true),
		EnableReadFromClosedExecutionV2:      dc.GetBoolProperty(dynamicconfig.EnableReadFromClosedExecutionV2, false),
		VisibilityOpenMaxQPS:                 dc.GetIntPropertyFilteredByDomain(dynamicconfig.HistoryVisibilityOpenMaxQPS, 300),
		VisibilityClosedMaxQPS:               dc.GetIntPropertyFilteredByDomain(dynamicconfig.HistoryVisibilityClosedMaxQPS, 300),
		MaxAutoResetPoints:                   dc.GetIntPropertyFilteredByDomain(dynamicconfig.HistoryMaxAutoResetPoints, DefaultHistoryMaxAutoResetPoints),
		MaxDecisionStartToCloseSeconds:       dc.GetIntPropertyFilteredByDomain(dynamicconfig.MaxDecisionStartToCloseSeconds, 240),
		AdvancedVisibilityWritingMode:        dc.GetStringProperty(dynamicconfig.AdvancedVisibilityWritingMode, common.GetDefaultAdvancedVisibilityWritingMode(isAdvancedVisConfigExist)),
		EmitShardDiffLog:                     dc.GetBoolProperty(dynamicconfig.EmitShardDiffLog, false),
		HistoryCacheInitialSize:              dc.GetIntProperty(dynamicconfig.HistoryCacheInitialSize, 128),
		HistoryCacheMaxSize:                  dc.GetIntProperty(dynamicconfig.HistoryCacheMaxSize, 512),
		HistoryCacheTTL:                      dc.GetDurationProperty(dynamicconfig.HistoryCacheTTL, time.Hour),
		EventsCacheInitialCount:              dc.GetIntProperty(dynamicconfig.EventsCacheInitialCount, 128),
		EventsCacheMaxCount:                  dc.GetIntProperty(dynamicconfig.EventsCacheMaxCount, 512),
		EventsCacheMaxSize:                   dc.GetIntProperty(dynamicconfig.EventsCacheMaxSize, 0),
		EventsCacheTTL:                       dc.GetDurationProperty(dynamicconfig.EventsCacheTTL, time.Hour),
		EventsCacheGlobalEnable:              dc.GetBoolProperty(dynamicconfig.EventsCacheGlobalEnable, false),
		EventsCacheGlobalInitialCount:        dc.GetIntProperty(dynamicconfig.EventsCacheGlobalInitialCount, 4096),
		EventsCacheGlobalMaxCount:            dc.GetIntProperty(dynamicconfig.EventsCacheGlobalMaxCount, 131072),
		RangeSizeBits:                        20, // 20 bits for sequencer, 2^20 sequence number for any range
		AcquireShardInterval:                 dc.GetDurationProperty(dynamicconfig.AcquireShardInterval, time.Minute),
		AcquireShardConcurrency:              dc.GetIntProperty(dynamicconfig.AcquireShardConcurrency, 1),
		StandbyClusterDelay:                  dc.GetDurationProperty(dynamicconfig.StandbyClusterDelay, 5*time.Minute),
		StandbyTaskMissingEventsResendDelay:  dc.GetDurationProperty(dynamicconfig.StandbyTaskMissingEventsResendDelay, 15*time.Minute),
		StandbyTaskMissingEventsDiscardDelay: dc.GetDurationProperty(dynamicconfig.StandbyTaskMissingEventsDiscardDelay, 25*time.Minute),

		TaskProcessRPS:                 dc.GetIntPropertyFilteredByDomain(dynamicconfig.TaskProcessRPS, 1000),
		EnablePriorityTaskProcessor:    dc.GetBoolProperty(dynamicconfig.EnablePriorityTaskProcessor, false),
		TaskSchedulerType:              dc.GetIntProperty(dynamicconfig.TaskSchedulerType, int(task.SchedulerTypeWRR)),
		TaskSchedulerWorkerCount:       dc.GetIntProperty(dynamicconfig.TaskSchedulerWorkerCount, 20),
		TaskSchedulerQueueSize:         dc.GetIntProperty(dynamicconfig.TaskSchedulerQueueSize, 2000),
<<<<<<< HEAD
		TaskSchedulerRoundRobinWeights: dc.GetMapProperty(dynamicconfig.TaskSchedulerRoundRobinWeights, convertIntMapToDynamicConfigValue(DefaultTaskPriorityWeight)),
=======
		TaskSchedulerRoundRobinWeights: dc.GetMapProperty(dynamicconfig.TaskSchedulerRoundRobinWeights, common.ConvertIntMapToDynamicConfigMapProperty(DefaultTaskPriorityWeight)),
>>>>>>> 27dcc419

		QueueProcessorEnableSplit:                      dc.GetBoolProperty(dynamicconfig.QueueProcessorEnableSplit, false),
		QueueProcessorSplitMaxLevel:                    dc.GetIntProperty(dynamicconfig.QueueProcessorSplitMaxLevel, 2), // 3 levels, start from 0
		QueueProcessorEnableRandomSplitByDomainID:      dc.GetBoolPropertyFilteredByDomainID(dynamicconfig.QueueProcessorEnableRandomSplitByDomainID, false),
		QueueProcessorRandomSplitProbability:           dc.GetFloat64Property(dynamicconfig.QueueProcessorRandomSplitProbability, 0.01),
		QueueProcessorEnablePendingTaskSplit:           dc.GetBoolProperty(dynamicconfig.QueueProcessorEnablePendingTaskSplit, false),
<<<<<<< HEAD
		QueueProcessorPendingTaskSplitThreshold:        dc.GetMapProperty(dynamicconfig.QueueProcessorPendingTaskSplitThreshold, convertIntMapToDynamicConfigValue(DefaultPendingTaskSplitThreshold)),
		QueueProcessorEnableStuckTaskSplit:             dc.GetBoolProperty(dynamicconfig.QueueProcessorEnableStuckTaskSplit, false),
		QueueProcessorStuckTaskSplitThreshold:          dc.GetMapProperty(dynamicconfig.QueueProcessorStuckTaskSplitThreshold, convertIntMapToDynamicConfigValue(DefaultStuckTaskSplitThreshold)),
=======
		QueueProcessorPendingTaskSplitThreshold:        dc.GetMapProperty(dynamicconfig.QueueProcessorPendingTaskSplitThreshold, common.ConvertIntMapToDynamicConfigMapProperty(DefaultPendingTaskSplitThreshold)),
		QueueProcessorEnableStuckTaskSplit:             dc.GetBoolProperty(dynamicconfig.QueueProcessorEnableStuckTaskSplit, false),
		QueueProcessorStuckTaskSplitThreshold:          dc.GetMapProperty(dynamicconfig.QueueProcessorStuckTaskSplitThreshold, common.ConvertIntMapToDynamicConfigMapProperty(DefaultStuckTaskSplitThreshold)),
>>>>>>> 27dcc419
		QueueProcessorSplitLookAheadDurationByDomainID: dc.GetDurationPropertyFilteredByDomainID(dynamicconfig.QueueProcessorSplitLookAheadDurationByDomainID, 20*time.Minute),

		TimerTaskBatchSize:                                dc.GetIntProperty(dynamicconfig.TimerTaskBatchSize, 100),
		TimerTaskWorkerCount:                              dc.GetIntProperty(dynamicconfig.TimerTaskWorkerCount, 10),
		TimerTaskMaxRetryCount:                            dc.GetIntProperty(dynamicconfig.TimerTaskMaxRetryCount, 100),
		TimerProcessorGetFailureRetryCount:                dc.GetIntProperty(dynamicconfig.TimerProcessorGetFailureRetryCount, 5),
		TimerProcessorCompleteTimerFailureRetryCount:      dc.GetIntProperty(dynamicconfig.TimerProcessorCompleteTimerFailureRetryCount, 10),
		TimerProcessorUpdateAckInterval:                   dc.GetDurationProperty(dynamicconfig.TimerProcessorUpdateAckInterval, 30*time.Second),
		TimerProcessorUpdateAckIntervalJitterCoefficient:  dc.GetFloat64Property(dynamicconfig.TimerProcessorUpdateAckIntervalJitterCoefficient, 0.15),
		TimerProcessorCompleteTimerInterval:               dc.GetDurationProperty(dynamicconfig.TimerProcessorCompleteTimerInterval, 60*time.Second),
		TimerProcessorFailoverMaxPollRPS:                  dc.GetIntProperty(dynamicconfig.TimerProcessorFailoverMaxPollRPS, 1),
		TimerProcessorMaxPollRPS:                          dc.GetIntProperty(dynamicconfig.TimerProcessorMaxPollRPS, 20),
		TimerProcessorMaxPollInterval:                     dc.GetDurationProperty(dynamicconfig.TimerProcessorMaxPollInterval, 5*time.Minute),
		TimerProcessorMaxPollIntervalJitterCoefficient:    dc.GetFloat64Property(dynamicconfig.TimerProcessorMaxPollIntervalJitterCoefficient, 0.15),
		TimerProcessorSplitQueueInterval:                  dc.GetDurationProperty(dynamicconfig.TimerProcessorSplitQueueInterval, 1*time.Minute),
		TimerProcessorSplitQueueIntervalJitterCoefficient: dc.GetFloat64Property(dynamicconfig.TimerProcessorSplitQueueIntervalJitterCoefficient, 0.15),
		TimerProcessorRedispatchInterval:                  dc.GetDurationProperty(dynamicconfig.TimerProcessorRedispatchInterval, 1*time.Second),
		TimerProcessorRedispatchIntervalJitterCoefficient: dc.GetFloat64Property(dynamicconfig.TimerProcessorRedispatchIntervalJitterCoefficient, 0.15),
		TimerProcessorMaxRedispatchQueueSize:              dc.GetIntProperty(dynamicconfig.TimerProcessorMaxRedispatchQueueSize, 10000),
		TimerProcessorEnablePriorityTaskProcessor:         dc.GetBoolProperty(dynamicconfig.TimerProcessorEnablePriorityTaskProcessor, false),
		TimerProcessorEnableMultiCurosrProcessor:          dc.GetBoolProperty(dynamicconfig.TimerProcessorEnableMultiCurosrProcessor, false),
		TimerProcessorMaxTimeShift:                        dc.GetDurationProperty(dynamicconfig.TimerProcessorMaxTimeShift, 1*time.Second),
		TimerProcessorHistoryArchivalSizeLimit:            dc.GetIntProperty(dynamicconfig.TimerProcessorHistoryArchivalSizeLimit, 500*1024),
		TimerProcessorArchivalTimeLimit:                   dc.GetDurationProperty(dynamicconfig.TimerProcessorArchivalTimeLimit, 1*time.Second),

		TransferTaskBatchSize:                                dc.GetIntProperty(dynamicconfig.TransferTaskBatchSize, 100),
		TransferProcessorFailoverMaxPollRPS:                  dc.GetIntProperty(dynamicconfig.TransferProcessorFailoverMaxPollRPS, 1),
		TransferProcessorMaxPollRPS:                          dc.GetIntProperty(dynamicconfig.TransferProcessorMaxPollRPS, 20),
		TransferTaskWorkerCount:                              dc.GetIntProperty(dynamicconfig.TransferTaskWorkerCount, 10),
		TransferTaskMaxRetryCount:                            dc.GetIntProperty(dynamicconfig.TransferTaskMaxRetryCount, 100),
		TransferProcessorCompleteTransferFailureRetryCount:   dc.GetIntProperty(dynamicconfig.TransferProcessorCompleteTransferFailureRetryCount, 10),
		TransferProcessorMaxPollInterval:                     dc.GetDurationProperty(dynamicconfig.TransferProcessorMaxPollInterval, 1*time.Minute),
		TransferProcessorMaxPollIntervalJitterCoefficient:    dc.GetFloat64Property(dynamicconfig.TransferProcessorMaxPollIntervalJitterCoefficient, 0.15),
		TransferProcessorSplitQueueInterval:                  dc.GetDurationProperty(dynamicconfig.TransferProcessorSplitQueueInterval, 1*time.Minute),
		TransferProcessorSplitQueueIntervalJitterCoefficient: dc.GetFloat64Property(dynamicconfig.TransferProcessorSplitQueueIntervalJitterCoefficient, 0.15),
		TransferProcessorUpdateAckInterval:                   dc.GetDurationProperty(dynamicconfig.TransferProcessorUpdateAckInterval, 30*time.Second),
		TransferProcessorUpdateAckIntervalJitterCoefficient:  dc.GetFloat64Property(dynamicconfig.TransferProcessorUpdateAckIntervalJitterCoefficient, 0.15),
		TransferProcessorCompleteTransferInterval:            dc.GetDurationProperty(dynamicconfig.TransferProcessorCompleteTransferInterval, 60*time.Second),
		TransferProcessorRedispatchInterval:                  dc.GetDurationProperty(dynamicconfig.TransferProcessorRedispatchInterval, 1*time.Second),
		TransferProcessorRedispatchIntervalJitterCoefficient: dc.GetFloat64Property(dynamicconfig.TransferProcessorRedispatchIntervalJitterCoefficient, 0.15),
		TransferProcessorMaxRedispatchQueueSize:              dc.GetIntProperty(dynamicconfig.TransferProcessorMaxRedispatchQueueSize, 10000),
		TransferProcessorEnablePriorityTaskProcessor:         dc.GetBoolProperty(dynamicconfig.TransferProcessorEnablePriorityTaskProcessor, false),
		TransferProcessorEnableMultiCurosrProcessor:          dc.GetBoolProperty(dynamicconfig.TransferProcessorEnableMultiCurosrProcessor, false),
		TransferProcessorVisibilityArchivalTimeLimit:         dc.GetDurationProperty(dynamicconfig.TransferProcessorVisibilityArchivalTimeLimit, 200*time.Millisecond),

		ReplicatorTaskBatchSize:                                dc.GetIntProperty(dynamicconfig.ReplicatorTaskBatchSize, 100),
		ReplicatorTaskWorkerCount:                              dc.GetIntProperty(dynamicconfig.ReplicatorTaskWorkerCount, 10),
		ReplicatorTaskMaxRetryCount:                            dc.GetIntProperty(dynamicconfig.ReplicatorTaskMaxRetryCount, 100),
		ReplicatorProcessorMaxPollRPS:                          dc.GetIntProperty(dynamicconfig.ReplicatorProcessorMaxPollRPS, 20),
		ReplicatorProcessorMaxPollInterval:                     dc.GetDurationProperty(dynamicconfig.ReplicatorProcessorMaxPollInterval, 1*time.Minute),
		ReplicatorProcessorMaxPollIntervalJitterCoefficient:    dc.GetFloat64Property(dynamicconfig.ReplicatorProcessorMaxPollIntervalJitterCoefficient, 0.15),
		ReplicatorProcessorUpdateAckInterval:                   dc.GetDurationProperty(dynamicconfig.ReplicatorProcessorUpdateAckInterval, 5*time.Second),
		ReplicatorProcessorUpdateAckIntervalJitterCoefficient:  dc.GetFloat64Property(dynamicconfig.ReplicatorProcessorUpdateAckIntervalJitterCoefficient, 0.15),
		ReplicatorProcessorRedispatchInterval:                  dc.GetDurationProperty(dynamicconfig.ReplicatorProcessorRedispatchInterval, 5*time.Second),
		ReplicatorProcessorRedispatchIntervalJitterCoefficient: dc.GetFloat64Property(dynamicconfig.ReplicatorProcessorRedispatchIntervalJitterCoefficient, 0.15),
		ReplicatorProcessorMaxRedispatchQueueSize:              dc.GetIntProperty(dynamicconfig.ReplicatorProcessorMaxRedispatchQueueSize, 10000),
		ReplicatorProcessorEnablePriorityTaskProcessor:         dc.GetBoolProperty(dynamicconfig.ReplicatorProcessorEnablePriorityTaskProcessor, false),
		ReplicatorProcessorFetchTasksBatchSize:                 dc.GetIntProperty(dynamicconfig.ReplicatorTaskBatchSize, 25),

		ExecutionMgrNumConns:            dc.GetIntProperty(dynamicconfig.ExecutionMgrNumConns, 50),
		HistoryMgrNumConns:              dc.GetIntProperty(dynamicconfig.HistoryMgrNumConns, 50),
		MaximumBufferedEventsBatch:      dc.GetIntProperty(dynamicconfig.MaximumBufferedEventsBatch, 100),
		MaximumSignalsPerExecution:      dc.GetIntPropertyFilteredByDomain(dynamicconfig.MaximumSignalsPerExecution, 0),
		ShardUpdateMinInterval:          dc.GetDurationProperty(dynamicconfig.ShardUpdateMinInterval, 5*time.Minute),
		ShardSyncMinInterval:            dc.GetDurationProperty(dynamicconfig.ShardSyncMinInterval, 5*time.Minute),
		ShardSyncTimerJitterCoefficient: dc.GetFloat64Property(dynamicconfig.TransferProcessorMaxPollIntervalJitterCoefficient, 0.15),

		// history client: client/history/client.go set the client timeout 30s
		LongPollExpirationInterval:          dc.GetDurationPropertyFilteredByDomain(dynamicconfig.HistoryLongPollExpirationInterval, time.Second*20),
		EventEncodingType:                   dc.GetStringPropertyFilteredByDomain(dynamicconfig.DefaultEventEncoding, string(common.EncodingTypeThriftRW)),
		EnableParentClosePolicy:             dc.GetBoolPropertyFilteredByDomain(dynamicconfig.EnableParentClosePolicy, true),
		NumParentClosePolicySystemWorkflows: dc.GetIntProperty(dynamicconfig.NumParentClosePolicySystemWorkflows, 10),
		EnableParentClosePolicyWorker:       dc.GetBoolProperty(dynamicconfig.EnableParentClosePolicyWorker, true),
		ParentClosePolicyThreshold:          dc.GetIntPropertyFilteredByDomain(dynamicconfig.ParentClosePolicyThreshold, 10),

		NumArchiveSystemWorkflows: dc.GetIntProperty(dynamicconfig.NumArchiveSystemWorkflows, 1000),
		ArchiveRequestRPS:         dc.GetIntProperty(dynamicconfig.ArchiveRequestRPS, 300), // should be much smaller than frontend RPS

		BlobSizeLimitError:     dc.GetIntPropertyFilteredByDomain(dynamicconfig.BlobSizeLimitError, 2*1024*1024),
		BlobSizeLimitWarn:      dc.GetIntPropertyFilteredByDomain(dynamicconfig.BlobSizeLimitWarn, 512*1024),
		HistorySizeLimitError:  dc.GetIntPropertyFilteredByDomain(dynamicconfig.HistorySizeLimitError, 200*1024*1024),
		HistorySizeLimitWarn:   dc.GetIntPropertyFilteredByDomain(dynamicconfig.HistorySizeLimitWarn, 50*1024*1024),
		HistoryCountLimitError: dc.GetIntPropertyFilteredByDomain(dynamicconfig.HistoryCountLimitError, 200*1024),
		HistoryCountLimitWarn:  dc.GetIntPropertyFilteredByDomain(dynamicconfig.HistoryCountLimitWarn, 50*1024),

		ThrottledLogRPS:   dc.GetIntProperty(dynamicconfig.HistoryThrottledLogRPS, 4),
		EnableStickyQuery: dc.GetBoolPropertyFilteredByDomain(dynamicconfig.EnableStickyQuery, true),

		ValidSearchAttributes:             dc.GetMapProperty(dynamicconfig.ValidSearchAttributes, definition.GetDefaultIndexedKeys()),
		SearchAttributesNumberOfKeysLimit: dc.GetIntPropertyFilteredByDomain(dynamicconfig.SearchAttributesNumberOfKeysLimit, 100),
		SearchAttributesSizeOfValueLimit:  dc.GetIntPropertyFilteredByDomain(dynamicconfig.SearchAttributesSizeOfValueLimit, 2*1024),
		SearchAttributesTotalSizeLimit:    dc.GetIntPropertyFilteredByDomain(dynamicconfig.SearchAttributesTotalSizeLimit, 40*1024),
		StickyTTL:                         dc.GetDurationPropertyFilteredByDomain(dynamicconfig.StickyTTL, time.Hour*24*365),
		DecisionHeartbeatTimeout:          dc.GetDurationPropertyFilteredByDomain(dynamicconfig.DecisionHeartbeatTimeout, time.Minute*30),

		ReplicationTaskFetcherParallelism:                dc.GetIntProperty(dynamicconfig.ReplicationTaskFetcherParallelism, 1),
		ReplicationTaskFetcherAggregationInterval:        dc.GetDurationProperty(dynamicconfig.ReplicationTaskFetcherAggregationInterval, 2*time.Second),
		ReplicationTaskFetcherTimerJitterCoefficient:     dc.GetFloat64Property(dynamicconfig.ReplicationTaskFetcherTimerJitterCoefficient, 0.15),
		ReplicationTaskFetcherErrorRetryWait:             dc.GetDurationProperty(dynamicconfig.ReplicationTaskFetcherErrorRetryWait, time.Second),
		ReplicationTaskProcessorErrorRetryWait:           dc.GetDurationPropertyFilteredByShardID(dynamicconfig.ReplicationTaskProcessorErrorRetryWait, time.Second),
		ReplicationTaskProcessorErrorRetryMaxAttempts:    dc.GetIntPropertyFilteredByShardID(dynamicconfig.ReplicationTaskProcessorErrorRetryMaxAttempts, 20),
		ReplicationTaskProcessorNoTaskRetryWait:          dc.GetDurationPropertyFilteredByShardID(dynamicconfig.ReplicationTaskProcessorNoTaskInitialWait, 2*time.Second),
		ReplicationTaskProcessorCleanupInterval:          dc.GetDurationPropertyFilteredByShardID(dynamicconfig.ReplicationTaskProcessorCleanupInterval, 1*time.Minute),
		ReplicationTaskProcessorCleanupJitterCoefficient: dc.GetFloat64PropertyFilteredByShardID(dynamicconfig.ReplicationTaskProcessorCleanupJitterCoefficient, 0.15),
		EnableRPCReplication:                             dc.GetBoolProperty(dynamicconfig.HistoryEnableRPCReplication, false),
		EnableKafkaReplication:                           dc.GetBoolProperty(dynamicconfig.HistoryEnableKafkaReplication, true),
		EnableCleanupReplicationTask:                     dc.GetBoolProperty(dynamicconfig.HistoryEnableCleanupReplicationTask, true),

		EnableConsistentQuery:                 dc.GetBoolProperty(dynamicconfig.EnableConsistentQuery, true),
		EnableConsistentQueryByDomain:         dc.GetBoolPropertyFilteredByDomain(dynamicconfig.EnableConsistentQueryByDomain, false),
		MaxBufferedQueryCount:                 dc.GetIntProperty(dynamicconfig.MaxBufferedQueryCount, 1),
		MutableStateChecksumGenProbability:    dc.GetIntPropertyFilteredByDomain(dynamicconfig.MutableStateChecksumGenProbability, 0),
		MutableStateChecksumVerifyProbability: dc.GetIntPropertyFilteredByDomain(dynamicconfig.MutableStateChecksumVerifyProbability, 0),
		MutableStateChecksumInvalidateBefore:  dc.GetFloat64Property(dynamicconfig.MutableStateChecksumInvalidateBefore, 0),

		ReplicationEventsFromCurrentCluster: dc.GetBoolPropertyFilteredByDomain(dynamicconfig.ReplicationEventsFromCurrentCluster, false),
<<<<<<< HEAD
=======

		NotifyFailoverMarkerInterval:               dc.GetDurationProperty(dynamicconfig.NotifyFailoverMarkerInterval, 5*time.Second),
		NotifyFailoverMarkerTimerJitterCoefficient: dc.GetFloat64Property(dynamicconfig.NotifyFailoverMarkerTimerJitterCoefficient, 0.15),
		EnableGracefulFailover:                     dc.GetBoolProperty(dynamicconfig.EnableGracefulFailover, false),
>>>>>>> 27dcc419
	}

	return cfg
}

// NewForTest create new history service config for test
func NewForTest() *Config {
	dc := dynamicconfig.NewNopCollection()
	config := New(dc, 1, config.StoreTypeCassandra, false)
	// reduce the duration of long poll to increase test speed
	config.LongPollExpirationInterval = dc.GetDurationPropertyFilteredByDomain(dynamicconfig.HistoryLongPollExpirationInterval, 10*time.Second)
	config.EnableConsistentQueryByDomain = dc.GetBoolPropertyFilteredByDomain(dynamicconfig.EnableConsistentQueryByDomain, true)
	return config
}

// GetShardID return the corresponding shard ID for a given workflow ID
func (config *Config) GetShardID(workflowID string) int {
	return common.WorkflowIDToHistoryShard(workflowID, config.NumberOfShards)
<<<<<<< HEAD
}

func convertIntMapToDynamicConfigValue(
	intMap map[int]int,
) map[string]interface{} {
	dcValue := make(map[string]interface{})
	for key, value := range intMap {
		dcValue[strconv.Itoa(key)] = value
	}
	return dcValue
=======
>>>>>>> 27dcc419
}<|MERGE_RESOLUTION|>--- conflicted
+++ resolved
@@ -313,26 +313,16 @@
 		TaskSchedulerType:              dc.GetIntProperty(dynamicconfig.TaskSchedulerType, int(task.SchedulerTypeWRR)),
 		TaskSchedulerWorkerCount:       dc.GetIntProperty(dynamicconfig.TaskSchedulerWorkerCount, 20),
 		TaskSchedulerQueueSize:         dc.GetIntProperty(dynamicconfig.TaskSchedulerQueueSize, 2000),
-<<<<<<< HEAD
-		TaskSchedulerRoundRobinWeights: dc.GetMapProperty(dynamicconfig.TaskSchedulerRoundRobinWeights, convertIntMapToDynamicConfigValue(DefaultTaskPriorityWeight)),
-=======
 		TaskSchedulerRoundRobinWeights: dc.GetMapProperty(dynamicconfig.TaskSchedulerRoundRobinWeights, common.ConvertIntMapToDynamicConfigMapProperty(DefaultTaskPriorityWeight)),
->>>>>>> 27dcc419
 
 		QueueProcessorEnableSplit:                      dc.GetBoolProperty(dynamicconfig.QueueProcessorEnableSplit, false),
 		QueueProcessorSplitMaxLevel:                    dc.GetIntProperty(dynamicconfig.QueueProcessorSplitMaxLevel, 2), // 3 levels, start from 0
 		QueueProcessorEnableRandomSplitByDomainID:      dc.GetBoolPropertyFilteredByDomainID(dynamicconfig.QueueProcessorEnableRandomSplitByDomainID, false),
 		QueueProcessorRandomSplitProbability:           dc.GetFloat64Property(dynamicconfig.QueueProcessorRandomSplitProbability, 0.01),
 		QueueProcessorEnablePendingTaskSplit:           dc.GetBoolProperty(dynamicconfig.QueueProcessorEnablePendingTaskSplit, false),
-<<<<<<< HEAD
-		QueueProcessorPendingTaskSplitThreshold:        dc.GetMapProperty(dynamicconfig.QueueProcessorPendingTaskSplitThreshold, convertIntMapToDynamicConfigValue(DefaultPendingTaskSplitThreshold)),
-		QueueProcessorEnableStuckTaskSplit:             dc.GetBoolProperty(dynamicconfig.QueueProcessorEnableStuckTaskSplit, false),
-		QueueProcessorStuckTaskSplitThreshold:          dc.GetMapProperty(dynamicconfig.QueueProcessorStuckTaskSplitThreshold, convertIntMapToDynamicConfigValue(DefaultStuckTaskSplitThreshold)),
-=======
 		QueueProcessorPendingTaskSplitThreshold:        dc.GetMapProperty(dynamicconfig.QueueProcessorPendingTaskSplitThreshold, common.ConvertIntMapToDynamicConfigMapProperty(DefaultPendingTaskSplitThreshold)),
 		QueueProcessorEnableStuckTaskSplit:             dc.GetBoolProperty(dynamicconfig.QueueProcessorEnableStuckTaskSplit, false),
 		QueueProcessorStuckTaskSplitThreshold:          dc.GetMapProperty(dynamicconfig.QueueProcessorStuckTaskSplitThreshold, common.ConvertIntMapToDynamicConfigMapProperty(DefaultStuckTaskSplitThreshold)),
->>>>>>> 27dcc419
 		QueueProcessorSplitLookAheadDurationByDomainID: dc.GetDurationPropertyFilteredByDomainID(dynamicconfig.QueueProcessorSplitLookAheadDurationByDomainID, 20*time.Minute),
 
 		TimerTaskBatchSize:                                dc.GetIntProperty(dynamicconfig.TimerTaskBatchSize, 100),
@@ -449,13 +439,10 @@
 		MutableStateChecksumInvalidateBefore:  dc.GetFloat64Property(dynamicconfig.MutableStateChecksumInvalidateBefore, 0),
 
 		ReplicationEventsFromCurrentCluster: dc.GetBoolPropertyFilteredByDomain(dynamicconfig.ReplicationEventsFromCurrentCluster, false),
-<<<<<<< HEAD
-=======
 
 		NotifyFailoverMarkerInterval:               dc.GetDurationProperty(dynamicconfig.NotifyFailoverMarkerInterval, 5*time.Second),
 		NotifyFailoverMarkerTimerJitterCoefficient: dc.GetFloat64Property(dynamicconfig.NotifyFailoverMarkerTimerJitterCoefficient, 0.15),
 		EnableGracefulFailover:                     dc.GetBoolProperty(dynamicconfig.EnableGracefulFailover, false),
->>>>>>> 27dcc419
 	}
 
 	return cfg
@@ -474,17 +461,4 @@
 // GetShardID return the corresponding shard ID for a given workflow ID
 func (config *Config) GetShardID(workflowID string) int {
 	return common.WorkflowIDToHistoryShard(workflowID, config.NumberOfShards)
-<<<<<<< HEAD
-}
-
-func convertIntMapToDynamicConfigValue(
-	intMap map[int]int,
-) map[string]interface{} {
-	dcValue := make(map[string]interface{})
-	for key, value := range intMap {
-		dcValue[strconv.Itoa(key)] = value
-	}
-	return dcValue
-=======
->>>>>>> 27dcc419
 }