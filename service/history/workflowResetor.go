// Copyright (c) 2017 Uber Technologies, Inc.
//
// Permission is hereby granted, free of charge, to any person obtaining a copy
// of this software and associated documentation files (the "Software"), to deal
// in the Software without restriction, including without limitation the rights
// to use, copy, modify, merge, publish, distribute, sublicense, and/or sell
// copies of the Software, and to permit persons to whom the Software is
// furnished to do so, subject to the following conditions:
//
// The above copyright notice and this permission notice shall be included in
// all copies or substantial portions of the Software.
//
// THE SOFTWARE IS PROVIDED "AS IS", WITHOUT WARRANTY OF ANY KIND, EXPRESS OR
// IMPLIED, INCLUDING BUT NOT LIMITED TO THE WARRANTIES OF MERCHANTABILITY,
// FITNESS FOR A PARTICULAR PURPOSE AND NONINFRINGEMENT. IN NO EVENT SHALL THE
// AUTHORS OR COPYRIGHT HOLDERS BE LIABLE FOR ANY CLAIM, DAMAGES OR OTHER
// LIABILITY, WHETHER IN AN ACTION OF CONTRACT, TORT OR OTHERWISE, ARISING FROM,
// OUT OF OR IN CONNECTION WITH THE SOFTWARE OR THE USE OR OTHER DEALINGS IN
// THE SOFTWARE.

package history

import (
	"context"
	"fmt"
	"time"

	"github.com/pborman/uuid"
	"github.com/uber-common/bark"
	h "github.com/uber/cadence/.gen/go/history"
	workflow "github.com/uber/cadence/.gen/go/shared"
	"github.com/uber/cadence/common"
	"github.com/uber/cadence/common/cache"
	ce "github.com/uber/cadence/common/errors"
	"github.com/uber/cadence/common/logging"
	"github.com/uber/cadence/common/persistence"
)

type (
	workflowResetor interface {
		ResetWorkflowExecution(ctx context.Context, resetRequest *h.ResetWorkflowExecutionRequest) (response *workflow.ResetWorkflowExecutionResponse, retError error)
		ApplyResetEvent(ctx context.Context, request *h.ReplicateEventsRequest, domainID, workflowID, currentRunID string) (retError error)
	}

	workflowResetorImpl struct {
		eng        *historyEngineImpl
		replicator *historyReplicator
	}
)

var _ workflowResetor = (*workflowResetorImpl)(nil)

func newWorkflowResetor(historyEngine *historyEngineImpl, repl *historyReplicator) *workflowResetorImpl {
	return &workflowResetorImpl{
		eng:        historyEngine,
		replicator: repl,
	}
}

// ResetWorkflowExecution only allows resetting to decisionTaskCompleted, but exclude that batch of decisionTaskCompleted/decisionTaskFailed/decisionTaskTimeout.
// It will then fail the decision with cause of "reset_workflow"
func (w *workflowResetorImpl) ResetWorkflowExecution(ctx context.Context, resetRequest *h.ResetWorkflowExecutionRequest) (response *workflow.ResetWorkflowExecutionResponse, retError error) {
	domainEntry, retError := w.eng.getActiveDomainEntry(resetRequest.DomainUUID)
	if retError != nil {
		return
	}
	domainID := domainEntry.GetInfo().ID

	request := resetRequest.ResetRequest
	if request == nil || request.WorkflowExecution == nil || len(request.WorkflowExecution.GetRunId()) == 0 || len(request.WorkflowExecution.GetWorkflowId()) == 0 {
		retError = &workflow.BadRequestError{
			Message: fmt.Sprintf("Require workflowId and runId."),
		}
		return
	}
<<<<<<< HEAD

=======
	if request.GetDecisionFinishEventId() <= common.FirstEventID {
		retError = &workflow.BadRequestError{
			Message: fmt.Sprintf("Decision finish ID must be > 1."),
		}
		return
	}
>>>>>>> ccb51656
	baseExecution := workflow.WorkflowExecution{
		WorkflowId: request.WorkflowExecution.WorkflowId,
		RunId:      request.WorkflowExecution.RunId,
	}
	newRunID := uuid.New()
	response = &workflow.ResetWorkflowExecutionResponse{
		RunId: common.StringPtr(newRunID),
	}

	baseContext, baseRelease, retError := w.eng.historyCache.getOrCreateWorkflowExecutionWithTimeout(ctx, domainID, baseExecution)
	if retError != nil {
		return
	}
	defer func() { baseRelease(retError) }()
	baseMutableState, retError := baseContext.loadWorkflowExecution()
	if retError != nil {
		return
	}

	// also load the current run of the workflow, it can be different from the base runID
	resp, retError := w.eng.shard.GetExecutionManager().GetCurrentExecution(&persistence.GetCurrentExecutionRequest{
		DomainID:   domainID,
		WorkflowID: request.WorkflowExecution.GetWorkflowId(),
	})
	if retError != nil {
		return
	}
	var currMutableState mutableState
	var currContext workflowExecutionContext
	var currExecution workflow.WorkflowExecution
	if resp.RunID == baseExecution.GetRunId() {
		currContext = baseContext
		currMutableState = baseMutableState
		currExecution = baseExecution
	} else {
		currExecution = workflow.WorkflowExecution{
			WorkflowId: request.WorkflowExecution.WorkflowId,
			RunId:      common.StringPtr(resp.RunID),
		}
		var currRelease func(err error)
		currContext, currRelease, retError = w.eng.historyCache.getOrCreateWorkflowExecutionWithTimeout(ctx, domainID, currExecution)
		if retError != nil {
			return
		}
		defer func() { currRelease(retError) }()
		currMutableState, retError = currContext.loadWorkflowExecution()
		if retError != nil {
			return
		}
	}
	// dedup by requestID
	if currMutableState.GetExecutionInfo().CreateRequestID == request.GetRequestId() {
		response.RunId = currExecution.RunId
		w.eng.logger.WithFields(bark.Fields{
			logging.TagDomainID:            domainID,
			logging.TagWorkflowExecutionID: currExecution.GetWorkflowId(),
			logging.TagWorkflowRunID:       currExecution.GetRunId(),
		}).Info("Duplicated reset request")
		return
	}

	// before changing mutable state
	prevRunVersion := currMutableState.GetLastWriteVersion()
	// terminate the current run if it is running
	terminateCurr, closeTask, cleanupTask, retError := w.terminateIfCurrIsRunning(currMutableState, request.GetReason(), currExecution)
	if retError != nil {
		return
	}

	retError = validateResetWorkflowBeforeReplay(baseMutableState, currMutableState)
	if retError != nil {
		return
	}

	newMutableState, transferTasks, timerTasks, retError := w.buildNewMutableStateForReset(ctx, baseMutableState, currMutableState, request.GetReason(), request.GetDecisionFinishEventId(), request.GetRequestId(), newRunID)
	// complete the fork process at the end, it is OK even if this defer fails, because our timer task can still clean up correctly
	defer func() {
		if newMutableState != nil && len(newMutableState.GetExecutionInfo().GetCurrentBranch()) > 0 {
			w.eng.historyV2Mgr.CompleteForkBranch(&persistence.CompleteForkBranchRequest{
				BranchToken: newMutableState.GetExecutionInfo().GetCurrentBranch(),
				Success:     retError == nil,
			})
		}
	}()
	if retError != nil {
		return
	}

	retError = w.checkDomainStatus(newMutableState, prevRunVersion, request.GetDomain())
	if retError != nil {
		return
	}

	// update replication and generate replication task
	replicationTasks := w.generateReplicationTasksForReset(terminateCurr, currMutableState, newMutableState, domainEntry)

	// finally, write to persistence
	retError = currContext.resetWorkflowExecution(currMutableState, terminateCurr, closeTask, cleanupTask, newMutableState, transferTasks, timerTasks, replicationTasks, baseExecution.GetRunId(), baseMutableState.GetNextEventID(), prevRunVersion)

	if retError == nil {
		w.eng.txProcessor.NotifyNewTask(w.eng.currentClusterName, transferTasks)
		w.eng.timerProcessor.NotifyNewTimers(w.eng.currentClusterName, w.eng.shard.GetCurrentTime(w.eng.currentClusterName), timerTasks)
	}

	return
}

func (w *workflowResetorImpl) checkDomainStatus(newMutableState mutableState, prevRunVersion int64, domain string) (retError error) {
	if newMutableState.GetReplicationState() != nil {
		clusterMetadata := w.eng.shard.GetService().GetClusterMetadata()
		currentVersion := newMutableState.GetCurrentVersion()
		if currentVersion < prevRunVersion {
			retError = ce.NewDomainNotActiveError(
				domain,
				clusterMetadata.GetCurrentClusterName(),
				clusterMetadata.ClusterNameForFailoverVersion(prevRunVersion),
			)
			return
		}
		activeCluster := clusterMetadata.ClusterNameForFailoverVersion(currentVersion)
		currentCluster := clusterMetadata.GetCurrentClusterName()
		if activeCluster != currentCluster {
			retError = ce.NewDomainNotActiveError(domain, currentCluster, activeCluster)
			return
		}
	}
	return nil
}

func validateResetWorkflowBeforeReplay(baseMutableState, currMutableState mutableState) (retError error) {
	if baseMutableState.GetEventStoreVersion() != persistence.EventStoreVersionV2 {
		retError = &workflow.BadRequestError{
			Message: fmt.Sprintf("reset API is not supported for V1 history events"),
		}
		return
	}
	if len(baseMutableState.GetPendingChildExecutionInfos()) > 0 {
		retError = &workflow.BadRequestError{
			Message: fmt.Sprintf("reset is not allowed when workflow has pending child workflow. RunID: %v", baseMutableState.GetExecutionInfo().RunID),
		}
		return
	}
	if len(currMutableState.GetPendingChildExecutionInfos()) > 0 {
		retError = &workflow.BadRequestError{
			Message: fmt.Sprintf("reset is not allowed when workflow has pending child workflow. RunID: %v", currMutableState.GetExecutionInfo().RunID),
		}
		return
	}
	if currMutableState.IsWorkflowExecutionRunning() {
		retError = &workflow.InternalServiceError{
			Message: fmt.Sprintf("current workflow should already been terminated"),
		}
	}
	return
}

func validateResetWorkflowAfterReplay(newMutableState mutableState) (retError error) {
	if len(newMutableState.GetAllRequestCancels()) > 0 {
		retError = &workflow.BadRequestError{
			Message: fmt.Sprintf("it is not allowed resetting to a point that workflow has pending request cancel "),
		}
		return
	}
	if len(newMutableState.GetPendingChildExecutionInfos()) > 0 {
		retError = &workflow.BadRequestError{
			Message: fmt.Sprintf("it is not allowed resetting to a point that workflow has pending child workflow "),
		}
		return
	}
	if len(newMutableState.GetAllSignalsToSend()) > 0 {
		retError = &workflow.BadRequestError{
			Message: fmt.Sprintf("it is not allowed resetting to a point that workflow has pending signals to send, pending signal: %+v ", newMutableState.GetAllSignalsToSend()),
		}
		return
	}
	if !newMutableState.HasInFlightDecisionTask() {
		retError = &workflow.BadRequestError{
			Message: fmt.Sprintf("can't find the last started decision"),
		}
		return
	}
	if newMutableState.HasBufferedEvents() {
		retError = &workflow.InternalServiceError{
			Message: fmt.Sprintf("replay history shouldn't see any bufferred events"),
		}
	}
	if newMutableState.IsStickyTaskListEnabled() {
		retError = &workflow.InternalServiceError{
			Message: fmt.Sprintf("replay history shouldn't have stikyness"),
		}
	}
	return
}

// Fail the started activities
func (w *workflowResetorImpl) failStartedActivities(msBuilder mutableState) error {
	for _, ai := range msBuilder.GetPendingActivityInfos() {
		if ai.StartedID != common.EmptyEventID {
			// this means the activity has started but not completed, we need to fail the activity
			request := getRespondActivityTaskFailedRequestFromActivity(ai, "workflowReset")
			if msBuilder.AddActivityTaskFailedEvent(ai.ScheduleID, ai.StartedID, request) == nil {
				// Unable to add ActivityTaskFailed event to history
				return &workflow.InternalServiceError{Message: "Unable to add ActivityTaskFailed event to mutableState."}
			}
		}
	}
	return nil
}

// Generate new transfer tasks to re-schedule task for scheduled(not started) activities.
// NOTE 1: activities with retry may have started but don't have the start event, we also re-schedule it)
// NOTE 2: ignore requestCancel/childWFs/singalExternal for now).
func (w *workflowResetorImpl) scheduleUnstartedActivities(msBuilder mutableState) ([]persistence.Task, error) {
	var tasks []persistence.Task
	exeInfo := msBuilder.GetExecutionInfo()
	// activities
	for _, ai := range msBuilder.GetPendingActivityInfos() {
		if ai.StartedID != common.EmptyEventID {
			return nil, &workflow.InternalServiceError{Message: "started activities should have been failed."}
		}
		t := &persistence.ActivityTask{
			DomainID:   exeInfo.DomainID,
			TaskList:   exeInfo.TaskList,
			ScheduleID: ai.ScheduleID,
		}
		tasks = append(tasks, t)
	}
	return tasks, nil
}

func (w *workflowResetorImpl) buildNewMutableStateForReset(ctx context.Context, baseMutableState, currMutableState mutableState, resetReason string, resetDecisionCompletedEventID int64, requestedID, newRunID string) (newMutableState mutableState, transferTasks, timerTasks []persistence.Task, retError error) {
	domainID := baseMutableState.GetExecutionInfo().DomainID
	workflowID := baseMutableState.GetExecutionInfo().WorkflowID
	baseRunID := baseMutableState.GetExecutionInfo().RunID

	// replay history to reset point(exclusive) to rebuild mutableState
	forkEventVersion, wfTimeoutSecs, receivedSignals, continueRunID, newStateBuilder, retError := w.replayHistoryEvents(resetDecisionCompletedEventID, requestedID, baseMutableState, newRunID)
	if retError != nil {
		return
	}
	newMutableState = newStateBuilder.getMutableState()

	retError = validateResetWorkflowAfterReplay(newMutableState)
	if retError != nil {
		return
	}

	// failed the in-flight decision(started).
	// Note that we need to ensure DecisionTaskFailed event is appended right after DecisionTaskStarted event
	di, _ := newMutableState.GetInFlightDecisionTask()

	event := newMutableState.AddDecisionTaskFailedEvent(di.ScheduleID, di.StartedID, workflow.DecisionTaskFailedCauseResetWorkflow, nil,
		identityHistoryService, resetReason, baseRunID, newRunID, forkEventVersion)
	if event == nil {
		retError = &workflow.InternalServiceError{Message: "Failed to add decision failed event."}
	}

	retError = w.failStartedActivities(newMutableState)
	if retError != nil {
		return
	}

	transferTasks, retError = w.scheduleUnstartedActivities(newMutableState)
	if retError != nil {
		return
	}

	// we will need a timer for the scheduled activities
	needActivityTimer := len(transferTasks) > 0

	// generate new timer tasks: we need 4 timers:
	// 1. WF timeout,
	// 2. user timers for timers started but not fired by reset
	// 3. activity timeout for scheduled but not started activities
	timerTasks, retError = w.generateTimerTasksForReset(newMutableState, wfTimeoutSecs, needActivityTimer)
	if retError != nil {
		return
	}
	// replay received signals back to mutableState/history:
	retError = w.replayReceivedSignals(ctx, receivedSignals, continueRunID, newMutableState, currMutableState)
	if retError != nil {
		return
	}

	// we always schedule a new decision after reset
	di = newMutableState.AddDecisionTaskScheduledEvent()
	if di == nil {
		retError = &workflow.InternalServiceError{Message: "Failed to add decision scheduled event."}
		return
	}

	transferTasks = append(transferTasks, &persistence.DecisionTask{
		DomainID:         domainID,
		TaskList:         di.TaskList,
		ScheduleID:       di.ScheduleID,
		RecordVisibility: true,
	})

	// fork a new history branch
	forkResp, retError := w.eng.historyV2Mgr.ForkHistoryBranch(&persistence.ForkHistoryBranchRequest{
		ForkBranchToken: baseMutableState.GetCurrentBranch(),
		ForkNodeID:      resetDecisionCompletedEventID,
		Info:            historyGarbageCleanupInfo(domainID, workflowID, newRunID),
	})
	if retError != nil {
		return
	}
	newMutableState.GetExecutionInfo().BranchToken = forkResp.NewBranchToken
	return
}

func (w *workflowResetorImpl) terminateIfCurrIsRunning(currMutableState mutableState, reason string, currExecution workflow.WorkflowExecution) (terminateCurr bool, closeTask, cleanupTask persistence.Task, retError error) {
	if currMutableState.IsWorkflowExecutionRunning() {
		terminateCurr = true
		currMutableState.AddWorkflowExecutionTerminatedEvent(&workflow.TerminateWorkflowExecutionRequest{
			Reason:   common.StringPtr(reason),
			Details:  nil,
			Identity: common.StringPtr(identityHistoryService),
		})
		closeTask, cleanupTask, retError = w.eng.getWorkflowHistoryCleanupTasks(
			currMutableState.GetExecutionInfo().DomainID,
			currExecution.GetWorkflowId(),
			w.eng.getTimerBuilder(&currExecution))
		if retError != nil {
			return
		}
	}
	return
}

func historyGarbageCleanupInfo(domainID, workflowID, runID string) string {
	return fmt.Sprintf("%v:%v:%v", domainID, workflowID, runID)
}

func (w *workflowResetorImpl) setEventIDsWithHistory(msBuilder mutableState) int64 {
	clusterMetadata := w.eng.shard.GetService().GetClusterMetadata()
	history := msBuilder.GetHistoryBuilder().GetHistory().Events
	firstEvent := history[0]
	lastEvent := history[len(history)-1]
	msBuilder.GetExecutionInfo().SetLastFirstEventID(firstEvent.GetEventId())
	msBuilder.UpdateReplicationStateLastEventID(clusterMetadata.GetCurrentClusterName(), lastEvent.GetVersion(), lastEvent.GetEventId())
	return firstEvent.GetEventId()
}

func (w *workflowResetorImpl) generateReplicationTasksForReset(terminateCurr bool, currMutableState, newMutableState mutableState, domainEntry *cache.DomainCacheEntry) []persistence.Task {
	var repTasks []persistence.Task
	if newMutableState.GetReplicationState() != nil {
		if terminateCurr {
			// we will generate 2 replication tasks for this case
			firstEventIDForCurr := w.setEventIDsWithHistory(currMutableState)
			if domainEntry.CanReplicateEvent() {
				replicationTask := &persistence.HistoryReplicationTask{
					Version:             currMutableState.GetCurrentVersion(),
					LastReplicationInfo: currMutableState.GetReplicationState().LastReplicationInfo,
					FirstEventID:        firstEventIDForCurr,
					NextEventID:         currMutableState.GetNextEventID(),
					EventStoreVersion:   currMutableState.GetEventStoreVersion(),
					BranchToken:         currMutableState.GetCurrentBranch(),
				}
				repTasks = append(repTasks, replicationTask)
			}
		}
		firstEventIDForNew := w.setEventIDsWithHistory(newMutableState)
		if domainEntry.CanReplicateEvent() {
			replicationTask := &persistence.HistoryReplicationTask{
				Version:             newMutableState.GetCurrentVersion(),
				LastReplicationInfo: newMutableState.GetReplicationState().LastReplicationInfo,
				ResetWorkflow:       true,
				FirstEventID:        firstEventIDForNew,
				NextEventID:         newMutableState.GetNextEventID(),
				EventStoreVersion:   newMutableState.GetEventStoreVersion(),
				BranchToken:         newMutableState.GetCurrentBranch(),
			}
			repTasks = append(repTasks, replicationTask)
		}
	}
	return repTasks
}

// replay signals in the base run, and also signals in all the runs along the chain of contineAsNew
func (w *workflowResetorImpl) replayReceivedSignals(ctx context.Context, receivedSignals []*workflow.HistoryEvent, continueRunID string, newMutableState, currMutableState mutableState) error {
	for _, se := range receivedSignals {
		sigReq := &workflow.SignalWorkflowExecutionRequest{
			SignalName: se.GetWorkflowExecutionSignaledEventAttributes().SignalName,
			Identity:   se.GetWorkflowExecutionSignaledEventAttributes().Identity,
			Input:      se.GetWorkflowExecutionSignaledEventAttributes().Input,
		}
		newMutableState.AddWorkflowExecutionSignaled(sigReq.GetSignalName(), sigReq.GetInput(), sigReq.GetIdentity())
	}
	for {
		if len(continueRunID) == 0 {
			break
		}
		var continueMutableState mutableState
		if continueRunID == currMutableState.GetExecutionInfo().RunID {
			continueMutableState = currMutableState
		} else {
			continueExe := workflow.WorkflowExecution{
				WorkflowId: common.StringPtr(newMutableState.GetExecutionInfo().WorkflowID),
				RunId:      common.StringPtr(continueRunID),
			}
			continueContext, continueRelease, err := w.eng.historyCache.getOrCreateWorkflowExecutionWithTimeout(ctx, newMutableState.GetExecutionInfo().DomainID, continueExe)
			if err != nil {
				return err
			}
			continueMutableState, err = continueContext.loadWorkflowExecution()
			if err != nil {
				return err
			}
			continueRelease(nil)
		}
		continueRunID = ""

		var nextPageToken []byte
		readReq := &persistence.ReadHistoryBranchRequest{
			BranchToken: continueMutableState.GetCurrentBranch(),
			MinEventID:  common.FirstEventID,
			// NOTE: read through history to the end so that we can collect all the received signals
			MaxEventID:    continueMutableState.GetNextEventID(),
			PageSize:      defaultHistoryPageSize,
			NextPageToken: nextPageToken,
		}
		for {
			var readResp *persistence.ReadHistoryBranchByBatchResponse
			readResp, err := w.eng.historyV2Mgr.ReadHistoryBranchByBatch(readReq)
			if err != nil {
				return err
			}
			for _, batch := range readResp.History {
				for _, e := range batch.Events {
					if e.GetEventType() == workflow.EventTypeWorkflowExecutionSignaled {
						sigReq := &workflow.SignalWorkflowExecutionRequest{
							SignalName: e.GetWorkflowExecutionSignaledEventAttributes().SignalName,
							Identity:   e.GetWorkflowExecutionSignaledEventAttributes().Identity,
							Input:      e.GetWorkflowExecutionSignaledEventAttributes().Input,
						}
						newMutableState.AddWorkflowExecutionSignaled(sigReq.GetSignalName(), sigReq.GetInput(), sigReq.GetIdentity())
					} else if e.GetEventType() == workflow.EventTypeWorkflowExecutionContinuedAsNew {
						attr := e.GetWorkflowExecutionContinuedAsNewEventAttributes()
						continueRunID = attr.GetNewExecutionRunId()
					}
				}
			}
			if len(readResp.NextPageToken) > 0 {
				readReq.NextPageToken = readResp.NextPageToken
			} else {
				break
			}
		}
	}
	return nil
}

func (w *workflowResetorImpl) generateTimerTasksForReset(msBuilder mutableState, wfTimeoutSecs int64, needActivityTimer bool) ([]persistence.Task, error) {
	timerTasks := []persistence.Task{}

	// WF timeout task
	duration := time.Duration(wfTimeoutSecs) * time.Second
	wfTimeoutTask := &persistence.WorkflowTimeoutTask{
		VisibilityTimestamp: w.eng.shard.GetTimeSource().Now().Add(duration),
	}
	timerTasks = append(timerTasks, wfTimeoutTask)

	we := &workflow.WorkflowExecution{
		WorkflowId: common.StringPtr(msBuilder.GetExecutionInfo().WorkflowID),
		RunId:      common.StringPtr(msBuilder.GetExecutionInfo().RunID),
	}
	tb := w.eng.getTimerBuilder(we)
	// user timer task
	if len(msBuilder.GetPendingTimerInfos()) > 0 {
		tb.loadUserTimers(msBuilder)
		tt := tb.firstTimerTaskWithoutChecking()
		timerTasks = append(timerTasks, tt)
	}

	// activity timer
	if needActivityTimer {
		tb.loadActivityTimers(msBuilder)
		tt := tb.firstActivityTimerTaskWithoutChecking()
		timerTasks = append(timerTasks, tt)
	}

	return timerTasks, nil
}

func getRespondActivityTaskFailedRequestFromActivity(ai *persistence.ActivityInfo, resetReason string) *workflow.RespondActivityTaskFailedRequest {
	return &workflow.RespondActivityTaskFailedRequest{
		Reason:   common.StringPtr(resetReason),
		Details:  ai.Details,
		Identity: common.StringPtr(ai.StartedIdentity),
	}
}

func (w *workflowResetorImpl) replayHistoryEvents(decisionFinishEventID int64, requestID string, prevMutableState mutableState, newRunID string) (forkEventVersion, wfTimeoutSecs int64, receivedSignalsAfterReset []*workflow.HistoryEvent, continueRunID string, sBuilder stateBuilder, retError error) {
	clusterMetadata := w.eng.shard.GetService().GetClusterMetadata()

	prevExecution := workflow.WorkflowExecution{
		WorkflowId: common.StringPtr(prevMutableState.GetExecutionInfo().WorkflowID),
		RunId:      common.StringPtr(prevMutableState.GetExecutionInfo().RunID),
	}
	domainID := prevMutableState.GetExecutionInfo().DomainID
	var nextPageToken []byte
	readReq := &persistence.ReadHistoryBranchRequest{
		BranchToken: prevMutableState.GetCurrentBranch(),
		MinEventID:  common.FirstEventID,
		// NOTE: read through history to the end so that we can keep the received signals
		MaxEventID:    prevMutableState.GetNextEventID(),
		PageSize:      defaultHistoryPageSize,
		NextPageToken: nextPageToken,
	}
	var resetMutableState *mutableStateBuilder
	var lastBatch []*workflow.HistoryEvent

	for {
		var readResp *persistence.ReadHistoryBranchByBatchResponse
		readResp, retError = w.eng.historyV2Mgr.ReadHistoryBranchByBatch(readReq)
		if retError != nil {
			return
		}
		for _, batch := range readResp.History {
			history := batch.Events
			firstEvent := history[0]

			// for saving received signals only
			if firstEvent.GetEventId() >= decisionFinishEventID {
				for _, e := range batch.Events {
					if e.GetEventType() == workflow.EventTypeWorkflowExecutionSignaled {
						receivedSignalsAfterReset = append(receivedSignalsAfterReset, e)
					}
					if e.GetEventType() == workflow.EventTypeWorkflowExecutionContinuedAsNew {
						attr := e.GetWorkflowExecutionContinuedAsNewEventAttributes()
						continueRunID = attr.GetNewExecutionRunId()
					}
				}
				continue
			}

			lastBatch = history
			if firstEvent.GetEventId() == common.FirstEventID {
				if firstEvent.GetEventType() != workflow.EventTypeWorkflowExecutionStarted {
					retError = &workflow.InternalServiceError{
						Message: fmt.Sprintf("first event type is not EventTypeWorkflowExecutionStarted: %v", firstEvent.GetEventType()),
					}
					return
				}
				wfTimeoutSecs = int64(firstEvent.GetWorkflowExecutionStartedEventAttributes().GetExecutionStartToCloseTimeoutSeconds())
				if prevMutableState.GetReplicationState() != nil {
					resetMutableState = newMutableStateBuilderWithReplicationState(
						clusterMetadata.GetCurrentClusterName(),
						w.eng.shard,
						w.eng.shard.GetEventsCache(),
						w.eng.logger,
						firstEvent.GetVersion(),
					)
				} else {
					resetMutableState = newMutableStateBuilder(clusterMetadata.GetCurrentClusterName(), w.eng.shard,
						w.eng.shard.GetEventsCache(), w.eng.logger)
				}

				resetMutableState.executionInfo.EventStoreVersion = persistence.EventStoreVersionV2

				sBuilder = newStateBuilder(w.eng.shard, resetMutableState, w.eng.logger)
			}

			// avoid replay this event in stateBuilder which will run into NPE if WF doesn't enable XDC
			if firstEvent.GetEventType() == workflow.EventTypeWorkflowExecutionContinuedAsNew {
				retError = &workflow.BadRequestError{
					Message: fmt.Sprintf("wrong DecisionFinishEventId, cannot replay history to continueAsNew"),
				}
			}

			_, _, _, retError = sBuilder.applyEvents(domainID, requestID, prevExecution, history, nil, persistence.EventStoreVersionV2, persistence.EventStoreVersionV2)
			if retError != nil {
				return
			}
		}
		resetMutableState.IncrementHistorySize(readResp.Size)
		if len(readResp.NextPageToken) > 0 {
			readReq.NextPageToken = readResp.NextPageToken
		} else {
			break
		}
	}

	retError = validateLastBatchOfReset(lastBatch)
	if retError != nil {
		return
	}
	forkEventVersion = lastBatch[len(lastBatch)-1].GetVersion()

	startTime := time.Now()
	resetMutableState.executionInfo.RunID = newRunID
	resetMutableState.executionInfo.StartTimestamp = startTime
	resetMutableState.executionInfo.LastUpdatedTimestamp = startTime
	resetMutableState.executionInfo.SetNextEventID(decisionFinishEventID)
	resetMutableState.ClearStickyness()
	return
}

func validateLastBatchOfReset(lastBatch []*workflow.HistoryEvent) error {
	firstEvent := lastBatch[0]
	for _, event := range lastBatch {
		if event.GetEventType() == workflow.EventTypeDecisionTaskStarted {
			return nil
		}
	}
	return &workflow.BadRequestError{
		Message: fmt.Sprintf("wrong DecisionFinishEventId, previous batch doesn't include EventTypeDecisionTaskStarted, lastFirstEventId: %v", firstEvent.GetEventId()),
	}
}

func validateResetReplicationTask(request *h.ReplicateEventsRequest) (*workflow.DecisionTaskFailedEventAttributes, error) {
	historyAfterReset := request.History.Events
	if len(historyAfterReset) == 0 || historyAfterReset[0].GetEventType() != workflow.EventTypeDecisionTaskFailed {
		return nil, errUnknownReplicationTask
	}
	firstEvent := historyAfterReset[0]
	if firstEvent.DecisionTaskFailedEventAttributes.GetCause() != workflow.DecisionTaskFailedCauseResetWorkflow {
		return nil, errUnknownReplicationTask
	}
	attr := firstEvent.DecisionTaskFailedEventAttributes
	if attr.GetNewRunId() != request.GetWorkflowExecution().GetRunId() {
		return nil, errUnknownReplicationTask
	}
	return attr, nil
}

func (w *workflowResetorImpl) ApplyResetEvent(ctx context.Context, request *h.ReplicateEventsRequest, domainID, workflowID, currentRunID string) (retError error) {
	var currContext workflowExecutionContext
	var baseMutableState, currMutableState, newMsBuilder mutableState
	var newRunTransferTasks, newRunTimerTasks []persistence.Task

	resetAttr, retError := validateResetReplicationTask(request)
	historyAfterReset := request.History.Events
	lastEvent := historyAfterReset[len(historyAfterReset)-1]
	decisionFinishEventID := historyAfterReset[0].GetEventId()
	if retError != nil {
		return
	}
	baseExecution := workflow.WorkflowExecution{
		WorkflowId: common.StringPtr(workflowID),
		RunId:      common.StringPtr(resetAttr.GetBaseRunId()),
	}

	baseContext, baseRelease, baseErr := w.eng.historyCache.getOrCreateWorkflowExecutionWithTimeout(ctx, domainID, baseExecution)
	if baseErr != nil {
		return baseErr
	}
	defer func() { baseRelease(retError) }()
	baseMutableState, retError = baseContext.loadWorkflowExecution()
	if retError != nil {
		return
	}
	if baseMutableState.GetNextEventID() < decisionFinishEventID {
		// re-replicate the whole new run
		return newRetryTaskErrorWithHint(ErrWorkflowNotFoundMsg, domainID, workflowID, resetAttr.GetNewRunId(), common.FirstEventID)
	}

	if currentRunID == resetAttr.GetBaseRunId() {
		currMutableState = baseMutableState
		currContext = baseContext
	} else {
		var currRelease releaseWorkflowExecutionFunc
		currExecution := workflow.WorkflowExecution{
			WorkflowId: baseExecution.WorkflowId,
			RunId:      common.StringPtr(currentRunID),
		}
		var currErr error
		currContext, currRelease, currErr = w.eng.historyCache.getOrCreateWorkflowExecutionWithTimeout(ctx, domainID, currExecution)
		if currErr != nil {
			return currErr
		}
		defer func() { currRelease(retError) }()
		currMutableState, retError = currContext.loadWorkflowExecution()
		if retError != nil {
			return
		}
	}
	// before changing mutable state
	prevRunVersion := currMutableState.GetLastWriteVersion()
	newMsBuilder, newRunTransferTasks, newRunTimerTasks, retError = w.replicateResetEvent(baseMutableState, &baseExecution, historyAfterReset, resetAttr.GetForkEventVersion())
	if retError != nil {
		return
	}

	// fork a new history branch
	forkResp, retError := w.eng.historyV2Mgr.ForkHistoryBranch(&persistence.ForkHistoryBranchRequest{
		ForkBranchToken: baseMutableState.GetCurrentBranch(),
		ForkNodeID:      decisionFinishEventID,
		Info:            historyGarbageCleanupInfo(domainID, workflowID, resetAttr.GetNewRunId()),
	})
	if retError != nil {
		return
	}
	defer func() {
		w.eng.historyV2Mgr.CompleteForkBranch(&persistence.CompleteForkBranchRequest{
			BranchToken: newMsBuilder.GetExecutionInfo().GetCurrentBranch(),
			Success:     retError == nil,
		})
	}()
	newMsBuilder.GetExecutionInfo().BranchToken = forkResp.NewBranchToken

	// prepare to append history to new branch
	hBuilder := newHistoryBuilder(newMsBuilder, w.replicator.logger)
	hBuilder.history = historyAfterReset
	newMsBuilder.SetHistoryBuilder(hBuilder)

	retError = currContext.resetWorkflowExecution(currMutableState, false, nil, nil, newMsBuilder, newRunTransferTasks, newRunTimerTasks, nil, baseExecution.GetRunId(), baseMutableState.GetNextEventID(), prevRunVersion)
	if retError != nil {
		return
	}
	now := time.Unix(0, lastEvent.GetTimestamp())
	w.replicator.notify(request.GetSourceCluster(), now, newRunTransferTasks, newRunTimerTasks)
	return nil
}

func (w *workflowResetorImpl) replicateResetEvent(baseMutableState mutableState, baseExecution *workflow.WorkflowExecution, newRunHistory []*workflow.HistoryEvent, forkEventVersion int64) (newMsBuilder mutableState, transferTasks, timerTasks []persistence.Task, retError error) {
	domainID := baseMutableState.GetExecutionInfo().DomainID
	workflowID := baseMutableState.GetExecutionInfo().WorkflowID
	firstEvent := newRunHistory[0]

	decisionFinishEventID := firstEvent.GetEventId()
	resetAttr := firstEvent.GetDecisionTaskFailedEventAttributes()

	clusterMetadata := w.eng.shard.GetService().GetClusterMetadata()
	requestID := uuid.New()
	var sBuilder stateBuilder
	var wfTimeoutSecs int64

	// replay old history from beginning of the baseRun upto decisionFinishEventID(exclusive)
	var nextPageToken []byte
	var lastEvent *workflow.HistoryEvent
	readReq := &persistence.ReadHistoryBranchRequest{
		BranchToken:   baseMutableState.GetCurrentBranch(),
		MinEventID:    common.FirstEventID,
		MaxEventID:    decisionFinishEventID,
		PageSize:      defaultHistoryPageSize,
		NextPageToken: nextPageToken,
	}
	for {
		var readResp *persistence.ReadHistoryBranchByBatchResponse
		readResp, retError = w.eng.historyV2Mgr.ReadHistoryBranchByBatch(readReq)
		if retError != nil {
			return
		}
		for _, batch := range readResp.History {
			events := batch.Events
			firstEvent := events[0]
			lastEvent = events[len(events)-1]
			if firstEvent.GetEventId() == common.FirstEventID {
				wfTimeoutSecs = int64(firstEvent.GetWorkflowExecutionStartedEventAttributes().GetExecutionStartToCloseTimeoutSeconds())
				newMsBuilder = newMutableStateBuilderWithReplicationState(
					clusterMetadata.GetCurrentClusterName(),
					w.eng.shard,
					w.eng.shard.GetEventsCache(),
					w.eng.logger,
					firstEvent.GetVersion(),
				)
				newMsBuilder.GetExecutionInfo().EventStoreVersion = persistence.EventStoreVersionV2
				sBuilder = newStateBuilder(w.eng.shard, newMsBuilder, w.eng.logger)
			}
			_, _, _, retError = sBuilder.applyEvents(domainID, requestID, *baseExecution, events, nil, persistence.EventStoreVersionV2, 0)
			if retError != nil {
				return
			}
		}
		newMsBuilder.IncrementHistorySize(readResp.Size)
		if len(readResp.NextPageToken) > 0 {
			readReq.NextPageToken = readResp.NextPageToken
		} else {
			break
		}
	}
	if lastEvent.GetEventId() != decisionFinishEventID-1 || lastEvent.GetVersion() != forkEventVersion {
		// re-replicate the whole new run
		retError = newRetryTaskErrorWithHint(ErrWorkflowNotFoundMsg, domainID, workflowID, resetAttr.GetNewRunId(), common.FirstEventID)
		return
	}
	startTime := time.Unix(0, firstEvent.GetTimestamp())
	newMsBuilder.GetExecutionInfo().RunID = resetAttr.GetNewRunId()
	newMsBuilder.GetExecutionInfo().StartTimestamp = startTime
	newMsBuilder.GetExecutionInfo().LastUpdatedTimestamp = startTime
	newMsBuilder.ClearStickyness()

	// always enforce the attempt to zero so that we can always schedule a new decision(skip trasientDecision logic)
	di, _ := newMsBuilder.GetInFlightDecisionTask()
	di.Attempt = 0
	newMsBuilder.UpdateDecision(di)

	lastEvent = newRunHistory[len(newRunHistory)-1]
	// replay new history (including decisionTaskScheduled)
	_, _, _, retError = sBuilder.applyEvents(domainID, requestID, *baseExecution, newRunHistory, nil, persistence.EventStoreVersionV2, 0)
	if retError != nil {
		return
	}
	newMsBuilder.GetExecutionInfo().SetNextEventID(lastEvent.GetEventId() + 1)

	actTasks, retError := w.scheduleUnstartedActivities(newMsBuilder)
	if retError != nil {
		return
	}
	transferTasks = append(transferTasks, actTasks...)
	timerTasks, retError = w.generateTimerTasksForReset(newMsBuilder, wfTimeoutSecs, len(actTasks) > 0)
	if retError != nil {
		return
	}

	// schedule new decision
	decisionScheduledID := newMsBuilder.GetExecutionInfo().DecisionScheduleID
	di, _ = newMsBuilder.GetPendingDecision(decisionScheduledID)
	transferTasks = append(transferTasks, &persistence.DecisionTask{
		DomainID:         domainID,
		TaskList:         di.TaskList,
		ScheduleID:       di.ScheduleID,
		RecordVisibility: true,
	})

	newMsBuilder.GetExecutionInfo().SetLastFirstEventID(firstEvent.GetEventId())
	newMsBuilder.UpdateReplicationStateLastEventID(clusterMetadata.GetCurrentClusterName(), lastEvent.GetVersion(), lastEvent.GetEventId())
	return
}<|MERGE_RESOLUTION|>--- conflicted
+++ resolved
@@ -73,16 +73,12 @@
 		}
 		return
 	}
-<<<<<<< HEAD
-
-=======
 	if request.GetDecisionFinishEventId() <= common.FirstEventID {
 		retError = &workflow.BadRequestError{
 			Message: fmt.Sprintf("Decision finish ID must be > 1."),
 		}
 		return
 	}
->>>>>>> ccb51656
 	baseExecution := workflow.WorkflowExecution{
 		WorkflowId: request.WorkflowExecution.WorkflowId,
 		RunId:      request.WorkflowExecution.RunId,
