--- conflicted
+++ resolved
@@ -173,15 +173,9 @@
 	task := &types.ReplicationTask{
 		TaskType: types.ReplicationTaskTypeSyncActivity.Ptr(),
 		SyncActivityTaskAttributes: &types.SyncActivityTaskAttributes{
-<<<<<<< HEAD
-			DomainID:   common.StringPtr(domainID),
-			WorkflowID: workflowID,
-			RunID:      runID,
-=======
-			DomainID:   domainID,
-			WorkflowID: common.StringPtr(workflowID),
-			RunID:      common.StringPtr(runID),
->>>>>>> 2847890a
+			DomainID:   domainID,
+			WorkflowID: workflowID,
+			RunID:      runID,
 		},
 	}
 	request := &persistence.PutReplicationTaskToDLQRequest{
@@ -214,15 +208,9 @@
 	task := &types.ReplicationTask{
 		TaskType: types.ReplicationTaskTypeHistoryV2.Ptr(),
 		HistoryTaskV2Attributes: &types.HistoryTaskV2Attributes{
-<<<<<<< HEAD
-			DomainID:   common.StringPtr(domainID),
-			WorkflowID: workflowID,
-			RunID:      runID,
-=======
-			DomainID:   domainID,
-			WorkflowID: common.StringPtr(workflowID),
-			RunID:      common.StringPtr(runID),
->>>>>>> 2847890a
+			DomainID:   domainID,
+			WorkflowID: workflowID,
+			RunID:      runID,
 			Events: &types.DataBlob{
 				EncodingType: types.EncodingTypeThriftRW.Ptr(),
 				Data:         data.Data,
@@ -262,15 +250,9 @@
 	task := &types.ReplicationTask{
 		TaskType: types.ReplicationTaskTypeHistoryV2.Ptr(),
 		HistoryTaskV2Attributes: &types.HistoryTaskV2Attributes{
-<<<<<<< HEAD
-			DomainID:   common.StringPtr(domainID),
-			WorkflowID: workflowID,
-			RunID:      runID,
-=======
-			DomainID:   domainID,
-			WorkflowID: common.StringPtr(workflowID),
-			RunID:      common.StringPtr(runID),
->>>>>>> 2847890a
+			DomainID:   domainID,
+			WorkflowID: workflowID,
+			RunID:      runID,
 			Events: &types.DataBlob{
 				EncodingType: types.EncodingTypeThriftRW.Ptr(),
 				Data:         data.Data,
@@ -296,15 +278,9 @@
 	task := &types.ReplicationTask{
 		TaskType: types.ReplicationTaskTypeSyncActivity.Ptr(),
 		SyncActivityTaskAttributes: &types.SyncActivityTaskAttributes{
-<<<<<<< HEAD
-			DomainID:    common.StringPtr(domainID),
+			DomainID:    domainID,
 			WorkflowID:  workflowID,
 			RunID:       runID,
-=======
-			DomainID:    domainID,
-			WorkflowID:  common.StringPtr(workflowID),
-			RunID:       common.StringPtr(runID),
->>>>>>> 2847890a
 			ScheduledID: common.Int64Ptr(1),
 		},
 	}
