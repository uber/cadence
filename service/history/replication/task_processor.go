--- conflicted
+++ resolved
@@ -448,14 +448,9 @@
 	if err != nil {
 		p.updateFailureMetric(scope, err)
 	} else {
-		domainName, errorDomainName := p.shard.GetDomainCache().GetDomainName(replicationTask.HistoryTaskV2Attributes.DomainID)
-		if errorDomainName != nil {
-			return errorDomainName
-		}
 		now := ts.Now()
 		mScope := p.metricsClient.Scope(scope, metrics.TargetClusterTag(p.sourceCluster))
-<<<<<<< HEAD
-		domainID := replicationTask.HistoryTaskV2Attributes.GetDomainID()
+    domainID := replicationTask.HistoryTaskV2Attributes.GetDomainID()
 		if domainID != "" {
 			domainName, errorDomainName := p.shard.GetDomainCache().GetDomainName(domainID)
 			if errorDomainName != nil {
@@ -463,9 +458,6 @@
 			}
 			mScope.Tagged(metrics.DomainTag(domainName))
 		}
-=======
-		mScope.Tagged(metrics.DomainTag(domainName))
->>>>>>> 88991f2f
 		// emit the number of replication tasks
 		mScope.IncCounter(metrics.ReplicationTasksAppliedPerDomain)
 		// emit single task processing latency
