// Copyright (c) 2017 Uber Technologies, Inc.
//
// Permission is hereby granted, free of charge, to any person obtaining a copy
// of this software and associated documentation files (the "Software"), to deal
// in the Software without restriction, including without limitation the rights
// to use, copy, modify, merge, publish, distribute, sublicense, and/or sell
// copies of the Software, and to permit persons to whom the Software is
// furnished to do so, subject to the following conditions:
//
// The above copyright notice and this permission notice shall be included in
// all copies or substantial portions of the Software.
//
// THE SOFTWARE IS PROVIDED "AS IS", WITHOUT WARRANTY OF ANY KIND, EXPRESS OR
// IMPLIED, INCLUDING BUT NOT LIMITED TO THE WARRANTIES OF MERCHANTABILITY,
// FITNESS FOR A PARTICULAR PURPOSE AND NONINFRINGEMENT. IN NO EVENT SHALL THE
// AUTHORS OR COPYRIGHT HOLDERS BE LIABLE FOR ANY CLAIM, DAMAGES OR OTHER
// LIABILITY, WHETHER IN AN ACTION OF CONTRACT, TORT OR OTHERWISE, ARISING FROM,
// OUT OF OR IN CONNECTION WITH THE SOFTWARE OR THE USE OR OTHER DEALINGS IN
// THE SOFTWARE.

package history

import (
	"fmt"
	"sort"
	"sync/atomic"
	"time"

	w "github.com/uber/cadence/.gen/go/shared"
	"github.com/uber/cadence/common"
	"github.com/uber/cadence/common/clock"
	"github.com/uber/cadence/common/persistence"
)

// Timer task status
const (
	TimerTaskStatusNone = iota
	TimerTaskStatusCreated
)

// Activity Timer task status
const (
	TimerTaskStatusCreatedStartToClose = 1 << iota
	TimerTaskStatusCreatedScheduleToStart
	TimerTaskStatusCreatedScheduleToClose
	TimerTaskStatusCreatedHeartbeat
)

type (
	timerDetails struct {
		TimerSequenceID TimerSequenceID
		TaskCreated     bool
		TimerID         string
		ActivityID      int64
		TimeoutType     w.TimeoutType
		EventID         int64
		TimeoutSec      int32
		Attempt         int32
	}

	timers []*timerDetails

	timerBuilder struct {
		userTimers             timers                            // all user timers sorted by expiry time stamp.
		pendingUserTimers      map[string]*persistence.TimerInfo // all user timers indexed by timerID(this just points to mutable state)
		isLoadedUserTimers     bool
		activityTimers         timers
		pendingActivityTimers  map[int64]*persistence.ActivityInfo
		isLoadedActivityTimers bool
		localSeqNumGen         SequenceNumberGenerator // This one used to order in-memory list.
		timeSource             clock.TimeSource
	}

	// TimerSequenceID - Visibility timer stamp + Sequence Number.
	TimerSequenceID struct {
		VisibilityTimestamp time.Time
		TaskID              int64
	}

	// SequenceNumberGenerator - Generates next sequence number.
	SequenceNumberGenerator interface {
		NextSeq() int64
	}

	localSeqNumGenerator struct {
		counter int64
	}
)

func (s TimerSequenceID) String() string {
	return fmt.Sprintf("timestamp: %v, seq: %v", s.VisibilityTimestamp.UTC(), s.TaskID)
}

// Len implements sort.Interface
func (t timers) Len() int {
	return len(t)
}

// Swap implements sort.Interface.
func (t timers) Swap(i, j int) {
	t[i], t[j] = t[j], t[i]
}

// Less implements sort.Interface
func (t timers) Less(i, j int) bool {
	return compareTimerIDLess(&t[i].TimerSequenceID, &t[j].TimerSequenceID)
}

func (td *timerDetails) String() string {
	return fmt.Sprintf("TimerDetails: SeqID: %s, TimerID: %v, ActivityID: %v, Attempt: %v, TaskCreated: %v, EventID: %v, TimeoutType: %v, TimeoutSec: %v",
		td.TimerSequenceID, td.TimerID, td.ActivityID, td.Attempt, td.TaskCreated, td.EventID, td.TimeoutType.String(), td.TimeoutSec)
}

func (l *localSeqNumGenerator) NextSeq() int64 {
	return atomic.AddInt64(&l.counter, 1)
}

// newTimerBuilder creates a timer builder.
func newTimerBuilder(timeSource clock.TimeSource) *timerBuilder {
	return &timerBuilder{
		userTimers:            timers{},
		pendingUserTimers:     make(map[string]*persistence.TimerInfo),
		activityTimers:        timers{},
		pendingActivityTimers: make(map[int64]*persistence.ActivityInfo),
		localSeqNumGen:        &localSeqNumGenerator{counter: 1},
		timeSource:            timeSource,
	}
}

// AddStartToCloseDecisionTimoutTask - Add a decision start to close timeout task.
func (tb *timerBuilder) AddStartToCloseDecisionTimoutTask(scheduleID, scheduleAttempt int64,
	startToCloseTimeout int32) *persistence.DecisionTimeoutTask {
	timeOutTask := tb.createDecisionTimeoutTask(startToCloseTimeout, scheduleID, scheduleAttempt,
		w.TimeoutTypeStartToClose)
	return timeOutTask
}

// AddDecisionScheduleToStartTimoutTask - Add a decision schedule to start timeout task.
func (tb *timerBuilder) AddScheduleToStartDecisionTimoutTask(scheduleID, scheduleAttempt int64,
	scheduleToStartTimeout int32) *persistence.DecisionTimeoutTask {
	timeOutTask := tb.createDecisionTimeoutTask(scheduleToStartTimeout, scheduleID, scheduleAttempt,
		w.TimeoutTypeScheduleToStart)
	return timeOutTask
}

// TODO this function is only used by tiemr queue processor test
func (tb *timerBuilder) AddScheduleToCloseActivityTimeout(
	ai *persistence.ActivityInfo) (*persistence.ActivityTimeoutTask, error) {
	return tb.AddActivityTimeoutTask(ai.ScheduleID, w.TimeoutTypeScheduleToClose, ai.ScheduleToCloseTimeout, nil), nil
}

// TODO this function is only used by tiemr queue processor test
func (tb *timerBuilder) AddStartToCloseActivityTimeout(ai *persistence.ActivityInfo) (*persistence.ActivityTimeoutTask,
	error) {
	return tb.AddActivityTimeoutTask(ai.ScheduleID, w.TimeoutTypeStartToClose, ai.StartToCloseTimeout, nil), nil
}

// TODO this function is only used by tiemr queue processor test
// AddActivityTimeoutTask - Adds an activity timeout task.
func (tb *timerBuilder) AddActivityTimeoutTask(scheduleID int64,
	timeoutType w.TimeoutType, fireTimeout int32, baseTime *time.Time) *persistence.ActivityTimeoutTask {
	if fireTimeout <= 0 {
		return nil
	}

	timeOutTask := tb.createActivityTimeoutTask(fireTimeout, timeoutType, scheduleID, baseTime)
	return timeOutTask
}

// GetUserTimerTaskIfNeeded - if we need create a timer task for the user timers
<<<<<<< HEAD
func (tb *timerBuilder) GetUserTimerTaskIfNeeded(
	msBuilder mutableState,
) (persistence.Task, error) {
=======
func (tb *timerBuilder) GetUserTimerTaskIfNeeded(msBuilder mutableState) (persistence.Task, error) {
>>>>>>> 351b3fd0
	if !tb.isLoadedUserTimers {
		tb.loadUserTimers(msBuilder)
	}
	timerTask := tb.firstTimerTask()
	if timerTask != nil {
		// Update the task ID tracking if it has created timer task or not.
		ti := tb.pendingUserTimers[tb.userTimers[0].TimerID]
		ti.TaskID = TimerTaskStatusCreated
<<<<<<< HEAD

=======
		// update timer task mask indicating that task created
>>>>>>> 351b3fd0
		if err := msBuilder.UpdateUserTimer(ti.TimerID, ti); err != nil {
			return nil, err
		}
	}
	return timerTask, nil
}

// GetUserTimers - Get all user timers.
func (tb *timerBuilder) GetUserTimers(msBuilder mutableState) timers {
	tb.loadUserTimers(msBuilder)
	return tb.userTimers
}

// GetUserTimer - Get a specific user timer.
func (tb *timerBuilder) GetUserTimer(timerID string) (bool, *persistence.TimerInfo) {
	ti, ok := tb.pendingUserTimers[timerID]
	return ok, ti
}

// IsTimerExpired - Whether a timer is expired w.r.t reference time.
func (tb *timerBuilder) IsTimerExpired(td *timerDetails, referenceTime time.Time) bool {
	// Cql timestamp is in milli sec resolution, here we do the check in terms of second resolution.
	expiry := td.TimerSequenceID.VisibilityTimestamp.Unix()
	return expiry <= referenceTime.Unix()
}

func (tb *timerBuilder) GetActivityTimers(msBuilder mutableState) timers {
	tb.loadActivityTimers(msBuilder)
	return tb.activityTimers
}

// GetActivityTimerTaskIfNeeded - if we need create a activity timer task for the activities
<<<<<<< HEAD
func (tb *timerBuilder) GetActivityTimerTaskIfNeeded(
	msBuilder mutableState,
) (persistence.Task, error) {
=======
func (tb *timerBuilder) GetActivityTimerTaskIfNeeded(msBuilder mutableState) (persistence.Task, error) {
>>>>>>> 351b3fd0
	if !tb.isLoadedActivityTimers {
		tb.loadActivityTimers(msBuilder)
	}

	timerTask := tb.firstActivityTimerTask()
	if timerTask != nil {
		// Update the task ID tracking if it has created timer task or not.
		td := tb.activityTimers[0]
		ai := tb.pendingActivityTimers[td.ActivityID]
		at := timerTask.(*persistence.ActivityTimeoutTask)
		ai.TimerTaskStatus = ai.TimerTaskStatus | getActivityTimerStatus(w.TimeoutType(at.TimeoutType))
		if w.TimeoutType(at.TimeoutType) == w.TimeoutTypeHeartbeat {
			ai.LastHeartbeatTimeoutVisibility = td.TimerSequenceID.VisibilityTimestamp.Unix()
		}
<<<<<<< HEAD
=======
		// update timer task mask indicating that task created
>>>>>>> 351b3fd0
		if err := msBuilder.UpdateActivity(ai); err != nil {
			return nil, err
		}

	}
	return timerTask, nil
}

// loadUserTimers - Load all user timers from mutable state.
func (tb *timerBuilder) loadUserTimers(msBuilder mutableState) {
	tb.pendingUserTimers = msBuilder.GetPendingTimerInfos()
	tb.userTimers = make(timers, 0, len(tb.pendingUserTimers))
	for _, v := range tb.pendingUserTimers {
		seqNum := tb.localSeqNumGen.NextSeq()
		td := &timerDetails{
			TimerSequenceID: TimerSequenceID{VisibilityTimestamp: v.ExpiryTime, TaskID: seqNum},
			EventID:         v.StartedID,
			TimerID:         v.TimerID,
			TaskCreated:     v.TaskID == TimerTaskStatusCreated}
		tb.userTimers = append(tb.userTimers, td)
	}
	sort.Sort(tb.userTimers)
	tb.isLoadedUserTimers = true
}

func (tb *timerBuilder) loadActivityTimers(msBuilder mutableState) {
	tb.pendingActivityTimers = msBuilder.GetPendingActivityInfos()
	tb.activityTimers = make(timers, 0, len(tb.pendingActivityTimers))
	for _, v := range tb.pendingActivityTimers {
		if v.ScheduleID != common.EmptyEventID {
			scheduleToCloseExpiry := v.ScheduledTime.Add(time.Duration(v.ScheduleToCloseTimeout) * time.Second)
			if !v.ExpirationTime.IsZero() && v.ExpirationTime.Before(scheduleToCloseExpiry) {
				// expire before scheduleToClose timeout
				scheduleToCloseExpiry = v.ExpirationTime
			}
			td := &timerDetails{
				TimerSequenceID: TimerSequenceID{VisibilityTimestamp: scheduleToCloseExpiry},
				ActivityID:      v.ScheduleID,
				EventID:         v.ScheduleID,
				Attempt:         v.Attempt,
				TimeoutSec:      v.ScheduleToCloseTimeout,
				TimeoutType:     w.TimeoutTypeScheduleToClose,
				TaskCreated:     (v.TimerTaskStatus & TimerTaskStatusCreatedScheduleToClose) != 0}
			tb.activityTimers = append(tb.activityTimers, td)

			if v.StartedID != common.EmptyEventID {
				startToCloseExpiry := v.StartedTime.Add(time.Duration(v.StartToCloseTimeout) * time.Second)
				td := &timerDetails{
					TimerSequenceID: TimerSequenceID{VisibilityTimestamp: startToCloseExpiry},
					ActivityID:      v.ScheduleID,
					EventID:         v.ScheduleID,
					Attempt:         v.Attempt,
					TimeoutType:     w.TimeoutTypeStartToClose,
					TimeoutSec:      v.StartToCloseTimeout,
					TaskCreated:     (v.TimerTaskStatus & TimerTaskStatusCreatedStartToClose) != 0}
				tb.activityTimers = append(tb.activityTimers, td)
				if v.HeartbeatTimeout > 0 {
					lastHeartBeatTS := v.LastHeartBeatUpdatedTime
					if lastHeartBeatTS.Before(v.StartedTime) {
						lastHeartBeatTS = v.StartedTime
					}
					heartBeatExpiry := lastHeartBeatTS.Add(time.Duration(v.HeartbeatTimeout) * time.Second)
					td := &timerDetails{
						TimerSequenceID: TimerSequenceID{VisibilityTimestamp: heartBeatExpiry},
						ActivityID:      v.ScheduleID,
						EventID:         v.ScheduleID,
						Attempt:         v.Attempt,
						TimeoutType:     w.TimeoutTypeHeartbeat,
						TimeoutSec:      v.HeartbeatTimeout,
						TaskCreated:     (v.TimerTaskStatus & TimerTaskStatusCreatedHeartbeat) != 0}
					tb.activityTimers = append(tb.activityTimers, td)
				}
			} else {
				scheduleToStartExpiry := v.ScheduledTime.Add(time.Duration(v.ScheduleToStartTimeout) * time.Second)
				td := &timerDetails{
					TimerSequenceID: TimerSequenceID{VisibilityTimestamp: scheduleToStartExpiry},
					ActivityID:      v.ScheduleID,
					EventID:         v.ScheduleID,
					Attempt:         v.Attempt,
					TimeoutSec:      v.ScheduleToStartTimeout,
					TimeoutType:     w.TimeoutTypeScheduleToStart,
					TaskCreated:     (v.TimerTaskStatus & TimerTaskStatusCreatedScheduleToStart) != 0}
				tb.activityTimers = append(tb.activityTimers, td)
			}
		}
	}
	sort.Sort(tb.activityTimers)
	tb.isLoadedActivityTimers = true
}

func (tb *timerBuilder) createDeleteHistoryEventTimerTask(d time.Duration) *persistence.DeleteHistoryEventTask {
	expiryTime := tb.timeSource.Now().Add(d)
	return &persistence.DeleteHistoryEventTask{
		VisibilityTimestamp: expiryTime,
	}
}

// createDecisionTimeoutTask - Creates a decision timeout task.
func (tb *timerBuilder) createDecisionTimeoutTask(fireTimeOut int32, eventID, attempt int64,
	timeoutType w.TimeoutType) *persistence.DecisionTimeoutTask {
	expiryTime := tb.timeSource.Now().Add(time.Duration(fireTimeOut) * time.Second)
	return &persistence.DecisionTimeoutTask{
		VisibilityTimestamp: expiryTime,
		TimeoutType:         int(timeoutType),
		EventID:             eventID,
		ScheduleAttempt:     attempt,
	}
}

// TODO this function is only used by tiemr queue processor test
// createActivityTimeoutTask - Creates a activity timeout task.
func (tb *timerBuilder) createActivityTimeoutTask(fireTimeOut int32, timeoutType w.TimeoutType,
	eventID int64, baseTime *time.Time) *persistence.ActivityTimeoutTask {
	var expiryTime time.Time
	if baseTime != nil {
		expiryTime = baseTime.Add(time.Duration(fireTimeOut) * time.Second)
	} else {
		expiryTime = tb.timeSource.Now().Add(time.Duration(fireTimeOut) * time.Second)
	}

	return &persistence.ActivityTimeoutTask{
		VisibilityTimestamp: expiryTime,
		TimeoutType:         int(timeoutType),
		EventID:             eventID,
	}
}

func (tb *timerBuilder) insertTimer(td *timerDetails) bool {
	size := len(tb.userTimers)
	i := sort.Search(size,
		func(i int) bool { return !compareTimerIDLess(&tb.userTimers[i].TimerSequenceID, &td.TimerSequenceID) })
	if i == size {
		tb.userTimers = append(tb.userTimers, td)
	} else {
		tb.userTimers = append(tb.userTimers[:i], append(timers{td}, tb.userTimers[i:]...)...)
	}
	return i == 0 // This is the first timer in the list.
}

func (tb *timerBuilder) firstTimerTaskWithoutChecking() persistence.Task {
	if len(tb.userTimers) > 0 {
		return tb.createNewTask(tb.userTimers[0])
	}
	return nil
}

func (tb *timerBuilder) firstTimerTask() persistence.Task {
	if len(tb.userTimers) > 0 && !tb.userTimers[0].TaskCreated {
		return tb.createNewTask(tb.userTimers[0])
	}
	return nil
}

func (tb *timerBuilder) firstActivityTimerTaskWithoutChecking() persistence.Task {
	if len(tb.activityTimers) > 0 {
		return tb.createNewTask(tb.activityTimers[0])
	}
	return nil
}

func (tb *timerBuilder) firstActivityTimerTask() persistence.Task {
	if len(tb.activityTimers) > 0 && !tb.activityTimers[0].TaskCreated {
		return tb.createNewTask(tb.activityTimers[0])
	}
	return nil
}

func (tb *timerBuilder) createNewTask(td *timerDetails) persistence.Task {
	// Create a copy of this task.
	if td.TimerID != "" {
		tt := tb.pendingUserTimers[td.TimerID]
		return &persistence.UserTimerTask{
			VisibilityTimestamp: td.TimerSequenceID.VisibilityTimestamp,
			EventID:             tt.StartedID,
		}
	} else if td.ActivityID != 0 && td.ActivityID != common.EmptyEventID {
		return &persistence.ActivityTimeoutTask{
			VisibilityTimestamp: td.TimerSequenceID.VisibilityTimestamp,
			EventID:             td.EventID,
			TimeoutType:         int(td.TimeoutType),
			Attempt:             int64(td.Attempt),
		}
	}
	return nil
}

func compareTimerIDLess(first *TimerSequenceID, second *TimerSequenceID) bool {
	if first.VisibilityTimestamp.Before(second.VisibilityTimestamp) {
		return true
	}
	if first.VisibilityTimestamp.Equal(second.VisibilityTimestamp) {
		return first.TaskID < second.TaskID
	}
	return false
}

func getActivityTimerStatus(timeoutType w.TimeoutType) int32 {
	switch timeoutType {
	case w.TimeoutTypeHeartbeat:
		return TimerTaskStatusCreatedHeartbeat
	case w.TimeoutTypeScheduleToStart:
		return TimerTaskStatusCreatedScheduleToStart
	case w.TimeoutTypeScheduleToClose:
		return TimerTaskStatusCreatedScheduleToClose
	case w.TimeoutTypeStartToClose:
		return TimerTaskStatusCreatedStartToClose
	}
	panic("invalid timeout type")
}<|MERGE_RESOLUTION|>--- conflicted
+++ resolved
@@ -168,13 +168,7 @@
 }
 
 // GetUserTimerTaskIfNeeded - if we need create a timer task for the user timers
-<<<<<<< HEAD
-func (tb *timerBuilder) GetUserTimerTaskIfNeeded(
-	msBuilder mutableState,
-) (persistence.Task, error) {
-=======
 func (tb *timerBuilder) GetUserTimerTaskIfNeeded(msBuilder mutableState) (persistence.Task, error) {
->>>>>>> 351b3fd0
 	if !tb.isLoadedUserTimers {
 		tb.loadUserTimers(msBuilder)
 	}
@@ -183,11 +177,8 @@
 		// Update the task ID tracking if it has created timer task or not.
 		ti := tb.pendingUserTimers[tb.userTimers[0].TimerID]
 		ti.TaskID = TimerTaskStatusCreated
-<<<<<<< HEAD
-
-=======
+
 		// update timer task mask indicating that task created
->>>>>>> 351b3fd0
 		if err := msBuilder.UpdateUserTimer(ti.TimerID, ti); err != nil {
 			return nil, err
 		}
@@ -220,13 +211,7 @@
 }
 
 // GetActivityTimerTaskIfNeeded - if we need create a activity timer task for the activities
-<<<<<<< HEAD
-func (tb *timerBuilder) GetActivityTimerTaskIfNeeded(
-	msBuilder mutableState,
-) (persistence.Task, error) {
-=======
 func (tb *timerBuilder) GetActivityTimerTaskIfNeeded(msBuilder mutableState) (persistence.Task, error) {
->>>>>>> 351b3fd0
 	if !tb.isLoadedActivityTimers {
 		tb.loadActivityTimers(msBuilder)
 	}
@@ -241,10 +226,8 @@
 		if w.TimeoutType(at.TimeoutType) == w.TimeoutTypeHeartbeat {
 			ai.LastHeartbeatTimeoutVisibility = td.TimerSequenceID.VisibilityTimestamp.Unix()
 		}
-<<<<<<< HEAD
-=======
+
 		// update timer task mask indicating that task created
->>>>>>> 351b3fd0
 		if err := msBuilder.UpdateActivity(ai); err != nil {
 			return nil, err
 		}
