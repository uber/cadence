--- conflicted
+++ resolved
@@ -133,44 +133,9 @@
 	return timeOutTask
 }
 
-<<<<<<< HEAD
-func (tb *timerBuilder) AddScheduleToStartActivityTimeout(scheduleID int64, scheduleEvent *w.HistoryEvent,
-	msBuilder *mutableStateBuilder) *persistence.ActivityTimeoutTask {
-	scheduleToStartTimeout := scheduleEvent.GetActivityTaskScheduledEventAttributes().GetScheduleToStartTimeoutSeconds()
-	if scheduleToStartTimeout <= 0 {
-		scheduleToStartTimeout = DefaultScheduleToStartActivityTimeoutInSecs
-	}
-	scheduleToCloseTimeout := scheduleEvent.GetActivityTaskScheduledEventAttributes().GetScheduleToCloseTimeoutSeconds()
-	if scheduleToCloseTimeout <= 0 {
-		scheduleToCloseTimeout = DefaultScheduleToCloseActivityTimeoutInSecs
-	}
-	startToCloseTimeout := scheduleEvent.GetActivityTaskScheduledEventAttributes().GetStartToCloseTimeoutSeconds()
-	if startToCloseTimeout <= 0 {
-		startToCloseTimeout = DefaultStartToCloseActivityTimeoutInSecs
-	}
-	heartbeatTimeout := scheduleEvent.GetActivityTaskScheduledEventAttributes().GetHeartbeatTimeoutSeconds()
-
-	t := tb.AddActivityTimeoutTask(scheduleID, w.TimeoutType_SCHEDULE_TO_START, scheduleToStartTimeout)
-
-	msBuilder.UpdateActivity(scheduleID, &persistence.ActivityInfo{
-		ScheduleID:               scheduleID,
-		StartedID:                emptyEventID,
-		ActivityID:               scheduleEvent.GetActivityTaskScheduledEventAttributes().GetActivityId(),
-		ScheduleToStartTimeout:   scheduleToStartTimeout,
-		ScheduleToCloseTimeout:   scheduleToCloseTimeout,
-		StartToCloseTimeout:      startToCloseTimeout,
-		HeartbeatTimeout:         heartbeatTimeout,
-		CancelRequested:          false,
-		CancelRequestID:          emptyEventID,
-		LastHeartBeatUpdatedTime: time.Time{},
-	})
-
-	return t
-=======
 func (tb *timerBuilder) AddScheduleToStartActivityTimeout(
 	ai *persistence.ActivityInfo) *persistence.ActivityTimeoutTask {
 	return tb.AddActivityTimeoutTask(ai.ScheduleID, w.TimeoutType_SCHEDULE_TO_START, ai.ScheduleToStartTimeout)
->>>>>>> c46512e2
 }
 
 func (tb *timerBuilder) AddScheduleToCloseActivityTimeout(
