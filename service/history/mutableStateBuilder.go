// Copyright (c) 2017 Uber Technologies, Inc.
//
// Permission is hereby granted, free of charge, to any person obtaining a copy
// of this software and associated documentation files (the "Software"), to deal
// in the Software without restriction, including without limitation the rights
// to use, copy, modify, merge, publish, distribute, sublicense, and/or sell
// copies of the Software, and to permit persons to whom the Software is
// furnished to do so, subject to the following conditions:
//
// The above copyright notice and this permission notice shall be included in
// all copies or substantial portions of the Software.
//
// THE SOFTWARE IS PROVIDED "AS IS", WITHOUT WARRANTY OF ANY KIND, EXPRESS OR
// IMPLIED, INCLUDING BUT NOT LIMITED TO THE WARRANTIES OF MERCHANTABILITY,
// FITNESS FOR A PARTICULAR PURPOSE AND NONINFRINGEMENT. IN NO EVENT SHALL THE
// AUTHORS OR COPYRIGHT HOLDERS BE LIABLE FOR ANY CLAIM, DAMAGES OR OTHER
// LIABILITY, WHETHER IN AN ACTION OF CONTRACT, TORT OR OTHERWISE, ARISING FROM,
// OUT OF OR IN CONNECTION WITH THE SOFTWARE OR THE USE OR OTHER DEALINGS IN
// THE SOFTWARE.

package history

import (
	"fmt"
	"math"
	"time"

	"github.com/pborman/uuid"
	h "github.com/uber/cadence/.gen/go/history"
	workflow "github.com/uber/cadence/.gen/go/shared"
	"github.com/uber/cadence/common"
	"github.com/uber/cadence/common/cache"
	"github.com/uber/cadence/common/cron"
	"github.com/uber/cadence/common/errors"
	"github.com/uber/cadence/common/log"
	"github.com/uber/cadence/common/log/tag"
	"github.com/uber/cadence/common/persistence"
)

const (
	emptyUUID = "emptyUuid"

	mutableStateInvalidHistoryActionMsg = "Invalid history builder state for action"
)

type (
	mutableStateBuilder struct {
		pendingActivityInfoIDs          map[int64]*persistence.ActivityInfo    // Schedule Event ID -> Activity Info.
		pendingActivityInfoByActivityID map[string]int64                       // Activity ID -> Schedule Event ID of the activity.
		updateActivityInfos             map[*persistence.ActivityInfo]struct{} // Modified activities from last update.
		deleteActivityInfos             map[int64]struct{}                     // Deleted activities from last update.
		syncActivityTasks               map[int64]struct{}                     // Activity to be sync to remote

		pendingTimerInfoIDs map[string]*persistence.TimerInfo   // User Timer ID -> Timer Info.
		updateTimerInfos    map[*persistence.TimerInfo]struct{} // Modified timers from last update.
		deleteTimerInfos    map[string]struct{}                 // Deleted timers from last update.

		pendingChildExecutionInfoIDs map[int64]*persistence.ChildExecutionInfo    // Initiated Event ID -> Child Execution Info
		updateChildExecutionInfos    map[*persistence.ChildExecutionInfo]struct{} // Modified ChildExecution Infos since last update
		deleteChildExecutionInfo     *int64                                       // Deleted ChildExecution Info since last update

		pendingRequestCancelInfoIDs map[int64]*persistence.RequestCancelInfo    // Initiated Event ID -> RequestCancelInfo
		updateRequestCancelInfos    map[*persistence.RequestCancelInfo]struct{} // Modified RequestCancel Infos since last update, for persistence update
		deleteRequestCancelInfo     *int64                                      // Deleted RequestCancel Info since last update, for persistence update

		pendingSignalInfoIDs map[int64]*persistence.SignalInfo    // Initiated Event ID -> SignalInfo
		updateSignalInfos    map[*persistence.SignalInfo]struct{} // Modified SignalInfo since last update
		deleteSignalInfo     *int64                               // Deleted SignalInfo since last update

		pendingSignalRequestedIDs map[string]struct{} // Set of signaled requestIds
		updateSignalRequestedIDs  map[string]struct{} // Set of signaled requestIds since last update
		deleteSignalRequestedID   string              // Deleted signaled requestId

		bufferedEvents       []*workflow.HistoryEvent // buffered history events that are already persisted
		updateBufferedEvents []*workflow.HistoryEvent // buffered history events that needs to be persisted
		clearBufferedEvents  bool                     // delete buffered events from persistence

		bufferedReplicationTasks       map[int64]*persistence.BufferedReplicationTask // Storage for out of order events
		updateBufferedReplicationTasks *persistence.BufferedReplicationTask
		deleteBufferedReplicationEvent *int64

		executionInfo    *persistence.WorkflowExecutionInfo // Workflow mutable state info.
		versionHistories *persistence.VersionHistories
		replicationState *persistence.ReplicationState
		continueAsNew    *persistence.CreateWorkflowExecutionRequest
		hBuilder         *historyBuilder

		// in memory only attribute which indicates whether there are
		// buffered events in persistence
		hasBufferedEventsInPersistence bool

		currentCluster string
		eventsCache    eventsCache
		shard          ShardContext
		config         *Config
		logger         log.Logger
	}
)

var _ mutableState = (*mutableStateBuilder)(nil)

func newMutableStateBuilder(currentCluster string, shard ShardContext, eventsCache eventsCache,
	logger log.Logger) *mutableStateBuilder {
	s := &mutableStateBuilder{
		updateActivityInfos:             make(map[*persistence.ActivityInfo]struct{}),
		pendingActivityInfoIDs:          make(map[int64]*persistence.ActivityInfo),
		pendingActivityInfoByActivityID: make(map[string]int64),
		deleteActivityInfos:             make(map[int64]struct{}),
		syncActivityTasks:               make(map[int64]struct{}),

		pendingTimerInfoIDs: make(map[string]*persistence.TimerInfo),
		updateTimerInfos:    make(map[*persistence.TimerInfo]struct{}),
		deleteTimerInfos:    make(map[string]struct{}),

		updateChildExecutionInfos:    make(map[*persistence.ChildExecutionInfo]struct{}),
		pendingChildExecutionInfoIDs: make(map[int64]*persistence.ChildExecutionInfo),
		deleteChildExecutionInfo:     nil,

		updateRequestCancelInfos:    make(map[*persistence.RequestCancelInfo]struct{}),
		pendingRequestCancelInfoIDs: make(map[int64]*persistence.RequestCancelInfo),
		deleteRequestCancelInfo:     nil,

		updateSignalInfos:    make(map[*persistence.SignalInfo]struct{}),
		pendingSignalInfoIDs: make(map[int64]*persistence.SignalInfo),
		deleteSignalInfo:     nil,

		updateSignalRequestedIDs:  make(map[string]struct{}),
		pendingSignalRequestedIDs: make(map[string]struct{}),
		deleteSignalRequestedID:   "",

		hasBufferedEventsInPersistence: false,

		currentCluster: currentCluster,
		eventsCache:    eventsCache,
		shard:          shard,
		config:         shard.GetConfig(),
		logger:         logger,
	}
	s.executionInfo = &persistence.WorkflowExecutionInfo{
		NextEventID:        common.FirstEventID,
		State:              persistence.WorkflowStateCreated,
		CloseStatus:        persistence.WorkflowCloseStatusNone,
		LastProcessedEvent: common.EmptyEventID,
	}
<<<<<<< HEAD
	s.versionHistories = &persistence.VersionHistories{}
=======
	s.versionHistories = &persistence.VersionHistories{
		Histories: []persistence.VersionHistory{},
	}
>>>>>>> 044ccb0e
	s.hBuilder = newHistoryBuilder(s, logger)

	return s
}

func newMutableStateBuilderWithReplicationState(currentCluster string, shard ShardContext, eventsCache eventsCache,
	logger log.Logger, version int64) *mutableStateBuilder {
	s := newMutableStateBuilder(currentCluster, shard, eventsCache, logger)
	s.replicationState = &persistence.ReplicationState{
		StartVersion:        version,
		CurrentVersion:      version,
		LastWriteVersion:    common.EmptyVersion,
		LastWriteEventID:    common.EmptyEventID,
		LastReplicationInfo: make(map[string]*persistence.ReplicationInfo),
	}
	return s
}

//TODO: revisit this method to make sure versionHistories initializes in a correct way
func newMutableStateBuilderWithVersionHistories(currentCluster string, shard ShardContext, eventsCache eventsCache,
	logger log.Logger, versionHistories persistence.VersionHistories) *mutableStateBuilder {
	s := newMutableStateBuilder(currentCluster, shard, eventsCache, logger)
	s.versionHistories = &versionHistories
	return s
}

func (e *mutableStateBuilder) CopyToPersistence() *persistence.WorkflowMutableState {
	state := &persistence.WorkflowMutableState{}

	state.ActivityInfos = e.pendingActivityInfoIDs
	state.TimerInfos = e.pendingTimerInfoIDs
	state.ChildExecutionInfos = e.pendingChildExecutionInfoIDs
	state.RequestCancelInfos = e.pendingRequestCancelInfoIDs
	state.SignalInfos = e.pendingSignalInfoIDs
	state.SignalRequestedIDs = e.pendingSignalRequestedIDs
	state.ExecutionInfo = e.executionInfo
	state.ReplicationState = e.replicationState
	state.BufferedEvents = e.bufferedEvents
	state.BufferedReplicationTasks = e.bufferedReplicationTasks
	return state
}

func (e *mutableStateBuilder) Load(state *persistence.WorkflowMutableState) {

	e.pendingActivityInfoIDs = state.ActivityInfos
	e.pendingTimerInfoIDs = state.TimerInfos
	e.pendingChildExecutionInfoIDs = state.ChildExecutionInfos
	e.pendingRequestCancelInfoIDs = state.RequestCancelInfos
	e.pendingSignalInfoIDs = state.SignalInfos
	e.pendingSignalRequestedIDs = state.SignalRequestedIDs
	e.executionInfo = state.ExecutionInfo

	e.replicationState = state.ReplicationState
	e.bufferedEvents = state.BufferedEvents
	e.bufferedReplicationTasks = state.BufferedReplicationTasks
	for _, ai := range state.ActivityInfos {
		e.pendingActivityInfoByActivityID[ai.ActivityID] = ai.ScheduleID
	}

	e.hasBufferedEventsInPersistence = len(e.bufferedEvents) > 0
}

func (e *mutableStateBuilder) GetEventStoreVersion() int32 {
	return e.GetExecutionInfo().EventStoreVersion
}

func (e *mutableStateBuilder) GetCurrentBranch() []byte {
	return e.executionInfo.GetCurrentBranch()
}
func (e *mutableStateBuilder) GetAllBranches() *persistence.VersionHistories {
	return e.versionHistories
}

// set eventStoreVersion/treeID/historyBranches
func (e *mutableStateBuilder) SetHistoryTree(treeID string) error {
	initialBranchToken, err := persistence.NewHistoryBranchToken(treeID)
	if err != nil {
		return err
	}
	exeInfo := e.GetExecutionInfo()
	exeInfo.EventStoreVersion = persistence.EventStoreVersionV2
	exeInfo.BranchToken = initialBranchToken
	return nil
}

func (e *mutableStateBuilder) IncrementHistorySize(appendSize int) {
	e.executionInfo.IncreaseHistorySize(int64(appendSize))
}

func (e *mutableStateBuilder) GetHistorySize() int64 {
	return e.executionInfo.HistorySize
}

func (e *mutableStateBuilder) SetNewRunSize(size int) {
	if e.continueAsNew != nil {
		e.continueAsNew.HistorySize = int64(size)
	}
}

func (e *mutableStateBuilder) GetHistoryBuilder() *historyBuilder {
	return e.hBuilder
}

func (e *mutableStateBuilder) SetHistoryBuilder(hBuilder *historyBuilder) {
	e.hBuilder = hBuilder
}

func (e *mutableStateBuilder) GetExecutionInfo() *persistence.WorkflowExecutionInfo {
	return e.executionInfo
}

func (e *mutableStateBuilder) GetReplicationState() *persistence.ReplicationState {
	return e.replicationState
}

func (e *mutableStateBuilder) ResetSnapshot(prevRunID string) *persistence.ResetMutableStateRequest {
	// Clear any cached stats before loading mutable state to force recompute on next call to GetStats

	insertActivities := make([]*persistence.ActivityInfo, 0, len(e.pendingActivityInfoIDs))
	for _, info := range e.pendingActivityInfoIDs {
		insertActivities = append(insertActivities, info)
	}

	insertTimers := make([]*persistence.TimerInfo, 0, len(e.pendingTimerInfoIDs))
	for _, info := range e.pendingTimerInfoIDs {
		insertTimers = append(insertTimers, info)
	}

	insertChildExecutions := make([]*persistence.ChildExecutionInfo, 0, len(e.pendingChildExecutionInfoIDs))
	for _, info := range e.pendingChildExecutionInfoIDs {
		insertChildExecutions = append(insertChildExecutions, info)
	}

	insertRequestCancels := make([]*persistence.RequestCancelInfo, 0, len(e.pendingRequestCancelInfoIDs))
	for _, info := range e.pendingRequestCancelInfoIDs {
		insertRequestCancels = append(insertRequestCancels, info)
	}

	insertSignals := make([]*persistence.SignalInfo, 0, len(e.pendingSignalInfoIDs))
	for _, info := range e.pendingSignalInfoIDs {
		insertSignals = append(insertSignals, info)
	}

	insertSignalRequested := make([]string, 0, len(e.pendingSignalRequestedIDs))
	for id := range e.pendingSignalRequestedIDs {
		insertSignalRequested = append(insertSignalRequested, id)
	}

	return &persistence.ResetMutableStateRequest{
		PrevRunID:                 prevRunID,
		ExecutionInfo:             e.executionInfo,
		ReplicationState:          e.replicationState,
		InsertActivityInfos:       insertActivities,
		InsertTimerInfos:          insertTimers,
		InsertChildExecutionInfos: insertChildExecutions,
		InsertRequestCancelInfos:  insertRequestCancels,
		InsertSignalInfos:         insertSignals,
		InsertSignalRequestedIDs:  insertSignalRequested,
	}
}

func (e *mutableStateBuilder) FlushBufferedEvents() error {
	// put new events into 2 buckets:
	//  1) if the event was added while there was in-flight decision, then put it in buffered bucket
	//  2) otherwise, put it in committed bucket
	var newBufferedEvents []*workflow.HistoryEvent
	var newCommittedEvents []*workflow.HistoryEvent
	for _, event := range e.hBuilder.history {
		if event.GetEventId() == common.BufferedEventID {
			newBufferedEvents = append(newBufferedEvents, event)
		} else {
			newCommittedEvents = append(newCommittedEvents, event)
		}
	}

	// Sometimes we see buffered events are out of order when read back from database.  This is mostly not an issue
	// except in the Activity case where ActivityStarted and ActivityCompleted gets out of order.  The following code
	// is added to reorder buffered events to guarantee all activity completion events will always be processed at the end.
	var reorderedEvents []*workflow.HistoryEvent
	reorderFunc := func(bufferedEvents []*workflow.HistoryEvent) {
		for _, event := range bufferedEvents {
			switch event.GetEventType() {
			case workflow.EventTypeActivityTaskCompleted,
				workflow.EventTypeActivityTaskFailed,
				workflow.EventTypeActivityTaskCanceled,
				workflow.EventTypeActivityTaskTimedOut:
				reorderedEvents = append(reorderedEvents, event)
			case workflow.EventTypeChildWorkflowExecutionCompleted,
				workflow.EventTypeChildWorkflowExecutionFailed,
				workflow.EventTypeChildWorkflowExecutionCanceled,
				workflow.EventTypeChildWorkflowExecutionTimedOut,
				workflow.EventTypeChildWorkflowExecutionTerminated:
				reorderedEvents = append(reorderedEvents, event)
			default:
				newCommittedEvents = append(newCommittedEvents, event)
			}
		}
	}

	// no decision in-flight, flush all buffered events to committed bucket
	if !e.HasInFlightDecisionTask() {
		// flush persisted buffered events
		if len(e.bufferedEvents) > 0 {
			reorderFunc(e.bufferedEvents)
			e.bufferedEvents = nil
		}
		if e.hasBufferedEventsInPersistence {
			e.clearBufferedEvents = true
		}

		// flush pending buffered events
		reorderFunc(e.updateBufferedEvents)
		// clear pending buffered events
		e.updateBufferedEvents = nil

		// Put back all the reordered buffer events at the end
		if len(reorderedEvents) > 0 {
			newCommittedEvents = append(newCommittedEvents, reorderedEvents...)
		}

		// flush new buffered events that were not saved to persistence yet
		newCommittedEvents = append(newCommittedEvents, newBufferedEvents...)
		newBufferedEvents = nil
	}

	newCommittedEvents = e.trimEventsAfterWorkflowClose(newCommittedEvents)
	e.hBuilder.history = newCommittedEvents
	// make sure all new committed events have correct EventID
	e.assignEventIDToBufferedEvents()
	err := e.assignTaskIDToEvents()
	if err != nil {
		return err
	}

	// if decision is not closed yet, and there are new buffered events, then put those to the pending buffer
	if e.HasInFlightDecisionTask() && len(newBufferedEvents) > 0 {
		e.updateBufferedEvents = newBufferedEvents
	}

	return nil
}

func (e *mutableStateBuilder) GetStartVersion() int64 {
	if e.replicationState == nil {
		return common.EmptyVersion
	}
	return e.replicationState.StartVersion
}

func (e *mutableStateBuilder) GetCurrentVersion() int64 {
	if e.replicationState == nil {
		return common.EmptyVersion
	}
	return e.replicationState.CurrentVersion
}

func (e *mutableStateBuilder) GetLastWriteVersion() int64 {
	if e.replicationState == nil {
		return common.EmptyVersion
	}
	return e.replicationState.LastWriteVersion
}

func (e *mutableStateBuilder) UpdateReplicationStateVersion(version int64, forceUpdate bool) {
	if version > e.replicationState.CurrentVersion || forceUpdate {
		e.replicationState.CurrentVersion = version
	}
}

// Assumption: It is expected CurrentVersion on replication state is updated at the start of transaction when
// mutableState is loaded for this workflow execution.
func (e *mutableStateBuilder) UpdateReplicationStateLastEventID(clusterName string, lastWriteVersion, lastEventID int64) {
	e.replicationState.LastWriteVersion = lastWriteVersion
	// TODO: Rename this to NextEventID to stay consistent naming convention with rest of code base
	e.replicationState.LastWriteEventID = lastEventID
	if clusterName != e.currentCluster {
		info, ok := e.replicationState.LastReplicationInfo[clusterName]
		if !ok {
			// ReplicationInfo doesn't exist for this cluster, create one
			info = &persistence.ReplicationInfo{}
			e.replicationState.LastReplicationInfo[clusterName] = info
		}

		info.Version = lastWriteVersion
		info.LastEventID = lastEventID
	}
}

func (e *mutableStateBuilder) CloseUpdateSession() (*mutableStateSessionUpdates, error) {

	if err := e.FlushBufferedEvents(); err != nil {
		return nil, err
	}

	updates := &mutableStateSessionUpdates{
		executionInfo:                    e.executionInfo,
		newEventsBuilder:                 e.hBuilder,
		updateActivityInfos:              convertUpdateActivityInfos(e.updateActivityInfos),
		deleteActivityInfos:              convertDeleteActivityInfos(e.deleteActivityInfos),
		syncActivityTasks:                convertSyncActivityInfos(e.pendingActivityInfoIDs, e.syncActivityTasks),
		updateTimerInfos:                 convertUpdateTimerInfos(e.updateTimerInfos),
		deleteTimerInfos:                 convertDeleteTimerInfos(e.deleteTimerInfos),
		updateChildExecutionInfos:        convertUpdateChildExecutionInfos(e.updateChildExecutionInfos),
		deleteChildExecutionInfo:         e.deleteChildExecutionInfo,
		updateCancelExecutionInfos:       convertUpdateRequestCancelInfos(e.updateRequestCancelInfos),
		deleteCancelExecutionInfo:        e.deleteRequestCancelInfo,
		updateSignalInfos:                convertUpdateSignalInfos(e.updateSignalInfos),
		deleteSignalInfo:                 e.deleteSignalInfo,
		updateSignalRequestedIDs:         convertSignalRequestedIDs(e.updateSignalRequestedIDs),
		deleteSignalRequestedID:          e.deleteSignalRequestedID,
		continueAsNew:                    e.continueAsNew,
		newBufferedEvents:                e.updateBufferedEvents,
		clearBufferedEvents:              e.clearBufferedEvents,
		newBufferedReplicationEventsInfo: e.updateBufferedReplicationTasks,
		deleteBufferedReplicationEvent:   e.deleteBufferedReplicationEvent,
	}

	// Clear all updates to prepare for the next session
	e.hBuilder = newHistoryBuilder(e, e.logger)
	e.updateActivityInfos = make(map[*persistence.ActivityInfo]struct{})
	e.deleteActivityInfos = make(map[int64]struct{})
	e.syncActivityTasks = make(map[int64]struct{})
	e.updateTimerInfos = make(map[*persistence.TimerInfo]struct{})
	e.deleteTimerInfos = make(map[string]struct{})
	e.updateChildExecutionInfos = make(map[*persistence.ChildExecutionInfo]struct{})
	e.deleteChildExecutionInfo = nil
	e.updateRequestCancelInfos = make(map[*persistence.RequestCancelInfo]struct{})
	e.deleteRequestCancelInfo = nil
	e.updateSignalInfos = make(map[*persistence.SignalInfo]struct{})
	e.deleteSignalInfo = nil
	e.updateSignalRequestedIDs = make(map[string]struct{})
	e.deleteSignalRequestedID = ""
	e.continueAsNew = nil
	e.clearBufferedEvents = false
	if e.updateBufferedEvents != nil {
		e.bufferedEvents = append(e.bufferedEvents, e.updateBufferedEvents...)
		e.updateBufferedEvents = nil
	}
	if len(e.bufferedEvents) > e.config.MaximumBufferedEventsBatch() {
		return nil, ErrBufferedEventsLimitExceeded
	}
	e.updateBufferedReplicationTasks = nil
	e.deleteBufferedReplicationEvent = nil

	e.hasBufferedEventsInPersistence = len(e.bufferedEvents) > 0

	return updates, nil
}

func (e *mutableStateBuilder) BufferReplicationTask(
	request *h.ReplicateEventsRequest) error {
	bt := &persistence.BufferedReplicationTask{
		FirstEventID:            request.GetFirstEventId(),
		NextEventID:             request.GetNextEventId(),
		Version:                 request.GetVersion(),
		EventStoreVersion:       request.GetEventStoreVersion(),
		NewRunEventStoreVersion: request.GetNewRunEventStoreVersion(),
	}

	if request.History != nil {
		bt.History = request.History.Events
	}
	if request.NewRunHistory != nil {
		bt.NewRunHistory = request.NewRunHistory.Events
	}

	e.bufferedReplicationTasks[request.GetFirstEventId()] = bt
	e.updateBufferedReplicationTasks = bt

	return nil
}

func (e *mutableStateBuilder) GetAllBufferedReplicationTasks() map[int64]*persistence.BufferedReplicationTask {
	return e.bufferedReplicationTasks
}

func (e *mutableStateBuilder) DeleteBufferedReplicationTask(firstEventID int64) {
	delete(e.bufferedReplicationTasks, firstEventID)
	e.deleteBufferedReplicationEvent = common.Int64Ptr(firstEventID)
}

func (e *mutableStateBuilder) checkAndClearTimerFiredEvent(timerID string) *workflow.HistoryEvent {
	var timerEvent *workflow.HistoryEvent

	e.bufferedEvents, timerEvent = checkAndClearTimerFiredEvent(e.bufferedEvents, timerID)
	if timerEvent != nil {
		return timerEvent
	}
	e.updateBufferedEvents, timerEvent = checkAndClearTimerFiredEvent(e.updateBufferedEvents, timerID)
	if timerEvent != nil {
		return timerEvent
	}
	e.hBuilder.history, timerEvent = checkAndClearTimerFiredEvent(e.hBuilder.history, timerID)
	return timerEvent
}

func checkAndClearTimerFiredEvent(events []*workflow.HistoryEvent, timerID string) ([]*workflow.HistoryEvent, *workflow.HistoryEvent) {
	// go over all history events. if we find a timer fired event for the given
	// timerID, clear it
	timerFiredIdx := -1
	for idx, event := range events {
		if event.GetEventType() == workflow.EventTypeTimerFired &&
			event.GetTimerFiredEventAttributes().GetTimerId() == timerID {
			timerFiredIdx = idx
			break
		}
	}
	if timerFiredIdx == -1 {
		return events, nil
	}
	return append(events[:timerFiredIdx], events[timerFiredIdx+1:]...), events[timerFiredIdx]
}

func convertUpdateActivityInfos(inputs map[*persistence.ActivityInfo]struct{}) []*persistence.ActivityInfo {
	outputs := []*persistence.ActivityInfo{}
	for item := range inputs {
		outputs = append(outputs, item)
	}
	return outputs
}

func convertDeleteActivityInfos(inputs map[int64]struct{}) []int64 {
	outputs := []int64{}
	for item := range inputs {
		outputs = append(outputs, item)
	}
	return outputs
}

func convertSyncActivityInfos(activityInfos map[int64]*persistence.ActivityInfo, inputs map[int64]struct{}) []persistence.Task {
	outputs := []persistence.Task{}
	for item := range inputs {
		activityInfo, ok := activityInfos[item]
		if ok {
			outputs = append(outputs, &persistence.SyncActivityTask{Version: activityInfo.Version, ScheduledID: activityInfo.ScheduleID})
		}
	}
	return outputs
}

func convertUpdateTimerInfos(inputs map[*persistence.TimerInfo]struct{}) []*persistence.TimerInfo {
	outputs := []*persistence.TimerInfo{}
	for item := range inputs {
		outputs = append(outputs, item)
	}
	return outputs
}

func convertDeleteTimerInfos(inputs map[string]struct{}) []string {
	outputs := []string{}
	for item := range inputs {
		outputs = append(outputs, item)
	}
	return outputs
}

func convertUpdateChildExecutionInfos(inputs map[*persistence.ChildExecutionInfo]struct{}) []*persistence.ChildExecutionInfo {
	outputs := []*persistence.ChildExecutionInfo{}
	for item := range inputs {
		outputs = append(outputs, item)
	}
	return outputs
}

func convertUpdateRequestCancelInfos(inputs map[*persistence.RequestCancelInfo]struct{}) []*persistence.RequestCancelInfo {
	outputs := []*persistence.RequestCancelInfo{}
	for item := range inputs {
		outputs = append(outputs, item)
	}
	return outputs
}

func convertUpdateSignalInfos(inputs map[*persistence.SignalInfo]struct{}) []*persistence.SignalInfo {
	outputs := []*persistence.SignalInfo{}
	for item := range inputs {
		outputs = append(outputs, item)
	}
	return outputs
}

func convertSignalRequestedIDs(inputs map[string]struct{}) []string {
	outputs := []string{}
	for item := range inputs {
		outputs = append(outputs, item)
	}
	return outputs
}

func (e *mutableStateBuilder) trimEventsAfterWorkflowClose(input []*workflow.HistoryEvent) []*workflow.HistoryEvent {
	if len(input) == 0 {
		return input
	}

	nextIndex := 0

loop:
	for _, event := range input {
		nextIndex++

		switch event.GetEventType() {
		case workflow.EventTypeWorkflowExecutionCompleted,
			workflow.EventTypeWorkflowExecutionFailed,
			workflow.EventTypeWorkflowExecutionTimedOut,
			workflow.EventTypeWorkflowExecutionTerminated,
			workflow.EventTypeWorkflowExecutionContinuedAsNew,
			workflow.EventTypeWorkflowExecutionCanceled:

			break loop
		}
	}

	return input[0:nextIndex]
}

func (e *mutableStateBuilder) assignEventIDToBufferedEvents() {
	newCommittedEvents := e.hBuilder.history

	scheduledIDToStartedID := make(map[int64]int64)
	for _, event := range newCommittedEvents {
		if event.GetEventId() != common.BufferedEventID {
			continue
		}

		eventID := e.executionInfo.NextEventID
		event.EventId = common.Int64Ptr(eventID)
		e.executionInfo.IncreaseNextEventID()

		switch event.GetEventType() {
		case workflow.EventTypeActivityTaskStarted:
			attributes := event.ActivityTaskStartedEventAttributes
			scheduledID := attributes.GetScheduledEventId()
			scheduledIDToStartedID[scheduledID] = eventID
			if ai, ok := e.GetActivityInfo(scheduledID); ok {
				ai.StartedID = eventID
				e.updateActivityInfos[ai] = struct{}{}
			}
		case workflow.EventTypeChildWorkflowExecutionStarted:
			attributes := event.ChildWorkflowExecutionStartedEventAttributes
			initiatedID := attributes.GetInitiatedEventId()
			scheduledIDToStartedID[initiatedID] = eventID
			if ci, ok := e.GetChildExecutionInfo(initiatedID); ok {
				ci.StartedID = eventID
				e.updateChildExecutionInfos[ci] = struct{}{}
			}
		case workflow.EventTypeActivityTaskCompleted:
			attributes := event.ActivityTaskCompletedEventAttributes
			if startedID, ok := scheduledIDToStartedID[attributes.GetScheduledEventId()]; ok {
				attributes.StartedEventId = common.Int64Ptr(startedID)
			}
		case workflow.EventTypeActivityTaskFailed:
			attributes := event.ActivityTaskFailedEventAttributes
			if startedID, ok := scheduledIDToStartedID[attributes.GetScheduledEventId()]; ok {
				attributes.StartedEventId = common.Int64Ptr(startedID)
			}
		case workflow.EventTypeActivityTaskTimedOut:
			attributes := event.ActivityTaskTimedOutEventAttributes
			if startedID, ok := scheduledIDToStartedID[attributes.GetScheduledEventId()]; ok {
				attributes.StartedEventId = common.Int64Ptr(startedID)
			}
		case workflow.EventTypeActivityTaskCanceled:
			attributes := event.ActivityTaskCanceledEventAttributes
			if startedID, ok := scheduledIDToStartedID[attributes.GetScheduledEventId()]; ok {
				attributes.StartedEventId = common.Int64Ptr(startedID)
			}
		case workflow.EventTypeChildWorkflowExecutionCompleted:
			attributes := event.ChildWorkflowExecutionCompletedEventAttributes
			if startedID, ok := scheduledIDToStartedID[attributes.GetInitiatedEventId()]; ok {
				attributes.StartedEventId = common.Int64Ptr(startedID)
			}
		case workflow.EventTypeChildWorkflowExecutionFailed:
			attributes := event.ChildWorkflowExecutionFailedEventAttributes
			if startedID, ok := scheduledIDToStartedID[attributes.GetInitiatedEventId()]; ok {
				attributes.StartedEventId = common.Int64Ptr(startedID)
			}
		case workflow.EventTypeChildWorkflowExecutionTimedOut:
			attributes := event.ChildWorkflowExecutionTimedOutEventAttributes
			if startedID, ok := scheduledIDToStartedID[attributes.GetInitiatedEventId()]; ok {
				attributes.StartedEventId = common.Int64Ptr(startedID)
			}
		case workflow.EventTypeChildWorkflowExecutionCanceled:
			attributes := event.ChildWorkflowExecutionCanceledEventAttributes
			if startedID, ok := scheduledIDToStartedID[attributes.GetInitiatedEventId()]; ok {
				attributes.StartedEventId = common.Int64Ptr(startedID)
			}
		case workflow.EventTypeChildWorkflowExecutionTerminated:
			attributes := event.ChildWorkflowExecutionTerminatedEventAttributes
			if startedID, ok := scheduledIDToStartedID[attributes.GetInitiatedEventId()]; ok {
				attributes.StartedEventId = common.Int64Ptr(startedID)
			}
		}
	}
}

func (e *mutableStateBuilder) assignTaskIDToEvents() error {

	// assign task IDs to all history events
	// first transient events
	numTaskIDs := len(e.hBuilder.transientHistory)
	if numTaskIDs > 0 {
		taskIDs, err := e.shard.GetTransferTaskIDs(numTaskIDs)
		if err != nil {
			return err
		}

		for index, event := range e.hBuilder.transientHistory {
			if event.GetTaskId() == common.EmptyEventTaskID {
				taskID := taskIDs[index]
				event.TaskId = common.Int64Ptr(taskID)
				e.executionInfo.LastEventTaskID = taskID
			}
		}
	}

	// then normal events
	numTaskIDs = len(e.hBuilder.history)
	if numTaskIDs > 0 {
		taskIDs, err := e.shard.GetTransferTaskIDs(numTaskIDs)
		if err != nil {
			return err
		}

		for index, event := range e.hBuilder.history {
			if event.GetTaskId() == common.EmptyEventTaskID {
				taskID := taskIDs[index]
				event.TaskId = common.Int64Ptr(taskID)
				e.executionInfo.LastEventTaskID = taskID
			}
		}
	}

	return nil
}

func (e *mutableStateBuilder) IsStickyTaskListEnabled() bool {
	return len(e.executionInfo.StickyTaskList) > 0
}

func (e *mutableStateBuilder) CreateNewHistoryEvent(eventType workflow.EventType) *workflow.HistoryEvent {
	return e.CreateNewHistoryEventWithTimestamp(eventType, time.Now().UnixNano())
}

func (e *mutableStateBuilder) CreateNewHistoryEventWithTimestamp(eventType workflow.EventType,
	timestamp int64) *workflow.HistoryEvent {
	eventID := e.executionInfo.NextEventID
	if e.shouldBufferEvent(eventType) {
		eventID = common.BufferedEventID
	} else {
		// only increase NextEventID if event is not buffered
		e.executionInfo.IncreaseNextEventID()
	}

	ts := common.Int64Ptr(timestamp)
	historyEvent := &workflow.HistoryEvent{}
	historyEvent.EventId = common.Int64Ptr(eventID)
	historyEvent.Timestamp = ts
	historyEvent.EventType = common.EventTypePtr(eventType)
	historyEvent.Version = common.Int64Ptr(e.GetCurrentVersion())
	historyEvent.TaskId = common.Int64Ptr(common.EmptyEventTaskID)

	return historyEvent
}

func (e *mutableStateBuilder) shouldBufferEvent(eventType workflow.EventType) bool {
	switch eventType {
	case // do not buffer for workflow state change
		workflow.EventTypeWorkflowExecutionStarted,
		workflow.EventTypeWorkflowExecutionCompleted,
		workflow.EventTypeWorkflowExecutionFailed,
		workflow.EventTypeWorkflowExecutionTimedOut,
		workflow.EventTypeWorkflowExecutionTerminated,
		workflow.EventTypeWorkflowExecutionContinuedAsNew,
		workflow.EventTypeWorkflowExecutionCanceled:
		return false
	case // decision event should not be buffered
		workflow.EventTypeDecisionTaskScheduled,
		workflow.EventTypeDecisionTaskStarted,
		workflow.EventTypeDecisionTaskCompleted,
		workflow.EventTypeDecisionTaskFailed,
		workflow.EventTypeDecisionTaskTimedOut:
		return false
	case // events generated directly from decisions should not be buffered
		// workflow complete, failed, cancelled and continue-as-new events are duplication of above
		// just put is here for reference
		// workflow.EventTypeWorkflowExecutionCompleted,
		// workflow.EventTypeWorkflowExecutionFailed,
		// workflow.EventTypeWorkflowExecutionCanceled,
		// workflow.EventTypeWorkflowExecutionContinuedAsNew,
		workflow.EventTypeActivityTaskScheduled,
		workflow.EventTypeActivityTaskCancelRequested,
		workflow.EventTypeTimerStarted,
		// DecisionTypeCancelTimer is an excption. This decision will be mapped
		// to either workflow.EventTypeTimerCanceled, or workflow.EventTypeCancelTimerFailed.
		// So both should not be buffered. Ref: historyEngine, search for "workflow.DecisionTypeCancelTimer"
		workflow.EventTypeTimerCanceled,
		workflow.EventTypeCancelTimerFailed,
		workflow.EventTypeRequestCancelExternalWorkflowExecutionInitiated,
		workflow.EventTypeMarkerRecorded,
		workflow.EventTypeStartChildWorkflowExecutionInitiated,
		workflow.EventTypeSignalExternalWorkflowExecutionInitiated:
		// do not buffer event if event is directly generated from a corresponding decision

		// sanity check there is no decision on the fly
		if e.HasInFlightDecisionTask() {
			msg := fmt.Sprintf("history mutable state is processing event: %v while there is decision pending. "+
				"domainID: %v, workflow ID: %v, run ID: %v.", eventType, e.executionInfo.DomainID, e.executionInfo.WorkflowID, e.executionInfo.RunID)
			panic(msg)
		}
		return false
	default:
		return true
	}
}

func (e *mutableStateBuilder) GetWorkflowType() *workflow.WorkflowType {
	wType := &workflow.WorkflowType{}
	wType.Name = common.StringPtr(e.executionInfo.WorkflowTypeName)

	return wType
}

func (e *mutableStateBuilder) GetActivityScheduledEvent(scheduleEventID int64) (*workflow.HistoryEvent, bool) {
	ai, ok := e.pendingActivityInfoIDs[scheduleEventID]
	if !ok {
		return nil, false
	}

	// Needed for backward compatibility reason
	if ai.ScheduledEvent != nil {
		return ai.ScheduledEvent, true
	}

	scheduledEvent, err := e.eventsCache.getEvent(e.executionInfo.DomainID, e.executionInfo.WorkflowID,
		e.executionInfo.RunID, ai.ScheduledEventBatchID, ai.ScheduleID, e.executionInfo.EventStoreVersion,
		e.executionInfo.GetCurrentBranch())
	if err != nil {
		return nil, false
	}
	return scheduledEvent, true
}

// GetActivityInfo gives details about an activity that is currently in progress.
func (e *mutableStateBuilder) GetActivityInfo(scheduleEventID int64) (*persistence.ActivityInfo, bool) {
	ai, ok := e.pendingActivityInfoIDs[scheduleEventID]
	return ai, ok
}

// GetActivityByActivityID gives details about an activity that is currently in progress.
func (e *mutableStateBuilder) GetActivityByActivityID(activityID string) (*persistence.ActivityInfo, bool) {
	eventID, ok := e.pendingActivityInfoByActivityID[activityID]
	if !ok {
		return nil, false
	}

	ai, ok := e.pendingActivityInfoIDs[eventID]
	return ai, ok
}

// GetScheduleIDByActivityID return scheduleID given activityID
func (e *mutableStateBuilder) GetScheduleIDByActivityID(activityID string) (int64, bool) {
	scheduleID, ok := e.pendingActivityInfoByActivityID[activityID]
	return scheduleID, ok
}

// GetChildExecutionInfo gives details about a child execution that is currently in progress.
func (e *mutableStateBuilder) GetChildExecutionInfo(initiatedEventID int64) (*persistence.ChildExecutionInfo, bool) {
	ci, ok := e.pendingChildExecutionInfoIDs[initiatedEventID]
	return ci, ok
}

// GetChildExecutionInitiatedEvent reads out the ChildExecutionInitiatedEvent from mutable state for in-progress child
// executions
func (e *mutableStateBuilder) GetChildExecutionInitiatedEvent(initiatedEventID int64) (*workflow.HistoryEvent, bool) {
	ci, ok := e.pendingChildExecutionInfoIDs[initiatedEventID]
	if !ok {
		return nil, false
	}

	// Needed for backward compatibility reason
	if ci.InitiatedEvent != nil {
		return ci.InitiatedEvent, true
	}

	initiatedEvent, err := e.eventsCache.getEvent(e.executionInfo.DomainID, e.executionInfo.WorkflowID,
		e.executionInfo.RunID, ci.InitiatedEventBatchID, ci.InitiatedID, e.executionInfo.EventStoreVersion,
		e.executionInfo.GetCurrentBranch())
	if err != nil {
		return nil, false
	}
	return initiatedEvent, true
}

// GetRequestCancelInfo gives details about a request cancellation that is currently in progress.
func (e *mutableStateBuilder) GetRequestCancelInfo(initiatedEventID int64) (*persistence.RequestCancelInfo, bool) {
	ri, ok := e.pendingRequestCancelInfoIDs[initiatedEventID]
	return ri, ok
}

func (e *mutableStateBuilder) GetRetryBackoffDuration(errReason string) time.Duration {
	info := e.executionInfo
	if !info.HasRetryPolicy {
		return common.NoRetryBackoff
	}

	return getBackoffInterval(info.Attempt, info.MaximumAttempts, info.InitialInterval, info.MaximumInterval, info.BackoffCoefficient, time.Now(), info.ExpirationTime, errReason, info.NonRetriableErrors)
}

func (e *mutableStateBuilder) GetCronBackoffDuration() time.Duration {
	info := e.executionInfo
	if len(info.CronSchedule) == 0 {
		return cron.NoBackoff
	}
	return cron.GetBackoffForNextSchedule(info.CronSchedule, time.Now())
}

// GetSignalInfo get details about a signal request that is currently in progress.
func (e *mutableStateBuilder) GetSignalInfo(initiatedEventID int64) (*persistence.SignalInfo, bool) {
	ri, ok := e.pendingSignalInfoIDs[initiatedEventID]
	return ri, ok
}

func (e *mutableStateBuilder) GetAllSignalsToSend() map[int64]*persistence.SignalInfo {
	return e.pendingSignalInfoIDs
}

func (e *mutableStateBuilder) GetAllRequestCancels() map[int64]*persistence.RequestCancelInfo {
	return e.pendingRequestCancelInfoIDs
}

// GetCompletionEvent retrieves the workflow completion event from mutable state
func (e *mutableStateBuilder) GetCompletionEvent() (*workflow.HistoryEvent, bool) {
	if e.executionInfo.State != persistence.WorkflowStateCompleted {
		return nil, false
	}

	// Needed for backward compatibility reason
	if e.executionInfo.CompletionEvent != nil {
		return e.executionInfo.CompletionEvent, true
	}

	// Needed for backward compatibility reason
	if e.executionInfo.CompletionEventBatchID == common.EmptyEventID {
		return nil, false
	}

	// Completion EventID is always one less than NextEventID after workflow is completed
	completionEventID := e.executionInfo.NextEventID - 1
	firstEventID := e.executionInfo.CompletionEventBatchID
	completionEvent, err := e.eventsCache.getEvent(e.executionInfo.DomainID, e.executionInfo.WorkflowID,
		e.executionInfo.RunID, firstEventID, completionEventID, e.executionInfo.EventStoreVersion,
		e.executionInfo.GetCurrentBranch())
	if err != nil {
		return nil, false
	}

	return completionEvent, true
}

// GetStartEvent retrieves the workflow start event from mutable state
func (e *mutableStateBuilder) GetStartEvent() (*workflow.HistoryEvent, bool) {
	startEvent, err := e.eventsCache.getEvent(e.executionInfo.DomainID, e.executionInfo.WorkflowID,
		e.executionInfo.RunID, common.FirstEventID, common.FirstEventID, e.executionInfo.EventStoreVersion,
		e.executionInfo.GetCurrentBranch())
	if err != nil {
		return nil, false
	}
	return startEvent, true
}

// DeletePendingChildExecution deletes details about a ChildExecutionInfo.
func (e *mutableStateBuilder) DeletePendingChildExecution(initiatedEventID int64) {
	delete(e.pendingChildExecutionInfoIDs, initiatedEventID)
	e.deleteChildExecutionInfo = common.Int64Ptr(initiatedEventID)
}

// DeletePendingRequestCancel deletes details about a RequestCancelInfo.
func (e *mutableStateBuilder) DeletePendingRequestCancel(initiatedEventID int64) {
	delete(e.pendingRequestCancelInfoIDs, initiatedEventID)
	e.deleteRequestCancelInfo = common.Int64Ptr(initiatedEventID)
}

// DeletePendingSignal deletes details about a SignalInfo
func (e *mutableStateBuilder) DeletePendingSignal(initiatedEventID int64) {
	delete(e.pendingSignalInfoIDs, initiatedEventID)
	e.deleteSignalInfo = common.Int64Ptr(initiatedEventID)
}

func (e *mutableStateBuilder) writeEventToCache(event *workflow.HistoryEvent) {
	// For start event: store it within events cache so the recordWorkflowStarted transfer task doesn't need to
	// load it from database
	// For completion event: store it within events cache so we can communicate the result to parent execution
	// during the processing of DeleteTransferTask without loading this event from database
	e.eventsCache.putEvent(e.executionInfo.DomainID, e.executionInfo.WorkflowID, e.executionInfo.RunID,
		event.GetEventId(), event)
}

func (e *mutableStateBuilder) hasPendingTasks() bool {
	return len(e.pendingActivityInfoIDs) > 0 || len(e.pendingTimerInfoIDs) > 0
}

func (e *mutableStateBuilder) HasParentExecution() bool {
	return e.executionInfo.ParentDomainID != "" && e.executionInfo.ParentWorkflowID != ""
}

func (e *mutableStateBuilder) UpdateActivityProgress(ai *persistence.ActivityInfo,
	request *workflow.RecordActivityTaskHeartbeatRequest) {
	ai.Version = e.GetCurrentVersion()
	ai.Details = request.Details
	ai.LastHeartBeatUpdatedTime = time.Now()
	e.updateActivityInfos[ai] = struct{}{}
	e.syncActivityTasks[ai.ScheduleID] = struct{}{}
}

// ReplicateActivityInfo replicate the necessary activity information
func (e *mutableStateBuilder) ReplicateActivityInfo(request *h.SyncActivityRequest, resetActivityTimerTaskStatus bool) error {
	ai, ok := e.pendingActivityInfoIDs[request.GetScheduledId()]
	if !ok {
		return fmt.Errorf("Unable to find activity with schedule event id: %v in mutable state", ai.ScheduleID)
	}

	ai.Version = request.GetVersion()
	ai.ScheduledTime = time.Unix(0, request.GetScheduledTime())
	ai.StartedID = request.GetStartedId()
	ai.LastHeartBeatUpdatedTime = time.Unix(0, request.GetLastHeartbeatTime())
	if ai.StartedID == common.EmptyEventID {
		ai.StartedTime = time.Time{}
	} else {
		ai.StartedTime = time.Unix(0, request.GetStartedTime())
	}
	ai.Details = request.GetDetails()
	ai.Attempt = request.GetAttempt()
	if resetActivityTimerTaskStatus {
		ai.TimerTaskStatus = TimerTaskStatusNone
	}

	e.updateActivityInfos[ai] = struct{}{}
	return nil
}

// UpdateActivity updates an activity
func (e *mutableStateBuilder) UpdateActivity(ai *persistence.ActivityInfo) error {
	_, ok := e.pendingActivityInfoIDs[ai.ScheduleID]
	if !ok {
		return fmt.Errorf("Unable to find activity with schedule event id: %v in mutable state", ai.ScheduleID)
	}
	e.updateActivityInfos[ai] = struct{}{}
	return nil
}

// DeleteActivity deletes details about an activity.
func (e *mutableStateBuilder) DeleteActivity(scheduleEventID int64) error {
	a, ok := e.pendingActivityInfoIDs[scheduleEventID]
	if !ok {
		errorMsg := fmt.Sprintf("Unable to find activity with schedule event id: %v in mutable state", scheduleEventID)
		e.logger.Error(errorMsg, tag.ErrorTypeInvalidMutableStateAction)
		return errors.NewInternalFailureError(errorMsg)
	}
	delete(e.pendingActivityInfoIDs, scheduleEventID)

	_, ok = e.pendingActivityInfoByActivityID[a.ActivityID]
	if !ok {
		errorMsg := fmt.Sprintf("Unable to find activity: %v in mutable state", a.ActivityID)
		e.logger.Error(errorMsg, tag.ErrorTypeInvalidMutableStateAction)
		return errors.NewInternalFailureError(errorMsg)
	}
	delete(e.pendingActivityInfoByActivityID, a.ActivityID)

	e.deleteActivityInfos[scheduleEventID] = struct{}{}
	return nil
}

// GetUserTimer gives details about a user timer.
func (e *mutableStateBuilder) GetUserTimer(timerID string) (bool, *persistence.TimerInfo) {
	a, ok := e.pendingTimerInfoIDs[timerID]
	return ok, a
}

// UpdateUserTimer updates the user timer in progress.
func (e *mutableStateBuilder) UpdateUserTimer(timerID string, ti *persistence.TimerInfo) {
	e.pendingTimerInfoIDs[timerID] = ti
	e.updateTimerInfos[ti] = struct{}{}
}

// DeleteUserTimer deletes an user timer.
func (e *mutableStateBuilder) DeleteUserTimer(timerID string) {
	delete(e.pendingTimerInfoIDs, timerID)
	e.deleteTimerInfos[timerID] = struct{}{}
}

func (e *mutableStateBuilder) getDecisionInfo() *decisionInfo {
	return &decisionInfo{
		Version:            e.executionInfo.DecisionVersion,
		ScheduleID:         e.executionInfo.DecisionScheduleID,
		StartedID:          e.executionInfo.DecisionStartedID,
		RequestID:          e.executionInfo.DecisionRequestID,
		DecisionTimeout:    e.executionInfo.DecisionTimeout,
		Attempt:            e.executionInfo.DecisionAttempt,
		StartedTimestamp:   e.executionInfo.DecisionStartedTimestamp,
		ScheduledTimestamp: e.executionInfo.DecisionScheduledTimestamp,
	}
}

// GetPendingDecision returns details about the in-progress decision task
func (e *mutableStateBuilder) GetPendingDecision(scheduleEventID int64) (*decisionInfo, bool) {
	di := e.getDecisionInfo()
	if scheduleEventID == di.ScheduleID {
		return di, true
	}
	return nil, false
}

func (e *mutableStateBuilder) GetPendingActivityInfos() map[int64]*persistence.ActivityInfo {
	return e.pendingActivityInfoIDs
}

func (e *mutableStateBuilder) GetPendingTimerInfos() map[string]*persistence.TimerInfo {
	return e.pendingTimerInfoIDs
}

func (e *mutableStateBuilder) GetPendingChildExecutionInfos() map[int64]*persistence.ChildExecutionInfo {
	return e.pendingChildExecutionInfoIDs
}

func (e *mutableStateBuilder) HasPendingDecisionTask() bool {
	return e.executionInfo.DecisionScheduleID != common.EmptyEventID
}

func (e *mutableStateBuilder) HasProcessedOrPendingDecisionTask() bool {
	return e.HasPendingDecisionTask() || e.GetPreviousStartedEventID() != common.EmptyEventID
}

func (e *mutableStateBuilder) HasInFlightDecisionTask() bool {
	return e.executionInfo.DecisionStartedID > 0
}

func (e *mutableStateBuilder) GetInFlightDecisionTask() (*decisionInfo, bool) {
	if e.executionInfo.DecisionScheduleID == common.EmptyEventID ||
		e.executionInfo.DecisionStartedID == common.EmptyEventID {
		return nil, false
	}

	di := e.getDecisionInfo()
	return di, true
}

func (e *mutableStateBuilder) HasBufferedEvents() bool {
	if len(e.bufferedEvents) > 0 || len(e.updateBufferedEvents) > 0 {
		return true
	}

	for _, event := range e.hBuilder.history {
		if event.GetEventId() == common.BufferedEventID {
			return true
		}
	}

	return false
}

func (e *mutableStateBuilder) HasBufferedReplicationTasks() bool {
	if len(e.bufferedReplicationTasks) > 0 || e.updateBufferedReplicationTasks != nil {
		return true
	}

	return false
}

// UpdateDecision updates a decision task.
func (e *mutableStateBuilder) UpdateDecision(di *decisionInfo) {
	e.executionInfo.DecisionVersion = di.Version
	e.executionInfo.DecisionScheduleID = di.ScheduleID
	e.executionInfo.DecisionStartedID = di.StartedID
	e.executionInfo.DecisionRequestID = di.RequestID
	e.executionInfo.DecisionTimeout = di.DecisionTimeout
	e.executionInfo.DecisionAttempt = di.Attempt
	e.executionInfo.DecisionStartedTimestamp = di.StartedTimestamp
	e.executionInfo.DecisionScheduledTimestamp = di.ScheduledTimestamp

	e.logger.Debug(fmt.Sprintf("Decision Updated: {Schedule: %v, Started: %v, ID: %v, Timeout: %v, Attempt: %v, Timestamp: %v}",
		di.ScheduleID, di.StartedID, di.RequestID, di.DecisionTimeout, di.Attempt, di.StartedTimestamp))
}

// DeleteDecision deletes a decision task.
func (e *mutableStateBuilder) DeleteDecision() {
	emptyDecisionInfo := &decisionInfo{
		Version:            common.EmptyVersion,
		ScheduleID:         common.EmptyEventID,
		StartedID:          common.EmptyEventID,
		RequestID:          emptyUUID,
		DecisionTimeout:    0,
		Attempt:            0,
		StartedTimestamp:   0,
		ScheduledTimestamp: 0,
	}
	e.UpdateDecision(emptyDecisionInfo)
}

func (e *mutableStateBuilder) FailDecision(incrementAttempt bool) {
	// Clear stickiness whenever decision fails
	e.ClearStickyness()

	failDecisionInfo := &decisionInfo{
		Version:          common.EmptyVersion,
		ScheduleID:       common.EmptyEventID,
		StartedID:        common.EmptyEventID,
		RequestID:        emptyUUID,
		DecisionTimeout:  0,
		StartedTimestamp: 0,
	}
	if incrementAttempt {
		failDecisionInfo.Attempt = e.executionInfo.DecisionAttempt + 1
		failDecisionInfo.ScheduledTimestamp = time.Now().UnixNano()
	}
	e.UpdateDecision(failDecisionInfo)
}

func (e *mutableStateBuilder) ClearStickyness() {
	e.executionInfo.StickyTaskList = ""
	e.executionInfo.StickyScheduleToStartTimeout = 0
	e.executionInfo.ClientLibraryVersion = ""
	e.executionInfo.ClientFeatureVersion = ""
	e.executionInfo.ClientImpl = ""
}

// GetLastFirstEventID returns last first event ID
// first event ID is the ID of a batch of events in a single history events record
func (e *mutableStateBuilder) GetLastFirstEventID() int64 {
	return e.executionInfo.LastFirstEventID
}

// GetNextEventID returns next event ID
func (e *mutableStateBuilder) GetNextEventID() int64 {
	return e.executionInfo.NextEventID
}

// GetPreviousStartedEventID returns last started decision task event ID
func (e *mutableStateBuilder) GetPreviousStartedEventID() int64 {
	return e.executionInfo.LastProcessedEvent
}

func (e *mutableStateBuilder) IsWorkflowExecutionRunning() bool {
	switch e.executionInfo.State {
	case persistence.WorkflowStateCreated:
		return true
	case persistence.WorkflowStateRunning:
		return true
	case persistence.WorkflowStateCompleted:
		return false
	case persistence.WorkflowStateZombie:
		return false
	default:
		panic(fmt.Sprintf("unknown execution state: %v", e.executionInfo.State))
	}
}

func (e *mutableStateBuilder) IsCancelRequested() (bool, string) {
	if e.executionInfo.CancelRequested {
		return e.executionInfo.CancelRequested, e.executionInfo.CancelRequestID
	}

	return false, ""
}

func (e *mutableStateBuilder) IsSignalRequested(requestID string) bool {
	if _, ok := e.pendingSignalRequestedIDs[requestID]; ok {
		return true
	}
	return false
}

func (e *mutableStateBuilder) AddSignalRequested(requestID string) {
	if e.pendingSignalRequestedIDs == nil {
		e.pendingSignalRequestedIDs = make(map[string]struct{})
	}
	if e.updateSignalRequestedIDs == nil {
		e.updateSignalRequestedIDs = make(map[string]struct{})
	}
	e.pendingSignalRequestedIDs[requestID] = struct{}{} // add requestID to set
	e.updateSignalRequestedIDs[requestID] = struct{}{}
}

func (e *mutableStateBuilder) DeleteSignalRequested(requestID string) {
	delete(e.pendingSignalRequestedIDs, requestID)
	e.deleteSignalRequestedID = requestID
}

func (e *mutableStateBuilder) addWorkflowExecutionStartedEventForContinueAsNew(domainID string,
	parentExecutionInfo *h.ParentExecutionInfo, execution workflow.WorkflowExecution, previousExecutionState mutableState,
	attributes *workflow.ContinueAsNewWorkflowExecutionDecisionAttributes, originalRunID string) *workflow.HistoryEvent {
	previousExecutionInfo := previousExecutionState.GetExecutionInfo()
	taskList := previousExecutionInfo.TaskList
	if attributes.TaskList != nil {
		taskList = attributes.TaskList.GetName()
	}
	tl := &workflow.TaskList{}
	tl.Name = common.StringPtr(taskList)

	workflowType := previousExecutionInfo.WorkflowTypeName
	if attributes.WorkflowType != nil {
		workflowType = attributes.WorkflowType.GetName()
	}
	wType := &workflow.WorkflowType{}
	wType.Name = common.StringPtr(workflowType)

	decisionTimeout := previousExecutionInfo.DecisionTimeoutValue
	if attributes.TaskStartToCloseTimeoutSeconds != nil {
		decisionTimeout = attributes.GetTaskStartToCloseTimeoutSeconds()
	}

	createRequest := &workflow.StartWorkflowExecutionRequest{
		RequestId:                           common.StringPtr(uuid.New()),
		Domain:                              common.StringPtr(domainID),
		WorkflowId:                          execution.WorkflowId,
		TaskList:                            tl,
		WorkflowType:                        wType,
		TaskStartToCloseTimeoutSeconds:      common.Int32Ptr(decisionTimeout),
		ExecutionStartToCloseTimeoutSeconds: attributes.ExecutionStartToCloseTimeoutSeconds,
		Input:                               attributes.Input,
		Header:                              attributes.Header,
		RetryPolicy:                         attributes.RetryPolicy,
		CronSchedule:                        attributes.CronSchedule,
	}

	req := &h.StartWorkflowExecutionRequest{
		DomainUUID:                      common.StringPtr(domainID),
		StartRequest:                    createRequest,
		ParentExecutionInfo:             parentExecutionInfo,
		LastCompletionResult:            attributes.LastCompletionResult,
		ContinuedFailureReason:          attributes.FailureReason,
		ContinuedFailureDetails:         attributes.FailureDetails,
		ContinueAsNewInitiator:          attributes.Initiator,
		FirstDecisionTaskBackoffSeconds: attributes.BackoffStartIntervalInSeconds,
	}
	if attributes.GetInitiator() == workflow.ContinueAsNewInitiatorRetryPolicy {
		req.Attempt = common.Int32Ptr(previousExecutionState.GetExecutionInfo().Attempt + 1)
		expirationTime := previousExecutionState.GetExecutionInfo().ExpirationTime
		if !expirationTime.IsZero() {
			req.ExpirationTimestamp = common.Int64Ptr(expirationTime.UnixNano())
		}
	} else {
		// ContinueAsNew by decider or cron
		req.Attempt = common.Int32Ptr(0)
		if attributes.RetryPolicy != nil && attributes.RetryPolicy.GetExpirationIntervalInSeconds() > 0 {
			// has retry policy and expiration time.
			expirationSeconds := attributes.RetryPolicy.GetExpirationIntervalInSeconds() + req.GetFirstDecisionTaskBackoffSeconds()
			expirationTime := time.Now().Add(time.Second * time.Duration(expirationSeconds))
			req.ExpirationTimestamp = common.Int64Ptr(expirationTime.UnixNano())
		}
	}

	// History event only has domainName so domainID has to be passed in explicitly to update the mutable state
	var parentDomainID *string
	if parentExecutionInfo != nil {
		parentDomainID = parentExecutionInfo.DomainUUID
	}

	event := e.hBuilder.AddWorkflowExecutionStartedEvent(req, previousExecutionInfo, originalRunID)
	e.ReplicateWorkflowExecutionStartedEvent(domainID, parentDomainID, execution, createRequest.GetRequestId(), event)

	return event
}

func (e *mutableStateBuilder) AddWorkflowExecutionStartedEvent(execution workflow.WorkflowExecution,
	startRequest *h.StartWorkflowExecutionRequest) *workflow.HistoryEvent {
	request := startRequest.StartRequest
	eventID := e.GetNextEventID()
	if eventID != common.FirstEventID {
		e.logger.Warn(mutableStateInvalidHistoryActionMsg,
			tag.WorkflowEventID(eventID),
			tag.ErrorTypeInvalidHistoryAction,
			tag.WorkflowActionWorkflowStarted,
		)
		return nil
	}

	event := e.hBuilder.AddWorkflowExecutionStartedEvent(startRequest, nil, execution.GetRunId())

	var parentDomainID *string
	if startRequest.ParentExecutionInfo != nil {
		parentDomainID = startRequest.ParentExecutionInfo.DomainUUID
	}
	e.ReplicateWorkflowExecutionStartedEvent(startRequest.GetDomainUUID(), parentDomainID,
		execution, request.GetRequestId(), event)

	return event
}

func (e *mutableStateBuilder) ReplicateWorkflowExecutionStartedEvent(domainID string, parentDomainID *string,
	execution workflow.WorkflowExecution, requestID string, startEvent *workflow.HistoryEvent) {

	event := startEvent.WorkflowExecutionStartedEventAttributes
	e.executionInfo.DomainID = domainID
	e.executionInfo.WorkflowID = execution.GetWorkflowId()
	e.executionInfo.RunID = execution.GetRunId()
	e.executionInfo.TaskList = event.TaskList.GetName()
	e.executionInfo.WorkflowTypeName = event.WorkflowType.GetName()
	e.executionInfo.WorkflowTimeout = event.GetExecutionStartToCloseTimeoutSeconds()
	e.executionInfo.DecisionTimeoutValue = event.GetTaskStartToCloseTimeoutSeconds()

	e.executionInfo.State = persistence.WorkflowStateCreated
	e.executionInfo.CloseStatus = persistence.WorkflowCloseStatusNone
	e.executionInfo.LastProcessedEvent = common.EmptyEventID
	e.executionInfo.LastFirstEventID = startEvent.GetEventId()
	e.executionInfo.CreateRequestID = requestID
	e.executionInfo.DecisionVersion = common.EmptyVersion
	e.executionInfo.DecisionScheduleID = common.EmptyEventID
	e.executionInfo.DecisionStartedID = common.EmptyEventID
	e.executionInfo.DecisionRequestID = emptyUUID
	e.executionInfo.DecisionTimeout = 0

	e.executionInfo.CronSchedule = event.GetCronSchedule()

	if parentDomainID != nil {
		e.executionInfo.ParentDomainID = *parentDomainID
	}
	if event.ParentWorkflowExecution != nil {
		e.executionInfo.ParentWorkflowID = event.ParentWorkflowExecution.GetWorkflowId()
		e.executionInfo.ParentRunID = event.ParentWorkflowExecution.GetRunId()
	}
	if event.ParentInitiatedEventId != nil {
		e.executionInfo.InitiatedID = event.GetParentInitiatedEventId()
	} else {
		e.executionInfo.InitiatedID = common.EmptyEventID
	}

	if event.RetryPolicy != nil {
		e.executionInfo.HasRetryPolicy = true
		e.executionInfo.BackoffCoefficient = event.RetryPolicy.GetBackoffCoefficient()
		e.executionInfo.ExpirationSeconds = event.RetryPolicy.GetExpirationIntervalInSeconds()
		e.executionInfo.InitialInterval = event.RetryPolicy.GetInitialIntervalInSeconds()
		e.executionInfo.MaximumAttempts = event.RetryPolicy.GetMaximumAttempts()
		e.executionInfo.MaximumInterval = event.RetryPolicy.GetMaximumIntervalInSeconds()
		e.executionInfo.NonRetriableErrors = event.RetryPolicy.NonRetriableErrorReasons

		if event.RetryPolicy.GetExpirationIntervalInSeconds() > 0 && event.GetExpirationTimestamp() > 0 {
			e.executionInfo.ExpirationTime = time.Unix(0, event.GetExpirationTimestamp())
		}
	}

	if event.SearchAttributes != nil {
		e.executionInfo.SearchAttributes = event.SearchAttributes.GetIndexedFields()
	}

	e.writeEventToCache(startEvent)
}

func (e *mutableStateBuilder) AddDecisionTaskScheduledEvent() *decisionInfo {

	if e.HasPendingDecisionTask() || !e.IsWorkflowExecutionRunning() {
		e.logger.Warn(mutableStateInvalidHistoryActionMsg,
			tag.WorkflowEventID(e.GetNextEventID()),
			tag.ErrorTypeInvalidHistoryAction,
			tag.WorkflowActionDecisionTaskScheduled,
			tag.WorkflowScheduleID(e.executionInfo.DecisionScheduleID))
		return nil
	}

	// set workflow state to running
	// since decision is scheduled
	e.executionInfo.State = persistence.WorkflowStateRunning

	// Tasklist and decision timeout should already be set from workflow execution started event
	taskList := e.executionInfo.TaskList
	if e.IsStickyTaskListEnabled() {
		taskList = e.executionInfo.StickyTaskList
	}
	startToCloseTimeoutSeconds := e.executionInfo.DecisionTimeoutValue

	// Flush any buffered events before creating the decision, otherwise it will result in invalid IDs for transient
	// decision and will cause in timeout processing to not work for transient decisions
	if e.HasBufferedEvents() {
		// if creating a decision and in the mean time events are flushed from buffered events
		// than this decision cannot be a transient decision
		e.executionInfo.DecisionAttempt = 0
		if err := e.FlushBufferedEvents(); err != nil {
			return nil
		}
	}

	var newDecisionEvent *workflow.HistoryEvent
	scheduleID := e.GetNextEventID() // we will generate the schedule event later for repeatedly failing decisions
	// Avoid creating new history events when decisions are continuously failing
	scheduleTime := time.Now().UnixNano()
	if e.executionInfo.DecisionAttempt == 0 {
		newDecisionEvent = e.hBuilder.AddDecisionTaskScheduledEvent(taskList, startToCloseTimeoutSeconds,
			e.executionInfo.DecisionAttempt)
		scheduleID = newDecisionEvent.GetEventId()
		scheduleTime = newDecisionEvent.GetTimestamp()
	}

	return e.ReplicateDecisionTaskScheduledEvent(
		e.GetCurrentVersion(),
		scheduleID,
		taskList,
		startToCloseTimeoutSeconds,
		e.executionInfo.DecisionAttempt,
		scheduleTime,
	)
}

func (e *mutableStateBuilder) ReplicateTransientDecisionTaskScheduled() *decisionInfo {
	if e.HasPendingDecisionTask() || e.GetExecutionInfo().DecisionAttempt == 0 {
		return nil
	}

	// the schedule ID for this decision is guaranteed to be wrong
	// since the next event ID is assigned at the very end of when
	// all events are applied for replication.
	// this is OK
	// 1. if a failover happen just after this transient decision,
	// AddDecisionTaskStartedEvent will handle the correction of schedule ID
	// and set the attempt to 0
	// 2. if no failover happen during the life time of this transient decision
	// then ReplicateDecisionTaskScheduledEvent will overwrite everything
	// including the decision schedule ID
	di := &decisionInfo{
		Version:            e.GetCurrentVersion(),
		ScheduleID:         e.GetNextEventID(),
		StartedID:          common.EmptyEventID,
		RequestID:          emptyUUID,
		DecisionTimeout:    e.GetExecutionInfo().DecisionTimeoutValue,
		TaskList:           e.GetExecutionInfo().TaskList,
		Attempt:            e.GetExecutionInfo().DecisionAttempt,
		ScheduledTimestamp: time.Now().UnixNano(),
		StartedTimestamp:   0,
	}

	e.UpdateDecision(di)
	return di
}

func (e *mutableStateBuilder) ReplicateDecisionTaskScheduledEvent(version, scheduleID int64, taskList string,
	startToCloseTimeoutSeconds int32, attempt int64, timestamp int64) *decisionInfo {
	di := &decisionInfo{
		Version:            version,
		ScheduleID:         scheduleID,
		StartedID:          common.EmptyEventID,
		RequestID:          emptyUUID,
		DecisionTimeout:    startToCloseTimeoutSeconds,
		TaskList:           taskList,
		Attempt:            attempt,
		ScheduledTimestamp: timestamp,
		StartedTimestamp:   0,
	}

	e.UpdateDecision(di)
	return di
}

func (e *mutableStateBuilder) AddDecisionTaskStartedEvent(scheduleEventID int64, requestID string,
	request *workflow.PollForDecisionTaskRequest) (*workflow.HistoryEvent, *decisionInfo) {

	hasPendingDecision := e.HasPendingDecisionTask()
	di, ok := e.GetPendingDecision(scheduleEventID)
	if !hasPendingDecision || !ok || di.StartedID != common.EmptyEventID || !e.IsWorkflowExecutionRunning() {
		e.logger.Warn(mutableStateInvalidHistoryActionMsg,
			tag.WorkflowEventID(e.GetNextEventID()),
			tag.ErrorTypeInvalidHistoryAction,
			tag.WorkflowActionDecisionTaskStarted,
			tag.Bool(hasPendingDecision),
			tag.WorkflowScheduleID(scheduleEventID))
		return nil, nil
	}

	var event *workflow.HistoryEvent
	scheduleID := di.ScheduleID
	startedID := scheduleID + 1
	tasklist := request.TaskList.GetName()
	timestamp := time.Now().UnixNano()
	// First check to see if new events came since transient decision was scheduled
	if di.Attempt > 0 && di.ScheduleID != e.GetNextEventID() {
		// Also create a new DecisionTaskScheduledEvent since new events came in when it was scheduled
		scheduleEvent := e.hBuilder.AddDecisionTaskScheduledEvent(tasklist, di.DecisionTimeout, 0)
		scheduleID = scheduleEvent.GetEventId()
		di.Attempt = 0
	}

	// Avoid creating new history events when decisions are continuously failing
	if di.Attempt == 0 {
		// Now create DecisionTaskStartedEvent
		event = e.hBuilder.AddDecisionTaskStartedEvent(scheduleID, requestID, request.GetIdentity())
		startedID = event.GetEventId()
		timestamp = event.GetTimestamp()
	}

	di = e.ReplicateDecisionTaskStartedEvent(di, e.GetCurrentVersion(), scheduleID, startedID, requestID, timestamp)
	return event, di
}

func (e *mutableStateBuilder) ReplicateDecisionTaskStartedEvent(di *decisionInfo, version, scheduleID, startedID int64,
	requestID string, timestamp int64) *decisionInfo {
	// Replicator calls it with a nil decision info, and it is safe to always lookup the decision in this case as it
	// does not have to deal with transient decision case.
	if di == nil {
		di, _ = e.GetPendingDecision(scheduleID)
		// setting decision attempt to 0 for decision task replication
		// this mainly handles transient decision completion
		// for transient decision, active side will write 2 batch in a "transaction"
		// 1. decision task scheduled & decision task started
		// 2. decision task completed & other events
		// since we need to treat each individual event batch as one transaction
		// certain "magic" needs to be done, i.e. setting attempt to 0 so
		// if first batch is replicated, but not the second one, decision can be correctly timed out
		di.Attempt = 0
	}

	e.executionInfo.State = persistence.WorkflowStateRunning
	// Update mutable decision state
	di = &decisionInfo{
		Version:            version,
		ScheduleID:         scheduleID,
		StartedID:          startedID,
		RequestID:          requestID,
		DecisionTimeout:    di.DecisionTimeout,
		Attempt:            di.Attempt,
		StartedTimestamp:   timestamp,
		ScheduledTimestamp: di.ScheduledTimestamp,
	}

	e.UpdateDecision(di)
	return di
}

func (e *mutableStateBuilder) CreateTransientDecisionEvents(di *decisionInfo, identity string) (*workflow.HistoryEvent,
	*workflow.HistoryEvent) {
	tasklist := e.executionInfo.TaskList
	scheduledEvent := newDecisionTaskScheduledEventWithInfo(di.ScheduleID, di.ScheduledTimestamp, tasklist, di.DecisionTimeout,
		di.Attempt)
	startedEvent := newDecisionTaskStartedEventWithInfo(di.StartedID, di.StartedTimestamp, di.ScheduleID, di.RequestID,
		identity)

	return scheduledEvent, startedEvent
}

func (e *mutableStateBuilder) beforeAddDecisionTaskCompletedEvent() {
	// Make sure to delete decision before adding events.  Otherwise they are buffered rather than getting appended
	e.DeleteDecision()
}

func (e *mutableStateBuilder) afterAddDecisionTaskCompletedEvent(event *workflow.HistoryEvent, maxResetPoints int) {
	e.executionInfo.LastProcessedEvent = event.GetDecisionTaskCompletedEventAttributes().GetStartedEventId()
	e.addBinaryCheckSumIfNotExists(event, maxResetPoints)
}

// add BinaryCheckSum for the first decisionTaskCompletedID for auto-reset
func (e *mutableStateBuilder) addBinaryCheckSumIfNotExists(event *workflow.HistoryEvent, maxResetPoints int) {
	binChecksum := event.GetDecisionTaskCompletedEventAttributes().GetBinaryChecksum()
	if len(binChecksum) == 0 {
		return
	}
	exeInfo := e.executionInfo
	var currResetPoints []*workflow.ResetPointInfo
	if exeInfo.AutoResetPoints != nil && exeInfo.AutoResetPoints.Points != nil {
		currResetPoints = e.executionInfo.AutoResetPoints.Points
	} else {
		currResetPoints = make([]*workflow.ResetPointInfo, 0, 1)
	}

	for _, rp := range currResetPoints {
		if rp.GetBinaryChecksum() == binChecksum {
			// this checksum already exists
			return
		}
	}

	if len(currResetPoints) == maxResetPoints {
		// if exceeding the max limit, do rotation by taking the oldest one out
		currResetPoints = currResetPoints[1:]
	}

	resettable := true
	err := e.CheckResettable()
	if err != nil {
		resettable = false
	}
	info := &workflow.ResetPointInfo{
		BinaryChecksum:           common.StringPtr(binChecksum),
		RunId:                    common.StringPtr(exeInfo.RunID),
		FirstDecisionCompletedId: common.Int64Ptr(event.GetEventId()),
		CreatedTimeNano:          common.Int64Ptr(time.Now().UnixNano()),
		Resettable:               common.BoolPtr(resettable),
	}
	currResetPoints = append(currResetPoints, info)
	exeInfo.AutoResetPoints = &workflow.ResetPoints{
		Points: currResetPoints,
	}
}

// TODO: we will release the restriction when reset API allow those pending
func (e *mutableStateBuilder) CheckResettable() (retError error) {
	if e.GetEventStoreVersion() != persistence.EventStoreVersionV2 {
		retError = &workflow.BadRequestError{
			Message: fmt.Sprintf("reset API is not supported for V1 history events, runID"),
		}
		return
	}
	if len(e.GetPendingChildExecutionInfos()) > 0 {
		retError = &workflow.BadRequestError{
			Message: fmt.Sprintf("it is not allowed resetting to a point that workflow has pending child workflow."),
		}
		return
	}
	if len(e.GetAllRequestCancels()) > 0 {
		retError = &workflow.BadRequestError{
			Message: fmt.Sprintf("it is not allowed resetting to a point that workflow has pending request cancel."),
		}
		return
	}
	if len(e.GetAllSignalsToSend()) > 0 {
		retError = &workflow.BadRequestError{
			Message: fmt.Sprintf("it is not allowed resetting to a point that workflow has pending signals to send, pending signal: %+v ", e.GetAllSignalsToSend()),
		}
	}
	return nil
}

func (e *mutableStateBuilder) AddDecisionTaskCompletedEvent(scheduleEventID, startedEventID int64,
	request *workflow.RespondDecisionTaskCompletedRequest, maxResetPoints int) *workflow.HistoryEvent {

	hasPendingDecision := e.HasPendingDecisionTask()
	di, ok := e.GetPendingDecision(scheduleEventID)
	if !hasPendingDecision || !ok || di.StartedID != startedEventID || !e.IsWorkflowExecutionRunning() {
		e.logger.Warn(mutableStateInvalidHistoryActionMsg,
			tag.WorkflowEventID(e.GetNextEventID()),
			tag.ErrorTypeInvalidHistoryAction,
			tag.WorkflowActionDecisionTaskCompleted,
			tag.Bool(hasPendingDecision),
			tag.WorkflowScheduleID(scheduleEventID),
			tag.WorkflowStartedID(startedEventID))

		return nil
	}

	e.beforeAddDecisionTaskCompletedEvent()
	if di.Attempt > 0 {
		// Create corresponding DecisionTaskSchedule and DecisionTaskStarted events for decisions we have been retrying
		scheduledEvent := e.hBuilder.AddTransientDecisionTaskScheduledEvent(e.executionInfo.TaskList, di.DecisionTimeout,
			di.Attempt, di.ScheduledTimestamp)
		startedEvent := e.hBuilder.AddTransientDecisionTaskStartedEvent(scheduledEvent.GetEventId(), di.RequestID,
			request.GetIdentity(), di.StartedTimestamp)
		startedEventID = startedEvent.GetEventId()
	}
	// Now write the completed event
	event := e.hBuilder.AddDecisionTaskCompletedEvent(scheduleEventID, startedEventID, request)

	e.afterAddDecisionTaskCompletedEvent(event, maxResetPoints)
	return event
}

func (e *mutableStateBuilder) ReplicateDecisionTaskCompletedEvent(event *workflow.HistoryEvent) {
	e.beforeAddDecisionTaskCompletedEvent()
	e.afterAddDecisionTaskCompletedEvent(event, math.MaxInt32)
}

func (e *mutableStateBuilder) AddDecisionTaskTimedOutEvent(scheduleEventID int64,
	startedEventID int64) *workflow.HistoryEvent {

	hasPendingDecision := e.HasPendingDecisionTask()
	dt, ok := e.GetPendingDecision(scheduleEventID)
	if !hasPendingDecision || !ok || dt.StartedID != startedEventID || !e.IsWorkflowExecutionRunning() {
		e.logger.Warn(mutableStateInvalidHistoryActionMsg,
			tag.WorkflowEventID(e.GetNextEventID()),
			tag.ErrorTypeInvalidHistoryAction,
			tag.WorkflowActionDecisionTaskTimedOut,
			tag.Bool(hasPendingDecision),
			tag.WorkflowScheduleID(scheduleEventID),
			tag.WorkflowStartedID(startedEventID))
		return nil
	}

	var event *workflow.HistoryEvent
	// Avoid creating new history events when decisions are continuously timing out
	if dt.Attempt == 0 {
		event = e.hBuilder.AddDecisionTaskTimedOutEvent(scheduleEventID, startedEventID, workflow.TimeoutTypeStartToClose)
	}

	e.ReplicateDecisionTaskTimedOutEvent(workflow.TimeoutTypeStartToClose)
	return event
}

func (e *mutableStateBuilder) ReplicateDecisionTaskTimedOutEvent(timeoutType workflow.TimeoutType) {
	incrementAttempt := true
	// Do not increment decision attempt in the case of sticky timeout to prevent creating next decision as transient
	if timeoutType == workflow.TimeoutTypeScheduleToStart {
		incrementAttempt = false
	}
	e.FailDecision(incrementAttempt)
}

func (e *mutableStateBuilder) AddDecisionTaskScheduleToStartTimeoutEvent(scheduleEventID int64) *workflow.HistoryEvent {

	if e.executionInfo.DecisionScheduleID != scheduleEventID || e.executionInfo.DecisionStartedID > 0 ||
		!e.IsWorkflowExecutionRunning() {

		e.logger.Warn(mutableStateInvalidHistoryActionMsg,
			tag.WorkflowEventID(e.GetNextEventID()),
			tag.ErrorTypeInvalidHistoryAction,
			tag.WorkflowActionDecisionTaskTimedOut,
			tag.WorkflowScheduleID(scheduleEventID),
		)
		return nil
	}

	// Clear stickiness whenever decision fails
	e.ClearStickyness()

	event := e.hBuilder.AddDecisionTaskTimedOutEvent(scheduleEventID, 0, workflow.TimeoutTypeScheduleToStart)

	e.ReplicateDecisionTaskTimedOutEvent(workflow.TimeoutTypeScheduleToStart)
	return event
}

func (e *mutableStateBuilder) AddDecisionTaskFailedEvent(scheduleEventID int64, startedEventID int64, cause workflow.DecisionTaskFailedCause,
	details []byte, identity, reason, baseRunID, newRunID string, forkEventVersion int64) *workflow.HistoryEvent {

	attr := workflow.DecisionTaskFailedEventAttributes{
		ScheduledEventId: common.Int64Ptr(scheduleEventID),
		StartedEventId:   common.Int64Ptr(startedEventID),
		Cause:            common.DecisionTaskFailedCausePtr(cause),
		Details:          details,
		Identity:         common.StringPtr(identity),
		Reason:           common.StringPtr(reason),
		BaseRunId:        common.StringPtr(baseRunID),
		NewRunId:         common.StringPtr(newRunID),
		ForkEventVersion: common.Int64Ptr(forkEventVersion),
	}
	hasPendingDecision := e.HasPendingDecisionTask()

	dt, ok := e.GetPendingDecision(scheduleEventID)
	if !hasPendingDecision || !ok || dt.StartedID != startedEventID || !e.IsWorkflowExecutionRunning() {
		e.logger.Warn(mutableStateInvalidHistoryActionMsg,
			tag.WorkflowEventID(e.GetNextEventID()),
			tag.ErrorTypeInvalidHistoryAction,
			tag.WorkflowActionDecisionTaskFailed,
			tag.WorkflowScheduleID(scheduleEventID),
			tag.WorkflowStartedID(startedEventID))
		return nil
	}

	var event *workflow.HistoryEvent
	// Only emit DecisionTaskFailedEvent for the very first time
	if dt.Attempt == 0 || cause == workflow.DecisionTaskFailedCauseResetWorkflow {
		event = e.hBuilder.AddDecisionTaskFailedEvent(attr)
	}

	e.ReplicateDecisionTaskFailedEvent()

	// always clear decision attempt for reset
	if cause == workflow.DecisionTaskFailedCauseResetWorkflow {
		e.executionInfo.DecisionAttempt = 0
	}
	return event
}

func (e *mutableStateBuilder) ReplicateDecisionTaskFailedEvent() {
	e.FailDecision(true)
}

func (e *mutableStateBuilder) AddActivityTaskScheduledEvent(decisionCompletedEventID int64,
	attributes *workflow.ScheduleActivityTaskDecisionAttributes) (*workflow.HistoryEvent, *persistence.ActivityInfo) {

	if ai, ok := e.GetActivityInfo(e.GetNextEventID()); ok || !e.IsWorkflowExecutionRunning() {
		e.logger.Warn(mutableStateInvalidHistoryActionMsg,
			tag.WorkflowEventID(e.GetNextEventID()),
			tag.ErrorTypeInvalidHistoryAction,
			tag.WorkflowActionActivityTaskScheduled,
			tag.Bool(ok),
			tag.WorkflowScheduleID(ai.ScheduleID),
			tag.WorkflowStartedID(ai.StartedID))
		return nil, nil
	}

	if attributes.ActivityId == nil {
		return nil, nil
	}

	event := e.hBuilder.AddActivityTaskScheduledEvent(decisionCompletedEventID, attributes)

	// Write the event to cache only on active cluster for processing on activity started or retried
	e.eventsCache.putEvent(e.executionInfo.DomainID, e.executionInfo.WorkflowID, e.executionInfo.RunID,
		event.GetEventId(), event)

	ai := e.ReplicateActivityTaskScheduledEvent(decisionCompletedEventID, event)
	return event, ai
}

func (e *mutableStateBuilder) ReplicateActivityTaskScheduledEvent(firstEventID int64,
	event *workflow.HistoryEvent) *persistence.ActivityInfo {
	attributes := event.ActivityTaskScheduledEventAttributes

	scheduleEventID := event.GetEventId()
	scheduleToCloseTimeout := attributes.GetScheduleToCloseTimeoutSeconds()

	ai := &persistence.ActivityInfo{
		Version:                  event.GetVersion(),
		ScheduleID:               scheduleEventID,
		ScheduledEventBatchID:    firstEventID,
		ScheduledTime:            time.Unix(0, *event.Timestamp),
		StartedID:                common.EmptyEventID,
		StartedTime:              time.Time{},
		ActivityID:               common.StringDefault(attributes.ActivityId),
		ScheduleToStartTimeout:   attributes.GetScheduleToStartTimeoutSeconds(),
		ScheduleToCloseTimeout:   scheduleToCloseTimeout,
		StartToCloseTimeout:      attributes.GetStartToCloseTimeoutSeconds(),
		HeartbeatTimeout:         attributes.GetHeartbeatTimeoutSeconds(),
		CancelRequested:          false,
		CancelRequestID:          common.EmptyEventID,
		LastHeartBeatUpdatedTime: time.Time{},
		TimerTaskStatus:          TimerTaskStatusNone,
		TaskList:                 attributes.TaskList.GetName(),
		HasRetryPolicy:           attributes.RetryPolicy != nil,
	}
	ai.ExpirationTime = ai.ScheduledTime.Add(time.Duration(scheduleToCloseTimeout) * time.Second)
	if ai.HasRetryPolicy {
		ai.InitialInterval = attributes.RetryPolicy.GetInitialIntervalInSeconds()
		ai.BackoffCoefficient = attributes.RetryPolicy.GetBackoffCoefficient()
		ai.MaximumInterval = attributes.RetryPolicy.GetMaximumIntervalInSeconds()
		ai.MaximumAttempts = attributes.RetryPolicy.GetMaximumAttempts()
		ai.NonRetriableErrors = attributes.RetryPolicy.NonRetriableErrorReasons
		if attributes.RetryPolicy.GetExpirationIntervalInSeconds() > scheduleToCloseTimeout {
			ai.ExpirationTime = ai.ScheduledTime.Add(time.Duration(attributes.RetryPolicy.GetExpirationIntervalInSeconds()) * time.Second)
		}
	}

	e.pendingActivityInfoIDs[scheduleEventID] = ai
	e.pendingActivityInfoByActivityID[ai.ActivityID] = scheduleEventID
	e.updateActivityInfos[ai] = struct{}{}

	return ai
}

func (e *mutableStateBuilder) addTransientActivityStartedEvent(scheduleEventID int64) {
	if ai, ok := e.GetActivityInfo(scheduleEventID); ok && ai.StartedID == common.TransientEventID {
		// activity task was started (as transient event), we need to add it now.
		event := e.hBuilder.AddActivityTaskStartedEvent(scheduleEventID, ai.Attempt, ai.RequestID, ai.StartedIdentity)
		if !ai.StartedTime.IsZero() {
			// overwrite started event time to the one recorded in ActivityInfo
			event.Timestamp = common.Int64Ptr(ai.StartedTime.UnixNano())
		}
		e.ReplicateActivityTaskStartedEvent(event)
	}
}

func (e *mutableStateBuilder) AddActivityTaskStartedEvent(ai *persistence.ActivityInfo, scheduleEventID int64,
	requestID string, identity string) *workflow.HistoryEvent {

	if !e.IsWorkflowExecutionRunning() {
		e.logger.Warn(mutableStateInvalidHistoryActionMsg,
			tag.WorkflowEventID(e.GetNextEventID()),
			tag.ErrorTypeInvalidHistoryAction,
			tag.WorkflowActionActivityTaskStarted,
			tag.WorkflowScheduleID(ai.ScheduleID),
			tag.WorkflowStartedID(ai.StartedID))
		return nil
	}

	if !ai.HasRetryPolicy {
		event := e.hBuilder.AddActivityTaskStartedEvent(scheduleEventID, ai.Attempt, requestID, identity)
		e.ReplicateActivityTaskStartedEvent(event)
		return event
	}

	// we might need to retry, so do not append started event just yet,
	// instead update mutable state and will record started event when activity task is closed
	ai.Version = e.GetCurrentVersion()
	ai.StartedID = common.TransientEventID
	ai.RequestID = requestID
	ai.StartedTime = time.Now()
	ai.LastHeartBeatUpdatedTime = ai.StartedTime
	ai.StartedIdentity = identity
	e.UpdateActivity(ai)
	e.syncActivityTasks[ai.ScheduleID] = struct{}{}
	return nil
}

func (e *mutableStateBuilder) ReplicateActivityTaskStartedEvent(event *workflow.HistoryEvent) {
	attributes := event.ActivityTaskStartedEventAttributes
	scheduleID := attributes.GetScheduledEventId()
	ai, _ := e.GetActivityInfo(scheduleID)

	ai.Version = event.GetVersion()
	ai.StartedID = event.GetEventId()
	ai.RequestID = attributes.GetRequestId()
	ai.StartedTime = time.Unix(0, event.GetTimestamp())
	ai.LastHeartBeatUpdatedTime = ai.StartedTime
	e.updateActivityInfos[ai] = struct{}{}
}

func (e *mutableStateBuilder) AddActivityTaskCompletedEvent(scheduleEventID, startedEventID int64,
	request *workflow.RespondActivityTaskCompletedRequest) *workflow.HistoryEvent {

	if ai, ok := e.GetActivityInfo(scheduleEventID); !ok || ai.StartedID != startedEventID || !e.IsWorkflowExecutionRunning() {
		e.logger.Warn(mutableStateInvalidHistoryActionMsg,
			tag.WorkflowEventID(e.GetNextEventID()),
			tag.ErrorTypeInvalidHistoryAction,
			tag.WorkflowActionActivityTaskCompleted,
			tag.Bool(ok),
			tag.WorkflowScheduleID(scheduleEventID),
			tag.WorkflowStartedID(startedEventID))
		return nil
	}

	e.addTransientActivityStartedEvent(scheduleEventID)
	event := e.hBuilder.AddActivityTaskCompletedEvent(scheduleEventID, startedEventID, request)
	if err := e.ReplicateActivityTaskCompletedEvent(event); err != nil {
		return nil
	}

	return event
}

func (e *mutableStateBuilder) ReplicateActivityTaskCompletedEvent(event *workflow.HistoryEvent) error {
	attributes := event.ActivityTaskCompletedEventAttributes
	scheduleID := attributes.GetScheduledEventId()

	return e.DeleteActivity(scheduleID)
}

func (e *mutableStateBuilder) AddActivityTaskFailedEvent(scheduleEventID, startedEventID int64,
	request *workflow.RespondActivityTaskFailedRequest) *workflow.HistoryEvent {

	if ai, ok := e.GetActivityInfo(scheduleEventID); !ok || ai.StartedID != startedEventID || !e.IsWorkflowExecutionRunning() {
		e.logger.Warn(mutableStateInvalidHistoryActionMsg,
			tag.WorkflowEventID(e.GetNextEventID()),
			tag.ErrorTypeInvalidHistoryAction,
			tag.WorkflowActionActivityTaskFailed,
			tag.Bool(ok),
			tag.WorkflowScheduleID(scheduleEventID),
			tag.WorkflowStartedID(startedEventID))
		return nil
	}

	e.addTransientActivityStartedEvent(scheduleEventID)
	event := e.hBuilder.AddActivityTaskFailedEvent(scheduleEventID, startedEventID, request)
	if err := e.ReplicateActivityTaskFailedEvent(event); err != nil {
		return nil
	}

	return event
}

func (e *mutableStateBuilder) ReplicateActivityTaskFailedEvent(event *workflow.HistoryEvent) error {
	attributes := event.ActivityTaskFailedEventAttributes
	scheduleID := attributes.GetScheduledEventId()

	return e.DeleteActivity(scheduleID)
}

func (e *mutableStateBuilder) AddActivityTaskTimedOutEvent(scheduleEventID, startedEventID int64,
	timeoutType workflow.TimeoutType, lastHeartBeatDetails []byte) *workflow.HistoryEvent {

	if ai, ok := e.GetActivityInfo(scheduleEventID); !ok ||
		ai.StartedID != startedEventID ||
		((timeoutType == workflow.TimeoutTypeStartToClose || timeoutType == workflow.TimeoutTypeHeartbeat) && ai.StartedID == common.EmptyEventID) ||
		!e.IsWorkflowExecutionRunning() {

		e.logger.Warn(mutableStateInvalidHistoryActionMsg,
			tag.WorkflowEventID(e.GetNextEventID()),
			tag.ErrorTypeInvalidHistoryAction,
			tag.WorkflowActionActivityTaskTimedOut,
			tag.Bool(ok),
			tag.WorkflowScheduleID(ai.ScheduleID),
			tag.WorkflowStartedID(ai.StartedID),
			tag.WorkflowTimeoutType(int64(timeoutType)))
		return nil
	}

	e.addTransientActivityStartedEvent(scheduleEventID)
	event := e.hBuilder.AddActivityTaskTimedOutEvent(scheduleEventID, startedEventID, timeoutType, lastHeartBeatDetails)
	if err := e.ReplicateActivityTaskTimedOutEvent(event); err != nil {
		return nil
	}

	return event
}

func (e *mutableStateBuilder) ReplicateActivityTaskTimedOutEvent(event *workflow.HistoryEvent) error {
	attributes := event.ActivityTaskTimedOutEventAttributes
	scheduleID := attributes.GetScheduledEventId()

	return e.DeleteActivity(scheduleID)
}

func (e *mutableStateBuilder) AddActivityTaskCancelRequestedEvent(decisionCompletedEventID int64,
	activityID, identity string) (*workflow.HistoryEvent, *persistence.ActivityInfo, bool) {
	actCancelReqEvent := e.hBuilder.AddActivityTaskCancelRequestedEvent(decisionCompletedEventID, activityID)

	ai, isRunning := e.GetActivityByActivityID(activityID)
	if !isRunning || ai.CancelRequested || !e.IsWorkflowExecutionRunning() {
		e.logger.Warn(mutableStateInvalidHistoryActionMsg,
			tag.WorkflowEventID(e.GetNextEventID()),
			tag.ErrorTypeInvalidHistoryAction,
			tag.WorkflowActionActivityTaskCancelRequested,
			tag.Bool(isRunning),
			tag.WorkflowActivityID(activityID))

		return nil, nil, false
	}

	e.ReplicateActivityTaskCancelRequestedEvent(actCancelReqEvent)

	return actCancelReqEvent, ai, isRunning
}

func (e *mutableStateBuilder) ReplicateActivityTaskCancelRequestedEvent(event *workflow.HistoryEvent) {
	attributes := event.ActivityTaskCancelRequestedEventAttributes
	activityID := attributes.GetActivityId()
	ai, _ := e.GetActivityByActivityID(activityID)

	ai.Version = event.GetVersion()

	// - We have the activity dispatched to worker.
	// - The activity might not be heartbeat'ing, but the activity can still call RecordActivityHeartBeat()
	//   to see cancellation while reporting progress of the activity.
	ai.CancelRequested = true

	ai.CancelRequestID = event.GetEventId()
	e.updateActivityInfos[ai] = struct{}{}
}

func (e *mutableStateBuilder) AddRequestCancelActivityTaskFailedEvent(decisionCompletedEventID int64,
	activityID string, cause string) *workflow.HistoryEvent {

	if !e.IsWorkflowExecutionRunning() {
		e.logger.Warn(mutableStateInvalidHistoryActionMsg,
			tag.WorkflowEventID(e.GetNextEventID()),
			tag.ErrorTypeInvalidHistoryAction,
			tag.WorkflowActionActivityTaskCancelFailed,
			tag.WorkflowActivityID(activityID))

		return nil
	}

	return e.hBuilder.AddRequestCancelActivityTaskFailedEvent(decisionCompletedEventID, activityID, cause)
}

func (e *mutableStateBuilder) AddActivityTaskCanceledEvent(scheduleEventID, startedEventID int64,
	latestCancelRequestedEventID int64, details []byte, identity string) *workflow.HistoryEvent {

	ai, ok := e.GetActivityInfo(scheduleEventID)
	if !ok || ai.StartedID != startedEventID || !e.IsWorkflowExecutionRunning() {
		e.logger.Warn(mutableStateInvalidHistoryActionMsg,
			tag.WorkflowEventID(e.GetNextEventID()),
			tag.ErrorTypeInvalidHistoryAction,
			tag.WorkflowActionActivityTaskCanceled,
			tag.WorkflowScheduleID(scheduleEventID))
		return nil
	}

	// Verify cancel request as well.
	if !ai.CancelRequested {
		e.logger.Warn(mutableStateInvalidHistoryActionMsg,
			tag.WorkflowEventID(e.GetNextEventID()),
			tag.ErrorTypeInvalidHistoryAction,
			tag.WorkflowActionActivityTaskCanceled,
			tag.WorkflowScheduleID(scheduleEventID),
			tag.WorkflowActivityID(ai.ActivityID),
			tag.WorkflowStartedID(ai.StartedID))
		return nil
	}

	e.addTransientActivityStartedEvent(scheduleEventID)
	event := e.hBuilder.AddActivityTaskCanceledEvent(scheduleEventID, startedEventID, latestCancelRequestedEventID,
		details, identity)
	if err := e.ReplicateActivityTaskCanceledEvent(event); err != nil {
		return nil
	}

	return event
}

func (e *mutableStateBuilder) ReplicateActivityTaskCanceledEvent(event *workflow.HistoryEvent) error {
	attributes := event.ActivityTaskCanceledEventAttributes
	scheduleID := attributes.GetScheduledEventId()

	return e.DeleteActivity(scheduleID)
}

func (e *mutableStateBuilder) AddCompletedWorkflowEvent(decisionCompletedEventID int64,
	attributes *workflow.CompleteWorkflowExecutionDecisionAttributes) *workflow.HistoryEvent {

	if !e.IsWorkflowExecutionRunning() {
		e.logger.Warn(mutableStateInvalidHistoryActionMsg,
			tag.WorkflowEventID(e.GetNextEventID()),
			tag.ErrorTypeInvalidHistoryAction,
			tag.WorkflowActionWorkflowCompleted,
			tag.WorkflowState(e.executionInfo.State))
		return nil
	}

	event := e.hBuilder.AddCompletedWorkflowEvent(decisionCompletedEventID, attributes)
	e.ReplicateWorkflowExecutionCompletedEvent(decisionCompletedEventID, event)

	return event
}

func (e *mutableStateBuilder) ReplicateWorkflowExecutionCompletedEvent(firstEventID int64, event *workflow.HistoryEvent) {
	e.executionInfo.State = persistence.WorkflowStateCompleted
	e.executionInfo.CloseStatus = persistence.WorkflowCloseStatusCompleted
	e.executionInfo.CompletionEventBatchID = firstEventID // Used when completion event needs to be loaded from database
	e.writeEventToCache(event)
}

func (e *mutableStateBuilder) AddFailWorkflowEvent(decisionCompletedEventID int64,
	attributes *workflow.FailWorkflowExecutionDecisionAttributes) *workflow.HistoryEvent {

	if !e.IsWorkflowExecutionRunning() {
		e.logger.Warn(mutableStateInvalidHistoryActionMsg,
			tag.WorkflowEventID(e.GetNextEventID()),
			tag.ErrorTypeInvalidHistoryAction,
			tag.WorkflowActionWorkflowFailed,
			tag.WorkflowState(e.executionInfo.State))

		return nil
	}

	event := e.hBuilder.AddFailWorkflowEvent(decisionCompletedEventID, attributes)
	e.ReplicateWorkflowExecutionFailedEvent(decisionCompletedEventID, event)

	return event
}

func (e *mutableStateBuilder) ReplicateWorkflowExecutionFailedEvent(firstEventID int64, event *workflow.HistoryEvent) {
	e.executionInfo.State = persistence.WorkflowStateCompleted
	e.executionInfo.CloseStatus = persistence.WorkflowCloseStatusFailed
	e.executionInfo.CompletionEventBatchID = firstEventID // Used when completion event needs to be loaded from database
	e.writeEventToCache(event)
}

func (e *mutableStateBuilder) AddTimeoutWorkflowEvent() *workflow.HistoryEvent {
	if !e.IsWorkflowExecutionRunning() {
		e.logger.Warn(mutableStateInvalidHistoryActionMsg,
			tag.WorkflowEventID(e.GetNextEventID()),
			tag.ErrorTypeInvalidHistoryAction,
			tag.WorkflowActionWorkflowTimeout,
			tag.WorkflowState(e.executionInfo.State),
		)
		return nil
	}

	event := e.hBuilder.AddTimeoutWorkflowEvent()
	e.ReplicateWorkflowExecutionTimedoutEvent(event.GetEventId(), event)

	return event
}

func (e *mutableStateBuilder) ReplicateWorkflowExecutionTimedoutEvent(firstEventID int64, event *workflow.HistoryEvent) {
	e.executionInfo.State = persistence.WorkflowStateCompleted
	e.executionInfo.CloseStatus = persistence.WorkflowCloseStatusTimedOut
	e.executionInfo.CompletionEventBatchID = firstEventID // Used when completion event needs to be loaded from database
	e.writeEventToCache(event)
}

func (e *mutableStateBuilder) AddWorkflowExecutionCancelRequestedEvent(cause string,
	request *h.RequestCancelWorkflowExecutionRequest) *workflow.HistoryEvent {

	if e.executionInfo.CancelRequested || !e.IsWorkflowExecutionRunning() {
		e.logger.Warn(mutableStateInvalidHistoryActionMsg,
			tag.WorkflowEventID(e.GetNextEventID()),
			tag.ErrorTypeInvalidHistoryAction,
			tag.WorkflowActionWorkflowCancelRequested,
			tag.WorkflowState(e.executionInfo.State),
			tag.Bool(e.executionInfo.CancelRequested),
			tag.Key(e.executionInfo.CancelRequestID),
		)
		return nil
	}

	event := e.hBuilder.AddWorkflowExecutionCancelRequestedEvent(cause, request)
	e.ReplicateWorkflowExecutionCancelRequestedEvent(event)

	// Set the CancelRequestID on the active cluster.  This information is not part of the history event.
	e.executionInfo.CancelRequestID = request.CancelRequest.GetRequestId()
	return event
}

func (e *mutableStateBuilder) ReplicateWorkflowExecutionCancelRequestedEvent(event *workflow.HistoryEvent) {
	e.executionInfo.CancelRequested = true
}

func (e *mutableStateBuilder) AddWorkflowExecutionCanceledEvent(decisionTaskCompletedEventID int64,
	attributes *workflow.CancelWorkflowExecutionDecisionAttributes) *workflow.HistoryEvent {
	if !e.IsWorkflowExecutionRunning() {
		e.logger.Warn(mutableStateInvalidHistoryActionMsg,
			tag.WorkflowEventID(e.GetNextEventID()),
			tag.ErrorTypeInvalidHistoryAction,
			tag.WorkflowActionWorkflowCanceled,
			tag.WorkflowState(e.executionInfo.State),
		)
	}

	event := e.hBuilder.AddWorkflowExecutionCanceledEvent(decisionTaskCompletedEventID, attributes)
	e.ReplicateWorkflowExecutionCanceledEvent(decisionTaskCompletedEventID, event)

	return event
}

func (e *mutableStateBuilder) ReplicateWorkflowExecutionCanceledEvent(firstEventID int64, event *workflow.HistoryEvent) {
	e.executionInfo.State = persistence.WorkflowStateCompleted
	e.executionInfo.CloseStatus = persistence.WorkflowCloseStatusCanceled
	e.executionInfo.CompletionEventBatchID = firstEventID // Used when completion event needs to be loaded from database
	e.writeEventToCache(event)
}

func (e *mutableStateBuilder) AddRequestCancelExternalWorkflowExecutionInitiatedEvent(
	decisionCompletedEventID int64, cancelRequestID string,
	request *workflow.RequestCancelExternalWorkflowExecutionDecisionAttributes) (*workflow.HistoryEvent, *persistence.RequestCancelInfo) {

	if !e.IsWorkflowExecutionRunning() {
		e.logger.Warn(mutableStateInvalidHistoryActionMsg,
			tag.WorkflowEventID(e.GetNextEventID()),
			tag.ErrorTypeInvalidHistoryAction,
			tag.WorkflowActionExternalWorkflowCancelInitiated,
			tag.WorkflowState(e.executionInfo.State))
	}

	event := e.hBuilder.AddRequestCancelExternalWorkflowExecutionInitiatedEvent(decisionCompletedEventID, request)
	if event == nil {
		return nil, nil
	}

	rci := e.ReplicateRequestCancelExternalWorkflowExecutionInitiatedEvent(event, cancelRequestID)
	return event, rci
}

func (e *mutableStateBuilder) ReplicateRequestCancelExternalWorkflowExecutionInitiatedEvent(
	event *workflow.HistoryEvent, cancelRequestID string) *persistence.RequestCancelInfo {
	// TODO: Evaluate if we need cancelRequestID also part of history event
	initiatedEventID := event.GetEventId()
	rci := &persistence.RequestCancelInfo{
		Version:         event.GetVersion(),
		InitiatedID:     initiatedEventID,
		CancelRequestID: cancelRequestID,
	}

	e.pendingRequestCancelInfoIDs[initiatedEventID] = rci
	e.updateRequestCancelInfos[rci] = struct{}{}

	return rci
}

func (e *mutableStateBuilder) AddExternalWorkflowExecutionCancelRequested(initiatedID int64,
	domain, workflowID, runID string) *workflow.HistoryEvent {

	_, ok := e.GetRequestCancelInfo(initiatedID)
	if !ok || !e.IsWorkflowExecutionRunning() {
		e.logger.Warn(mutableStateInvalidHistoryActionMsg,
			tag.WorkflowEventID(e.GetNextEventID()),
			tag.ErrorTypeInvalidHistoryAction,
			tag.WorkflowActionExternalWorkflowCancelRequested,
			tag.WorkflowInitiatedID(initiatedID),
			tag.Bool(ok))
		return nil
	}

	event := e.hBuilder.AddExternalWorkflowExecutionCancelRequested(initiatedID, domain, workflowID, runID)
	e.ReplicateExternalWorkflowExecutionCancelRequested(event)

	return event
}

func (e *mutableStateBuilder) ReplicateExternalWorkflowExecutionCancelRequested(event *workflow.HistoryEvent) {
	initiatedID := event.ExternalWorkflowExecutionCancelRequestedEventAttributes.GetInitiatedEventId()
	e.DeletePendingRequestCancel(initiatedID)
}

func (e *mutableStateBuilder) AddRequestCancelExternalWorkflowExecutionFailedEvent(
	decisionTaskCompletedEventID, initiatedID int64,
	domain, workflowID, runID string, cause workflow.CancelExternalWorkflowExecutionFailedCause) *workflow.HistoryEvent {

	_, ok := e.GetRequestCancelInfo(initiatedID)
	if !ok || !e.IsWorkflowExecutionRunning() {
		e.logger.Warn(mutableStateInvalidHistoryActionMsg,
			tag.WorkflowEventID(e.GetNextEventID()),
			tag.ErrorTypeInvalidHistoryAction,
			tag.WorkflowActionExternalWorkflowCancelFailed,
			tag.WorkflowInitiatedID(initiatedID),
			tag.Bool(ok))

		return nil
	}

	event := e.hBuilder.AddRequestCancelExternalWorkflowExecutionFailedEvent(decisionTaskCompletedEventID, initiatedID,
		domain, workflowID, runID, cause)
	e.ReplicateRequestCancelExternalWorkflowExecutionFailedEvent(event)

	return event
}

func (e *mutableStateBuilder) ReplicateRequestCancelExternalWorkflowExecutionFailedEvent(event *workflow.HistoryEvent) {
	initiatedID := event.RequestCancelExternalWorkflowExecutionFailedEventAttributes.GetInitiatedEventId()
	e.DeletePendingRequestCancel(initiatedID)
}

func (e *mutableStateBuilder) AddSignalExternalWorkflowExecutionInitiatedEvent(decisionCompletedEventID int64,
	signalRequestID string, request *workflow.SignalExternalWorkflowExecutionDecisionAttributes) (*workflow.HistoryEvent, *persistence.SignalInfo) {

	if !e.IsWorkflowExecutionRunning() {
		e.logger.Warn(mutableStateInvalidHistoryActionMsg,
			tag.WorkflowEventID(e.GetNextEventID()),
			tag.ErrorTypeInvalidHistoryAction,
			tag.WorkflowActionExternalWorkflowSignalInitiated,
		)
		return nil, nil
	}

	event := e.hBuilder.AddSignalExternalWorkflowExecutionInitiatedEvent(decisionCompletedEventID, request)
	if event == nil {
		return nil, nil
	}

	si := e.ReplicateSignalExternalWorkflowExecutionInitiatedEvent(event, signalRequestID)

	return event, si
}

func (e *mutableStateBuilder) ReplicateSignalExternalWorkflowExecutionInitiatedEvent(event *workflow.HistoryEvent,
	signalRequestID string) *persistence.SignalInfo {
	// TODO: Consider also writing signalRequestID to history event
	initiatedEventID := event.GetEventId()
	attributes := event.SignalExternalWorkflowExecutionInitiatedEventAttributes
	si := &persistence.SignalInfo{
		Version:         event.GetVersion(),
		InitiatedID:     initiatedEventID,
		SignalRequestID: signalRequestID,
		SignalName:      attributes.GetSignalName(),
		Input:           attributes.Input,
		Control:         attributes.Control,
	}

	e.pendingSignalInfoIDs[initiatedEventID] = si
	e.updateSignalInfos[si] = struct{}{}
	return si
}

func (e *mutableStateBuilder) AddExternalWorkflowExecutionSignaled(initiatedID int64,
	domain, workflowID, runID string, control []byte) *workflow.HistoryEvent {
	_, ok := e.GetSignalInfo(initiatedID)
	if !ok || !e.IsWorkflowExecutionRunning() {
		e.logger.Warn(mutableStateInvalidHistoryActionMsg,
			tag.WorkflowEventID(e.GetNextEventID()),
			tag.ErrorTypeInvalidHistoryAction,
			tag.WorkflowActionExternalWorkflowSignalRequested,
			tag.WorkflowInitiatedID(initiatedID),
			tag.Bool(ok))
		return nil
	}

	event := e.hBuilder.AddExternalWorkflowExecutionSignaled(initiatedID, domain, workflowID, runID, control)
	e.ReplicateExternalWorkflowExecutionSignaled(event)

	return event
}

func (e *mutableStateBuilder) ReplicateExternalWorkflowExecutionSignaled(event *workflow.HistoryEvent) {
	initiatedID := event.ExternalWorkflowExecutionSignaledEventAttributes.GetInitiatedEventId()
	e.DeletePendingSignal(initiatedID)
}

func (e *mutableStateBuilder) AddSignalExternalWorkflowExecutionFailedEvent(
	decisionTaskCompletedEventID, initiatedID int64, domain, workflowID, runID string,
	control []byte, cause workflow.SignalExternalWorkflowExecutionFailedCause) *workflow.HistoryEvent {
	_, ok := e.GetSignalInfo(initiatedID)
	if !ok || !e.IsWorkflowExecutionRunning() {
		e.logger.Warn(mutableStateInvalidHistoryActionMsg,
			tag.WorkflowEventID(e.GetNextEventID()),
			tag.ErrorTypeInvalidHistoryAction,
			tag.WorkflowActionExternalWorkflowSignalFailed,
			tag.WorkflowInitiatedID(initiatedID),
			tag.Bool(ok))

		return nil
	}

	event := e.hBuilder.AddSignalExternalWorkflowExecutionFailedEvent(decisionTaskCompletedEventID, initiatedID, domain,
		workflowID, runID, control, cause)
	e.ReplicateSignalExternalWorkflowExecutionFailedEvent(event)

	return event
}

func (e *mutableStateBuilder) ReplicateSignalExternalWorkflowExecutionFailedEvent(event *workflow.HistoryEvent) {
	initiatedID := event.SignalExternalWorkflowExecutionFailedEventAttributes.GetInitiatedEventId()
	e.DeletePendingSignal(initiatedID)
}

func (e *mutableStateBuilder) AddTimerStartedEvent(decisionCompletedEventID int64,
	request *workflow.StartTimerDecisionAttributes) (*workflow.HistoryEvent, *persistence.TimerInfo) {

	timerID := request.GetTimerId()
	isTimerRunning, ti := e.GetUserTimer(timerID)
	if isTimerRunning || !e.IsWorkflowExecutionRunning() {
		e.logger.Warn(mutableStateInvalidHistoryActionMsg,
			tag.WorkflowEventID(e.GetNextEventID()),
			tag.ErrorTypeInvalidHistoryAction,
			tag.WorkflowActionTimerStarted,
			tag.WorkflowStartedID(ti.StartedID),
			tag.Bool(isTimerRunning))
		return nil, nil
	}

	event := e.hBuilder.AddTimerStartedEvent(decisionCompletedEventID, request)
	ti = e.ReplicateTimerStartedEvent(event)

	return event, ti
}

func (e *mutableStateBuilder) ReplicateTimerStartedEvent(event *workflow.HistoryEvent) *persistence.TimerInfo {
	attributes := event.TimerStartedEventAttributes
	timerID := attributes.GetTimerId()

	startToFireTimeout := attributes.GetStartToFireTimeoutSeconds()
	fireTimeout := time.Duration(startToFireTimeout) * time.Second
	// TODO: Time skew need to be taken in to account.
	expiryTime := time.Unix(0, event.GetTimestamp()).Add(fireTimeout) // should use the event time, not now
	ti := &persistence.TimerInfo{
		Version:    event.GetVersion(),
		TimerID:    timerID,
		ExpiryTime: expiryTime,
		StartedID:  event.GetEventId(),
		TaskID:     TimerTaskStatusNone,
	}

	e.pendingTimerInfoIDs[timerID] = ti
	e.updateTimerInfos[ti] = struct{}{}

	return ti
}

func (e *mutableStateBuilder) AddTimerFiredEvent(startedEventID int64, timerID string) *workflow.HistoryEvent {
	isTimerRunning, _ := e.GetUserTimer(timerID)
	if !isTimerRunning || !e.IsWorkflowExecutionRunning() {
		e.logger.Warn(mutableStateInvalidHistoryActionMsg,
			tag.WorkflowEventID(e.GetNextEventID()),
			tag.ErrorTypeInvalidHistoryAction,
			tag.WorkflowActionTimerFired,
			tag.WorkflowStartedID(startedEventID),
			tag.Bool(isTimerRunning),
			tag.WorkflowTimerID(timerID))
		return nil
	}

	// Timer is running.
	event := e.hBuilder.AddTimerFiredEvent(startedEventID, timerID)
	e.ReplicateTimerFiredEvent(event)

	return event
}

func (e *mutableStateBuilder) ReplicateTimerFiredEvent(event *workflow.HistoryEvent) {
	attributes := event.TimerFiredEventAttributes
	timerID := attributes.GetTimerId()

	e.DeleteUserTimer(timerID)
}

func (e *mutableStateBuilder) AddTimerCanceledEvent(
	decisionCompletedEventID int64,
	attributes *workflow.CancelTimerDecisionAttributes,
	identity string,
) *workflow.HistoryEvent {

	if !e.IsWorkflowExecutionRunning() {
		e.logger.Warn(mutableStateInvalidHistoryActionMsg,
			tag.WorkflowEventID(e.GetNextEventID()),
			tag.ErrorTypeInvalidHistoryAction,
			tag.WorkflowActionTimerCanceled)
		return nil
	}

	var timerStartedID int64
	timerID := attributes.GetTimerId()
	isTimerRunning, ti := e.GetUserTimer(timerID)
	if !isTimerRunning {
		// if timer is not running then check if it has fired in the mutable state.
		// If so clear the timer from the mutable state. We need to check both the
		// bufferedEvents and the history builder
		timerFiredEvent := e.checkAndClearTimerFiredEvent(timerID)
		if timerFiredEvent == nil {
			e.logger.Warn(mutableStateInvalidHistoryActionMsg,
				tag.WorkflowEventID(e.GetNextEventID()),
				tag.ErrorTypeInvalidHistoryAction,
				tag.WorkflowActionTimerCanceled,
				tag.Bool(isTimerRunning),
				tag.WorkflowTimerID(timerID))
			return nil
		}
		timerStartedID = timerFiredEvent.TimerFiredEventAttributes.GetStartedEventId()
	} else {
		timerStartedID = ti.StartedID
	}

	// Timer is running.
	event := e.hBuilder.AddTimerCanceledEvent(timerStartedID, decisionCompletedEventID, timerID, identity)
	if isTimerRunning {
		e.ReplicateTimerCanceledEvent(event)
	}

	return event
}

func (e *mutableStateBuilder) ReplicateTimerCanceledEvent(event *workflow.HistoryEvent) {
	attributes := event.TimerCanceledEventAttributes
	timerID := attributes.GetTimerId()

	e.DeleteUserTimer(timerID)
}

func (e *mutableStateBuilder) AddCancelTimerFailedEvent(decisionCompletedEventID int64,
	attributes *workflow.CancelTimerDecisionAttributes, identity string) *workflow.HistoryEvent {

	// No Operation: We couldn't cancel it probably TIMER_ID_UNKNOWN
	timerID := attributes.GetTimerId()

	if !e.IsWorkflowExecutionRunning() {
		e.logger.Warn(mutableStateInvalidHistoryActionMsg,
			tag.WorkflowEventID(e.GetNextEventID()),
			tag.ErrorTypeInvalidHistoryAction,
			tag.WorkflowActionTimerCancelFailed,
			// TODO timer ID?
		)
		return nil
	}

	return e.hBuilder.AddCancelTimerFailedEvent(timerID, decisionCompletedEventID,
		timerCancellationMsgTimerIDUnknown, identity)
}

func (e *mutableStateBuilder) AddRecordMarkerEvent(decisionCompletedEventID int64,
	attributes *workflow.RecordMarkerDecisionAttributes) *workflow.HistoryEvent {

	if !e.IsWorkflowExecutionRunning() {
		e.logger.Warn(mutableStateInvalidHistoryActionMsg,
			tag.WorkflowEventID(e.GetNextEventID()),
			tag.ErrorTypeInvalidHistoryAction,
			tag.WorkflowActionWorkflowRecordMarker,
			// TODO decision ID?
		)
		return nil
	}

	return e.hBuilder.AddMarkerRecordedEvent(decisionCompletedEventID, attributes)
}

func (e *mutableStateBuilder) AddWorkflowExecutionTerminatedEvent(
	request *workflow.TerminateWorkflowExecutionRequest) *workflow.HistoryEvent {
	if !e.IsWorkflowExecutionRunning() {
		e.logger.Warn(mutableStateInvalidHistoryActionMsg,
			tag.WorkflowEventID(e.GetNextEventID()),
			tag.ErrorTypeInvalidHistoryAction,
			tag.WorkflowActionWorkflowTerminated,
			tag.WorkflowState(e.executionInfo.State))
		return nil
	}

	event := e.hBuilder.AddWorkflowExecutionTerminatedEvent(request)
	e.ReplicateWorkflowExecutionTerminatedEvent(event.GetEventId(), event)

	return event
}

func (e *mutableStateBuilder) ReplicateWorkflowExecutionTerminatedEvent(firstEventID int64, event *workflow.HistoryEvent) {
	e.executionInfo.State = persistence.WorkflowStateCompleted
	e.executionInfo.CloseStatus = persistence.WorkflowCloseStatusTerminated
	e.executionInfo.CompletionEventBatchID = firstEventID // Used when completion event needs to be loaded from database
	e.writeEventToCache(event)
}

func (e *mutableStateBuilder) AddWorkflowExecutionSignaled(
	signalName string, input []byte, identity string) *workflow.HistoryEvent {

	if !e.IsWorkflowExecutionRunning() {
		e.logger.Warn(mutableStateInvalidHistoryActionMsg,
			tag.WorkflowEventID(e.GetNextEventID()),
			tag.ErrorTypeInvalidHistoryAction,
			tag.WorkflowActionWorkflowSignaled,
			tag.WorkflowState(e.executionInfo.State),
		)
		return nil
	}

	event := e.hBuilder.AddWorkflowExecutionSignaledEvent(signalName, input, identity)
	e.ReplicateWorkflowExecutionSignaled(event)
	return event
}

func (e *mutableStateBuilder) ReplicateWorkflowExecutionSignaled(event *workflow.HistoryEvent) {
	// Increment signal count in mutable state for this workflow execution
	e.executionInfo.SignalCount++
}

func (e *mutableStateBuilder) AddContinueAsNewEvent(firstEventID, decisionCompletedEventID int64, domainEntry *cache.DomainCacheEntry,
	parentDomainName string, attributes *workflow.ContinueAsNewWorkflowExecutionDecisionAttributes, eventStoreVersion int32) (*workflow.HistoryEvent, mutableState,
	error) {

	if !e.IsWorkflowExecutionRunning() {
		e.logger.Warn(mutableStateInvalidHistoryActionMsg,
			tag.WorkflowEventID(e.GetNextEventID()),
			tag.ErrorTypeInvalidHistoryAction,
			tag.WorkflowActionWorkflowContinueAsNew,
			tag.WorkflowState(e.executionInfo.State),
		)
		return nil, nil, &workflow.InternalServiceError{Message: "Failed to add workflow execution continue as new event."}
	}

	newRunID := uuid.New()
	newExecution := workflow.WorkflowExecution{
		WorkflowId: common.StringPtr(e.executionInfo.WorkflowID),
		RunId:      common.StringPtr(newRunID),
	}

	// Extract ParentExecutionInfo from current run so it can be passed down to the next
	var parentInfo *h.ParentExecutionInfo
	if e.HasParentExecution() {
		parentInfo = &h.ParentExecutionInfo{
			DomainUUID: common.StringPtr(e.executionInfo.ParentDomainID),
			Domain:     common.StringPtr(domainEntry.GetInfo().Name),
			Execution: &workflow.WorkflowExecution{
				WorkflowId: common.StringPtr(e.executionInfo.ParentWorkflowID),
				RunId:      common.StringPtr(e.executionInfo.ParentRunID),
			},
			InitiatedId: common.Int64Ptr(e.executionInfo.InitiatedID),
		}
	}

	continueAsNewEvent := e.hBuilder.AddContinuedAsNewEvent(decisionCompletedEventID, newRunID, attributes)
	currentStartEvent, found := e.GetStartEvent()
	if !found {
		return nil, nil, &workflow.InternalServiceError{Message: "Failed to load start event."}
	}
	originalRunID := currentStartEvent.GetWorkflowExecutionStartedEventAttributes().GetOriginalExecutionRunId()

	var newStateBuilder *mutableStateBuilder
	if domainEntry.IsGlobalDomain() {
		// all workflows within a global domain should have replication state, no matter whether it will be replicated to multiple
		// target clusters or not
		newStateBuilder = newMutableStateBuilderWithReplicationState(e.currentCluster, e.shard, e.eventsCache, e.logger,
			domainEntry.GetFailoverVersion())
	} else {
		newStateBuilder = newMutableStateBuilder(e.currentCluster, e.shard, e.eventsCache, e.logger)
	}
	domainID := domainEntry.GetInfo().ID
	startedEvent := newStateBuilder.addWorkflowExecutionStartedEventForContinueAsNew(domainID, parentInfo, newExecution, e, attributes, originalRunID)
	if startedEvent == nil {
		return nil, nil, &workflow.InternalServiceError{Message: "Failed to add workflow execution started event."}
	}

	var di *decisionInfo
	// First decision for retry will be created by a backoff timer
	if attributes.GetBackoffStartIntervalInSeconds() == 0 {
		di = newStateBuilder.AddDecisionTaskScheduledEvent()
		if di == nil {
			return nil, nil, &workflow.InternalServiceError{Message: "Failed to add decision started event."}
		}
	}

	// call FlushBufferedEvents to assign task id to event
	// as well as update last event task id in new state builder
	// NOTE: must flush current mutable state first
	// so the task IDs assigned can be used for comparison for cross DC
	err := e.FlushBufferedEvents()
	if err != nil {
		return nil, nil, err
	}
	err = newStateBuilder.FlushBufferedEvents()
	if err != nil {
		return nil, nil, err
	}
	err = e.ReplicateWorkflowExecutionContinuedAsNewEvent(firstEventID, "", domainID, continueAsNewEvent,
		startedEvent, di, newStateBuilder, eventStoreVersion, domainEntry.GetRetentionDays(e.executionInfo.WorkflowID))
	if err != nil {
		return nil, nil, err
	}
	return continueAsNewEvent, newStateBuilder, nil
}

func rolloverAutoResetPointsWithExpiringTime(resetPoints *workflow.ResetPoints, prevRunID string, domainRetentionDays int32) *workflow.ResetPoints {
	if resetPoints == nil || resetPoints.Points == nil {
		return resetPoints
	}
	newPoints := make([]*workflow.ResetPointInfo, 0, len(resetPoints.Points))
	expiringTimeNano := time.Now().Add(time.Duration(domainRetentionDays) * time.Hour * 24).UnixNano()
	for _, rp := range resetPoints.Points {
		if rp.GetRunId() == prevRunID {
			rp.ExpiringTimeNano = common.Int64Ptr(expiringTimeNano)
		}
		newPoints = append(newPoints, rp)
	}
	return &workflow.ResetPoints{
		Points: newPoints,
	}
}

func (e *mutableStateBuilder) ReplicateWorkflowExecutionContinuedAsNewEvent(firstEventID int64, sourceClusterName string, domainID string,
	continueAsNewEvent *workflow.HistoryEvent, startedEvent *workflow.HistoryEvent, di *decisionInfo,
	newStateBuilder mutableState, eventStoreVersion int32, domainRetentionDays int32) error {

	continueAsNewAttributes := continueAsNewEvent.WorkflowExecutionContinuedAsNewEventAttributes
	startedAttributes := startedEvent.WorkflowExecutionStartedEventAttributes
	newRunID := continueAsNewAttributes.GetNewExecutionRunId()
	prevRunID := startedAttributes.GetContinuedExecutionRunId()
	newExecution := workflow.WorkflowExecution{
		WorkflowId: common.StringPtr(e.executionInfo.WorkflowID),
		RunId:      common.StringPtr(newRunID),
	}

	if eventStoreVersion == persistence.EventStoreVersionV2 {
		if err := newStateBuilder.SetHistoryTree(newRunID); err != nil {
			return err
		}
	}

	e.executionInfo.State = persistence.WorkflowStateCompleted
	e.executionInfo.CloseStatus = persistence.WorkflowCloseStatusContinuedAsNew
	e.executionInfo.CompletionEventBatchID = firstEventID // Used when completion event needs to be loaded from database
	e.writeEventToCache(continueAsNewEvent)

	parentDomainID := ""
	parentExecution := workflow.WorkflowExecution{
		WorkflowId: common.StringPtr(""),
		RunId:      common.StringPtr(""),
	}
	initiatedID := common.EmptyEventID
	newExecutionInfo := newStateBuilder.GetExecutionInfo()
	if newStateBuilder.HasParentExecution() {
		parentDomainID = newExecutionInfo.ParentDomainID
		parentExecution = workflow.WorkflowExecution{
			WorkflowId: common.StringPtr(newExecutionInfo.ParentWorkflowID),
			RunId:      common.StringPtr(newExecutionInfo.ParentRunID),
		}
		initiatedID = newExecutionInfo.InitiatedID
	}

	continueAsNew := &persistence.CreateWorkflowExecutionRequest{
		// NOTE: there is no replication task for the start / decision scheduled event,
		// the above 2 events will be replicated along with previous continue as new event.
		RequestID:               uuid.New(),
		DomainID:                domainID,
		Execution:               newExecution,
		ParentDomainID:          parentDomainID,
		ParentExecution:         parentExecution,
		InitiatedID:             initiatedID,
		TaskList:                newExecutionInfo.TaskList,
		WorkflowTypeName:        newExecutionInfo.WorkflowTypeName,
		WorkflowTimeout:         newExecutionInfo.WorkflowTimeout,
		DecisionTimeoutValue:    newExecutionInfo.DecisionTimeoutValue,
		ExecutionContext:        nil,
		LastEventTaskID:         newExecutionInfo.LastEventTaskID,
		State:                   newExecutionInfo.State,
		CloseStatus:             newExecutionInfo.CloseStatus,
		NextEventID:             newStateBuilder.GetNextEventID(),
		LastProcessedEvent:      common.EmptyEventID,
		CreateWorkflowMode:      persistence.CreateWorkflowModeContinueAsNew,
		PreviousRunID:           prevRunID,
		ReplicationState:        newStateBuilder.GetReplicationState(),
		HasRetryPolicy:          startedAttributes.RetryPolicy != nil,
		CronSchedule:            startedAttributes.GetCronSchedule(),
		EventStoreVersion:       newStateBuilder.GetEventStoreVersion(),
		BranchToken:             newStateBuilder.GetCurrentBranch(),
		PreviousAutoResetPoints: rolloverAutoResetPointsWithExpiringTime(startedAttributes.GetPrevAutoResetPoints(), prevRunID, domainRetentionDays),
	}

	if continueAsNew.HasRetryPolicy {
		continueAsNew.InitialInterval = startedAttributes.RetryPolicy.GetInitialIntervalInSeconds()
		continueAsNew.BackoffCoefficient = startedAttributes.RetryPolicy.GetBackoffCoefficient()
		continueAsNew.MaximumInterval = startedAttributes.RetryPolicy.GetMaximumIntervalInSeconds()
		continueAsNew.MaximumAttempts = startedAttributes.RetryPolicy.GetMaximumAttempts()
		continueAsNew.ExpirationSeconds = startedAttributes.RetryPolicy.GetExpirationIntervalInSeconds()
		continueAsNew.NonRetriableErrors = startedAttributes.RetryPolicy.NonRetriableErrorReasons
	}

	if continueAsNewAttributes.GetInitiator() == workflow.ContinueAsNewInitiatorRetryPolicy {
		// retry
		continueAsNew.Attempt = startedAttributes.GetAttempt()
		continueAsNew.ExpirationTime = e.executionInfo.ExpirationTime
	} else {
		// by cron or decider
		continueAsNew.Attempt = 0
		if startedAttributes.RetryPolicy != nil && continueAsNew.ExpirationSeconds > 0 {
			expirationInSeconds := startedAttributes.RetryPolicy.GetExpirationIntervalInSeconds() + continueAsNewAttributes.GetBackoffStartIntervalInSeconds()
			continueAsNew.ExpirationTime = time.Now().Add(time.Second * time.Duration(expirationInSeconds))
		}
	}

	// timeout includes workflow_timeout + backoff_interval
	timeoutInSeconds := continueAsNewAttributes.GetExecutionStartToCloseTimeoutSeconds() + continueAsNewAttributes.GetBackoffStartIntervalInSeconds()
	timeoutDuration := time.Duration(timeoutInSeconds) * time.Second
	startedTime := time.Now()
	timeoutDeadline := startedTime.Add(timeoutDuration)
	if !continueAsNew.ExpirationTime.IsZero() && timeoutDeadline.After(continueAsNew.ExpirationTime) {
		// expire before timeout
		timeoutDeadline = continueAsNew.ExpirationTime
	}
	continueAsNew.TransferTasks = []persistence.Task{&persistence.RecordWorkflowStartedTask{}}
	continueAsNew.TimerTasks = []persistence.Task{&persistence.WorkflowTimeoutTask{
		VisibilityTimestamp: timeoutDeadline,
	}}

	if di != nil {
		if newStateBuilder.GetReplicationState() != nil {
			newStateBuilder.UpdateReplicationStateLastEventID(sourceClusterName, startedEvent.GetVersion(), di.ScheduleID)
		}

		continueAsNew.DecisionVersion = di.Version
		continueAsNew.DecisionScheduleID = di.ScheduleID
		continueAsNew.DecisionStartedID = di.StartedID
		continueAsNew.DecisionStartToCloseTimeout = di.DecisionTimeout

		if newStateBuilder.GetReplicationState() != nil {
			newStateBuilder.UpdateReplicationStateLastEventID(sourceClusterName, startedEvent.GetVersion(), di.ScheduleID)
		}

		continueAsNew.TransferTasks = append(continueAsNew.TransferTasks, &persistence.DecisionTask{
			DomainID:   domainID,
			TaskList:   newExecutionInfo.TaskList,
			ScheduleID: di.ScheduleID,
		})
	} else {
		// this need a backoff (for retry or cron)
		continueAsNew.DecisionVersion = newStateBuilder.GetCurrentVersion()
		continueAsNew.DecisionScheduleID = common.EmptyEventID
		continueAsNew.DecisionStartedID = common.EmptyEventID
		if newStateBuilder.GetReplicationState() != nil {
			newStateBuilder.UpdateReplicationStateLastEventID(sourceClusterName, startedEvent.GetVersion(), startedEvent.GetEventId())
		}
		backoffTimer := &persistence.WorkflowBackoffTimerTask{
			VisibilityTimestamp: time.Now().Add(time.Second * time.Duration(continueAsNewAttributes.GetBackoffStartIntervalInSeconds())),
		}
		if continueAsNewAttributes.GetInitiator() == workflow.ContinueAsNewInitiatorRetryPolicy {
			backoffTimer.TimeoutType = persistence.WorkflowBackoffTimeoutTypeRetry
		} else if continueAsNewAttributes.GetInitiator() == workflow.ContinueAsNewInitiatorCronSchedule {
			backoffTimer.TimeoutType = persistence.WorkflowBackoffTimeoutTypeCron
		}

		continueAsNew.TimerTasks = append(continueAsNew.TimerTasks, backoffTimer)
	}
	setTaskInfo(
		newStateBuilder.GetCurrentVersion(),
		startedTime,
		continueAsNew.TransferTasks,
		continueAsNew.TimerTasks,
	)
	e.continueAsNew = continueAsNew
	return nil
}

func (e *mutableStateBuilder) AddStartChildWorkflowExecutionInitiatedEvent(decisionCompletedEventID int64,
	createRequestID string, attributes *workflow.StartChildWorkflowExecutionDecisionAttributes) (*workflow.HistoryEvent,
	*persistence.ChildExecutionInfo) {

	if !e.IsWorkflowExecutionRunning() {
		e.logger.Warn(mutableStateInvalidHistoryActionMsg,
			tag.WorkflowEventID(e.GetNextEventID()),
			tag.ErrorTypeInvalidHistoryAction,
			tag.WorkflowActionChildWorkflowInitiated,
		)
		return nil, nil
	}

	event := e.hBuilder.AddStartChildWorkflowExecutionInitiatedEvent(decisionCompletedEventID, attributes)
	// Write the event to cache only on active cluster
	e.eventsCache.putEvent(e.executionInfo.DomainID, e.executionInfo.WorkflowID, e.executionInfo.RunID,
		event.GetEventId(), event)

	ci := e.ReplicateStartChildWorkflowExecutionInitiatedEvent(decisionCompletedEventID, event, createRequestID)
	if ci == nil {
		return nil, nil
	}

	return event, ci
}

func (e *mutableStateBuilder) ReplicateStartChildWorkflowExecutionInitiatedEvent(firstEventID int64,
	event *workflow.HistoryEvent, createRequestID string) *persistence.ChildExecutionInfo {

	initiatedEventID := event.GetEventId()
	attributes := event.StartChildWorkflowExecutionInitiatedEventAttributes
	ci := &persistence.ChildExecutionInfo{
		Version:               event.GetVersion(),
		InitiatedID:           initiatedEventID,
		InitiatedEventBatchID: firstEventID,
		StartedID:             common.EmptyEventID,
		StartedWorkflowID:     attributes.GetWorkflowId(),
		CreateRequestID:       createRequestID,
		DomainName:            attributes.GetDomain(),
		WorkflowTypeName:      attributes.GetWorkflowType().GetName(),
	}

	e.pendingChildExecutionInfoIDs[initiatedEventID] = ci
	e.updateChildExecutionInfos[ci] = struct{}{}

	return ci
}

func (e *mutableStateBuilder) AddChildWorkflowExecutionStartedEvent(
	domain *string,
	execution *workflow.WorkflowExecution,
	workflowType *workflow.WorkflowType,
	initiatedID int64,
	header *workflow.Header,
) *workflow.HistoryEvent {

	ci, ok := e.GetChildExecutionInfo(initiatedID)
	if !ok || ci.StartedID != common.EmptyEventID || !e.IsWorkflowExecutionRunning() {
		e.logger.Warn(mutableStateInvalidHistoryActionMsg,
			tag.WorkflowEventID(e.GetNextEventID()),
			tag.ErrorTypeInvalidHistoryAction,
			tag.WorkflowActionChildWorkflowStarted,
			tag.Bool(ok),
			tag.WorkflowInitiatedID(ci.InitiatedID))
		return nil
	}

	event := e.hBuilder.AddChildWorkflowExecutionStartedEvent(domain, execution, workflowType, initiatedID, header)
	if err := e.ReplicateChildWorkflowExecutionStartedEvent(event); err != nil {
		return nil
	}

	return event
}

func (e *mutableStateBuilder) ReplicateChildWorkflowExecutionStartedEvent(event *workflow.HistoryEvent) error {
	attributes := event.ChildWorkflowExecutionStartedEventAttributes
	initiatedID := attributes.GetInitiatedEventId()

	ci, _ := e.GetChildExecutionInfo(initiatedID)
	ci.StartedID = event.GetEventId()
	ci.StartedRunID = attributes.GetWorkflowExecution().GetRunId()
	e.updateChildExecutionInfos[ci] = struct{}{}

	return nil
}

func (e *mutableStateBuilder) AddStartChildWorkflowExecutionFailedEvent(initiatedID int64,
	cause workflow.ChildWorkflowExecutionFailedCause,
	initiatedEventAttributes *workflow.StartChildWorkflowExecutionInitiatedEventAttributes) *workflow.HistoryEvent {
	ci, ok := e.GetChildExecutionInfo(initiatedID)
	if !ok || ci.StartedID != common.EmptyEventID || !e.IsWorkflowExecutionRunning() {
		e.logger.Warn(mutableStateInvalidHistoryActionMsg,
			tag.WorkflowEventID(e.GetNextEventID()),
			tag.ErrorTypeInvalidHistoryAction,
			tag.WorkflowActionChildWorkflowInitiationFailed,
			tag.Bool(ok),
			tag.WorkflowInitiatedID(initiatedID))
		return nil
	}

	event := e.hBuilder.AddStartChildWorkflowExecutionFailedEvent(initiatedID, cause, initiatedEventAttributes)
	e.ReplicateStartChildWorkflowExecutionFailedEvent(event)

	return event
}

func (e *mutableStateBuilder) ReplicateStartChildWorkflowExecutionFailedEvent(event *workflow.HistoryEvent) {
	attributes := event.StartChildWorkflowExecutionFailedEventAttributes
	initiatedID := attributes.GetInitiatedEventId()

	e.DeletePendingChildExecution(initiatedID)
}

func (e *mutableStateBuilder) AddChildWorkflowExecutionCompletedEvent(initiatedID int64,
	childExecution *workflow.WorkflowExecution,
	attributes *workflow.WorkflowExecutionCompletedEventAttributes) *workflow.HistoryEvent {

	ci, ok := e.GetChildExecutionInfo(initiatedID)
	if !ok || ci.StartedID == common.EmptyEventID || !e.IsWorkflowExecutionRunning() {
		e.logger.Warn(mutableStateInvalidHistoryActionMsg,
			tag.WorkflowEventID(e.GetNextEventID()),
			tag.ErrorTypeInvalidHistoryAction,
			tag.WorkflowActionChildWorkflowCompleted,
			tag.Bool(ok),
			tag.WorkflowInitiatedID(ci.InitiatedID))
		return nil
	}

	var domain *string
	if len(ci.DomainName) > 0 {
		domain = &ci.DomainName
	}
	workflowType := &workflow.WorkflowType{
		Name: common.StringPtr(ci.WorkflowTypeName),
	}

	event := e.hBuilder.AddChildWorkflowExecutionCompletedEvent(domain, childExecution, workflowType, ci.InitiatedID,
		ci.StartedID, attributes)
	e.ReplicateChildWorkflowExecutionCompletedEvent(event)

	return event
}

func (e *mutableStateBuilder) ReplicateChildWorkflowExecutionCompletedEvent(event *workflow.HistoryEvent) {
	attributes := event.ChildWorkflowExecutionCompletedEventAttributes
	initiatedID := attributes.GetInitiatedEventId()

	e.DeletePendingChildExecution(initiatedID)
}

func (e *mutableStateBuilder) AddChildWorkflowExecutionFailedEvent(initiatedID int64,
	childExecution *workflow.WorkflowExecution,
	attributes *workflow.WorkflowExecutionFailedEventAttributes) *workflow.HistoryEvent {

	ci, ok := e.GetChildExecutionInfo(initiatedID)
	if !ok || ci.StartedID == common.EmptyEventID || !e.IsWorkflowExecutionRunning() {
		e.logger.Warn(mutableStateInvalidHistoryActionMsg,
			tag.WorkflowEventID(e.GetNextEventID()),
			tag.ErrorTypeInvalidHistoryAction,
			tag.WorkflowActionChildWorkflowFailed,
			tag.Bool(ok),
			tag.WorkflowInitiatedID(ci.InitiatedID))
		return nil
	}

	var domain *string
	if len(ci.DomainName) > 0 {
		domain = &ci.DomainName
	}
	workflowType := &workflow.WorkflowType{
		Name: common.StringPtr(ci.WorkflowTypeName),
	}

	event := e.hBuilder.AddChildWorkflowExecutionFailedEvent(domain, childExecution, workflowType, ci.InitiatedID,
		ci.StartedID, attributes)
	e.ReplicateChildWorkflowExecutionFailedEvent(event)

	return event
}

func (e *mutableStateBuilder) ReplicateChildWorkflowExecutionFailedEvent(event *workflow.HistoryEvent) {
	attributes := event.ChildWorkflowExecutionFailedEventAttributes
	initiatedID := attributes.GetInitiatedEventId()

	e.DeletePendingChildExecution(initiatedID)
}

func (e *mutableStateBuilder) AddChildWorkflowExecutionCanceledEvent(initiatedID int64,
	childExecution *workflow.WorkflowExecution,
	attributes *workflow.WorkflowExecutionCanceledEventAttributes) *workflow.HistoryEvent {

	ci, ok := e.GetChildExecutionInfo(initiatedID)
	if !ok || ci.StartedID == common.EmptyEventID || !e.IsWorkflowExecutionRunning() {
		e.logger.Warn(mutableStateInvalidHistoryActionMsg,
			tag.WorkflowEventID(e.GetNextEventID()),
			tag.ErrorTypeInvalidHistoryAction,
			tag.WorkflowActionChildWorkflowCanceled,
			tag.Bool(ok),
			tag.WorkflowInitiatedID(ci.InitiatedID))
		return nil
	}

	var domain *string
	if len(ci.DomainName) > 0 {
		domain = &ci.DomainName
	}
	workflowType := &workflow.WorkflowType{
		Name: common.StringPtr(ci.WorkflowTypeName),
	}

	event := e.hBuilder.AddChildWorkflowExecutionCanceledEvent(domain, childExecution, workflowType, ci.InitiatedID,
		ci.StartedID, attributes)
	e.ReplicateChildWorkflowExecutionCanceledEvent(event)

	return event
}

func (e *mutableStateBuilder) ReplicateChildWorkflowExecutionCanceledEvent(event *workflow.HistoryEvent) {
	attributes := event.ChildWorkflowExecutionCanceledEventAttributes
	initiatedID := attributes.GetInitiatedEventId()

	e.DeletePendingChildExecution(initiatedID)
}

func (e *mutableStateBuilder) AddChildWorkflowExecutionTerminatedEvent(initiatedID int64,
	childExecution *workflow.WorkflowExecution,
	attributes *workflow.WorkflowExecutionTerminatedEventAttributes) *workflow.HistoryEvent {

	ci, ok := e.GetChildExecutionInfo(initiatedID)
	if !ok || ci.StartedID == common.EmptyEventID || !e.IsWorkflowExecutionRunning() {
		e.logger.Warn(mutableStateInvalidHistoryActionMsg,
			tag.WorkflowEventID(e.GetNextEventID()),
			tag.ErrorTypeInvalidHistoryAction,
			tag.WorkflowActionChildWorkflowTerminated,
			tag.Bool(ok),
			tag.WorkflowInitiatedID(ci.InitiatedID))
		return nil
	}

	var domain *string
	if len(ci.DomainName) > 0 {
		domain = &ci.DomainName
	}
	workflowType := &workflow.WorkflowType{
		Name: common.StringPtr(ci.WorkflowTypeName),
	}

	event := e.hBuilder.AddChildWorkflowExecutionTerminatedEvent(domain, childExecution, workflowType, ci.InitiatedID,
		ci.StartedID, attributes)
	e.ReplicateChildWorkflowExecutionTerminatedEvent(event)

	return event
}

func (e *mutableStateBuilder) ReplicateChildWorkflowExecutionTerminatedEvent(event *workflow.HistoryEvent) {
	attributes := event.ChildWorkflowExecutionTerminatedEventAttributes
	initiatedID := attributes.GetInitiatedEventId()

	e.DeletePendingChildExecution(initiatedID)
}

func (e *mutableStateBuilder) AddChildWorkflowExecutionTimedOutEvent(initiatedID int64,
	childExecution *workflow.WorkflowExecution,
	attributes *workflow.WorkflowExecutionTimedOutEventAttributes) *workflow.HistoryEvent {

	ci, ok := e.GetChildExecutionInfo(initiatedID)
	if !ok || ci.StartedID == common.EmptyEventID || !e.IsWorkflowExecutionRunning() {
		e.logger.Warn(mutableStateInvalidHistoryActionMsg,
			tag.WorkflowEventID(e.GetNextEventID()),
			tag.ErrorTypeInvalidHistoryAction,
			tag.WorkflowActionChildWorkflowTimedOut,
			tag.Bool(ok),
			tag.WorkflowInitiatedID(ci.InitiatedID))
		return nil
	}

	var domain *string
	if len(ci.DomainName) > 0 {
		domain = &ci.DomainName
	}
	workflowType := &workflow.WorkflowType{
		Name: common.StringPtr(ci.WorkflowTypeName),
	}

	event := e.hBuilder.AddChildWorkflowExecutionTimedOutEvent(domain, childExecution, workflowType, ci.InitiatedID,
		ci.StartedID, attributes)
	e.ReplicateChildWorkflowExecutionTimedOutEvent(event)

	return event
}

func (e *mutableStateBuilder) ReplicateChildWorkflowExecutionTimedOutEvent(event *workflow.HistoryEvent) {
	attributes := event.ChildWorkflowExecutionTimedOutEventAttributes
	initiatedID := attributes.GetInitiatedEventId()

	e.DeletePendingChildExecution(initiatedID)
}

func (e *mutableStateBuilder) CreateActivityRetryTimer(ai *persistence.ActivityInfo, failureReason string) persistence.Task {
	retryTask := prepareActivityNextRetry(e.GetCurrentVersion(), ai, failureReason)
	if retryTask != nil {
		e.updateActivityInfos[ai] = struct{}{}
		e.syncActivityTasks[ai.ScheduleID] = struct{}{}
	}

	return retryTask
}

func (e *mutableStateBuilder) GetContinueAsNew() *persistence.CreateWorkflowExecutionRequest {
	return e.continueAsNew
}

func (e *mutableStateBuilder) DeleteVersionHistory(index int) {
	if index < 0 || index >= len(e.versionHistories.Histories) {
		panic("delete version history index is out of boundary")
	}
	e.versionHistories.Histories = append(e.versionHistories.Histories[:index], e.versionHistories.Histories[index+1:]...)
}<|MERGE_RESOLUTION|>--- conflicted
+++ resolved
@@ -142,13 +142,7 @@
 		CloseStatus:        persistence.WorkflowCloseStatusNone,
 		LastProcessedEvent: common.EmptyEventID,
 	}
-<<<<<<< HEAD
 	s.versionHistories = &persistence.VersionHistories{}
-=======
-	s.versionHistories = &persistence.VersionHistories{
-		Histories: []persistence.VersionHistory{},
-	}
->>>>>>> 044ccb0e
 	s.hBuilder = newHistoryBuilder(s, logger)
 
 	return s
@@ -218,7 +212,7 @@
 func (e *mutableStateBuilder) GetCurrentBranch() []byte {
 	return e.executionInfo.GetCurrentBranch()
 }
-func (e *mutableStateBuilder) GetAllBranches() *persistence.VersionHistories {
+func (e *mutableStateBuilder) GetAllVersionHistories() *persistence.VersionHistories {
 	return e.versionHistories
 }
 
