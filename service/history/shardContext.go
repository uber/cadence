--- conflicted
+++ resolved
@@ -801,31 +801,16 @@
 	clusterMetadata := s.GetService().GetClusterMetadata()
 	cluster := s.currentCluster
 	for _, task := range timerTasks {
-<<<<<<< HEAD
 		ts := task.GetVisibilityTimestamp()
-		if ts.Before(s.timerMaxReadLevel) {
+		if task.GetVersion() != common.EmptyVersion {
+			cluster = clusterMetadata.ClusterNameForFailoverVersion(task.GetVersion())
+		}
+		if ts.Before(s.timerMaxReadLevelMap[cluster]) {
 			// This can happen if shard move and new host have a time SKU, or there is db write delay.
 			// We generate a new timer ID using timerMaxReadLevel.
 			s.logger.Warnf("%v: New timer generated is less than read level. timestamp: %v, timerMaxReadLevel: %v",
-				time.Now(), ts, s.timerMaxReadLevel)
-			task.SetVisibilityTimestamp(s.timerMaxReadLevel.Add(time.Millisecond))
-=======
-		ts, err := persistence.GetVisibilityTSFrom(task)
-		if err != nil {
-			panic(err)
-		}
-
-		if task.GetVersion() != common.EmptyVersion {
-			cluster = clusterMetadata.ClusterNameForFailoverVersion(task.GetVersion())
-		}
-
-		if ts.Before(s.timerMaxReadLevelMap[cluster]) {
-			// This can happen if shard move and new host have a time SKU, or there is db write delay.
-			// We generate a new timer ID using timerMaxReadLevel.
-			s.logger.WithField("Cluster", cluster).Warnf("%v: New timer generated is less than read level. timestamp: %v, timerMaxReadLevel: %v",
 				time.Now(), ts, s.timerMaxReadLevelMap[cluster])
-			persistence.SetVisibilityTSFrom(task, s.timerMaxReadLevelMap[cluster].Add(time.Millisecond))
->>>>>>> 02f2001b
+			task.SetVisibilityTimestamp(s.timerMaxReadLevelMap[cluster].Add(time.Millisecond))
 		}
 
 		seqNum, err := s.getNextTransferTaskIDLocked()
@@ -833,16 +818,8 @@
 			return err
 		}
 		task.SetTaskID(seqNum)
-<<<<<<< HEAD
 		visibilityTs := task.GetVisibilityTimestamp()
 		s.logger.Debugf("Assigning new timer (timestamp: %v, seq: %v) ackLeveL: %v",
-=======
-		visibilityTs, err := persistence.GetVisibilityTSFrom(task)
-		if err != nil {
-			return err
-		}
-		s.logger.Debugf("Assigning new timer (timestamp: %v, seq: %v) ackLevel: %v",
->>>>>>> 02f2001b
 			visibilityTs, task.GetTaskID(), s.shardInfo.TimerAckLevel)
 	}
 	return nil
