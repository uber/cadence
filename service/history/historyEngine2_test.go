--- conflicted
+++ resolved
@@ -514,39 +514,21 @@
 	s.Equal("reqId", response.GetStartedEvent().GetActivityTaskStartedEventAttributes().GetRequestId())
 }
 
-<<<<<<< HEAD
 func (s *engine2Suite) TestRequestCancelWorkflowExecutionSuccess() {
-	workflowExecution := &workflow.WorkflowExecution{
-		WorkflowId: common.StringPtr("wId"),
-		RunId:      common.StringPtr("rId"),
-	}
-
-	identity := "testIdentity"
-	tl := "testTaskList"
-
-	builder := newHistoryBuilder(bark.NewLoggerFromLogrus(log.New()))
-	addWorkflowExecutionStartedEvent(builder, "wId", "wType", tl, []byte("input"), 100, 200, identity)
-	addDecisionTaskScheduledEvent(builder, tl, 30)
-
-	history, _ := builder.Serialize()
-	info := &persistence.WorkflowExecutionInfo{
-		WorkflowID:           "wId",
-		RunID:                "rId",
-		TaskList:             tl,
-		History:              history,
-		ExecutionContext:     nil,
-		State:                persistence.WorkflowStateRunning,
-		NextEventID:          builder.nextEventID,
-		LastProcessedEvent:   emptyEventID,
-		LastUpdatedTimestamp: time.Time{},
-	}
-	wfResponse := &persistence.GetWorkflowExecutionResponse{ExecutionInfo: info}
-
-	ms := createMutableState(3)
-	gwmsResponse := &persistence.GetWorkflowMutableStateResponse{State: ms}
-
-	s.mockExecutionMgr.On("GetWorkflowMutableState", mock.Anything).Return(gwmsResponse, nil).Once()
-	s.mockExecutionMgr.On("GetWorkflowExecution", mock.Anything).Return(wfResponse, nil).Once()
+	workflowExecution := workflow.WorkflowExecution{
+		WorkflowId: common.StringPtr("wId"),
+		RunId:      common.StringPtr("rId"),
+	}
+
+	identity := "testIdentity"
+	tl := "testTaskList"
+
+	msBuilder := s.createExecutionStartedState(workflowExecution, tl, identity, false)
+	ms1 := createMutableState(msBuilder)
+	gwmsResponse1 := &persistence.GetWorkflowExecutionResponse{State: ms1}
+
+	s.mockExecutionMgr.On("GetWorkflowExecution", mock.Anything).Return(gwmsResponse1, nil).Once()
+	s.mockHistoryMgr.On("AppendHistoryEvents", mock.Anything).Return(nil).Once()
 	s.mockExecutionMgr.On("UpdateWorkflowExecution", mock.Anything).Return(nil).Once()
 
 	err := s.historyEngine.RequestCancelWorkflowExecution(&workflow.RequestCancelWorkflowExecutionRequest{
@@ -556,37 +538,25 @@
 	})
 	s.Nil(err)
 
-	updatedBuilder := newHistoryBuilder(bark.NewLoggerFromLogrus(log.New()))
-	updatedBuilder.loadExecutionInfo(info)
-	s.Equal(int64(4), info.NextEventID)
-
-	updatedEvent := updatedBuilder.GetEvent(3)
-	s.Equal(workflow.EventType_WorkflowExecutionCancelRequested, updatedEvent.GetEventType())
-	s.Equal(workflowExecution.GetWorkflowId(),
-		updatedEvent.GetWorkflowExecutionCancelRequestedEventAttributes().GetExternalWorkflowExecution().GetWorkflowId())
-	s.Equal(workflowExecution.GetRunId(),
-		updatedEvent.GetWorkflowExecutionCancelRequestedEventAttributes().GetExternalWorkflowExecution().GetRunId())
-	s.Equal("identity", updatedEvent.GetWorkflowExecutionCancelRequestedEventAttributes().GetIdentity())
+	executionBuilder := s.getBuilder(workflowExecution)
+	s.Equal(int64(4), executionBuilder.GetNextEventID())
 }
 
 func (s *engine2Suite) TestRequestCancelWorkflowExecutionFail() {
-	workflowExecution := &workflow.WorkflowExecution{
-		WorkflowId: common.StringPtr("wId"),
-		RunId:      common.StringPtr("rId"),
-	}
-
-	identity := "testIdentity"
-	tl := "testTaskList"
-
-	builder := newHistoryBuilder(bark.NewLoggerFromLogrus(log.New()))
-	addWorkflowExecutionStartedEvent(builder, "wId", "wType", tl, []byte("input"), 100, 200, identity)
-	addDecisionTaskScheduledEvent(builder, tl, 30)
-
-	ms := createMutableState(3)
-	ms.ExecutionInfo.State = persistence.WorkflowStateCompleted
-	gwmsResponse := &persistence.GetWorkflowMutableStateResponse{State: ms}
-
-	s.mockExecutionMgr.On("GetWorkflowMutableState", mock.Anything).Return(gwmsResponse, nil).Once()
+	workflowExecution := workflow.WorkflowExecution{
+		WorkflowId: common.StringPtr("wId"),
+		RunId:      common.StringPtr("rId"),
+	}
+
+	identity := "testIdentity"
+	tl := "testTaskList"
+
+	msBuilder := s.createExecutionStartedState(workflowExecution, tl, identity, false)
+	msBuilder.executionInfo.State = persistence.WorkflowStateCompleted
+	ms1 := createMutableState(msBuilder)
+	gwmsResponse1 := &persistence.GetWorkflowExecutionResponse{State: ms1}
+
+	s.mockExecutionMgr.On("GetWorkflowExecution", mock.Anything).Return(gwmsResponse1, nil).Once()
 
 	err := s.historyEngine.RequestCancelWorkflowExecution(&workflow.RequestCancelWorkflowExecutionRequest{
 		WorkflowId: workflowExecution.WorkflowId,
@@ -595,7 +565,8 @@
 	})
 	s.NotNil(err)
 	s.IsType(&workflow.EntityNotExistsError{}, err)
-=======
+}
+
 func (s *engine2Suite) createExecutionStartedState(we workflow.WorkflowExecution, tl, identity string,
 	startDecision bool) *mutableStateBuilder {
 	msBuilder := newMutableStateBuilder(s.logger)
@@ -606,5 +577,24 @@
 	}
 
 	return msBuilder
->>>>>>> 2176b882
-}+}
+
+func (s *engine2Suite) getBuilder(we workflow.WorkflowExecution) *mutableStateBuilder {
+	context, err := s.historyEngine.cache.getOrCreateWorkflowExecution(we)
+	if err != nil {
+		return nil
+	}
+
+	return context.msBuilder
+}
+
+func (s *engine2Suite) printHistory(builder *mutableStateBuilder) string {
+	history, err := builder.hBuilder.Serialize()
+	if err != nil {
+		s.logger.Errorf("Error serializing history: %v", err)
+		return ""
+	}
+	s.logger.Infof("Printing History: %v", string(history))
+	return string(history)
+}
+
