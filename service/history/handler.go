package history

import (
	"fmt"
	"log"
	"sync"

	hist "github.com/uber/cadence/.gen/go/history"
	gen "github.com/uber/cadence/.gen/go/shared"
	hc "github.com/uber/cadence/client/history"
	"github.com/uber/cadence/client/matching"
	"github.com/uber/cadence/common"
	"github.com/uber/cadence/common/membership"
	"github.com/uber/cadence/common/metrics"
	"github.com/uber/cadence/common/persistence"
	"github.com/uber/cadence/common/service"
	"github.com/uber/tchannel-go/thrift"
)

// Handler - Thrift handler inteface for history service
type Handler struct {
	numberOfShards        int
	shardManager          persistence.ShardManager
	metadataMgr           persistence.MetadataManager
	visibilityMgr         persistence.VisibilityManager
	historyMgr            persistence.HistoryManager
	executionMgrFactory   persistence.ExecutionManagerFactory
	historyServiceClient  hc.Client
	matchingServiceClient matching.Client
	hServiceResolver      membership.ServiceResolver
	controller            *shardController
	tokenSerializer       common.TaskTokenSerializer
	startWG               sync.WaitGroup
	metricsClient         metrics.Client
	service.Service
}

var _ hist.TChanHistoryService = (*Handler)(nil)
var _ EngineFactory = (*Handler)(nil)

// NewHandler creates a thrift handler for the history service
func NewHandler(sVice service.Service, shardManager persistence.ShardManager, metadataMgr persistence.MetadataManager,
	visibilityMgr persistence.VisibilityManager, historyMgr persistence.HistoryManager,
	executionMgrFactory persistence.ExecutionManagerFactory, numberOfShards int) (*Handler, []thrift.TChanServer) {
	handler := &Handler{
		Service:             sVice,
		shardManager:        shardManager,
		metadataMgr:         metadataMgr,
		historyMgr:          historyMgr,
		visibilityMgr:       visibilityMgr,
		executionMgrFactory: executionMgrFactory,
		numberOfShards:      numberOfShards,
		tokenSerializer:     common.NewJSONTaskTokenSerializer(),
	}
	// prevent us from trying to serve requests before shard controller is started and ready
	handler.startWG.Add(1)
	return handler, []thrift.TChanServer{hist.NewTChanHistoryServiceServer(handler)}
}

// Start starts the handler
func (h *Handler) Start(thriftService []thrift.TChanServer) error {
	h.Service.Start(thriftService)
	matchingServiceClient, err0 := h.Service.GetClientFactory().NewMatchingClient()
	if err0 != nil {
		return err0
	}
	h.matchingServiceClient = matchingServiceClient

	historyServiceClient, err0 := h.Service.GetClientFactory().NewHistoryClient()
	if err0 != nil {
		return err0
	}
	h.historyServiceClient = historyServiceClient

	hServiceResolver, err1 := h.GetMembershipMonitor().GetResolver(common.HistoryServiceName)
	if err1 != nil {
		h.Service.GetLogger().Fatalf("Unable to get history service resolver.")
	}
	h.hServiceResolver = hServiceResolver
	h.controller = newShardController(h.numberOfShards, h.GetHostInfo(), hServiceResolver, h.shardManager, h.historyMgr,
		h.executionMgrFactory, h, h.GetLogger(), h.GetMetricsClient())
	h.controller.Start()
	h.metricsClient = h.GetMetricsClient()
	h.startWG.Done()
	return nil
}

// Stop stops the handler
func (h *Handler) Stop() {
	h.controller.Stop()
	h.Service.Stop()
}

// CreateEngine is implementation for HistoryEngineFactory used for creating the engine instance for shard
func (h *Handler) CreateEngine(context ShardContext) Engine {
	return NewEngineWithShardContext(context, h.metadataMgr, h.visibilityMgr, h.matchingServiceClient, h.historyServiceClient)
}

// IsHealthy - Health endpoint.
func (h *Handler) IsHealthy(ctx thrift.Context) (bool, error) {
	log.Println("Workflow Health endpoint reached.")
	return true, nil
}

// RecordActivityTaskHeartbeat - Record Activity Task Heart beat.
func (h *Handler) RecordActivityTaskHeartbeat(ctx thrift.Context,
	wrappedRequest *hist.RecordActivityTaskHeartbeatRequest) (*gen.RecordActivityTaskHeartbeatResponse, error) {
	h.startWG.Wait()

	h.metricsClient.IncCounter(metrics.HistoryRecordActivityTaskHeartbeatScope, metrics.CadenceRequests)
	sw := h.metricsClient.StartTimer(metrics.HistoryRecordActivityTaskHeartbeatScope, metrics.CadenceLatency)
	defer sw.Stop()

	heartbeatRequest := wrappedRequest.GetHeartbeatRequest()
	token, err0 := h.tokenSerializer.Deserialize(heartbeatRequest.GetTaskToken())
	if err0 != nil {
		err0 = &gen.BadRequestError{Message: fmt.Sprintf("Error deserializing task token. Error: %v", err0)}
		h.updateErrorMetric(metrics.HistoryRecordActivityTaskHeartbeatScope, err0)
		return nil, err0
	}

	engine, err1 := h.controller.GetEngine(token.WorkflowID)
	if err1 != nil {
		h.updateErrorMetric(metrics.HistoryRecordActivityTaskHeartbeatScope, err1)
		return nil, err1
	}

	response, err2 := engine.RecordActivityTaskHeartbeat(wrappedRequest)
	if err2 != nil {
		h.updateErrorMetric(metrics.HistoryRecordActivityTaskHeartbeatScope, h.convertError(err2))
		return nil, h.convertError(err2)
	}

	return response, nil
}

// RecordActivityTaskStarted - Record Activity Task started.
func (h *Handler) RecordActivityTaskStarted(ctx thrift.Context,
	recordRequest *hist.RecordActivityTaskStartedRequest) (*hist.RecordActivityTaskStartedResponse, error) {
	h.startWG.Wait()

	h.metricsClient.IncCounter(metrics.HistoryRecordActivityTaskStartedScope, metrics.CadenceRequests)
	sw := h.metricsClient.StartTimer(metrics.HistoryRecordActivityTaskStartedScope, metrics.CadenceLatency)
	defer sw.Stop()

	workflowExecution := recordRequest.GetWorkflowExecution()
	engine, err1 := h.controller.GetEngine(workflowExecution.GetWorkflowId())
	if err1 != nil {
		h.updateErrorMetric(metrics.HistoryRecordActivityTaskStartedScope, err1)
		return nil, err1
	}

	response, err2 := engine.RecordActivityTaskStarted(recordRequest)
	if err2 != nil {
		h.updateErrorMetric(metrics.HistoryRecordActivityTaskStartedScope, h.convertError(err2))
		return nil, h.convertError(err2)
	}

	return response, nil
}

// RecordDecisionTaskStarted - Record Decision Task started.
func (h *Handler) RecordDecisionTaskStarted(ctx thrift.Context,
	recordRequest *hist.RecordDecisionTaskStartedRequest) (*hist.RecordDecisionTaskStartedResponse, error) {
	h.startWG.Wait()
	h.Service.GetLogger().Debugf("RecordDecisionTaskStarted. DomainID: %v, WorkflowID: %v, RunID: %v, ScheduleID: %v",
		recordRequest.GetDomainUUID(), recordRequest.GetWorkflowExecution().GetWorkflowId(),
		recordRequest.GetWorkflowExecution().GetRunId(), recordRequest.GetScheduleId())

	h.metricsClient.IncCounter(metrics.HistoryRecordDecisionTaskStartedScope, metrics.CadenceRequests)
	sw := h.metricsClient.StartTimer(metrics.HistoryRecordDecisionTaskStartedScope, metrics.CadenceLatency)
	defer sw.Stop()

	workflowExecution := recordRequest.GetWorkflowExecution()
	engine, err1 := h.controller.GetEngine(workflowExecution.GetWorkflowId())
	if err1 != nil {
		h.Service.GetLogger().Errorf("RecordDecisionTaskStarted failed. Error: %v. WorkflowID: %v, RunID: %v, ScheduleID: %v",
			err1,
			recordRequest.GetWorkflowExecution().GetWorkflowId(),
			recordRequest.GetWorkflowExecution().GetRunId(),
			recordRequest.GetScheduleId())
		h.updateErrorMetric(metrics.HistoryRecordDecisionTaskStartedScope, err1)
		return nil, err1
	}

	response, err2 := engine.RecordDecisionTaskStarted(recordRequest)
	if err2 != nil {
		h.updateErrorMetric(metrics.HistoryRecordDecisionTaskStartedScope, h.convertError(err2))
		return nil, h.convertError(err2)
	}

	return response, nil
}

// RespondActivityTaskCompleted - records completion of an activity task
func (h *Handler) RespondActivityTaskCompleted(ctx thrift.Context,
	wrappedRequest *hist.RespondActivityTaskCompletedRequest) error {
	h.startWG.Wait()

	h.metricsClient.IncCounter(metrics.HistoryRespondActivityTaskCompletedScope, metrics.CadenceRequests)
	sw := h.metricsClient.StartTimer(metrics.HistoryRespondActivityTaskCompletedScope, metrics.CadenceLatency)
	defer sw.Stop()

	completeRequest := wrappedRequest.GetCompleteRequest()
	token, err0 := h.tokenSerializer.Deserialize(completeRequest.GetTaskToken())
	if err0 != nil {
		err0 = &gen.BadRequestError{Message: fmt.Sprintf("Error deserializing task token. Error: %v", err0)}
		h.updateErrorMetric(metrics.HistoryRespondActivityTaskCompletedScope, err0)
		return err0
	}

	engine, err1 := h.controller.GetEngine(token.WorkflowID)
	if err1 != nil {
		h.updateErrorMetric(metrics.HistoryRespondActivityTaskCompletedScope, err1)
		return err1
	}

	err2 := engine.RespondActivityTaskCompleted(wrappedRequest)
	if err2 != nil {
		h.updateErrorMetric(metrics.HistoryRespondActivityTaskCompletedScope, h.convertError(err2))
		return h.convertError(err2)
	}

	return nil
}

// RespondActivityTaskFailed - records failure of an activity task
func (h *Handler) RespondActivityTaskFailed(ctx thrift.Context,
	wrappedRequest *hist.RespondActivityTaskFailedRequest) error {
	h.startWG.Wait()

	h.metricsClient.IncCounter(metrics.HistoryRespondActivityTaskFailedScope, metrics.CadenceRequests)
	sw := h.metricsClient.StartTimer(metrics.HistoryRespondActivityTaskFailedScope, metrics.CadenceLatency)
	defer sw.Stop()

	failRequest := wrappedRequest.GetFailedRequest()
	token, err0 := h.tokenSerializer.Deserialize(failRequest.GetTaskToken())
	if err0 != nil {
		err0 = &gen.BadRequestError{Message: fmt.Sprintf("Error deserializing task token. Error: %v", err0)}
		h.updateErrorMetric(metrics.HistoryRespondActivityTaskFailedScope, err0)
		return err0
	}

	engine, err1 := h.controller.GetEngine(token.WorkflowID)
	if err1 != nil {
		h.updateErrorMetric(metrics.HistoryRespondActivityTaskFailedScope, err1)
		return err1
	}

	err2 := engine.RespondActivityTaskFailed(wrappedRequest)
	if err2 != nil {
		h.updateErrorMetric(metrics.HistoryRespondActivityTaskFailedScope, h.convertError(err2))
		return h.convertError(err2)
	}

	return nil
}

// RespondActivityTaskCanceled - records failure of an activity task
func (h *Handler) RespondActivityTaskCanceled(ctx thrift.Context,
	wrappedRequest *hist.RespondActivityTaskCanceledRequest) error {
	h.startWG.Wait()

	h.metricsClient.IncCounter(metrics.HistoryRespondActivityTaskCanceledScope, metrics.CadenceRequests)
	sw := h.metricsClient.StartTimer(metrics.HistoryRespondActivityTaskCanceledScope, metrics.CadenceLatency)
	defer sw.Stop()

	cancelRequest := wrappedRequest.GetCancelRequest()
	token, err0 := h.tokenSerializer.Deserialize(cancelRequest.GetTaskToken())
	if err0 != nil {
		err0 = &gen.BadRequestError{Message: fmt.Sprintf("Error deserializing task token. Error: %v", err0)}
		h.updateErrorMetric(metrics.HistoryRespondActivityTaskCanceledScope, err0)
		return err0
	}

	engine, err1 := h.controller.GetEngine(token.WorkflowID)
	if err1 != nil {
		h.updateErrorMetric(metrics.HistoryRespondActivityTaskCanceledScope, err1)
		return err1
	}

	err2 := engine.RespondActivityTaskCanceled(wrappedRequest)
	if err2 != nil {
		h.updateErrorMetric(metrics.HistoryRespondActivityTaskCanceledScope, h.convertError(err2))
		return h.convertError(err2)
	}

	return nil
}

// RespondDecisionTaskCompleted - records completion of a decision task
func (h *Handler) RespondDecisionTaskCompleted(ctx thrift.Context,
	wrappedRequest *hist.RespondDecisionTaskCompletedRequest) error {
	h.startWG.Wait()

	h.metricsClient.IncCounter(metrics.HistoryRespondDecisionTaskCompletedScope, metrics.CadenceRequests)
	sw := h.metricsClient.StartTimer(metrics.HistoryRespondDecisionTaskCompletedScope, metrics.CadenceLatency)
	defer sw.Stop()

	completeRequest := wrappedRequest.GetCompleteRequest()
	token, err0 := h.tokenSerializer.Deserialize(completeRequest.GetTaskToken())
	if err0 != nil {
		err0 = &gen.BadRequestError{Message: fmt.Sprintf("Error deserializing task token. Error: %v", err0)}
		h.updateErrorMetric(metrics.HistoryRespondDecisionTaskCompletedScope, err0)
		return err0
	}

	h.Service.GetLogger().Debugf("RespondDecisionTaskCompleted. DomainID: %v, WorkflowID: %v, RunID: %v, ScheduleID: %v",
		token.DomainID,
		token.WorkflowID,
		token.RunID,
		token.ScheduleID)

	engine, err1 := h.controller.GetEngine(token.WorkflowID)
	if err1 != nil {
		h.updateErrorMetric(metrics.HistoryRespondDecisionTaskCompletedScope, err1)
		return err1
	}

	err2 := engine.RespondDecisionTaskCompleted(wrappedRequest)
	if err2 != nil {
		h.updateErrorMetric(metrics.HistoryRespondDecisionTaskCompletedScope, h.convertError(err2))
		return h.convertError(err2)
	}

	return nil
}

// StartWorkflowExecution - creates a new workflow execution
func (h *Handler) StartWorkflowExecution(ctx thrift.Context,
	wrappedRequest *hist.StartWorkflowExecutionRequest) (*gen.StartWorkflowExecutionResponse, error) {
	h.startWG.Wait()

	h.metricsClient.IncCounter(metrics.HistoryStartWorkflowExecutionScope, metrics.CadenceRequests)
	sw := h.metricsClient.StartTimer(metrics.HistoryStartWorkflowExecutionScope, metrics.CadenceLatency)
	defer sw.Stop()

	startRequest := wrappedRequest.GetStartRequest()
	engine, err1 := h.controller.GetEngine(startRequest.GetWorkflowId())
	if err1 != nil {
		h.updateErrorMetric(metrics.HistoryStartWorkflowExecutionScope, err1)
		return nil, err1
	}

	response, err2 := engine.StartWorkflowExecution(wrappedRequest)
	if err2 != nil {
		h.updateErrorMetric(metrics.HistoryStartWorkflowExecutionScope, h.convertError(err2))
		return nil, h.convertError(err2)
	}

	return response, nil
}

// GetWorkflowExecutionHistory - returns the complete history of a workflow execution
func (h *Handler) GetWorkflowExecutionHistory(ctx thrift.Context,
	wrappedRequest *hist.GetWorkflowExecutionHistoryRequest) (*gen.GetWorkflowExecutionHistoryResponse, error) {
	h.startWG.Wait()

	h.metricsClient.IncCounter(metrics.HistoryGetWorkflowExecutionHistoryScope, metrics.CadenceRequests)
	sw := h.metricsClient.StartTimer(metrics.HistoryGetWorkflowExecutionHistoryScope, metrics.CadenceLatency)
	defer sw.Stop()

	getRequest := wrappedRequest.GetGetRequest()
	workflowExecution := getRequest.GetExecution()
	engine, err1 := h.controller.GetEngine(workflowExecution.GetWorkflowId())
	if err1 != nil {
		h.updateErrorMetric(metrics.HistoryGetWorkflowExecutionHistoryScope, err1)
		return nil, err1
	}

	resp, err2 := engine.GetWorkflowExecutionHistory(wrappedRequest)
	if err2 != nil {
		h.updateErrorMetric(metrics.HistoryGetWorkflowExecutionHistoryScope, h.convertError(err2))
		return nil, h.convertError(err2)
	}
	return resp, nil
}

<<<<<<< HEAD
// RequestCancelWorkflowExecution - requests cancellation of a workflow
func (h *Handler) RequestCancelWorkflowExecution(ctx thrift.Context,
	request *hist.RequestCancelWorkflowExecutionRequest) error {
	h.startWG.Wait()

	h.metricsClient.IncCounter(metrics.HistoryRequestCancelWorkflowExecutionScope, metrics.CadenceRequests)
	sw := h.metricsClient.StartTimer(metrics.HistoryRequestCancelWorkflowExecutionScope, metrics.CadenceLatency)
	defer sw.Stop()

	cancelRequest := request.GetCancelRequest()
	h.Service.GetLogger().Debugf("RequestCancelWorkflowExecution. DomainID: %v/%v, WorkflowID: %v, RunID: %v.",
		cancelRequest.GetDomain(),
		request.GetDomainUUID(),
		cancelRequest.GetWorkflowId(),
		cancelRequest.GetRunId())

	engine, err1 := h.controller.GetEngine(cancelRequest.GetWorkflowId())
	if err1 != nil {
		h.updateErrorMetric(metrics.HistoryRequestCancelWorkflowExecutionScope, err1)
		return err1
	}

	err2 := engine.RequestCancelWorkflowExecution(request)
	if err2 != nil {
		h.updateErrorMetric(metrics.HistoryRequestCancelWorkflowExecutionScope, h.convertError(err2))
=======
func (h *Handler) SignalWorkflowExecution(ctx thrift.Context,
	wrappedRequest *hist.SignalWorkflowExecutionRequest) error {
	h.startWG.Wait()

	h.metricsClient.IncCounter(metrics.HistorySignalWorkflowExecutionScope, metrics.CadenceRequests)
	sw := h.metricsClient.StartTimer(metrics.HistorySignalWorkflowExecutionScope, metrics.CadenceLatency)
	defer sw.Stop()

	signalRequest := wrappedRequest.GetSignalRequest()
	workflowExecution := signalRequest.GetWorkflowExecution()
	engine, err1 := h.controller.GetEngine(workflowExecution.GetWorkflowId())
	if err1 != nil {
		h.updateErrorMetric(metrics.HistorySignalWorkflowExecutionScope, err1)
		return err1
	}

	err2 := engine.SignalWorkflowExecution(wrappedRequest)
	if err2 != nil {
		h.updateErrorMetric(metrics.HistorySignalWorkflowExecutionScope, h.convertError(err2))
>>>>>>> 053f9649
		return h.convertError(err2)
	}

	return nil
}

func (h *Handler) TerminateWorkflowExecution(ctx thrift.Context,
	wrappedRequest *hist.TerminateWorkflowExecutionRequest) error {
	h.startWG.Wait()

	h.metricsClient.IncCounter(metrics.HistoryTerminateWorkflowExecutionScope, metrics.CadenceRequests)
	sw := h.metricsClient.StartTimer(metrics.HistoryTerminateWorkflowExecutionScope, metrics.CadenceLatency)
	defer sw.Stop()

	terminateRequest := wrappedRequest.GetTerminateRequest()
	workflowExecution := terminateRequest.GetWorkflowExecution()
	engine, err1 := h.controller.GetEngine(workflowExecution.GetWorkflowId())
	if err1 != nil {
		h.updateErrorMetric(metrics.HistoryTerminateWorkflowExecutionScope, err1)
		return err1
	}

	err2 := engine.TerminateWorkflowExecution(wrappedRequest)
	if err2 != nil {
		h.updateErrorMetric(metrics.HistoryTerminateWorkflowExecutionScope, h.convertError(err2))
		return h.convertError(err2)
	}

	return nil
}

// convertError is a helper method to convert ShardOwnershipLostError from persistence layer returned by various
// HistoryEngine API calls to ShardOwnershipLost error return by HistoryService for client to be redirected to the
// correct shard.
func (h *Handler) convertError(err error) error {
	switch err.(type) {
	case *persistence.ShardOwnershipLostError:
		shardID := err.(*persistence.ShardOwnershipLostError).ShardID
		info, err := h.hServiceResolver.Lookup(string(shardID))
		if err != nil {
			return createShardOwnershipLostError(h.GetHostInfo().GetAddress(), info.GetAddress())
		}
		return createShardOwnershipLostError(h.GetHostInfo().GetAddress(), "")
	}

	return err
}

func (h *Handler) updateErrorMetric(scope int, err error) {
	switch err.(type) {
	case *hist.ShardOwnershipLostError:
		h.metricsClient.IncCounter(scope, metrics.CadenceErrShardOwnershipLostCounter)
	case *hist.EventAlreadyStartedError:
		h.metricsClient.IncCounter(scope, metrics.CadenceErrEventAlreadyStartedCounter)
	case *gen.BadRequestError:
		h.metricsClient.IncCounter(scope, metrics.CadenceErrBadRequestCounter)
	case *gen.EntityNotExistsError:
		h.metricsClient.IncCounter(scope, metrics.CadenceErrEntityNotExistsCounter)
	default:
		h.metricsClient.IncCounter(scope, metrics.CadenceFailures)
	}
}

func createShardOwnershipLostError(currentHost, ownerHost string) *hist.ShardOwnershipLostError {
	shardLostErr := hist.NewShardOwnershipLostError()
	shardLostErr.Message = common.StringPtr(fmt.Sprintf("Shard is not owned by host: %v", currentHost))
	shardLostErr.Owner = common.StringPtr(ownerHost)

	return shardLostErr
}<|MERGE_RESOLUTION|>--- conflicted
+++ resolved
@@ -376,7 +376,6 @@
 	return resp, nil
 }
 
-<<<<<<< HEAD
 // RequestCancelWorkflowExecution - requests cancellation of a workflow
 func (h *Handler) RequestCancelWorkflowExecution(ctx thrift.Context,
 	request *hist.RequestCancelWorkflowExecutionRequest) error {
@@ -402,7 +401,12 @@
 	err2 := engine.RequestCancelWorkflowExecution(request)
 	if err2 != nil {
 		h.updateErrorMetric(metrics.HistoryRequestCancelWorkflowExecutionScope, h.convertError(err2))
-=======
+		return h.convertError(err2)
+	}
+
+	return nil
+}
+
 func (h *Handler) SignalWorkflowExecution(ctx thrift.Context,
 	wrappedRequest *hist.SignalWorkflowExecutionRequest) error {
 	h.startWG.Wait()
@@ -422,7 +426,6 @@
 	err2 := engine.SignalWorkflowExecution(wrappedRequest)
 	if err2 != nil {
 		h.updateErrorMetric(metrics.HistorySignalWorkflowExecutionScope, h.convertError(err2))
->>>>>>> 053f9649
 		return h.convertError(err2)
 	}
 
