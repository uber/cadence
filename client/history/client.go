// Copyright (c) 2017 Uber Technologies, Inc.
//
// Permission is hereby granted, free of charge, to any person obtaining a copy
// of this software and associated documentation files (the "Software"), to deal
// in the Software without restriction, including without limitation the rights
// to use, copy, modify, merge, publish, distribute, sublicense, and/or sell
// copies of the Software, and to permit persons to whom the Software is
// furnished to do so, subject to the following conditions:
//
// The above copyright notice and this permission notice shall be included in
// all copies or substantial portions of the Software.
//
// THE SOFTWARE IS PROVIDED "AS IS", WITHOUT WARRANTY OF ANY KIND, EXPRESS OR
// IMPLIED, INCLUDING BUT NOT LIMITED TO THE WARRANTIES OF MERCHANTABILITY,
// FITNESS FOR A PARTICULAR PURPOSE AND NONINFRINGEMENT. IN NO EVENT SHALL THE
// AUTHORS OR COPYRIGHT HOLDERS BE LIABLE FOR ANY CLAIM, DAMAGES OR OTHER
// LIABILITY, WHETHER IN AN ACTION OF CONTRACT, TORT OR OTHERWISE, ARISING FROM,
// OUT OF OR IN CONNECTION WITH THE SOFTWARE OR THE USE OR OTHER DEALINGS IN
// THE SOFTWARE.

package history

import (
	"context"
<<<<<<< HEAD
	"fmt"
=======
	"sync"
>>>>>>> 9d8ae5c4
	"time"

	h "github.com/uber/cadence/.gen/go/history"
	"github.com/uber/cadence/.gen/go/history/historyserviceclient"
	"github.com/uber/cadence/.gen/go/replicator"
	workflow "github.com/uber/cadence/.gen/go/shared"
	"github.com/uber/cadence/common"
	"github.com/uber/cadence/common/log"
	"github.com/uber/cadence/common/log/tag"
	"go.uber.org/yarpc"
)

var _ Client = (*clientImpl)(nil)

const (
	// DefaultTimeout is the default timeout used to make calls
	DefaultTimeout = time.Second * 30
)

type clientImpl struct {
	numberOfShards  int
	tokenSerializer common.TaskTokenSerializer
	timeout         time.Duration
	clients         common.ClientCache
	logger          log.Logger
}

// NewClient creates a new history service TChannel client
func NewClient(
	numberOfShards int,
	timeout time.Duration,
	clients common.ClientCache,
	logger log.Logger,
) Client {
	return &clientImpl{
		numberOfShards:  numberOfShards,
		tokenSerializer: common.NewJSONTaskTokenSerializer(),
		timeout:         timeout,
		clients:         clients,
		logger:          logger,
	}
}

func (c *clientImpl) StartWorkflowExecution(
	ctx context.Context,
	request *h.StartWorkflowExecutionRequest,
	opts ...yarpc.CallOption) (*workflow.StartWorkflowExecutionResponse, error) {
	client, err := c.getClientForWorkflowID(*request.StartRequest.WorkflowId)
	if err != nil {
		return nil, err
	}
	opts = common.AggregateYarpcOptions(ctx, opts...)
	var response *workflow.StartWorkflowExecutionResponse
	op := func(ctx context.Context, client historyserviceclient.Interface) error {
		var err error
		ctx, cancel := c.createContext(ctx)
		defer cancel()
		response, err = client.StartWorkflowExecution(ctx, request, opts...)
		return err
	}
	err = c.executeWithRedirect(ctx, client, op)
	if err != nil {
		return nil, err
	}
	return response, nil
}

func (c *clientImpl) GetMutableState(
	ctx context.Context,
	request *h.GetMutableStateRequest,
	opts ...yarpc.CallOption) (*h.GetMutableStateResponse, error) {
	client, err := c.getClientForWorkflowID(*request.Execution.WorkflowId)
	if err != nil {
		return nil, err
	}
	opts = common.AggregateYarpcOptions(ctx, opts...)
	var response *h.GetMutableStateResponse
	op := func(ctx context.Context, client historyserviceclient.Interface) error {
		var err error
		ctx, cancel := c.createContext(ctx)
		defer cancel()
		response, err = client.GetMutableState(ctx, request, opts...)
		return err
	}
	err = c.executeWithRedirect(ctx, client, op)
	if err != nil {
		return nil, err
	}
	return response, nil
}

func (c *clientImpl) DescribeHistoryHost(
	ctx context.Context,
	request *workflow.DescribeHistoryHostRequest,
	opts ...yarpc.CallOption) (*workflow.DescribeHistoryHostResponse, error) {

	var err error
	var client historyserviceclient.Interface

	if request.ShardIdForHost != nil {
		client, err = c.getClientForShardID(int(request.GetShardIdForHost()))
	} else if request.ExecutionForHost != nil {
		client, err = c.getClientForWorkflowID(request.ExecutionForHost.GetWorkflowId())
	} else {
		ret, err := c.clients.GetClientForClientKey(request.GetHostAddress())
		if err != nil {
			return nil, err
		}
		client = ret.(historyserviceclient.Interface)
	}
	if err != nil {
		return nil, err
	}

	opts = common.AggregateYarpcOptions(ctx, opts...)
	var response *workflow.DescribeHistoryHostResponse
	op := func(ctx context.Context, client historyserviceclient.Interface) error {
		var err error
		ctx, cancel := c.createContext(ctx)
		defer cancel()
		response, err = client.DescribeHistoryHost(ctx, request, opts...)
		return err
	}
	err = c.executeWithRedirect(ctx, client, op)
	if err != nil {
		return nil, err
	}
	return response, nil
}

func (c *clientImpl) RemoveTask(
	ctx context.Context,
	request *workflow.RemoveTaskRequest,
	opts ...yarpc.CallOption) (*workflow.RemoveTaskReponse, error) {
	fmt.Println("========================= clientImpl:RemoveTask =================================")
	var err error
	var client historyserviceclient.Interface
	if request.ShardID != nil {
		client, err = c.getClientForShardID(int(request.GetShardID()))
	}
	var response *workflow.RemoveTaskReponse
	op := func(ctx context.Context, client historyserviceclient.Interface) error {
		var err error
		ctx, cancel := c.createContext(ctx)
		defer cancel()
		response, err = client.RemoveTask(ctx, request, opts...)
		return err
	}

	err = c.executeWithRedirect(ctx, client, op)
	if err != nil {
		return nil, err
	}
	return response, nil
}

func (c *clientImpl) CloseShardTask(
	ctx context.Context,
	request *workflow.CloseShardRequest,
	opts ...yarpc.CallOption) (*workflow.CloseShardResponse, error) {
	fmt.Println("========================= clientImpl:CloseShardTask =================================")

	var err error
	var client historyserviceclient.Interface
	if request.ShardID != nil {
		client, err = c.getClientForShardID(int(request.GetShardID()))
	}
	var response *workflow.CloseShardResponse

	op := func(ctx context.Context, client historyserviceclient.Interface) error {
		var err error
		ctx, cancel := c.createContext(ctx)
		defer cancel()
		response, err = client.CloseShardTask(ctx, request, opts...)
		return err
	}

	err = c.executeWithRedirect(ctx, client, op)
	if err != nil {
		return nil, err
	}
	return response, nil
}

func (c *clientImpl) DescribeMutableState(
	ctx context.Context,
	request *h.DescribeMutableStateRequest,
	opts ...yarpc.CallOption) (*h.DescribeMutableStateResponse, error) {
	client, err := c.getClientForWorkflowID(*request.Execution.WorkflowId)
	if err != nil {
		return nil, err
	}
	opts = common.AggregateYarpcOptions(ctx, opts...)
	var response *h.DescribeMutableStateResponse
	op := func(ctx context.Context, client historyserviceclient.Interface) error {
		var err error
		ctx, cancel := c.createContext(ctx)
		defer cancel()
		response, err = client.DescribeMutableState(ctx, request, opts...)
		return err
	}
	err = c.executeWithRedirect(ctx, client, op)
	if err != nil {
		return nil, err
	}
	return response, nil
}

func (c *clientImpl) ResetStickyTaskList(
	ctx context.Context,
	request *h.ResetStickyTaskListRequest,
	opts ...yarpc.CallOption) (*h.ResetStickyTaskListResponse, error) {
	client, err := c.getClientForWorkflowID(*request.Execution.WorkflowId)
	if err != nil {
		return nil, err
	}
	opts = common.AggregateYarpcOptions(ctx, opts...)
	var response *h.ResetStickyTaskListResponse
	op := func(ctx context.Context, client historyserviceclient.Interface) error {
		var err error
		ctx, cancel := c.createContext(ctx)
		defer cancel()
		response, err = client.ResetStickyTaskList(ctx, request, opts...)
		return err
	}
	err = c.executeWithRedirect(ctx, client, op)
	if err != nil {
		return nil, err
	}
	return response, nil
}

func (c *clientImpl) DescribeWorkflowExecution(
	ctx context.Context,
	request *h.DescribeWorkflowExecutionRequest,
	opts ...yarpc.CallOption) (*workflow.DescribeWorkflowExecutionResponse, error) {
	client, err := c.getClientForWorkflowID(*request.Request.Execution.WorkflowId)
	if err != nil {
		return nil, err
	}
	opts = common.AggregateYarpcOptions(ctx, opts...)
	var response *workflow.DescribeWorkflowExecutionResponse
	op := func(ctx context.Context, client historyserviceclient.Interface) error {
		var err error
		ctx, cancel := c.createContext(ctx)
		defer cancel()
		response, err = client.DescribeWorkflowExecution(ctx, request, opts...)
		return err
	}
	err = c.executeWithRedirect(ctx, client, op)
	if err != nil {
		return nil, err
	}
	return response, nil
}

func (c *clientImpl) RecordDecisionTaskStarted(
	ctx context.Context,
	request *h.RecordDecisionTaskStartedRequest,
	opts ...yarpc.CallOption) (*h.RecordDecisionTaskStartedResponse, error) {
	client, err := c.getClientForWorkflowID(*request.WorkflowExecution.WorkflowId)
	if err != nil {
		return nil, err
	}
	opts = common.AggregateYarpcOptions(ctx, opts...)
	var response *h.RecordDecisionTaskStartedResponse
	op := func(ctx context.Context, client historyserviceclient.Interface) error {
		var err error
		ctx, cancel := c.createContext(ctx)
		defer cancel()
		response, err = client.RecordDecisionTaskStarted(ctx, request, opts...)
		return err
	}
	err = c.executeWithRedirect(ctx, client, op)
	if err != nil {
		return nil, err
	}
	return response, nil
}

func (c *clientImpl) RecordActivityTaskStarted(
	ctx context.Context,
	request *h.RecordActivityTaskStartedRequest,
	opts ...yarpc.CallOption) (*h.RecordActivityTaskStartedResponse, error) {
	client, err := c.getClientForWorkflowID(*request.WorkflowExecution.WorkflowId)
	if err != nil {
		return nil, err
	}
	opts = common.AggregateYarpcOptions(ctx, opts...)
	var response *h.RecordActivityTaskStartedResponse
	op := func(ctx context.Context, client historyserviceclient.Interface) error {
		var err error
		ctx, cancel := c.createContext(ctx)
		defer cancel()
		response, err = client.RecordActivityTaskStarted(ctx, request, opts...)
		return err
	}
	err = c.executeWithRedirect(ctx, client, op)
	if err != nil {
		return nil, err
	}
	return response, nil
}

func (c *clientImpl) RespondDecisionTaskCompleted(
	ctx context.Context,
	request *h.RespondDecisionTaskCompletedRequest,
	opts ...yarpc.CallOption) (*h.RespondDecisionTaskCompletedResponse, error) {
	taskToken, err := c.tokenSerializer.Deserialize(request.CompleteRequest.TaskToken)
	if err != nil {
		return nil, err
	}
	client, err := c.getClientForWorkflowID(taskToken.WorkflowID)
	if err != nil {
		return nil, err
	}
	opts = common.AggregateYarpcOptions(ctx, opts...)
	var response *h.RespondDecisionTaskCompletedResponse
	op := func(ctx context.Context, client historyserviceclient.Interface) error {
		ctx, cancel := c.createContext(ctx)
		defer cancel()
		response, err = client.RespondDecisionTaskCompleted(ctx, request, opts...)
		return err
	}
	err = c.executeWithRedirect(ctx, client, op)
	return response, err
}

func (c *clientImpl) RespondDecisionTaskFailed(
	ctx context.Context,
	request *h.RespondDecisionTaskFailedRequest,
	opts ...yarpc.CallOption) error {
	taskToken, err := c.tokenSerializer.Deserialize(request.FailedRequest.TaskToken)
	if err != nil {
		return err
	}
	client, err := c.getClientForWorkflowID(taskToken.WorkflowID)
	if err != nil {
		return err
	}
	opts = common.AggregateYarpcOptions(ctx, opts...)
	op := func(ctx context.Context, client historyserviceclient.Interface) error {
		ctx, cancel := c.createContext(ctx)
		defer cancel()
		return client.RespondDecisionTaskFailed(ctx, request, opts...)
	}
	err = c.executeWithRedirect(ctx, client, op)
	return err
}

func (c *clientImpl) RespondActivityTaskCompleted(
	ctx context.Context,
	request *h.RespondActivityTaskCompletedRequest,
	opts ...yarpc.CallOption) error {
	taskToken, err := c.tokenSerializer.Deserialize(request.CompleteRequest.TaskToken)
	if err != nil {
		return err
	}
	client, err := c.getClientForWorkflowID(taskToken.WorkflowID)
	if err != nil {
		return err
	}
	opts = common.AggregateYarpcOptions(ctx, opts...)
	op := func(ctx context.Context, client historyserviceclient.Interface) error {
		ctx, cancel := c.createContext(ctx)
		defer cancel()
		return client.RespondActivityTaskCompleted(ctx, request, opts...)
	}
	err = c.executeWithRedirect(ctx, client, op)
	return err
}

func (c *clientImpl) RespondActivityTaskFailed(
	ctx context.Context,
	request *h.RespondActivityTaskFailedRequest,
	opts ...yarpc.CallOption) error {
	taskToken, err := c.tokenSerializer.Deserialize(request.FailedRequest.TaskToken)
	if err != nil {
		return err
	}
	client, err := c.getClientForWorkflowID(taskToken.WorkflowID)
	if err != nil {
		return err
	}
	opts = common.AggregateYarpcOptions(ctx, opts...)
	op := func(ctx context.Context, client historyserviceclient.Interface) error {
		ctx, cancel := c.createContext(ctx)
		defer cancel()
		return client.RespondActivityTaskFailed(ctx, request, opts...)
	}
	err = c.executeWithRedirect(ctx, client, op)
	return err
}

func (c *clientImpl) RespondActivityTaskCanceled(
	ctx context.Context,
	request *h.RespondActivityTaskCanceledRequest,
	opts ...yarpc.CallOption) error {
	taskToken, err := c.tokenSerializer.Deserialize(request.CancelRequest.TaskToken)
	if err != nil {
		return err
	}
	client, err := c.getClientForWorkflowID(taskToken.WorkflowID)
	if err != nil {
		return err
	}
	opts = common.AggregateYarpcOptions(ctx, opts...)
	op := func(ctx context.Context, client historyserviceclient.Interface) error {
		ctx, cancel := c.createContext(ctx)
		defer cancel()
		return client.RespondActivityTaskCanceled(ctx, request, opts...)
	}
	err = c.executeWithRedirect(ctx, client, op)
	return err
}

func (c *clientImpl) RecordActivityTaskHeartbeat(
	ctx context.Context,
	request *h.RecordActivityTaskHeartbeatRequest,
	opts ...yarpc.CallOption) (*workflow.RecordActivityTaskHeartbeatResponse, error) {
	taskToken, err := c.tokenSerializer.Deserialize(request.HeartbeatRequest.TaskToken)
	if err != nil {
		return nil, err
	}
	client, err := c.getClientForWorkflowID(taskToken.WorkflowID)
	if err != nil {
		return nil, err
	}
	opts = common.AggregateYarpcOptions(ctx, opts...)
	var response *workflow.RecordActivityTaskHeartbeatResponse
	op := func(ctx context.Context, client historyserviceclient.Interface) error {
		var err error
		ctx, cancel := c.createContext(ctx)
		defer cancel()
		response, err = client.RecordActivityTaskHeartbeat(ctx, request, opts...)
		return err
	}
	err = c.executeWithRedirect(ctx, client, op)
	if err != nil {
		return nil, err
	}
	return response, nil
}

func (c *clientImpl) RequestCancelWorkflowExecution(
	ctx context.Context,
	request *h.RequestCancelWorkflowExecutionRequest,
	opts ...yarpc.CallOption) error {
	client, err := c.getClientForWorkflowID(*request.CancelRequest.WorkflowExecution.WorkflowId)
	if err != nil {
		return err
	}
	opts = common.AggregateYarpcOptions(ctx, opts...)
	op := func(ctx context.Context, client historyserviceclient.Interface) error {
		ctx, cancel := c.createContext(ctx)
		defer cancel()
		return client.RequestCancelWorkflowExecution(ctx, request, opts...)
	}
	return c.executeWithRedirect(ctx, client, op)
}

func (c *clientImpl) SignalWorkflowExecution(
	ctx context.Context,
	request *h.SignalWorkflowExecutionRequest,
	opts ...yarpc.CallOption) error {
	client, err := c.getClientForWorkflowID(*request.SignalRequest.WorkflowExecution.WorkflowId)
	if err != nil {
		return err
	}
	opts = common.AggregateYarpcOptions(ctx, opts...)
	op := func(ctx context.Context, client historyserviceclient.Interface) error {
		ctx, cancel := c.createContext(ctx)
		defer cancel()
		return client.SignalWorkflowExecution(ctx, request, opts...)
	}
	err = c.executeWithRedirect(ctx, client, op)

	return err
}

func (c *clientImpl) SignalWithStartWorkflowExecution(
	ctx context.Context,
	request *h.SignalWithStartWorkflowExecutionRequest,
	opts ...yarpc.CallOption) (*workflow.StartWorkflowExecutionResponse, error) {
	client, err := c.getClientForWorkflowID(*request.SignalWithStartRequest.WorkflowId)
	if err != nil {
		return nil, err
	}
	opts = common.AggregateYarpcOptions(ctx, opts...)
	var response *workflow.StartWorkflowExecutionResponse
	op := func(ctx context.Context, client historyserviceclient.Interface) error {
		var err error
		ctx, cancel := c.createContext(ctx)
		defer cancel()
		response, err = client.SignalWithStartWorkflowExecution(ctx, request, opts...)
		return err
	}
	err = c.executeWithRedirect(ctx, client, op)
	if err != nil {
		return nil, err
	}

	return response, err
}

func (c *clientImpl) RemoveSignalMutableState(
	ctx context.Context,
	request *h.RemoveSignalMutableStateRequest,
	opts ...yarpc.CallOption) error {
	client, err := c.getClientForWorkflowID(*request.WorkflowExecution.WorkflowId)
	if err != nil {
		return err
	}
	op := func(ctx context.Context, client historyserviceclient.Interface) error {
		ctx, cancel := c.createContext(ctx)
		defer cancel()
		return client.RemoveSignalMutableState(ctx, request)
	}
	err = c.executeWithRedirect(ctx, client, op)

	return err
}

func (c *clientImpl) TerminateWorkflowExecution(
	ctx context.Context,
	request *h.TerminateWorkflowExecutionRequest,
	opts ...yarpc.CallOption) error {
	client, err := c.getClientForWorkflowID(*request.TerminateRequest.WorkflowExecution.WorkflowId)
	if err != nil {
		return err
	}
	opts = common.AggregateYarpcOptions(ctx, opts...)
	op := func(ctx context.Context, client historyserviceclient.Interface) error {
		ctx, cancel := c.createContext(ctx)
		defer cancel()
		return client.TerminateWorkflowExecution(ctx, request, opts...)
	}
	err = c.executeWithRedirect(ctx, client, op)
	return err
}

func (c *clientImpl) ResetWorkflowExecution(
	ctx context.Context,
	request *h.ResetWorkflowExecutionRequest,
	opts ...yarpc.CallOption) (*workflow.ResetWorkflowExecutionResponse, error) {
	client, err := c.getClientForWorkflowID(*request.ResetRequest.WorkflowExecution.WorkflowId)
	if err != nil {
		return nil, err
	}
	opts = common.AggregateYarpcOptions(ctx, opts...)
	var response *workflow.ResetWorkflowExecutionResponse
	op := func(ctx context.Context, client historyserviceclient.Interface) error {
		ctx, cancel := c.createContext(ctx)
		defer cancel()
		response, err = client.ResetWorkflowExecution(ctx, request, opts...)
		return err
	}
	err = c.executeWithRedirect(ctx, client, op)
	if err != nil {
		return nil, err
	}
	return response, err
}

func (c *clientImpl) ScheduleDecisionTask(
	ctx context.Context,
	request *h.ScheduleDecisionTaskRequest,
	opts ...yarpc.CallOption) error {
	client, err := c.getClientForWorkflowID(*request.WorkflowExecution.WorkflowId)
	if err != nil {
		return err
	}
	opts = common.AggregateYarpcOptions(ctx, opts...)
	op := func(ctx context.Context, client historyserviceclient.Interface) error {
		ctx, cancel := c.createContext(ctx)
		defer cancel()
		return client.ScheduleDecisionTask(ctx, request, opts...)
	}
	err = c.executeWithRedirect(ctx, client, op)
	return err
}

func (c *clientImpl) RecordChildExecutionCompleted(
	ctx context.Context,
	request *h.RecordChildExecutionCompletedRequest,
	opts ...yarpc.CallOption) error {
	client, err := c.getClientForWorkflowID(*request.WorkflowExecution.WorkflowId)
	if err != nil {
		return err
	}
	opts = common.AggregateYarpcOptions(ctx, opts...)
	op := func(ctx context.Context, client historyserviceclient.Interface) error {
		ctx, cancel := c.createContext(ctx)
		defer cancel()
		return client.RecordChildExecutionCompleted(ctx, request, opts...)
	}
	err = c.executeWithRedirect(ctx, client, op)
	return err
}

func (c *clientImpl) ReplicateEvents(
	ctx context.Context,
	request *h.ReplicateEventsRequest,
	opts ...yarpc.CallOption) error {
	client, err := c.getClientForWorkflowID(request.WorkflowExecution.GetWorkflowId())
	if err != nil {
		return err
	}
	opts = common.AggregateYarpcOptions(ctx, opts...)
	op := func(ctx context.Context, client historyserviceclient.Interface) error {
		ctx, cancel := c.createContext(ctx)
		defer cancel()
		return client.ReplicateEvents(ctx, request, opts...)
	}
	err = c.executeWithRedirect(ctx, client, op)
	return err
}

func (c *clientImpl) ReplicateRawEvents(
	ctx context.Context,
	request *h.ReplicateRawEventsRequest,
	opts ...yarpc.CallOption) error {
	client, err := c.getClientForWorkflowID(request.WorkflowExecution.GetWorkflowId())
	if err != nil {
		return err
	}
	opts = common.AggregateYarpcOptions(ctx, opts...)
	op := func(ctx context.Context, client historyserviceclient.Interface) error {
		ctx, cancel := c.createContext(ctx)
		defer cancel()
		return client.ReplicateRawEvents(ctx, request, opts...)
	}
	err = c.executeWithRedirect(ctx, client, op)
	return err
}

func (c *clientImpl) SyncShardStatus(
	ctx context.Context,
	request *h.SyncShardStatusRequest,
	opts ...yarpc.CallOption) error {

	// we do not have a workflow ID here, instead, we have something even better
	client, err := c.getClientForShardID(int(request.GetShardId()))
	if err != nil {
		return err
	}

	opts = common.AggregateYarpcOptions(ctx, opts...)
	op := func(ctx context.Context, client historyserviceclient.Interface) error {
		ctx, cancel := c.createContext(ctx)
		defer cancel()
		return client.SyncShardStatus(ctx, request, opts...)
	}
	err = c.executeWithRedirect(ctx, client, op)
	return err
}

func (c *clientImpl) SyncActivity(
	ctx context.Context,
	request *h.SyncActivityRequest,
	opts ...yarpc.CallOption) error {

	client, err := c.getClientForWorkflowID(request.GetWorkflowId())
	if err != nil {
		return err
	}
	opts = common.AggregateYarpcOptions(ctx, opts...)
	op := func(ctx context.Context, client historyserviceclient.Interface) error {
		ctx, cancel := c.createContext(ctx)
		defer cancel()
		return client.SyncActivity(ctx, request, opts...)
	}
	err = c.executeWithRedirect(ctx, client, op)
	return err
}

func (c *clientImpl) GetReplicationMessages(
	ctx context.Context,
	request *replicator.GetReplicationMessagesRequest,
	opts ...yarpc.CallOption,
) (*replicator.GetReplicationMessagesResponse, error) {
	requestsByClient := make(map[historyserviceclient.Interface]*replicator.GetReplicationMessagesRequest)

	for _, token := range request.Tokens {
		client, err := c.getClientForShardID(int(token.GetShardID()))
		if err != nil {
			return nil, err
		}

		if _, ok := requestsByClient[client]; !ok {
			requestsByClient[client] = &replicator.GetReplicationMessagesRequest{}
		}

		req := requestsByClient[client]
		req.Tokens = append(req.Tokens, token)
	}

	var wg sync.WaitGroup
	wg.Add(len(requestsByClient))
	respChan := make(chan *replicator.GetReplicationMessagesResponse, len(requestsByClient))
	for client, req := range requestsByClient {
		go func(client historyserviceclient.Interface, request *replicator.GetReplicationMessagesRequest) {
			defer wg.Done()

			ctx, cancel := c.createContext(ctx)
			defer cancel()
			resp, err := client.GetReplicationMessages(ctx, request, opts...)
			if err != nil {
				c.logger.Warn("Failed to get replication tasks from client", tag.Error(err))
				return
			}
			respChan <- resp
		}(client, req)
	}

	wg.Wait()
	close(respChan)

	response := &replicator.GetReplicationMessagesResponse{MessagesByShard: make(map[int32]*replicator.ReplicationMessages)}
	for resp := range respChan {
		for shardID, tasks := range resp.MessagesByShard {
			response.MessagesByShard[shardID] = tasks
		}
	}

	return response, nil
}

func (c *clientImpl) createContext(parent context.Context) (context.Context, context.CancelFunc) {
	if parent == nil {
		return context.WithTimeout(context.Background(), c.timeout)
	}
	return context.WithTimeout(parent, c.timeout)
}

func (c *clientImpl) getClientForWorkflowID(workflowID string) (historyserviceclient.Interface, error) {
	key := common.WorkflowIDToHistoryShard(workflowID, c.numberOfShards)
	return c.getClientForShardID(key)
}

func (c *clientImpl) getClientForShardID(shardID int) (historyserviceclient.Interface, error) {
	client, err := c.clients.GetClientForKey(string(shardID))
	if err != nil {
		return nil, err
	}
	return client.(historyserviceclient.Interface), nil
}

func (c *clientImpl) executeWithRedirect(ctx context.Context, client historyserviceclient.Interface,
	op func(ctx context.Context, client historyserviceclient.Interface) error) error {
	var err error
	if ctx == nil {
		ctx = context.Background()
	}
redirectLoop:
	for {
		err = common.IsValidContext(ctx)
		if err != nil {
			break redirectLoop
		}
		err = op(ctx, client)
		if err != nil {
			if s, ok := err.(*h.ShardOwnershipLostError); ok {
				// TODO: consider emitting a metric for number of redirects
				ret, err := c.clients.GetClientForClientKey(s.GetOwner())
				if err != nil {
					return err
				}
				client = ret.(historyserviceclient.Interface)
				continue redirectLoop
			}
		}
		break redirectLoop
	}
	return err
}<|MERGE_RESOLUTION|>--- conflicted
+++ resolved
@@ -22,12 +22,9 @@
 
 import (
 	"context"
-<<<<<<< HEAD
+	"sync"
+	"time"
 	"fmt"
-=======
-	"sync"
->>>>>>> 9d8ae5c4
-	"time"
 
 	h "github.com/uber/cadence/.gen/go/history"
 	"github.com/uber/cadence/.gen/go/history/historyserviceclient"
