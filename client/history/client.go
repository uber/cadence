--- conflicted
+++ resolved
@@ -857,7 +857,6 @@
 	return err
 }
 
-<<<<<<< HEAD
 func (c *clientImpl) ReadDLQMessages(
 	ctx context.Context,
 	request *replicator.ReadDLQMessagesRequest,
@@ -879,35 +878,33 @@
 ) error {
 
 	client, err := c.getClientForShardID(int(request.GetShardID()))
-=======
+	if err != nil {
+		return err
+	}
+	opts = common.AggregateYarpcOptions(ctx, opts...)
+	return client.PurgeDLQMessages(ctx, request, opts...)
+}
+
+func (c *clientImpl) MergeDLQMessages(
+	ctx context.Context,
+	request *replicator.MergeDLQMessagesRequest,
+	opts ...yarpc.CallOption,
+) (*replicator.MergeDLQMessagesResponse, error) {
+
+	client, err := c.getClientForShardID(int(request.GetShardID()))
+	if err != nil {
+		return nil, err
+	}
+	opts = common.AggregateYarpcOptions(ctx, opts...)
+	return client.MergeDLQMessages(ctx, request, opts...)
+}
+
 func (c *clientImpl) RefreshWorkflowTasks(
 	ctx context.Context,
 	request *h.RefreshWorkflowTasksRequest,
 	opts ...yarpc.CallOption,
 ) error {
 	client, err := c.getClientForWorkflowID(request.GetRequest().GetExecution().GetWorkflowId())
->>>>>>> 8bb88596
-	if err != nil {
-		return err
-	}
-	opts = common.AggregateYarpcOptions(ctx, opts...)
-<<<<<<< HEAD
-	return client.PurgeDLQMessages(ctx, request, opts...)
-}
-
-func (c *clientImpl) MergeDLQMessages(
-	ctx context.Context,
-	request *replicator.MergeDLQMessagesRequest,
-	opts ...yarpc.CallOption,
-) (*replicator.MergeDLQMessagesResponse, error) {
-
-	client, err := c.getClientForShardID(int(request.GetShardID()))
-	if err != nil {
-		return nil, err
-	}
-	opts = common.AggregateYarpcOptions(ctx, opts...)
-	return client.MergeDLQMessages(ctx, request, opts...)
-=======
 	op := func(ctx context.Context, client historyserviceclient.Interface) error {
 		ctx, cancel := c.createContext(ctx)
 		defer cancel()
@@ -915,7 +912,6 @@
 	}
 	err = c.executeWithRedirect(ctx, client, op)
 	return err
->>>>>>> 8bb88596
 }
 
 func (c *clientImpl) createContext(parent context.Context) (context.Context, context.CancelFunc) {
