// Copyright (c) 2017 Uber Technologies, Inc.
//
// Permission is hereby granted, free of charge, to any person obtaining a copy
// of this software and associated documentation files (the "Software"), to deal
// in the Software without restriction, including without limitation the rights
// to use, copy, modify, merge, publish, distribute, sublicense, and/or sell
// copies of the Software, and to permit persons to whom the Software is
// furnished to do so, subject to the following conditions:
//
// The above copyright notice and this permission notice shall be included in
// all copies or substantial portions of the Software.
//
// THE SOFTWARE IS PROVIDED "AS IS", WITHOUT WARRANTY OF ANY KIND, EXPRESS OR
// IMPLIED, INCLUDING BUT NOT LIMITED TO THE WARRANTIES OF MERCHANTABILITY,
// FITNESS FOR A PARTICULAR PURPOSE AND NONINFRINGEMENT. IN NO EVENT SHALL THE
// AUTHORS OR COPYRIGHT HOLDERS BE LIABLE FOR ANY CLAIM, DAMAGES OR OTHER
// LIABILITY, WHETHER IN AN ACTION OF CONTRACT, TORT OR OTHERWISE, ARISING FROM,
// OUT OF OR IN CONNECTION WITH THE SOFTWARE OR THE USE OR OTHER DEALINGS IN
// THE SOFTWARE.

//go:generate mockgen -package $GOPACKAGE -source $GOFILE -destination clientBean_mock.go -self_package github.com/uber/cadence/client

package client

import (
	"context"
	"fmt"
	"net"
	"strings"
	"sync"
	"sync/atomic"
	"time"

	clientworker "go.uber.org/cadence/worker"
	"go.uber.org/yarpc"
	"go.uber.org/yarpc/api/peer"
	"go.uber.org/yarpc/api/transport"
	"go.uber.org/yarpc/peer/roundrobin"
	"go.uber.org/yarpc/transport/grpc"
	"go.uber.org/yarpc/transport/tchannel"

	"github.com/uber/cadence/client/admin"
	"github.com/uber/cadence/client/frontend"
	"github.com/uber/cadence/client/history"
	"github.com/uber/cadence/client/matching"
	"github.com/uber/cadence/common"
	"github.com/uber/cadence/common/authorization"
	"github.com/uber/cadence/common/cluster"
	"github.com/uber/cadence/common/log"
	"github.com/uber/cadence/common/log/tag"
)

const (
	defaultRefreshInterval = time.Second * 10
)

type (
	// Bean in an collection of clients
	Bean interface {
		GetHistoryClient() history.Client
		SetHistoryClient(client history.Client)
		GetMatchingClient(domainIDToName DomainIDToNameFunc) (matching.Client, error)
		SetMatchingClient(client matching.Client)
		GetFrontendClient() frontend.Client
		SetFrontendClient(client frontend.Client)
		GetRemoteAdminClient(cluster string) admin.Client
		SetRemoteAdminClient(cluster string, client admin.Client)
		GetRemoteFrontendClient(cluster string) frontend.Client
		SetRemoteFrontendClient(cluster string, client frontend.Client)
	}

<<<<<<< HEAD
	DispatcherOptions struct {
		AuthProvider clientworker.AuthorizationProvider
	}

	// DispatcherProvider provides a dispatcher to a given address
	DispatcherProvider interface {
		Get(name string, address string, options *DispatcherOptions) (*yarpc.Dispatcher, error)
=======
	// DispatcherProvider provides a dispatcher to a given address
	DispatcherProvider interface {
		GetTChannel(name string, address string) (*yarpc.Dispatcher, error)
		GetGRPC(name string, address string) (*yarpc.Dispatcher, error)
>>>>>>> 35f588f4
	}

	clientBeanImpl struct {
		sync.Mutex
		historyClient         history.Client
		matchingClient        atomic.Value
		frontendClient        frontend.Client
		remoteAdminClients    map[string]admin.Client
		remoteFrontendClients map[string]frontend.Client
		factory               Factory
	}

	dnsDispatcherProvider struct {
		interval time.Duration
		logger   log.Logger
	}
	dnsUpdater struct {
		interval     time.Duration
		dnsAddress   string
		port         string
		currentPeers map[string]struct{}
		list         peer.List
		logger       log.Logger
	}
	dnsRefreshResult struct {
		updates  peer.ListUpdates
		newPeers map[string]struct{}
		changed  bool
	}
	aPeer struct {
		addrPort string
	}
)

// NewClientBean provides a collection of clients
func NewClientBean(factory Factory, dispatcherProvider DispatcherProvider, clusterMetadata cluster.Metadata) (Bean, error) {

	historyClient, err := factory.NewHistoryClient()
	if err != nil {
		return nil, err
	}

	remoteAdminClients := map[string]admin.Client{}
	remoteFrontendClients := map[string]frontend.Client{}
	for clusterName, info := range clusterMetadata.GetAllClusterInfo() {
		if !info.Enabled {
			continue
		}
		var authProvider clientworker.AuthorizationProvider
		if info.AuthorizationProvider.Enable {
			authProvider, err = authorization.GetAuthProviderClient(info.AuthorizationProvider.PrivateKey)
			if err != nil {
				return nil, err
			}
		}

<<<<<<< HEAD
		dispatcher, err := dispatcherProvider.Get(info.RPCName, info.RPCAddress, &DispatcherOptions{
			AuthProvider: authProvider,
		})
=======
		var dispatcher *yarpc.Dispatcher
		var err error
		switch info.RPCTransport {
		case tchannel.TransportName:
			dispatcher, err = dispatcherProvider.GetTChannel(info.RPCName, info.RPCAddress)
		case grpc.TransportName:
			dispatcher, err = dispatcherProvider.GetGRPC(info.RPCName, info.RPCAddress)
		}
>>>>>>> 35f588f4
		if err != nil {
			return nil, err
		}

		adminClient, err := factory.NewAdminClientWithTimeoutAndDispatcher(
			info.RPCName,
			admin.DefaultTimeout,
			admin.DefaultLargeTimeout,
			dispatcher,
		)
		if err != nil {
			return nil, err
		}

		frontendClient, err := factory.NewFrontendClientWithTimeoutAndDispatcher(
			info.RPCName,
			frontend.DefaultTimeout,
			frontend.DefaultLongPollTimeout,
			dispatcher,
		)
		if err != nil {
			return nil, err
		}

		remoteAdminClients[clusterName] = adminClient
		remoteFrontendClients[clusterName] = frontendClient
	}

	return &clientBeanImpl{
		factory:               factory,
		historyClient:         historyClient,
		frontendClient:        remoteFrontendClients[clusterMetadata.GetCurrentClusterName()],
		remoteAdminClients:    remoteAdminClients,
		remoteFrontendClients: remoteFrontendClients,
	}, nil
}

func (h *clientBeanImpl) GetHistoryClient() history.Client {
	return h.historyClient
}

func (h *clientBeanImpl) SetHistoryClient(
	client history.Client,
) {

	h.historyClient = client
}

func (h *clientBeanImpl) GetMatchingClient(domainIDToName DomainIDToNameFunc) (matching.Client, error) {
	if client := h.matchingClient.Load(); client != nil {
		return client.(matching.Client), nil
	}
	return h.lazyInitMatchingClient(domainIDToName)
}

func (h *clientBeanImpl) SetMatchingClient(
	client matching.Client,
) {

	h.matchingClient.Store(client)
}

func (h *clientBeanImpl) GetFrontendClient() frontend.Client {
	return h.frontendClient
}

func (h *clientBeanImpl) SetFrontendClient(
	client frontend.Client,
) {

	h.frontendClient = client
}

func (h *clientBeanImpl) GetRemoteAdminClient(cluster string) admin.Client {
	client, ok := h.remoteAdminClients[cluster]
	if !ok {
		panic(fmt.Sprintf(
			"Unknown cluster name: %v with given cluster client map: %v.",
			cluster,
			h.remoteAdminClients,
		))
	}
	return client
}

func (h *clientBeanImpl) SetRemoteAdminClient(
	cluster string,
	client admin.Client,
) {

	h.remoteAdminClients[cluster] = client
}

func (h *clientBeanImpl) GetRemoteFrontendClient(cluster string) frontend.Client {
	client, ok := h.remoteFrontendClients[cluster]
	if !ok {
		panic(fmt.Sprintf(
			"Unknown cluster name: %v with given cluster client map: %v.",
			cluster,
			h.remoteFrontendClients,
		))
	}
	return client
}

func (h *clientBeanImpl) SetRemoteFrontendClient(
	cluster string,
	client frontend.Client,
) {

	h.remoteFrontendClients[cluster] = client
}

func (h *clientBeanImpl) lazyInitMatchingClient(domainIDToName DomainIDToNameFunc) (matching.Client, error) {
	h.Lock()
	defer h.Unlock()
	if cached := h.matchingClient.Load(); cached != nil {
		return cached.(matching.Client), nil
	}
	client, err := h.factory.NewMatchingClient(domainIDToName)
	if err != nil {
		return nil, err
	}
	h.matchingClient.Store(client)
	return client, nil
}

// NewDNSYarpcDispatcherProvider create a dispatcher provider which handles with IP address
func NewDNSYarpcDispatcherProvider(logger log.Logger, interval time.Duration) DispatcherProvider {
	if interval <= 0 {
		interval = defaultRefreshInterval
	}
	return &dnsDispatcherProvider{
		interval: interval,
		logger:   logger,
	}
}

<<<<<<< HEAD
func (p *dnsDispatcherProvider) Get(serviceName string, address string, options *DispatcherOptions) (*yarpc.Dispatcher, error) {
=======
func (p *dnsDispatcherProvider) GetTChannel(serviceName string, address string) (*yarpc.Dispatcher, error) {
>>>>>>> 35f588f4
	tchanTransport, err := tchannel.NewTransport(
		tchannel.ServiceName(serviceName),
		// this aim to get rid of the annoying popup about accepting incoming network connections
		tchannel.ListenAddr("127.0.0.1:0"),
	)
	if err != nil {
		return nil, err
	}

	peerList := roundrobin.New(tchanTransport)
	peerListUpdater, err := newDNSUpdater(peerList, address, p.interval, p.logger)
	if err != nil {
		return nil, err
	}
	peerListUpdater.Start()
	outbound := tchanTransport.NewOutbound(peerList)

<<<<<<< HEAD
	var authProvider clientworker.AuthorizationProvider
	if options != nil && options.AuthProvider != nil {
		authProvider = options.AuthProvider
	}

	p.logger.Info("Creating RPC dispatcher outbound", tag.Address(address))
=======
	p.logger.Info("Creating TChannel dispatcher outbound", tag.Address(address))
	return p.createOutboundDispatcher(serviceName, outbound)
}

func (p *dnsDispatcherProvider) GetGRPC(serviceName string, address string) (*yarpc.Dispatcher, error) {
	grpcTransport := grpc.NewTransport()

	peerList := roundrobin.New(grpcTransport)
	peerListUpdater, err := newDNSUpdater(peerList, address, p.interval, p.logger)
	if err != nil {
		return nil, err
	}
	peerListUpdater.Start()
	outbound := grpcTransport.NewOutbound(peerList)

	p.logger.Info("Creating GRPC dispatcher outbound", tag.Address(address))
	return p.createOutboundDispatcher(serviceName, outbound)
}
>>>>>>> 35f588f4

func (p *dnsDispatcherProvider) createOutboundDispatcher(serviceName string, outbound transport.UnaryOutbound) (*yarpc.Dispatcher, error) {
	// Attach the outbound to the dispatcher (this will add middleware/logging/etc)
	dispatcher := yarpc.NewDispatcher(yarpc.Config{
		Name: crossDCCaller,
		Outbounds: yarpc.Outbounds{
			serviceName: transport.Outbounds{
				Unary:       outbound,
				ServiceName: serviceName,
			},
		},
		OutboundMiddleware: yarpc.OutboundMiddleware{
			Unary: &outboundMiddleware{authProvider: authProvider},
		},
	})

	if err := dispatcher.Start(); err != nil {
		return nil, err
	}
	return dispatcher, nil
}

type outboundMiddleware struct {
	authProvider clientworker.AuthorizationProvider
}

func (om *outboundMiddleware) Call(ctx context.Context, request *transport.Request, out transport.UnaryOutbound) (*transport.Response, error) {
	if om.authProvider != nil {
		token, err := om.authProvider.GetAuthToken()
		if err != nil {
			return nil, err
		}
		request.Headers = request.Headers.
			With(common.AuthorizationTokenHeaderName, string(token))
	}
	return out.Call(ctx, request)
}

func newDNSUpdater(list peer.List, dnsPort string, interval time.Duration, logger log.Logger) (*dnsUpdater, error) {
	ss := strings.Split(dnsPort, ":")
	if len(ss) != 2 {
		return nil, fmt.Errorf("incorrect DNS:Port format")
	}
	return &dnsUpdater{
		interval:     interval,
		logger:       logger,
		list:         list,
		dnsAddress:   ss[0],
		port:         ss[1],
		currentPeers: make(map[string]struct{}),
	}, nil
}

func (d *dnsUpdater) Start() {
	go func() {
		for {
			now := time.Now()
			res, err := d.refresh()
			if err != nil {
				d.logger.Error("Failed to update DNS", tag.Error(err), tag.Address(d.dnsAddress))
			}
			if res != nil && res.changed {
				if len(res.updates.Additions) > 0 {
					d.logger.Info("Add new peers by DNS lookup", tag.Address(d.dnsAddress), tag.Addresses(identifiersToStringList(res.updates.Additions)))
				}
				if len(res.updates.Removals) > 0 {
					d.logger.Info("Remove stale peers by DNS lookup", tag.Address(d.dnsAddress), tag.Addresses(identifiersToStringList(res.updates.Removals)))
				}

				err := d.list.Update(res.updates)
				if err != nil {
					d.logger.Error("Failed to update peerList", tag.Error(err), tag.Address(d.dnsAddress))
				}
				d.currentPeers = res.newPeers
			}
			sleepDu := now.Add(d.interval).Sub(now)
			time.Sleep(sleepDu)
		}
	}()
}

func (d *dnsUpdater) refresh() (*dnsRefreshResult, error) {
	resolver := net.DefaultResolver
	ips, err := resolver.LookupHost(context.Background(), d.dnsAddress)
	if err != nil {
		return nil, err
	}
	newPeers := map[string]struct{}{}
	for _, ip := range ips {
		adr := fmt.Sprintf("%v:%v", ip, d.port)
		newPeers[adr] = struct{}{}
	}

	updates := peer.ListUpdates{
		Additions: make([]peer.Identifier, 0),
		Removals:  make([]peer.Identifier, 0),
	}
	changed := false
	// remove if it doesn't exist anymore
	for addr := range d.currentPeers {
		if _, ok := newPeers[addr]; !ok {
			changed = true
			updates.Removals = append(
				updates.Removals,
				aPeer{addrPort: addr},
			)
		}
	}

	// add if it doesn't exist before
	for addr := range newPeers {
		if _, ok := d.currentPeers[addr]; !ok {
			changed = true
			updates.Additions = append(
				updates.Additions,
				aPeer{addrPort: addr},
			)
		}
	}

	return &dnsRefreshResult{
		updates:  updates,
		newPeers: newPeers,
		changed:  changed,
	}, nil
}

func (a aPeer) Identifier() string {
	return a.addrPort
}

func identifiersToStringList(ids []peer.Identifier) []string {
	ss := make([]string, 0, len(ids))
	for _, id := range ids {
		ss = append(ss, id.Identifier())
	}
	return ss
}<|MERGE_RESOLUTION|>--- conflicted
+++ resolved
@@ -69,20 +69,14 @@
 		SetRemoteFrontendClient(cluster string, client frontend.Client)
 	}
 
-<<<<<<< HEAD
 	DispatcherOptions struct {
 		AuthProvider clientworker.AuthorizationProvider
 	}
 
 	// DispatcherProvider provides a dispatcher to a given address
 	DispatcherProvider interface {
-		Get(name string, address string, options *DispatcherOptions) (*yarpc.Dispatcher, error)
-=======
-	// DispatcherProvider provides a dispatcher to a given address
-	DispatcherProvider interface {
-		GetTChannel(name string, address string) (*yarpc.Dispatcher, error)
-		GetGRPC(name string, address string) (*yarpc.Dispatcher, error)
->>>>>>> 35f588f4
+		GetTChannel(name string, address string, options *DispatcherOptions) (*yarpc.Dispatcher, error)
+		GetGRPC(name string, address string, options *DispatcherOptions) (*yarpc.Dispatcher, error)
 	}
 
 	clientBeanImpl struct {
@@ -131,28 +125,27 @@
 		if !info.Enabled {
 			continue
 		}
-		var authProvider clientworker.AuthorizationProvider
+
+		var dispatcherOptions *DispatcherOptions
 		if info.AuthorizationProvider.Enable {
-			authProvider, err = authorization.GetAuthProviderClient(info.AuthorizationProvider.PrivateKey)
+			authProvider, err := authorization.GetAuthProviderClient(info.AuthorizationProvider.PrivateKey)
 			if err != nil {
 				return nil, err
 			}
-		}
-
-<<<<<<< HEAD
-		dispatcher, err := dispatcherProvider.Get(info.RPCName, info.RPCAddress, &DispatcherOptions{
-			AuthProvider: authProvider,
-		})
-=======
+			dispatcherOptions = &DispatcherOptions{
+				AuthProvider: authProvider,
+			}
+		}
+
 		var dispatcher *yarpc.Dispatcher
 		var err error
 		switch info.RPCTransport {
 		case tchannel.TransportName:
-			dispatcher, err = dispatcherProvider.GetTChannel(info.RPCName, info.RPCAddress)
+			dispatcher, err = dispatcherProvider.GetTChannel(info.RPCName, info.RPCAddress, dispatcherOptions)
 		case grpc.TransportName:
-			dispatcher, err = dispatcherProvider.GetGRPC(info.RPCName, info.RPCAddress)
-		}
->>>>>>> 35f588f4
+			dispatcher, err = dispatcherProvider.GetGRPC(info.RPCName, info.RPCAddress, dispatcherOptions)
+		}
+
 		if err != nil {
 			return nil, err
 		}
@@ -291,11 +284,7 @@
 	}
 }
 
-<<<<<<< HEAD
-func (p *dnsDispatcherProvider) Get(serviceName string, address string, options *DispatcherOptions) (*yarpc.Dispatcher, error) {
-=======
-func (p *dnsDispatcherProvider) GetTChannel(serviceName string, address string) (*yarpc.Dispatcher, error) {
->>>>>>> 35f588f4
+func (p *dnsDispatcherProvider) GetTChannel(serviceName string, address string, options *DispatcherOptions) (*yarpc.Dispatcher, error) {
 	tchanTransport, err := tchannel.NewTransport(
 		tchannel.ServiceName(serviceName),
 		// this aim to get rid of the annoying popup about accepting incoming network connections
@@ -313,35 +302,30 @@
 	peerListUpdater.Start()
 	outbound := tchanTransport.NewOutbound(peerList)
 
-<<<<<<< HEAD
+	p.logger.Info("Creating TChannel dispatcher outbound", tag.Address(address))
+	return p.createOutboundDispatcher(serviceName, outbound, options)
+}
+
+func (p *dnsDispatcherProvider) GetGRPC(serviceName string, address string, options *DispatcherOptions) (*yarpc.Dispatcher, error) {
+	grpcTransport := grpc.NewTransport()
+
+	peerList := roundrobin.New(grpcTransport)
+	peerListUpdater, err := newDNSUpdater(peerList, address, p.interval, p.logger)
+	if err != nil {
+		return nil, err
+	}
+	peerListUpdater.Start()
+	outbound := grpcTransport.NewOutbound(peerList)
+
+	p.logger.Info("Creating GRPC dispatcher outbound", tag.Address(address))
+	return p.createOutboundDispatcher(serviceName, outbound, options)
+}
+
+func (p *dnsDispatcherProvider) createOutboundDispatcher(serviceName string, outbound transport.UnaryOutbound, options *DispatcherOptions) (*yarpc.Dispatcher, error) {
 	var authProvider clientworker.AuthorizationProvider
 	if options != nil && options.AuthProvider != nil {
 		authProvider = options.AuthProvider
 	}
-
-	p.logger.Info("Creating RPC dispatcher outbound", tag.Address(address))
-=======
-	p.logger.Info("Creating TChannel dispatcher outbound", tag.Address(address))
-	return p.createOutboundDispatcher(serviceName, outbound)
-}
-
-func (p *dnsDispatcherProvider) GetGRPC(serviceName string, address string) (*yarpc.Dispatcher, error) {
-	grpcTransport := grpc.NewTransport()
-
-	peerList := roundrobin.New(grpcTransport)
-	peerListUpdater, err := newDNSUpdater(peerList, address, p.interval, p.logger)
-	if err != nil {
-		return nil, err
-	}
-	peerListUpdater.Start()
-	outbound := grpcTransport.NewOutbound(peerList)
-
-	p.logger.Info("Creating GRPC dispatcher outbound", tag.Address(address))
-	return p.createOutboundDispatcher(serviceName, outbound)
-}
->>>>>>> 35f588f4
-
-func (p *dnsDispatcherProvider) createOutboundDispatcher(serviceName string, outbound transport.UnaryOutbound) (*yarpc.Dispatcher, error) {
 	// Attach the outbound to the dispatcher (this will add middleware/logging/etc)
 	dispatcher := yarpc.NewDispatcher(yarpc.Config{
 		Name: crossDCCaller,
