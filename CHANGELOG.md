# Changelog
All notable changes to this project will be documented in this file.

The format is based on [Keep a Changelog](https://keepachangelog.com/en/1.0.0/),
and this project adheres to [Semantic Versioning](https://semver.org/spec/v2.0.0.html).

You can find a list of previous releases on the [github releases](https://github.com/uber/cadence/releases) page.

<<<<<<< HEAD
## [Unreleased]
### Added
- Stale-workflow detection and cleanup added to shardscanner, disabled by default. (#5361)
- New dynamic config to better control scanner and fixer, particularly for concrete executions. (#5361)
- Documentation about how scanner/fixer work and how to control them, see [the scanner readme.md](service/worker/scanner/README.md) (#5361)
  - This also includes example config to enable the new fixer.
=======
## [1.2.4] - 2023-09-27
### Added
Implement config store for MySQL (#5403)
Implement config store for PostgresSQL (#5405)

### Fixed
Remove database check for config store tests (#5401)
Fix persistence tests setup (#5402)
Retract v1.2.3 (#5406)
>>>>>>> c93d6af7

## [1.2.3] - 2023-09-15
### Added
Expose workflow history size and count to client (#5392)

### Fixed
[cadence-cli] fix typo in input flag for parallelism (#5397)

### Changed
Update config store client to support SQL database (#5395)
Scaffold config store for sql plugins (#5396)
Improve poller detection for isolation (#5399)

## [1.2.2] - 2023-08-29
### Added
Added a update workflow execution count metric for RI (#5386)

### Fixed
Fixed nil pointer issue in domain migration command rendering (#5378)

### Changed
Pass partition config and isolation group to history/matching even if isolation is disabled (#5385)

## [1.2.1] - 2023-08-24
### Added
Added guardrail to on scalable tasklist number of write partitions (#5331)
Added Opensearch2 client with bulk API shared between clients (#5241)
Added Filters method to dynamic config Key (#5346)
Added domain migration validator command (#5369, #5374)
Added docker-compose with http API enabled (#5358)
Added support to enable TLS for HTTP inbounds (#5381)

### Fixed

### Changed
Updates to partition config middleware (#5334)
Allow to configure HTTP settings using template (#5329)
Cleanup the unused watchdog code (#5096)
Upgrade yarpc to v1.70.3 (#5341)
upgrade mysql (#5345)
change mysql schema folder v57 to v8 (#5356)
Remove duplicated line (#5328)
Fill IsCron for proto of WorkflowExecutionInfo (#5366)
Update idls and ensure thrift fields roundtrip (#5365)
Go version bump (#5367)
Update Dockerfile with a proper Go version and bump alpine version (#5371)
StartWorkflowExecution: validate RequestID before calling history (#5359)
Update list of available frontend HTTP endpoints (#5338)
Set a minimum timeout for async task dispatch based on rate limit (#5382)
Validate search-attribute-key so keys are fine in advanced search (#5340)

## [1.2.0] - 2023-08-24
### Added
Added more logs around unsupported version for consistent query (#5287)
Added datasource and dashboards to Grafana in Docker (#5207)
Added metric for isolation task matching (#5288)
Added local build instructions to Readme (#5299)
Added examples for reset-batch and batch commands in help usage section (#5302)
Record current worker Identity on Pending activity tasks (#5307)
Support invoking RPC using HTTP and JSON (#5305)
Added Worklfow start metric (#5289)
Added count of workflows indicator when running the listall command and waiting it to complete (#5309)
Added option to pass consistency level in the cassandra schema version validation (#5327)

### Fixed
Fixed rendering for isolation-groups in the CLI (#5285)
Fixed SearchAfter usage (#5311)
Fixed garbage collection logic for matching tasks (#5355)
Do not make poller crash if isolation group is invalid (#5372)

### Changed
Removed unused metric (#5292)
Show error message if requesting workflow does not exist (#5300)
Parse JWT flags when creating a context (#5296)
Set ReplicatorCacheCapacity to 0 (#5301)
Show explicit message if command is not found (#5298)
IDL update to include new field in PendingActivityInfo (#5306)
Set 12.4 version for postgres containers (#5326)
Extract EventColorFunction from ColorEvent (#5321)
Update consistency level for cassandra visibility (#5330)
Improve async-matching performance for isolation (#5363)

## [1.1.0] - 2023-08-24
### Added
Added metrics for delete workflow execution on a shard level (#5126)
Added overall persistence count for shardid (#5134)
Added Scanner to purge deprecated domain workflows (#5125)
Added domain status check in taskfilter (#5140)
Added usage for InactiveDomain Invariant (#5144, #5213)
Added request body into Attributes for auditing purpose with PII (#5151)
Added remaining persistence metrics that goes to a shard #5142
Added consistent query pershard metric (#5143, #5170)
Added logging with workflow/domain tags (#5159)
Added ShardID to valid attributes (#5161)
Added Pinot docker files, table config and schema (#5163)
Added Canary TLS support (#5086)
Added a small test to catch issues with deadlocks (#5171)
Added large workflow hot shard detection (#5166)
Added thin ES clients (#5162, #5217)
Added generic ES query building utilities (#5168)
Added Physical sharding for NoSQL-based persistence (#5187)
Added tasklist traffic metrics for non-sticky and non-forwarded tasklists (#5218, #5235)
Added default value for shard_id and update_time in mysql (#5246)
Added default value for shard_id and update_time in postgres (#5259)
Added Hostname tag into metrics and other services (#5245)
Added Domain name validation (#5250)
Added isolation-group types (#5260)
Added Dynamic-config type (#5261)
Added isolation groups to persistence (#5270)
Added helper function to store/retrieve partition config from context (#5195)
Added domain handler changes for isolation group (#5274)
Added isolation-group and partition libraries (#5262)
Added resource implmentation (#5278)
Added Admin API for zonal-isolation drain commands (#5282)
Added cli operations for the zonal-isolation drains (#5283)
Added metric for isolation task matching (#5288)
Added some more coverage to isolation-group state handler (#5304)

### Fixed
Removed circular dependencies between matching components (#5111)
Fixed InsertTasks query for Cassandra (#5119)
Fixed prometheus frontend label inconsistencies (#5087)
Fixed samples documentation (#5088)
Fixed type validation in configstore DC client value updating (#5110)
Fixed the config-store handling for not-found errors (#5203)
Fixed docker (#5244)
Fixed thrift mapper for DomainConfiguration (#5268)
Fixed panic while parsing workflows with timeouts (#5267)
Fixed sticky tasklist isolation (#5308)
Fixed SearchAfter usage (#5311)
Fixed isolation groups domain drains (#5315)

### Changed
Indexer: refactor ES processor (#5100)
Moved sample logger into persistence metric client for cleaness (#5129)
ES: do not set _type when using Bulk API for v7 client (#5104)
ES: single interface for different ES/OpenSearch versions (#5158)
ES: reduce code duplication (#5137)
Updated README.md (#5064, #5251)
Set poll interval for filebased dynamic config if not set (#5160)
Upgraded Golang base image to 1.18 to remediate CVEs (#5035)
Refactor matching integration test (#5182)
Merge Activity and Decision matching tests (#5186)
Update idls version (#5200)
Allow registering search attributes without Advance Visibility enabled (#5185)
Scaffold config store for SQL (#5239)
Bench: possibility to pass frontend address using env (#5113)
Remove tcheck dependency (#5247)
Update internal type to adopt idl change (#5253)
Update persistence layer to adopt idl update for isolation (#5254)
Update history to persist partition config (#5257)
Upgrades IDL to include isolation-groups (#5258)
Make ESClient fields public (#5269)
Remove unneeded file (#5276)
Updated frontend to adopt draining isolation groups (#5225) (#5281)
Updated matching to support tasklist isolation (#5280)
Bumping version to 1.1.0 (#5284)
Improvements on tasklist isolation (#5291)
Task processing panic handling (#5294)
Update ClusterNameForFailoverVersion to return error (#5293)
Feature/isolation group library logging improvements (#5295)
Increase number of forward tokens for isolation tasklists (#5310)
Seperate token pools for tasklists with isolation (#5314)
Disable isolation for sticky tasklist (#5319)
Change default value of AsyncTaskDispatchTimeout (#5320)

## [1.0.0] - 2023-04-26
See [Release Note](https://github.com/uber/cadence/releases/tag/v1.0.0)

## [0.23.1] - 2021-11-18
See [Release Note](https://github.com/uber/cadence/releases/tag/v0.23.1)

## [0.21.3] - 2021-07-17
### Added
- Added GRPC support. Cadence server will accept requests on both TChannel and GRPC. With dynamic config flag `system.enableGRPCOutbound` it will also switch to GRPC communication internally between server components.

### Fixed
- This change contains breaking change on user config. The masterClusterName config key is deprecated and is replaced with primaryClusterName key. (#4185)

### Changed
- Bump CLI version to v0.19.0
- Change `--connect-attributes` in `cadence-sql-tool` from URL encoding to the format of k1=v1,k2=v2...
- Change `--domain_data` in `cadence domain update/register` from the format of k1:v1,k2:v2... to the format of k1=v1,k2=v2...
- Deprecate local domains. All new domains should be created as global domains.
- Server will deep merge configuration files when loading. No need to copy the whole config section, specify only those fields that needs overriding. (#4165)

## [0.18.0] - 2021-01-22

## [0.16.1] - 2021-01-21

## [0.17.0] - 2021-01-13

## [0.16.0] - 2020-12-10<|MERGE_RESOLUTION|>--- conflicted
+++ resolved
@@ -6,14 +6,13 @@
 
 You can find a list of previous releases on the [github releases](https://github.com/uber/cadence/releases) page.
 
-<<<<<<< HEAD
 ## [Unreleased]
 ### Added
 - Stale-workflow detection and cleanup added to shardscanner, disabled by default. (#5361)
 - New dynamic config to better control scanner and fixer, particularly for concrete executions. (#5361)
 - Documentation about how scanner/fixer work and how to control them, see [the scanner readme.md](service/worker/scanner/README.md) (#5361)
   - This also includes example config to enable the new fixer.
-=======
+
 ## [1.2.4] - 2023-09-27
 ### Added
 Implement config store for MySQL (#5403)
@@ -23,7 +22,6 @@
 Remove database check for config store tests (#5401)
 Fix persistence tests setup (#5402)
 Retract v1.2.3 (#5406)
->>>>>>> c93d6af7
 
 ## [1.2.3] - 2023-09-15
 ### Added
