// Copyright (c) 2017 Uber Technologies, Inc.
//
// Permission is hereby granted, free of charge, to any person obtaining a copy
// of this software and associated documentation files (the "Software"), to deal
// in the Software without restriction, including without limitation the rights
// to use, copy, modify, merge, publish, distribute, sublicense, and/or sell
// copies of the Software, and to permit persons to whom the Software is
// furnished to do so, subject to the following conditions:
//
// The above copyright notice and this permission notice shall be included in
// all copies or substantial portions of the Software.
//
// THE SOFTWARE IS PROVIDED "AS IS", WITHOUT WARRANTY OF ANY KIND, EXPRESS OR
// IMPLIED, INCLUDING BUT NOT LIMITED TO THE WARRANTIES OF MERCHANTABILITY,
// FITNESS FOR A PARTICULAR PURPOSE AND NONINFRINGEMENT. IN NO EVENT SHALL THE
// AUTHORS OR COPYRIGHT HOLDERS BE LIABLE FOR ANY CLAIM, DAMAGES OR OTHER
// LIABILITY, WHETHER IN AN ACTION OF CONTRACT, TORT OR OTHERWISE, ARISING FROM,
// OUT OF OR IN CONNECTION WITH THE SOFTWARE OR THE USE OR OTHER DEALINGS IN
// THE SOFTWARE.

package metrics

// types used/defined by the package
type (
	// MetricName is the name of the metric
	MetricName string

	// MetricType is the type of the metric
	MetricType int

	// metricDefinition contains the definition for a metric
	metricDefinition struct {
		metricType MetricType // metric type
		metricName MetricName // metric name
	}

	// scopeDefinition holds the tag definitions for a scope
	scopeDefinition struct {
		operation string            // 'operation' tag for scope
		tags      map[string]string // additional tags for scope
	}

	// ServiceIdx is an index that uniquely identifies the service
	ServiceIdx int
)

// MetricTypes which are supported
const (
	Counter MetricType = iota
	Timer
	Gauge
)

// Service names for all services that emit metrics.
const (
	Common = iota
	Frontend
	History
	Matching
	Worker
	Blobstore
	NumServices
)

// Common tags for all services
const (
	HostnameTagName    = "hostname"
	OperationTagName   = "operation"
	CadenceRoleTagName = "cadence_role"
	StatsTypeTagName   = "stats_type"
	CacheTypeTagName   = "cache_type"
)

// This package should hold all the metrics and tags for cadence
const (
	UnknownDirectoryTagValue = "Unknown"

	HistoryRoleTagValue   = "history"
	MatchingRoleTagValue  = "matching"
	FrontendRoleTagValue  = "frontend"
	AdminRoleTagValue     = "admin"
	BlobstoreRoleTagValue = "blobstore"

	SizeStatsTypeTagValue  = "size"
	CountStatsTypeTagValue = "count"

	MutableStateCacheTypeTagValue = "mutablestate"
	EventsCacheTypeTagValue       = "events"
)

// Common service base metrics
const (
	RestartCount         = "restarts"
	NumGoRoutinesGauge   = "num_goroutines"
	GoMaxProcsGauge      = "gomaxprocs"
	MemoryAllocatedGauge = "memory_allocated"
	MemoryHeapGauge      = "memory_heap"
	MemoryHeapIdleGauge  = "memory_heapidle"
	MemoryHeapInuseGauge = "memory_heapinuse"
	MemoryStackGauge     = "memory_stack"
	NumGCCounter         = "memory_num_gc"
	GcPauseMsTimer       = "memory_gc_pause_ms"
)

// ServiceMetrics are types for common service base metrics
var ServiceMetrics = map[MetricName]MetricType{
	RestartCount: Counter,
}

// GoRuntimeMetrics represent the runtime stats from go runtime
var GoRuntimeMetrics = map[MetricName]MetricType{
	NumGoRoutinesGauge:   Gauge,
	GoMaxProcsGauge:      Gauge,
	MemoryAllocatedGauge: Gauge,
	MemoryHeapGauge:      Gauge,
	MemoryHeapIdleGauge:  Gauge,
	MemoryHeapInuseGauge: Gauge,
	MemoryStackGauge:     Gauge,
	NumGCCounter:         Counter,
	GcPauseMsTimer:       Timer,
}

// Scopes enum
const (
	// -- Common Operation scopes --

	// PersistenceCreateShardScope tracks CreateShard calls made by service to persistence layer
	PersistenceCreateShardScope = iota
	// PersistenceGetShardScope tracks GetShard calls made by service to persistence layer
	PersistenceGetShardScope
	// PersistenceUpdateShardScope tracks UpdateShard calls made by service to persistence layer
	PersistenceUpdateShardScope
	// PersistenceCreateWorkflowExecutionScope tracks CreateWorkflowExecution calls made by service to persistence layer
	PersistenceCreateWorkflowExecutionScope
	// PersistenceGetWorkflowExecutionScope tracks GetWorkflowExecution calls made by service to persistence layer
	PersistenceGetWorkflowExecutionScope
	// PersistenceUpdateWorkflowExecutionScope tracks UpdateWorkflowExecution calls made by service to persistence layer
	PersistenceUpdateWorkflowExecutionScope
	// PersistenceResetMutableStateScope tracks ResetMutableState calls made by service to persistence layer
	PersistenceResetMutableStateScope
	// PersistenceResetWorkflowExecutionScope tracks ResetWorkflowExecution calls made by service to persistence layer
	PersistenceResetWorkflowExecutionScope
	// PersistenceDeleteWorkflowExecutionScope tracks DeleteWorkflowExecution calls made by service to persistence layer
	PersistenceDeleteWorkflowExecutionScope
	// PersistenceDeleteCurrentWorkflowExecutionScope tracks DeleteCurrentWorkflowExecution calls made by service to persistence layer
	PersistenceDeleteCurrentWorkflowExecutionScope
	// PersistenceGetCurrentExecutionScope tracks GetCurrentExecution calls made by service to persistence layer
	PersistenceGetCurrentExecutionScope
	// PersistenceGetTransferTasksScope tracks GetTransferTasks calls made by service to persistence layer
	PersistenceGetTransferTasksScope
	// PersistenceGetReplicationTasksScope tracks GetReplicationTasks calls made by service to persistence layer
	PersistenceGetReplicationTasksScope
	// PersistenceCompleteTransferTaskScope tracks CompleteTransferTasks calls made by service to persistence layer
	PersistenceCompleteTransferTaskScope
	// PersistenceRangeCompleteTransferTaskScope tracks CompleteTransferTasks calls made by service to persistence layer
	PersistenceRangeCompleteTransferTaskScope
	// PersistenceCompleteReplicationTaskScope tracks CompleteReplicationTasks calls made by service to persistence layer
	PersistenceCompleteReplicationTaskScope
	// PersistenceGetTimerIndexTasksScope tracks GetTimerIndexTasks calls made by service to persistence layer
	PersistenceGetTimerIndexTasksScope
	// PersistenceCompleteTimerTaskScope tracks CompleteTimerTasks calls made by service to persistence layer
	PersistenceCompleteTimerTaskScope
	// PersistenceRangeCompleteTimerTaskScope tracks CompleteTimerTasks calls made by service to persistence layer
	PersistenceRangeCompleteTimerTaskScope
	// PersistenceCreateTaskScope tracks CreateTask calls made by service to persistence layer
	PersistenceCreateTaskScope
	// PersistenceGetTasksScope tracks GetTasks calls made by service to persistence layer
	PersistenceGetTasksScope
	// PersistenceCompleteTaskScope tracks CompleteTask calls made by service to persistence layer
	PersistenceCompleteTaskScope
	// PersistenceCompleteTasksLessThanScope is the metric scope for persistence.TaskManager.PersistenceCompleteTasksLessThan API
	PersistenceCompleteTasksLessThanScope
	// PersistenceLeaseTaskListScope tracks LeaseTaskList calls made by service to persistence layer
	PersistenceLeaseTaskListScope
	// PersistenceUpdateTaskListScope tracks PersistenceUpdateTaskListScope calls made by service to persistence layer
	PersistenceUpdateTaskListScope
	// PersistenceListTaskListScope is the metric scope for persistence.TaskManager.ListTaskList API
	PersistenceListTaskListScope
	// PersistenceDeleteTaskListScope is the metric scope for persistence.TaskManager.DeleteTaskList API
	PersistenceDeleteTaskListScope
	// PersistenceAppendHistoryEventsScope tracks AppendHistoryEvents calls made by service to persistence layer
	PersistenceAppendHistoryEventsScope
	// PersistenceGetWorkflowExecutionHistoryScope tracks GetWorkflowExecutionHistory calls made by service to persistence layer
	PersistenceGetWorkflowExecutionHistoryScope
	// PersistenceDeleteWorkflowExecutionHistoryScope tracks DeleteWorkflowExecutionHistory calls made by service to persistence layer
	PersistenceDeleteWorkflowExecutionHistoryScope
	// PersistenceCreateDomainScope tracks CreateDomain calls made by service to persistence layer
	PersistenceCreateDomainScope
	// PersistenceGetDomainScope tracks GetDomain calls made by service to persistence layer
	PersistenceGetDomainScope
	// PersistenceUpdateDomainScope tracks UpdateDomain calls made by service to persistence layer
	PersistenceUpdateDomainScope
	// PersistenceDeleteDomainScope tracks DeleteDomain calls made by service to persistence layer
	PersistenceDeleteDomainScope
	// PersistenceDeleteDomainByNameScope tracks DeleteDomainByName calls made by service to persistence layer
	PersistenceDeleteDomainByNameScope
	// PersistenceListDomainScope tracks DeleteDomainByName calls made by service to persistence layer
	PersistenceListDomainScope
	// PersistenceGetMetadataScope tracks DeleteDomainByName calls made by service to persistence layer
	PersistenceGetMetadataScope
	// PersistenceRecordWorkflowExecutionStartedScope tracks RecordWorkflowExecutionStarted calls made by service to persistence layer
	PersistenceRecordWorkflowExecutionStartedScope
	// PersistenceRecordWorkflowExecutionClosedScope tracks RecordWorkflowExecutionClosed calls made by service to persistence layer
	PersistenceRecordWorkflowExecutionClosedScope
	// PersistenceListOpenWorkflowExecutionsScope tracks ListOpenWorkflowExecutions calls made by service to persistence layer
	PersistenceListOpenWorkflowExecutionsScope
	// PersistenceListClosedWorkflowExecutionsScope tracks ListClosedWorkflowExecutions calls made by service to persistence layer
	PersistenceListClosedWorkflowExecutionsScope
	// PersistenceListOpenWorkflowExecutionsByTypeScope tracks ListOpenWorkflowExecutionsByType calls made by service to persistence layer
	PersistenceListOpenWorkflowExecutionsByTypeScope
	// PersistenceListClosedWorkflowExecutionsByTypeScope tracks ListClosedWorkflowExecutionsByType calls made by service to persistence layer
	PersistenceListClosedWorkflowExecutionsByTypeScope
	// PersistenceListOpenWorkflowExecutionsByWorkflowIDScope tracks ListOpenWorkflowExecutionsByWorkflowID calls made by service to persistence layer
	PersistenceListOpenWorkflowExecutionsByWorkflowIDScope
	// PersistenceListClosedWorkflowExecutionsByWorkflowIDScope tracks ListClosedWorkflowExecutionsByWorkflowID calls made by service to persistence layer
	PersistenceListClosedWorkflowExecutionsByWorkflowIDScope
	// PersistenceListClosedWorkflowExecutionsByStatusScope tracks ListClosedWorkflowExecutionsByStatus calls made by service to persistence layer
	PersistenceListClosedWorkflowExecutionsByStatusScope
	// PersistenceGetClosedWorkflowExecutionScope tracks GetClosedWorkflowExecution calls made by service to persistence layer
	PersistenceGetClosedWorkflowExecutionScope
	// PersistenceVisibilityDeleteWorkflowExecutionScope is the metrics scope for persistence.VisibilityManager.DeleteWorkflowExecution
	PersistenceVisibilityDeleteWorkflowExecutionScope
	// PersistenceListWorkflowExecutionsScope tracks ListWorkflowExecutions calls made by service to persistence layer
	PersistenceListWorkflowExecutionsScope
	// PersistenceScanWorkflowExecutionsScope tracks ScanWorkflowExecutions calls made by service to persistence layer
	PersistenceScanWorkflowExecutionsScope
	// PersistenceCountWorkflowExecutionsScope tracks CountWorkflowExecutions calls made by service to persistence layer
	PersistenceCountWorkflowExecutionsScope
	// HistoryClientStartWorkflowExecutionScope tracks RPC calls to history service
	HistoryClientStartWorkflowExecutionScope
	// HistoryClientRecordActivityTaskHeartbeatScope tracks RPC calls to history service
	HistoryClientRecordActivityTaskHeartbeatScope
	// HistoryClientRespondDecisionTaskCompletedScope tracks RPC calls to history service
	HistoryClientRespondDecisionTaskCompletedScope
	// HistoryClientRespondDecisionTaskFailedScope tracks RPC calls to history service
	HistoryClientRespondDecisionTaskFailedScope
	// HistoryClientRespondActivityTaskCompletedScope tracks RPC calls to history service
	HistoryClientRespondActivityTaskCompletedScope
	// HistoryClientRespondActivityTaskFailedScope tracks RPC calls to history service
	HistoryClientRespondActivityTaskFailedScope
	// HistoryClientRespondActivityTaskCanceledScope tracks RPC calls to history service
	HistoryClientRespondActivityTaskCanceledScope
	// HistoryClientGetMutableStateScope tracks RPC calls to history service
	HistoryClientGetMutableStateScope
	// HistoryClientResetStickyTaskListScope tracks RPC calls to history service
	HistoryClientResetStickyTaskListScope
	// HistoryClientDescribeWorkflowExecutionScope tracks RPC calls to history service
	HistoryClientDescribeWorkflowExecutionScope
	// HistoryClientRecordDecisionTaskStartedScope tracks RPC calls to history service
	HistoryClientRecordDecisionTaskStartedScope
	// HistoryClientRecordActivityTaskStartedScope tracks RPC calls to history service
	HistoryClientRecordActivityTaskStartedScope
	// HistoryClientRequestCancelWorkflowExecutionScope tracks RPC calls to history service
	HistoryClientRequestCancelWorkflowExecutionScope
	// HistoryClientSignalWorkflowExecutionScope tracks RPC calls to history service
	HistoryClientSignalWorkflowExecutionScope
	// HistoryClientSignalWithStartWorkflowExecutionScope tracks RPC calls to history service
	HistoryClientSignalWithStartWorkflowExecutionScope
	// HistoryClientRemoveSignalMutableStateScope tracks RPC calls to history service
	HistoryClientRemoveSignalMutableStateScope
	// HistoryClientTerminateWorkflowExecutionScope tracks RPC calls to history service
	HistoryClientTerminateWorkflowExecutionScope
	// HistoryClientResetWorkflowExecutionScope tracks RPC calls to history service
	HistoryClientResetWorkflowExecutionScope
	// HistoryClientScheduleDecisionTaskScope tracks RPC calls to history service
	HistoryClientScheduleDecisionTaskScope
	// HistoryClientRecordChildExecutionCompletedScope tracks RPC calls to history service
	HistoryClientRecordChildExecutionCompletedScope
	// HistoryClientReplicateEventsScope tracks RPC calls to history service
	HistoryClientReplicateEventsScope
	// HistoryClientReplicateRawEventsScope tracks RPC calls to history service
	HistoryClientReplicateRawEventsScope
	// HistoryClientSyncShardStatusScope tracks RPC calls to history service
	HistoryClientSyncShardStatusScope
	// HistoryClientSyncActivityScope tracks RPC calls to history service
	HistoryClientSyncActivityScope
	// MatchingClientPollForDecisionTaskScope tracks RPC calls to matching service
	MatchingClientPollForDecisionTaskScope
	// MatchingClientPollForActivityTaskScope tracks RPC calls to matching service
	MatchingClientPollForActivityTaskScope
	// MatchingClientAddActivityTaskScope tracks RPC calls to matching service
	MatchingClientAddActivityTaskScope
	// MatchingClientAddDecisionTaskScope tracks RPC calls to matching service
	MatchingClientAddDecisionTaskScope
	// MatchingClientQueryWorkflowScope tracks RPC calls to matching service
	MatchingClientQueryWorkflowScope
	// MatchingClientRespondQueryTaskCompletedScope tracks RPC calls to matching service
	MatchingClientRespondQueryTaskCompletedScope
	// MatchingClientCancelOutstandingPollScope tracks RPC calls to matching service
	MatchingClientCancelOutstandingPollScope
	// MatchingClientDescribeTaskListScope tracks RPC calls to matching service
	MatchingClientDescribeTaskListScope
	// FrontendClientDeprecateDomainScope tracks RPC calls to frontend service
	FrontendClientDeprecateDomainScope
	// FrontendClientDescribeDomainScope tracks RPC calls to frontend service
	FrontendClientDescribeDomainScope
	// FrontendClientDescribeTaskListScope tracks RPC calls to frontend service
	FrontendClientDescribeTaskListScope
	// FrontendClientDescribeWorkflowExecutionScope tracks RPC calls to frontend service
	FrontendClientDescribeWorkflowExecutionScope
	// FrontendClientGetWorkflowExecutionHistoryScope tracks RPC calls to frontend service
	FrontendClientGetWorkflowExecutionHistoryScope
	// FrontendClientListClosedWorkflowExecutionsScope tracks RPC calls to frontend service
	FrontendClientListClosedWorkflowExecutionsScope
	// FrontendClientListDomainsScope tracks RPC calls to frontend service
	FrontendClientListDomainsScope
	// FrontendClientListOpenWorkflowExecutionsScope tracks RPC calls to frontend service
	FrontendClientListOpenWorkflowExecutionsScope
	// FrontendClientPollForActivityTaskScope tracks RPC calls to frontend service
	FrontendClientPollForActivityTaskScope
	// FrontendClientPollForDecisionTaskScope tracks RPC calls to frontend service
	FrontendClientPollForDecisionTaskScope
	// FrontendClientQueryWorkflowScope tracks RPC calls to frontend service
	FrontendClientQueryWorkflowScope
	// FrontendClientRecordActivityTaskHeartbeatScope tracks RPC calls to frontend service
	FrontendClientRecordActivityTaskHeartbeatScope
	// FrontendClientRecordActivityTaskHeartbeatByIDScope tracks RPC calls to frontend service
	FrontendClientRecordActivityTaskHeartbeatByIDScope
	// FrontendClientRegisterDomainScope tracks RPC calls to frontend service
	FrontendClientRegisterDomainScope
	// FrontendClientRequestCancelWorkflowExecutionScope tracks RPC calls to frontend service
	FrontendClientRequestCancelWorkflowExecutionScope
	// FrontendClientResetStickyTaskListScope tracks RPC calls to frontend service
	FrontendClientResetStickyTaskListScope
	// FrontendClientResetWorkflowExecutionScope tracks RPC calls to frontend service
	FrontendClientResetWorkflowExecutionScope
	// FrontendClientRespondActivityTaskCanceledScope tracks RPC calls to frontend service
	FrontendClientRespondActivityTaskCanceledScope
	// FrontendClientRespondActivityTaskCanceledByIDScope tracks RPC calls to frontend service
	FrontendClientRespondActivityTaskCanceledByIDScope
	// FrontendClientRespondActivityTaskCompletedScope tracks RPC calls to frontend service
	FrontendClientRespondActivityTaskCompletedScope
	// FrontendClientRespondActivityTaskCompletedByIDScope tracks RPC calls to frontend service
	FrontendClientRespondActivityTaskCompletedByIDScope
	// FrontendClientRespondActivityTaskFailedScope tracks RPC calls to frontend service
	FrontendClientRespondActivityTaskFailedScope
	// FrontendClientRespondActivityTaskFailedByIDScope tracks RPC calls to frontend service
	FrontendClientRespondActivityTaskFailedByIDScope
	// FrontendClientRespondDecisionTaskCompletedScope tracks RPC calls to frontend service
	FrontendClientRespondDecisionTaskCompletedScope
	// FrontendClientRespondDecisionTaskFailedScope tracks RPC calls to frontend service
	FrontendClientRespondDecisionTaskFailedScope
	// FrontendClientRespondQueryTaskCompletedScope tracks RPC calls to frontend service
	FrontendClientRespondQueryTaskCompletedScope
	// FrontendClientSignalWithStartWorkflowExecutionScope tracks RPC calls to frontend service
	FrontendClientSignalWithStartWorkflowExecutionScope
	// FrontendClientSignalWorkflowExecutionScope tracks RPC calls to frontend service
	FrontendClientSignalWorkflowExecutionScope
	// FrontendClientStartWorkflowExecutionScope tracks RPC calls to frontend service
	FrontendClientStartWorkflowExecutionScope
	// FrontendClientTerminateWorkflowExecutionScope tracks RPC calls to frontend service
	FrontendClientTerminateWorkflowExecutionScope
	// FrontendClientUpdateDomainScope tracks RPC calls to frontend service
	FrontendClientUpdateDomainScope
	// AdminClientDescribeHistoryHostScope tracks RPC calls to admin service
	AdminClientDescribeHistoryHostScope
	// AdminClientDescribeWorkflowExecutionScope tracks RPC calls to admin service
	AdminClientDescribeWorkflowExecutionScope
	// AdminClientGetWorkflowExecutionRawHistoryScope tracks RPC calls to admin service
	AdminClientGetWorkflowExecutionRawHistoryScope

	// MessagingPublishScope tracks Publish calls made by service to messaging layer
	MessagingClientPublishScope
	// MessagingPublishBatchScope tracks Publish calls made by service to messaging layer
	MessagingClientPublishBatchScope

	// DomainCacheScope tracks domain cache callbacks
	DomainCacheScope
	// HistoryRereplicationByTransferTaskScope tracks history replication calls made by transfer task
	HistoryRereplicationByTransferTaskScope
	// HistoryRereplicationByTimerTaskScope tracks history replication calls made by timer task
	HistoryRereplicationByTimerTaskScope
	// HistoryRereplicationByHistoryReplicationScope tracks history replication calls made by history replication
	HistoryRereplicationByHistoryReplicationScope
	// HistoryRereplicationByHistoryMetadataReplicationScope tracks history replication calls made by history replication
	HistoryRereplicationByHistoryMetadataReplicationScope
	// HistoryRereplicationByActivityReplicationScope tracks history replication calls made by activity replication
	HistoryRereplicationByActivityReplicationScope

	// PersistenceAppendHistoryNodesScope tracks AppendHistoryNodes calls made by service to persistence layer
	PersistenceAppendHistoryNodesScope
	// PersistenceReadHistoryBranchScope tracks ReadHistoryBranch calls made by service to persistence layer
	PersistenceReadHistoryBranchScope
	// PersistenceForkHistoryBranchScope tracks ForkHistoryBranch calls made by service to persistence layer
	PersistenceForkHistoryBranchScope
	// PersistenceDeleteHistoryBranchScope tracks DeleteHistoryBranch calls made by service to persistence layer
	PersistenceDeleteHistoryBranchScope
	// PersistenceCompleteForkBranchScope tracks CompleteForkBranch calls made by service to persistence layer
	PersistenceCompleteForkBranchScope
	// PersistenceGetHistoryTreeScope tracks GetHistoryTree calls made by service to persistence layer
	PersistenceGetHistoryTreeScope

	// BlobstoreClientUploadScope tracks Upload calls to blobstore
	BlobstoreClientUploadScope
	// BlobstoreClientDownloadScope tracks Download calls to blobstore
	BlobstoreClientDownloadScope
	// BlobstoreClientGetTagsScope tracks GetTags calls to blobstore
	BlobstoreClientGetTagsScope
	// BlobstoreClientExistsScope tracks Exists calls to blobstore
	BlobstoreClientExistsScope
	// BlobstoreClientDeleteScope tracks Delete calls to blobstore
	BlobstoreClientDeleteScope
	// BlobstoreClientListByPrefixScope tracks ListByPrefix calls to blobstore
	BlobstoreClientListByPrefixScope
	// BlobstoreClientBucketMetadataScope tracks BucketMetadata calls to blobstore
	BlobstoreClientBucketMetadataScope
	// BlobstoreClientBucketExistsScope tracks BucketExists calls to blobstore
	BlobstoreClientBucketExistsScope

	// ClusterMetadataArchivalConfigScope tracks ArchivalConfig calls to ClusterMetadata
	ClusterMetadataArchivalConfigScope

	// ElasticsearchRecordWorkflowExecutionStartedScope tracks RecordWorkflowExecutionStarted calls made by service to persistence layer
	ElasticsearchRecordWorkflowExecutionStartedScope
	// ElasticsearchRecordWorkflowExecutionClosedScope tracks RecordWorkflowExecutionClosed calls made by service to persistence layer
	ElasticsearchRecordWorkflowExecutionClosedScope
	// ElasticsearchListOpenWorkflowExecutionsScope tracks ListOpenWorkflowExecutions calls made by service to persistence layer
	ElasticsearchListOpenWorkflowExecutionsScope
	// ElasticsearchListClosedWorkflowExecutionsScope tracks ListClosedWorkflowExecutions calls made by service to persistence layer
	ElasticsearchListClosedWorkflowExecutionsScope
	// ElasticsearchListOpenWorkflowExecutionsByTypeScope tracks ListOpenWorkflowExecutionsByType calls made by service to persistence layer
	ElasticsearchListOpenWorkflowExecutionsByTypeScope
	// ElasticsearchListClosedWorkflowExecutionsByTypeScope tracks ListClosedWorkflowExecutionsByType calls made by service to persistence layer
	ElasticsearchListClosedWorkflowExecutionsByTypeScope
	// ElasticsearchListOpenWorkflowExecutionsByWorkflowIDScope tracks ListOpenWorkflowExecutionsByWorkflowID calls made by service to persistence layer
	ElasticsearchListOpenWorkflowExecutionsByWorkflowIDScope
	// ElasticsearchListClosedWorkflowExecutionsByWorkflowIDScope tracks ListClosedWorkflowExecutionsByWorkflowID calls made by service to persistence layer
	ElasticsearchListClosedWorkflowExecutionsByWorkflowIDScope
	// ElasticsearchListClosedWorkflowExecutionsByStatusScope tracks ListClosedWorkflowExecutionsByStatus calls made by service to persistence layer
	ElasticsearchListClosedWorkflowExecutionsByStatusScope
	// ElasticsearchGetClosedWorkflowExecutionScope tracks GetClosedWorkflowExecution calls made by service to persistence layer
	ElasticsearchGetClosedWorkflowExecutionScope
	// ElasticsearchListWorkflowExecutionsScope tracks ListWorkflowExecutions calls made by service to persistence layer
	ElasticsearchListWorkflowExecutionsScope
	// ElasticsearchScanWorkflowExecutionsScope tracks ScanWorkflowExecutions calls made by service to persistence layer
	ElasticsearchScanWorkflowExecutionsScope
	// ElasticsearchCountWorkflowExecutionsScope tracks CountWorkflowExecutions calls made by service to persistence layer
	ElasticsearchCountWorkflowExecutionsScope

	// SequentialTaskProcessingScope is used by sequential task processing logic
	SequentialTaskProcessingScope

	NumCommonScopes
)

// -- Operation scopes for Admin service --
const (
	// AdminDescribeHistoryHostScope is the metric scope for admin.AdminDescribeHistoryHostScope
	AdminDescribeHistoryHostScope = iota + NumCommonScopes
	// AdminDescribeWorkflowExecutionScope is the metric scope for admin.AdminDescribeWorkflowExecutionScope
	AdminDescribeWorkflowExecutionScope
	// AdminGetWorkflowExecutionRawHistoryScope is the metric scope for admin.GetWorkflowExecutionRawHistoryScope
	AdminGetWorkflowExecutionRawHistoryScope

	NumAdminScopes
)

// -- Operation scopes for Frontend service --
const (
	// FrontendStartWorkflowExecutionScope is the metric scope for frontend.StartWorkflowExecution
	FrontendStartWorkflowExecutionScope = iota + NumAdminScopes
	// PollForDecisionTaskScope is the metric scope for frontend.PollForDecisionTask
	FrontendPollForDecisionTaskScope
	// FrontendPollForActivityTaskScope is the metric scope for frontend.PollForActivityTask
	FrontendPollForActivityTaskScope
	// FrontendRecordActivityTaskHeartbeatScope is the metric scope for frontend.RecordActivityTaskHeartbeat
	FrontendRecordActivityTaskHeartbeatScope
	// FrontendRecordActivityTaskHeartbeatByIDScope is the metric scope for frontend.RespondDecisionTaskCompleted
	FrontendRecordActivityTaskHeartbeatByIDScope
	// FrontendRespondDecisionTaskCompletedScope is the metric scope for frontend.RespondDecisionTaskCompleted
	FrontendRespondDecisionTaskCompletedScope
	// FrontendRespondDecisionTaskFailedScope is the metric scope for frontend.RespondDecisionTaskFailed
	FrontendRespondDecisionTaskFailedScope
	// FrontendRespondQueryTaskCompletedScope is the metric scope for frontend.RespondQueryTaskCompleted
	FrontendRespondQueryTaskCompletedScope
	// FrontendRespondActivityTaskCompletedScope is the metric scope for frontend.RespondActivityTaskCompleted
	FrontendRespondActivityTaskCompletedScope
	// FrontendRespondActivityTaskFailedScope is the metric scope for frontend.RespondActivityTaskFailed
	FrontendRespondActivityTaskFailedScope
	// FrontendRespondActivityTaskCanceledScope is the metric scope for frontend.RespondActivityTaskCanceled
	FrontendRespondActivityTaskCanceledScope
	// FrontendRespondActivityTaskCompletedScope is the metric scope for frontend.RespondActivityTaskCompletedByID
	FrontendRespondActivityTaskCompletedByIDScope
	// FrontendRespondActivityTaskFailedScope is the metric scope for frontend.RespondActivityTaskFailedByID
	FrontendRespondActivityTaskFailedByIDScope
	// FrontendRespondActivityTaskCanceledScope is the metric scope for frontend.RespondActivityTaskCanceledByID
	FrontendRespondActivityTaskCanceledByIDScope
	// FrontendGetWorkflowExecutionHistoryScope is the metric scope for frontend.GetWorkflowExecutionHistory
	FrontendGetWorkflowExecutionHistoryScope
	// FrontendSignalWorkflowExecutionScope is the metric scope for frontend.SignalWorkflowExecution
	FrontendSignalWorkflowExecutionScope
	// FrontendSignalWithStartWorkflowExecutionScope is the metric scope for frontend.SignalWithStartWorkflowExecution
	FrontendSignalWithStartWorkflowExecutionScope
	// FrontendTerminateWorkflowExecutionScope is the metric scope for frontend.TerminateWorkflowExecution
	FrontendTerminateWorkflowExecutionScope
	// FrontendRequestCancelWorkflowExecutionScope is the metric scope for frontend.RequestCancelWorkflowExecution
	FrontendRequestCancelWorkflowExecutionScope
	// FrontendListOpenWorkflowExecutionsScope is the metric scope for frontend.ListOpenWorkflowExecutions
	FrontendListOpenWorkflowExecutionsScope
	// FrontendListClosedWorkflowExecutionsScope is the metric scope for frontend.ListClosedWorkflowExecutions
	FrontendListClosedWorkflowExecutionsScope
	// FrontendListWorkflowExecutionsScope is the metric scope for frontend.ListWorkflowExecutions
	FrontendListWorkflowExecutionsScope
	// FrontendScanWorkflowExecutionsScope is the metric scope for frontend.ListWorkflowExecutions
	FrontendScanWorkflowExecutionsScope
	// FrontendCountWorkflowExecutionsScope is the metric scope for frontend.CountWorkflowExecutions
	FrontendCountWorkflowExecutionsScope
	// FrontendRegisterDomainScope is the metric scope for frontend.RegisterDomain
	FrontendRegisterDomainScope
	// FrontendDescribeDomainScope is the metric scope for frontend.DescribeDomain
	FrontendDescribeDomainScope
	// FrontendUpdateDomainScope is the metric scope for frontend.DescribeDomain
	FrontendUpdateDomainScope
	// FrontendDeprecateDomainScope is the metric scope for frontend.DeprecateDomain
	FrontendDeprecateDomainScope
	// FrontendQueryWorkflowScope is the metric scope for frontend.QueryWorkflow
	FrontendQueryWorkflowScope
	// FrontendDescribeWorkflowExecutionScope is the metric scope for frontend.DescribeWorkflowExecution
	FrontendDescribeWorkflowExecutionScope
	// FrontendDescribeTaskListScope is the metric scope for frontend.DescribeTaskList
	FrontendDescribeTaskListScope
	// FrontendResetStickyTaskListScope is the metric scope for frontend.ResetStickyTaskList
	FrontendResetStickyTaskListScope
	// FrontendListDomainsScope is the metric scope for frontend.ListDomain
	FrontendListDomainsScope
	// FrontendResetWorkflowExecutionScope is the metric scope for frontend.ResetWorkflowExecution
	FrontendResetWorkflowExecutionScope

	NumFrontendScopes
)

// -- Operation scopes for History service --
const (
	// HistoryStartWorkflowExecutionScope tracks StartWorkflowExecution API calls received by service
	HistoryStartWorkflowExecutionScope = iota + NumCommonScopes
	// HistoryRecordActivityTaskHeartbeatScope tracks RecordActivityTaskHeartbeat API calls received by service
	HistoryRecordActivityTaskHeartbeatScope
	// HistoryRespondDecisionTaskCompletedScope tracks RespondDecisionTaskCompleted API calls received by service
	HistoryRespondDecisionTaskCompletedScope
	// HistoryRespondDecisionTaskFailedScope tracks RespondDecisionTaskFailed API calls received by service
	HistoryRespondDecisionTaskFailedScope
	// HistoryRespondActivityTaskCompletedScope tracks RespondActivityTaskCompleted API calls received by service
	HistoryRespondActivityTaskCompletedScope
	// HistoryRespondActivityTaskFailedScope tracks RespondActivityTaskFailed API calls received by service
	HistoryRespondActivityTaskFailedScope
	// HistoryRespondActivityTaskCanceledScope tracks RespondActivityTaskCanceled API calls received by service
	HistoryRespondActivityTaskCanceledScope
	// HistoryGetMutableStateScope tracks GetMutableStateScope API calls received by service
	HistoryGetMutableStateScope
	// HistoryResetStickyTaskListScope tracks ResetStickyTaskListScope API calls received by service
	HistoryResetStickyTaskListScope
	// HistoryDescribeWorkflowExecutionScope tracks DescribeWorkflowExecution API calls received by service
	HistoryDescribeWorkflowExecutionScope
	// HistoryRecordDecisionTaskStartedScope tracks RecordDecisionTaskStarted API calls received by service
	HistoryRecordDecisionTaskStartedScope
	// HistoryRecordActivityTaskStartedScope tracks RecordActivityTaskStarted API calls received by service
	HistoryRecordActivityTaskStartedScope
	// HistorySignalWorkflowExecutionScope tracks SignalWorkflowExecution API calls received by service
	HistorySignalWorkflowExecutionScope
	// HistorySignalWithStartWorkflowExecutionScope tracks SignalWithStartWorkflowExecution API calls received by service
	HistorySignalWithStartWorkflowExecutionScope
	// HistoryRemoveSignalMutableStateScope tracks RemoveSignalMutableState API calls received by service
	HistoryRemoveSignalMutableStateScope
	// HistoryTerminateWorkflowExecutionScope tracks TerminateWorkflowExecution API calls received by service
	HistoryTerminateWorkflowExecutionScope
	// HistoryScheduleDecisionTaskScope tracks ScheduleDecisionTask API calls received by service
	HistoryScheduleDecisionTaskScope
	// HistoryRecordChildExecutionCompletedScope tracks CompleteChildExecution API calls received by service
	HistoryRecordChildExecutionCompletedScope
	// HistoryRequestCancelWorkflowExecutionScope tracks RequestCancelWorkflowExecution API calls received by service
	HistoryRequestCancelWorkflowExecutionScope
	// HistoryReplicateEventsScope tracks ReplicateEvents API calls received by service
	HistoryReplicateEventsScope
	// HistoryReplicateRawEventsScope tracks ReplicateEvents API calls received by service
	HistoryReplicateRawEventsScope
	// HistorySyncShardStatusScope tracks HistorySyncShardStatus API calls received by service
	HistorySyncShardStatusScope
	// HistorySyncActivityScope tracks HistoryActivity API calls received by service
	HistorySyncActivityScope
	// HistoryDescribeMutableStateScope tracks HistoryActivity API calls received by service
	HistoryDescribeMutableStateScope
	// HistoryShardControllerScope is the scope used by shard controller
	HistoryShardControllerScope
	// TransferQueueProcessorScope is the scope used by all metric emitted by transfer queue processor
	TransferQueueProcessorScope
	// TransferActiveQueueProcessorScope is the scope used by all metric emitted by transfer queue processor
	TransferActiveQueueProcessorScope
	// TransferStandbyQueueProcessorScope is the scope used by all metric emitted by transfer queue processor
	TransferStandbyQueueProcessorScope
	// TransferActiveTaskActivityScope is the scope used for activity task processing by transfer queue processor
	TransferActiveTaskActivityScope
	// TransferActiveTaskDecisionScope is the scope used for decision task processing by transfer queue processor
	TransferActiveTaskDecisionScope
	// TransferActiveTaskCloseExecutionScope is the scope used for close execution task processing by transfer queue processor
	TransferActiveTaskCloseExecutionScope
	// TransferActiveTaskCancelExecutionScope is the scope used for cancel execution task processing by transfer queue processor
	TransferActiveTaskCancelExecutionScope
	// TransferActiveTaskSignalExecutionScope is the scope used for signal execution task processing by transfer queue processor
	TransferActiveTaskSignalExecutionScope
	// TransferActiveTaskStartChildExecutionScope is the scope used for start child execution task processing by transfer queue processor
	TransferActiveTaskStartChildExecutionScope
	// TransferActiveTaskRecordWorkflowStartedScope is the scope used for record workflow started task processing by transfer queue processor
	TransferActiveTaskRecordWorkflowStartedScope
	// TransferActiveTaskResetWorkflowScope is the scope used for record workflow started task processing by transfer queue processor
	TransferActiveTaskResetWorkflowScope
	// TransferStandbyTaskResetWorkflowScope is the scope used for record workflow started task processing by transfer queue processor
	TransferStandbyTaskResetWorkflowScope
	// TransferStandbyTaskActivityScope is the scope used for activity task processing by transfer queue processor
	TransferStandbyTaskActivityScope
	// TransferStandbyTaskDecisionScope is the scope used for decision task processing by transfer queue processor
	TransferStandbyTaskDecisionScope
	// TransferStandbyTaskCloseExecutionScope is the scope used for close execution task processing by transfer queue processor
	TransferStandbyTaskCloseExecutionScope
	// TransferStandbyTaskCancelExecutionScope is the scope used for cancel execution task processing by transfer queue processor
	TransferStandbyTaskCancelExecutionScope
	// TransferStandbyTaskSignalExecutionScope is the scope used for signal execution task processing by transfer queue processor
	TransferStandbyTaskSignalExecutionScope
	// TransferStandbyTaskStartChildExecutionScope is the scope used for start child execution task processing by transfer queue processor
	TransferStandbyTaskStartChildExecutionScope
	// TransferStandbyTaskRecordWorkflowStartedScope is the scope used for record workflow started task processing by transfer queue processor
	TransferStandbyTaskRecordWorkflowStartedScope
	// TimerQueueProcessorScope is the scope used by all metric emitted by timer queue processor
	TimerQueueProcessorScope
	// TimerActiveQueueProcessorScope is the scope used by all metric emitted by timer queue processor
	TimerActiveQueueProcessorScope
	// TimerQueueProcessorScope is the scope used by all metric emitted by timer queue processor
	TimerStandbyQueueProcessorScope
	// TimerActiveTaskActivityTimeoutScope is the scope used by metric emitted by timer queue processor for processing activity timeouts
	TimerActiveTaskActivityTimeoutScope
	// TimerActiveTaskDecisionTimeoutScope is the scope used by metric emitted by timer queue processor for processing decision timeouts
	TimerActiveTaskDecisionTimeoutScope
	// TimerActiveTaskUserTimerScope is the scope used by metric emitted by timer queue processor for processing user timers
	TimerActiveTaskUserTimerScope
	// TimerActiveTaskWorkflowTimeoutScope is the scope used by metric emitted by timer queue processor for processing workflow timeouts.
	TimerActiveTaskWorkflowTimeoutScope
	// TimerActiveTaskActivityRetryTimerScope is the scope used by metric emitted by timer queue processor for processing retry task.
	TimerActiveTaskActivityRetryTimerScope
	// TimerActiveTaskWorkflowBackoffTimerScope is the scope used by metric emitted by timer queue processor for processing retry task.
	TimerActiveTaskWorkflowBackoffTimerScope
	// TimerActiveTaskDeleteHistoryEventScope is the scope used by metric emitted by timer queue processor for processing history event cleanup
	TimerActiveTaskDeleteHistoryEventScope
	// TimerStandbyTaskActivityTimeoutScope is the scope used by metric emitted by timer queue processor for processing activity timeouts
	TimerStandbyTaskActivityTimeoutScope
	// TimerStandbyTaskDecisionTimeoutScope is the scope used by metric emitted by timer queue processor for processing decision timeouts
	TimerStandbyTaskDecisionTimeoutScope
	// TimerStandbyTaskUserTimerScope is the scope used by metric emitted by timer queue processor for processing user timers
	TimerStandbyTaskUserTimerScope
	// TimerStandbyTaskWorkflowTimeoutScope is the scope used by metric emitted by timer queue processor for processing workflow timeouts.
	TimerStandbyTaskWorkflowTimeoutScope
	// TimerStandbyTaskActivityRetryTimerScope is the scope used by metric emitted by timer queue processor for processing retry task.
	TimerStandbyTaskActivityRetryTimerScope
	// TimerStandbyTaskDeleteHistoryEventScope is the scope used by metric emitted by timer queue processor for processing history event cleanup
	TimerStandbyTaskDeleteHistoryEventScope
	// TimerStandbyTaskWorkflowBackoffTimerScope is the scope used by metric emitted by timer queue processor for processing retry task.
	TimerStandbyTaskWorkflowBackoffTimerScope
	// HistoryEventNotificationScope is the scope used by shard history event nitification
	HistoryEventNotificationScope
	// ReplicatorQueueProcessorScope is the scope used by all metric emitted by replicator queue processor
	ReplicatorQueueProcessorScope
	// ReplicatorTaskHistoryScope is the scope used for history task processing by replicator queue processor
	ReplicatorTaskHistoryScope
	// ReplicatorTaskSyncActivityScope is the scope used for sync activity by replicator queue processor
	ReplicatorTaskSyncActivityScope
	// ReplicateHistoryEventsScope is the scope used by historyReplicator API for applying events
	ReplicateHistoryEventsScope
	// ShardInfoScope is the scope used when updating shard info
	ShardInfoScope
	// WorkflowContextScope is the scope used by WorkflowContext component
	WorkflowContextScope
	// HistoryCacheGetAndCreateScope is the scope used by history cache
	HistoryCacheGetAndCreateScope
	// HistoryCacheGetOrCreateScope is the scope used by history cache
	HistoryCacheGetOrCreateScope
	// HistoryCacheGetCurrentExecutionScope is the scope used by history cache for getting current execution
	HistoryCacheGetCurrentExecutionScope
	// EventsCacheGetEventScope is the scope used by events cache
	EventsCacheGetEventScope
	// EventsCachePutEventScope is the scope used by events cache
	EventsCachePutEventScope
	// EventsCacheDeleteEventScope is the scope used by events cache
	EventsCacheDeleteEventScope
	// EventsCacheGetFromStoreScope is the scope used by events cache
	EventsCacheGetFromStoreScope
	// ExecutionSizeStatsScope is the scope used for emiting workflow execution size related stats
	ExecutionSizeStatsScope
	// ExecutionCountStatsScope is the scope used for emiting workflow execution count related stats
	ExecutionCountStatsScope
	// SessionSizeStatsScope is the scope used for emiting session update size related stats
	SessionSizeStatsScope
	// SessionCountStatsScope is the scope used for emiting session update count related stats
	SessionCountStatsScope
	// HistoryResetWorkflowExecutionScope tracks ResetWorkflowExecution API calls received by service
	HistoryResetWorkflowExecutionScope
	// HistoryProcessDeleteHistoryEventScope tracks ProcessDeleteHistoryEvent processing calls
	HistoryProcessDeleteHistoryEventScope
	// WorkflowCompletionStatsScope tracks workflow completion updates
	WorkflowCompletionStatsScope

	NumHistoryScopes
)

// -- Operation scopes for Matching service --
const (
	// PollForDecisionTaskScope tracks PollForDecisionTask API calls received by service
	MatchingPollForDecisionTaskScope = iota + NumCommonScopes
	// PollForActivityTaskScope tracks PollForActivityTask API calls received by service
	MatchingPollForActivityTaskScope
	// MatchingAddActivityTaskScope tracks AddActivityTask API calls received by service
	MatchingAddActivityTaskScope
	// MatchingAddDecisionTaskScope tracks AddDecisionTask API calls received by service
	MatchingAddDecisionTaskScope
	// MatchingTaskListMgrScope is the metrics scope for matching.TaskListManager component
	MatchingTaskListMgrScope
	// MatchingQueryWorkflowScope tracks AddDecisionTask API calls received by service
	MatchingQueryWorkflowScope
	// MatchingRespondQueryTaskCompletedScope tracks AddDecisionTask API calls received by service
	MatchingRespondQueryTaskCompletedScope
	// MatchingCancelOutstandingPollScope tracks CancelOutstandingPoll API calls received by service
	MatchingCancelOutstandingPollScope
	// MatchingDescribeTaskListScope tracks DescribeTaskList API calls received by service
	MatchingDescribeTaskListScope

	NumMatchingScopes
)

// -- Operation scopes for Worker service --
const (
	// ReplicationScope is the scope used by all metric emitted by replicator
	ReplicatorScope = iota + NumCommonScopes
	// DomainReplicationTaskScope is the scope used by domain task replication processing
	DomainReplicationTaskScope
	// HistoryReplicationTaskScope is the scope used by history task replication processing
	HistoryReplicationTaskScope
	// HistoryMetadataReplicationTaskScope is the scope used by history metadata task replication processing
	HistoryMetadataReplicationTaskScope
	// SyncShardTaskScope is the scope used by sync shrad information processing
	SyncShardTaskScope
	// SyncActivityTaskScope is the scope used by sync activity information processing
	SyncActivityTaskScope
	// ESProcessorScope is scope used by all metric emitted by esProcessor
	ESProcessorScope
	// IndexProcessorScope is scope used by all metric emitted by index processor
	IndexProcessorScope
	// ArchiverUploadHistoryActivityScope is scope used by all metrics emitted by archiver.UploadHistoryActivity
	ArchiverUploadHistoryActivityScope
	// ArchiverDeleteHistoryActivityScope is scope used by all metrics emitted by archiver.DeleteHistoryActivity
	ArchiverDeleteHistoryActivityScope
	// ArchiverScope is scope used by all metrics emitted by archiver.Archiver
	ArchiverScope
	// ArchiverPumpScope is scope used by all metrics emitted by archiver.Pump
	ArchiverPumpScope
	// ArchiverArchivalWorkflowScope is scope used by all metrics emitted by archiver.ArchivalWorkflow
	ArchiverArchivalWorkflowScope
	// ArchiverClientScope is scope used by all metrics emitted by archiver.Client
	ArchiverClientScope
	// TaskListScavengerScope is scope used by all metrics emitted by worker.tasklist.Scavenger module
	TaskListScavengerScope

	NumWorkerScopes
)

// Operation scopes for Blobstore
const (
	// BlobstoreUploadScope tracks Upload API calls received by blobstore
	BlobstoreUploadScope = iota + NumCommonScopes
	// BlobstoreDownloadScope tracks Download API calls received by blobstore
	BlobstoreDownloadScope
	// BlobstoreGetTagsScope tracks GetTags API calls received by blobstore
	BlobstoreGetTagsScope
	// BlobstoreExistsScope tracks Exists API calls received by blobstore
	BlobstoreExistsScope
	// BlobstoreDeleteScope tracks Delete API calls received by blobstore
	BlobstoreDeleteScope
	// BlobstoreListByPrefixScope tracks ListByPrefix API calls received by blobstore
	BlobstoreListByPrefixScope
	// BlobstoreBucketMetadataScope tracks BucketMetadata API calls received by blobstore
	BlobstoreBucketMetadataScope

	NumBlobstoreScopes
)

// ScopeDefs record the scopes for all services
var ScopeDefs = map[ServiceIdx]map[int]scopeDefinition{
	// common scope Names
	Common: {
		PersistenceCreateShardScope:                              {operation: "CreateShard"},
		PersistenceGetShardScope:                                 {operation: "GetShard"},
		PersistenceUpdateShardScope:                              {operation: "UpdateShard"},
		PersistenceCreateWorkflowExecutionScope:                  {operation: "CreateWorkflowExecution"},
		PersistenceGetWorkflowExecutionScope:                     {operation: "GetWorkflowExecution"},
		PersistenceUpdateWorkflowExecutionScope:                  {operation: "UpdateWorkflowExecution"},
		PersistenceResetMutableStateScope:                        {operation: "ResetMutableState"},
		PersistenceResetWorkflowExecutionScope:                   {operation: "ResetWorkflowExecution"},
		PersistenceDeleteWorkflowExecutionScope:                  {operation: "DeleteWorkflowExecution"},
		PersistenceDeleteCurrentWorkflowExecutionScope:           {operation: "DeleteCurrentWorkflowExecution"},
		PersistenceGetCurrentExecutionScope:                      {operation: "GetCurrentExecution"},
		PersistenceGetTransferTasksScope:                         {operation: "GetTransferTasks"},
		PersistenceGetReplicationTasksScope:                      {operation: "GetReplicationTasks"},
		PersistenceCompleteTransferTaskScope:                     {operation: "CompleteTransferTask"},
		PersistenceRangeCompleteTransferTaskScope:                {operation: "RangeCompleteTransferTask"},
		PersistenceCompleteReplicationTaskScope:                  {operation: "CompleteReplicationTask"},
		PersistenceGetTimerIndexTasksScope:                       {operation: "GetTimerIndexTasks"},
		PersistenceCompleteTimerTaskScope:                        {operation: "CompleteTimerTask"},
		PersistenceRangeCompleteTimerTaskScope:                   {operation: "RangeCompleteTimerTask"},
		PersistenceCreateTaskScope:                               {operation: "CreateTask"},
		PersistenceGetTasksScope:                                 {operation: "GetTasks"},
		PersistenceCompleteTaskScope:                             {operation: "CompleteTask"},
		PersistenceCompleteTasksLessThanScope:                    {operation: "CompleteTasksLessThan"},
		PersistenceLeaseTaskListScope:                            {operation: "LeaseTaskList"},
		PersistenceUpdateTaskListScope:                           {operation: "UpdateTaskList"},
		PersistenceListTaskListScope:                             {operation: "ListTaskList"},
		PersistenceDeleteTaskListScope:                           {operation: "DeleteTaskList"},
		PersistenceAppendHistoryEventsScope:                      {operation: "AppendHistoryEvents"},
		PersistenceGetWorkflowExecutionHistoryScope:              {operation: "GetWorkflowExecutionHistory"},
		PersistenceDeleteWorkflowExecutionHistoryScope:           {operation: "DeleteWorkflowExecutionHistory"},
		PersistenceCreateDomainScope:                             {operation: "CreateDomain"},
		PersistenceGetDomainScope:                                {operation: "GetDomain"},
		PersistenceUpdateDomainScope:                             {operation: "UpdateDomain"},
		PersistenceDeleteDomainScope:                             {operation: "DeleteDomain"},
		PersistenceDeleteDomainByNameScope:                       {operation: "DeleteDomainByName"},
		PersistenceListDomainScope:                               {operation: "ListDomain"},
		PersistenceGetMetadataScope:                              {operation: "GetMetadata"},
		PersistenceRecordWorkflowExecutionStartedScope:           {operation: "RecordWorkflowExecutionStarted"},
		PersistenceRecordWorkflowExecutionClosedScope:            {operation: "RecordWorkflowExecutionClosed"},
		PersistenceListOpenWorkflowExecutionsScope:               {operation: "ListOpenWorkflowExecutions"},
		PersistenceListClosedWorkflowExecutionsScope:             {operation: "ListClosedWorkflowExecutions"},
		PersistenceListOpenWorkflowExecutionsByTypeScope:         {operation: "ListOpenWorkflowExecutionsByType"},
		PersistenceListClosedWorkflowExecutionsByTypeScope:       {operation: "ListClosedWorkflowExecutionsByType"},
		PersistenceListOpenWorkflowExecutionsByWorkflowIDScope:   {operation: "ListOpenWorkflowExecutionsByWorkflowID"},
		PersistenceListClosedWorkflowExecutionsByWorkflowIDScope: {operation: "ListClosedWorkflowExecutionsByWorkflowID"},
		PersistenceListClosedWorkflowExecutionsByStatusScope:     {operation: "ListClosedWorkflowExecutionsByStatus"},
		PersistenceGetClosedWorkflowExecutionScope:               {operation: "GetClosedWorkflowExecution"},
		PersistenceVisibilityDeleteWorkflowExecutionScope:        {operation: "VisibilityDeleteWorkflowExecution"},
		PersistenceListWorkflowExecutionsScope:                   {operation: "ListWorkflowExecutions"},
		PersistenceScanWorkflowExecutionsScope:                   {operation: "ScanWorkflowExecutions"},
		PersistenceCountWorkflowExecutionsScope:                  {operation: "CountWorkflowExecutions"},
		PersistenceAppendHistoryNodesScope:                       {operation: "AppendHistoryNodes"},
		PersistenceReadHistoryBranchScope:                        {operation: "ReadHistoryBranch"},
		PersistenceForkHistoryBranchScope:                        {operation: "ForkHistoryBranch"},
		PersistenceDeleteHistoryBranchScope:                      {operation: "DeleteHistoryBranch"},
		PersistenceCompleteForkBranchScope:                       {operation: "CompleteForkBranch"},
		PersistenceGetHistoryTreeScope:                           {operation: "GetHistoryTree"},

		BlobstoreClientUploadScope:         {operation: "BlobstoreClientUpload", tags: map[string]string{CadenceRoleTagName: BlobstoreRoleTagValue}},
		BlobstoreClientDownloadScope:       {operation: "BlobstoreClientDownload", tags: map[string]string{CadenceRoleTagName: BlobstoreRoleTagValue}},
		BlobstoreClientGetTagsScope:        {operation: "BlobstoreClientGetTags", tags: map[string]string{CadenceRoleTagName: BlobstoreRoleTagValue}},
		BlobstoreClientExistsScope:         {operation: "BlobstoreClientExists", tags: map[string]string{CadenceRoleTagName: BlobstoreRoleTagValue}},
		BlobstoreClientDeleteScope:         {operation: "BlobstoreClientDelete", tags: map[string]string{CadenceRoleTagName: BlobstoreRoleTagValue}},
		BlobstoreClientListByPrefixScope:   {operation: "BlobstoreClientListByPrefix", tags: map[string]string{CadenceRoleTagName: BlobstoreRoleTagValue}},
		BlobstoreClientBucketMetadataScope: {operation: "BlobstoreClientBucketMetadata", tags: map[string]string{CadenceRoleTagName: BlobstoreRoleTagValue}},
		BlobstoreClientBucketExistsScope:   {operation: "BlobstoreClientBucketExists", tags: map[string]string{CadenceRoleTagName: BlobstoreRoleTagValue}},

		ClusterMetadataArchivalConfigScope: {operation: "ArchivalConfig"},

		HistoryClientStartWorkflowExecutionScope:            {operation: "HistoryClientStartWorkflowExecution", tags: map[string]string{CadenceRoleTagName: HistoryRoleTagValue}},
		HistoryClientRecordActivityTaskHeartbeatScope:       {operation: "HistoryClientRecordActivityTaskHeartbeat", tags: map[string]string{CadenceRoleTagName: HistoryRoleTagValue}},
		HistoryClientRespondDecisionTaskCompletedScope:      {operation: "HistoryClientRespondDecisionTaskCompleted", tags: map[string]string{CadenceRoleTagName: HistoryRoleTagValue}},
		HistoryClientRespondDecisionTaskFailedScope:         {operation: "HistoryClientRespondDecisionTaskFailed", tags: map[string]string{CadenceRoleTagName: HistoryRoleTagValue}},
		HistoryClientRespondActivityTaskCompletedScope:      {operation: "HistoryClientRespondActivityTaskCompleted", tags: map[string]string{CadenceRoleTagName: HistoryRoleTagValue}},
		HistoryClientRespondActivityTaskFailedScope:         {operation: "HistoryClientRespondActivityTaskFailed", tags: map[string]string{CadenceRoleTagName: HistoryRoleTagValue}},
		HistoryClientRespondActivityTaskCanceledScope:       {operation: "HistoryClientRespondActivityTaskCanceled", tags: map[string]string{CadenceRoleTagName: HistoryRoleTagValue}},
		HistoryClientGetMutableStateScope:                   {operation: "HistoryClientGetMutableState", tags: map[string]string{CadenceRoleTagName: HistoryRoleTagValue}},
		HistoryClientResetStickyTaskListScope:               {operation: "HistoryClientResetStickyTaskListScope", tags: map[string]string{CadenceRoleTagName: HistoryRoleTagValue}},
		HistoryClientDescribeWorkflowExecutionScope:         {operation: "HistoryClientDescribeWorkflowExecution", tags: map[string]string{CadenceRoleTagName: HistoryRoleTagValue}},
		HistoryClientRecordDecisionTaskStartedScope:         {operation: "HistoryClientRecordDecisionTaskStarted", tags: map[string]string{CadenceRoleTagName: HistoryRoleTagValue}},
		HistoryClientRecordActivityTaskStartedScope:         {operation: "HistoryClientRecordActivityTaskStarted", tags: map[string]string{CadenceRoleTagName: HistoryRoleTagValue}},
		HistoryClientRequestCancelWorkflowExecutionScope:    {operation: "HistoryClientRequestCancelWorkflowExecution", tags: map[string]string{CadenceRoleTagName: HistoryRoleTagValue}},
		HistoryClientSignalWorkflowExecutionScope:           {operation: "HistoryClientSignalWorkflowExecution", tags: map[string]string{CadenceRoleTagName: HistoryRoleTagValue}},
		HistoryClientSignalWithStartWorkflowExecutionScope:  {operation: "HistoryClientSignalWithStartWorkflowExecution", tags: map[string]string{CadenceRoleTagName: HistoryRoleTagValue}},
		HistoryClientRemoveSignalMutableStateScope:          {operation: "HistoryClientRemoveSignalMutableStateScope", tags: map[string]string{CadenceRoleTagName: HistoryRoleTagValue}},
		HistoryClientTerminateWorkflowExecutionScope:        {operation: "HistoryClientTerminateWorkflowExecution", tags: map[string]string{CadenceRoleTagName: HistoryRoleTagValue}},
		HistoryClientResetWorkflowExecutionScope:            {operation: "HistoryClientResetWorkflowExecution", tags: map[string]string{CadenceRoleTagName: HistoryRoleTagValue}},
		HistoryClientScheduleDecisionTaskScope:              {operation: "HistoryClientScheduleDecisionTask", tags: map[string]string{CadenceRoleTagName: HistoryRoleTagValue}},
		HistoryClientRecordChildExecutionCompletedScope:     {operation: "HistoryClientRecordChildExecutionCompleted", tags: map[string]string{CadenceRoleTagName: HistoryRoleTagValue}},
		HistoryClientReplicateEventsScope:                   {operation: "HistoryClientReplicateEvents", tags: map[string]string{CadenceRoleTagName: HistoryRoleTagValue}},
		HistoryClientReplicateRawEventsScope:                {operation: "HistoryClientReplicateRawEvents", tags: map[string]string{CadenceRoleTagName: HistoryRoleTagValue}},
		HistoryClientSyncShardStatusScope:                   {operation: "HistoryClientSyncShardStatusScope", tags: map[string]string{CadenceRoleTagName: HistoryRoleTagValue}},
		HistoryClientSyncActivityScope:                      {operation: "HistoryClientSyncActivityScope", tags: map[string]string{CadenceRoleTagName: HistoryRoleTagValue}},
		MatchingClientPollForDecisionTaskScope:              {operation: "MatchingClientPollForDecisionTask", tags: map[string]string{CadenceRoleTagName: MatchingRoleTagValue}},
		MatchingClientPollForActivityTaskScope:              {operation: "MatchingClientPollForActivityTask", tags: map[string]string{CadenceRoleTagName: MatchingRoleTagValue}},
		MatchingClientAddActivityTaskScope:                  {operation: "MatchingClientAddActivityTask", tags: map[string]string{CadenceRoleTagName: MatchingRoleTagValue}},
		MatchingClientAddDecisionTaskScope:                  {operation: "MatchingClientAddDecisionTask", tags: map[string]string{CadenceRoleTagName: MatchingRoleTagValue}},
		MatchingClientQueryWorkflowScope:                    {operation: "MatchingClientQueryWorkflow", tags: map[string]string{CadenceRoleTagName: MatchingRoleTagValue}},
		MatchingClientRespondQueryTaskCompletedScope:        {operation: "MatchingClientRespondQueryTaskCompleted", tags: map[string]string{CadenceRoleTagName: MatchingRoleTagValue}},
		MatchingClientCancelOutstandingPollScope:            {operation: "MatchingClientCancelOutstandingPoll", tags: map[string]string{CadenceRoleTagName: MatchingRoleTagValue}},
		MatchingClientDescribeTaskListScope:                 {operation: "MatchingClientDescribeTaskList", tags: map[string]string{CadenceRoleTagName: MatchingRoleTagValue}},
		FrontendClientDeprecateDomainScope:                  {operation: "FrontendClientDeprecateDomain", tags: map[string]string{CadenceRoleTagName: FrontendRoleTagValue}},
		FrontendClientDescribeDomainScope:                   {operation: "FrontendClientDescribeDomain", tags: map[string]string{CadenceRoleTagName: FrontendRoleTagValue}},
		FrontendClientDescribeTaskListScope:                 {operation: "FrontendClientDescribeTaskList", tags: map[string]string{CadenceRoleTagName: FrontendRoleTagValue}},
		FrontendClientDescribeWorkflowExecutionScope:        {operation: "FrontendClientDescribeWorkflowExecution", tags: map[string]string{CadenceRoleTagName: FrontendRoleTagValue}},
		FrontendClientGetWorkflowExecutionHistoryScope:      {operation: "FrontendClientGetWorkflowExecutionHistory", tags: map[string]string{CadenceRoleTagName: FrontendRoleTagValue}},
		FrontendClientListClosedWorkflowExecutionsScope:     {operation: "FrontendClientListClosedWorkflowExecutions", tags: map[string]string{CadenceRoleTagName: FrontendRoleTagValue}},
		FrontendClientListDomainsScope:                      {operation: "FrontendClientListDomains", tags: map[string]string{CadenceRoleTagName: FrontendRoleTagValue}},
		FrontendClientListOpenWorkflowExecutionsScope:       {operation: "FrontendClientListOpenWorkflowExecutions", tags: map[string]string{CadenceRoleTagName: FrontendRoleTagValue}},
		FrontendClientPollForActivityTaskScope:              {operation: "FrontendClientPollForActivityTask", tags: map[string]string{CadenceRoleTagName: FrontendRoleTagValue}},
		FrontendClientPollForDecisionTaskScope:              {operation: "FrontendClientPollForDecisionTask", tags: map[string]string{CadenceRoleTagName: FrontendRoleTagValue}},
		FrontendClientQueryWorkflowScope:                    {operation: "FrontendClientQueryWorkflow", tags: map[string]string{CadenceRoleTagName: FrontendRoleTagValue}},
		FrontendClientRecordActivityTaskHeartbeatScope:      {operation: "FrontendClientRecordActivityTaskHeartbeat", tags: map[string]string{CadenceRoleTagName: FrontendRoleTagValue}},
		FrontendClientRecordActivityTaskHeartbeatByIDScope:  {operation: "FrontendClientRecordActivityTaskHeartbeatByID", tags: map[string]string{CadenceRoleTagName: FrontendRoleTagValue}},
		FrontendClientRegisterDomainScope:                   {operation: "FrontendClientRegisterDomain", tags: map[string]string{CadenceRoleTagName: FrontendRoleTagValue}},
		FrontendClientRequestCancelWorkflowExecutionScope:   {operation: "FrontendClientRequestCancelWorkflowExecution", tags: map[string]string{CadenceRoleTagName: FrontendRoleTagValue}},
		FrontendClientResetStickyTaskListScope:              {operation: "FrontendClientResetStickyTaskList", tags: map[string]string{CadenceRoleTagName: FrontendRoleTagValue}},
		FrontendClientResetWorkflowExecutionScope:           {operation: "FrontendClientResetWorkflowExecution", tags: map[string]string{CadenceRoleTagName: FrontendRoleTagValue}},
		FrontendClientRespondActivityTaskCanceledScope:      {operation: "FrontendClientRespondActivityTaskCanceled", tags: map[string]string{CadenceRoleTagName: FrontendRoleTagValue}},
		FrontendClientRespondActivityTaskCanceledByIDScope:  {operation: "FrontendClientRespondActivityTaskCanceledByID", tags: map[string]string{CadenceRoleTagName: FrontendRoleTagValue}},
		FrontendClientRespondActivityTaskCompletedScope:     {operation: "FrontendClientRespondActivityTaskCompleted", tags: map[string]string{CadenceRoleTagName: FrontendRoleTagValue}},
		FrontendClientRespondActivityTaskCompletedByIDScope: {operation: "FrontendClientRespondActivityTaskCompletedByID", tags: map[string]string{CadenceRoleTagName: FrontendRoleTagValue}},
		FrontendClientRespondActivityTaskFailedScope:        {operation: "FrontendClientRespondActivityTaskFailed", tags: map[string]string{CadenceRoleTagName: FrontendRoleTagValue}},
		FrontendClientRespondActivityTaskFailedByIDScope:    {operation: "FrontendClientRespondActivityTaskFailedByID", tags: map[string]string{CadenceRoleTagName: FrontendRoleTagValue}},
		FrontendClientRespondDecisionTaskCompletedScope:     {operation: "FrontendClientRespondDecisionTaskCompleted", tags: map[string]string{CadenceRoleTagName: FrontendRoleTagValue}},
		FrontendClientRespondDecisionTaskFailedScope:        {operation: "FrontendClientRespondDecisionTaskFailed", tags: map[string]string{CadenceRoleTagName: FrontendRoleTagValue}},
		FrontendClientRespondQueryTaskCompletedScope:        {operation: "FrontendClientRespondQueryTaskCompleted", tags: map[string]string{CadenceRoleTagName: FrontendRoleTagValue}},
		FrontendClientSignalWithStartWorkflowExecutionScope: {operation: "FrontendClientSignalWithStartWorkflowExecution", tags: map[string]string{CadenceRoleTagName: FrontendRoleTagValue}},
		FrontendClientSignalWorkflowExecutionScope:          {operation: "FrontendClientSignalWorkflowExecution", tags: map[string]string{CadenceRoleTagName: FrontendRoleTagValue}},
		FrontendClientStartWorkflowExecutionScope:           {operation: "FrontendClientStartWorkflowExecution", tags: map[string]string{CadenceRoleTagName: FrontendRoleTagValue}},
		FrontendClientTerminateWorkflowExecutionScope:       {operation: "FrontendClientTerminateWorkflowExecution", tags: map[string]string{CadenceRoleTagName: FrontendRoleTagValue}},
		FrontendClientUpdateDomainScope:                     {operation: "FrontendClientUpdateDomain", tags: map[string]string{CadenceRoleTagName: FrontendRoleTagValue}},
		AdminClientDescribeHistoryHostScope:                 {operation: "AdminClientDescribeHistoryHost", tags: map[string]string{CadenceRoleTagName: AdminRoleTagValue}},
		AdminClientDescribeWorkflowExecutionScope:           {operation: "AdminClientDescribeWorkflowExecution", tags: map[string]string{CadenceRoleTagName: AdminRoleTagValue}},
		AdminClientGetWorkflowExecutionRawHistoryScope:      {operation: "AdminClientGetWorkflowExecutionRawHistory", tags: map[string]string{CadenceRoleTagName: AdminRoleTagValue}},

		MessagingClientPublishScope:      {operation: "MessagingClientPublish"},
		MessagingClientPublishBatchScope: {operation: "MessagingClientPublishBatch"},

		DomainCacheScope:                                      {operation: "DomainCache"},
		HistoryRereplicationByTransferTaskScope:               {operation: "HistoryRereplicationByTransferTask"},
		HistoryRereplicationByTimerTaskScope:                  {operation: "HistoryRereplicationByTimerTask"},
		HistoryRereplicationByHistoryReplicationScope:         {operation: "HistoryRereplicationByHistoryReplication"},
		HistoryRereplicationByHistoryMetadataReplicationScope: {operation: "HistoryRereplicationByHistoryMetadataReplication"},
		HistoryRereplicationByActivityReplicationScope:        {operation: "HistoryRereplicationByActivityReplication"},

		ElasticsearchRecordWorkflowExecutionStartedScope:           {operation: "RecordWorkflowExecutionStarted"},
		ElasticsearchRecordWorkflowExecutionClosedScope:            {operation: "RecordWorkflowExecutionClosed"},
		ElasticsearchListOpenWorkflowExecutionsScope:               {operation: "ListOpenWorkflowExecutions"},
		ElasticsearchListClosedWorkflowExecutionsScope:             {operation: "ListClosedWorkflowExecutions"},
		ElasticsearchListOpenWorkflowExecutionsByTypeScope:         {operation: "ListOpenWorkflowExecutionsByType"},
		ElasticsearchListClosedWorkflowExecutionsByTypeScope:       {operation: "ListClosedWorkflowExecutionsByType"},
		ElasticsearchListOpenWorkflowExecutionsByWorkflowIDScope:   {operation: "ListOpenWorkflowExecutionsByWorkflowID"},
		ElasticsearchListClosedWorkflowExecutionsByWorkflowIDScope: {operation: "ListClosedWorkflowExecutionsByWorkflowID"},
		ElasticsearchListClosedWorkflowExecutionsByStatusScope:     {operation: "ListClosedWorkflowExecutionsByStatus"},
		ElasticsearchGetClosedWorkflowExecutionScope:               {operation: "GetClosedWorkflowExecution"},
		ElasticsearchListWorkflowExecutionsScope:                   {operation: "ListWorkflowExecutions"},
		ElasticsearchScanWorkflowExecutionsScope:                   {operation: "ScanWorkflowExecutions"},
<<<<<<< HEAD
		SequentialTaskProcessingScope:                              {operation: "SequentialTaskProcessing"},
=======
		ElasticsearchCountWorkflowExecutionsScope:                  {operation: "CountWorkflowExecutions"},
>>>>>>> f358c69d
	},
	// Frontend Scope Names
	Frontend: {
		// Admin API scope co-locates with with frontend
		AdminDescribeHistoryHostScope:            {operation: "DescribeHistoryHost"},
		AdminDescribeWorkflowExecutionScope:      {operation: "DescribeWorkflowExecution"},
		AdminGetWorkflowExecutionRawHistoryScope: {operation: "GetWorkflowExecutionRawHistory"},

		FrontendStartWorkflowExecutionScope:           {operation: "StartWorkflowExecution"},
		FrontendPollForDecisionTaskScope:              {operation: "PollForDecisionTask"},
		FrontendPollForActivityTaskScope:              {operation: "PollForActivityTask"},
		FrontendRecordActivityTaskHeartbeatScope:      {operation: "RecordActivityTaskHeartbeat"},
		FrontendRecordActivityTaskHeartbeatByIDScope:  {operation: "RecordActivityTaskHeartbeatByID"},
		FrontendRespondDecisionTaskCompletedScope:     {operation: "RespondDecisionTaskCompleted"},
		FrontendRespondDecisionTaskFailedScope:        {operation: "RespondDecisionTaskFailed"},
		FrontendRespondQueryTaskCompletedScope:        {operation: "RespondQueryTaskCompleted"},
		FrontendRespondActivityTaskCompletedScope:     {operation: "RespondActivityTaskCompleted"},
		FrontendRespondActivityTaskFailedScope:        {operation: "RespondActivityTaskFailed"},
		FrontendRespondActivityTaskCanceledScope:      {operation: "RespondActivityTaskCanceled"},
		FrontendRespondActivityTaskCompletedByIDScope: {operation: "RespondActivityTaskCompletedByID"},
		FrontendRespondActivityTaskFailedByIDScope:    {operation: "RespondActivityTaskFailedByID"},
		FrontendRespondActivityTaskCanceledByIDScope:  {operation: "RespondActivityTaskCanceledByID"},
		FrontendGetWorkflowExecutionHistoryScope:      {operation: "GetWorkflowExecutionHistory"},
		FrontendSignalWorkflowExecutionScope:          {operation: "SignalWorkflowExecution"},
		FrontendSignalWithStartWorkflowExecutionScope: {operation: "SignalWithStartWorkflowExecution"},
		FrontendTerminateWorkflowExecutionScope:       {operation: "TerminateWorkflowExecution"},
		FrontendResetWorkflowExecutionScope:           {operation: "ResetWorkflowExecution"},
		FrontendRequestCancelWorkflowExecutionScope:   {operation: "RequestCancelWorkflowExecution"},
		FrontendListOpenWorkflowExecutionsScope:       {operation: "ListOpenWorkflowExecutions"},
		FrontendListClosedWorkflowExecutionsScope:     {operation: "ListClosedWorkflowExecutions"},
		FrontendListWorkflowExecutionsScope:           {operation: "ListWorkflowExecutions"},
		FrontendScanWorkflowExecutionsScope:           {operation: "ScanWorkflowExecutions"},
		FrontendCountWorkflowExecutionsScope:          {operation: "CountWorkflowExecutions"},
		FrontendRegisterDomainScope:                   {operation: "RegisterDomain"},
		FrontendDescribeDomainScope:                   {operation: "DescribeDomain"},
		FrontendListDomainsScope:                      {operation: "ListDomain"},
		FrontendUpdateDomainScope:                     {operation: "UpdateDomain"},
		FrontendDeprecateDomainScope:                  {operation: "DeprecateDomain"},
		FrontendQueryWorkflowScope:                    {operation: "QueryWorkflow"},
		FrontendDescribeWorkflowExecutionScope:        {operation: "DescribeWorkflowExecution"},
		FrontendDescribeTaskListScope:                 {operation: "DescribeTaskList"},
		FrontendResetStickyTaskListScope:              {operation: "ResetStickyTaskList"},
	},
	// History Scope Names
	History: {
		HistoryStartWorkflowExecutionScope:            {operation: "StartWorkflowExecution"},
		HistoryRecordActivityTaskHeartbeatScope:       {operation: "RecordActivityTaskHeartbeat"},
		HistoryRespondDecisionTaskCompletedScope:      {operation: "RespondDecisionTaskCompleted"},
		HistoryRespondDecisionTaskFailedScope:         {operation: "RespondDecisionTaskFailed"},
		HistoryRespondActivityTaskCompletedScope:      {operation: "RespondActivityTaskCompleted"},
		HistoryRespondActivityTaskFailedScope:         {operation: "RespondActivityTaskFailed"},
		HistoryRespondActivityTaskCanceledScope:       {operation: "RespondActivityTaskCanceled"},
		HistoryGetMutableStateScope:                   {operation: "GetMutableState"},
		HistoryResetStickyTaskListScope:               {operation: "ResetStickyTaskListScope"},
		HistoryDescribeWorkflowExecutionScope:         {operation: "DescribeWorkflowExecution"},
		HistoryRecordDecisionTaskStartedScope:         {operation: "RecordDecisionTaskStarted"},
		HistoryRecordActivityTaskStartedScope:         {operation: "RecordActivityTaskStarted"},
		HistorySignalWorkflowExecutionScope:           {operation: "SignalWorkflowExecution"},
		HistorySignalWithStartWorkflowExecutionScope:  {operation: "SignalWithStartWorkflowExecution"},
		HistoryRemoveSignalMutableStateScope:          {operation: "RemoveSignalMutableState"},
		HistoryTerminateWorkflowExecutionScope:        {operation: "TerminateWorkflowExecution"},
		HistoryResetWorkflowExecutionScope:            {operation: "ResetWorkflowExecution"},
		HistoryProcessDeleteHistoryEventScope:         {operation: "ProcessDeleteHistoryEvent"},
		HistoryScheduleDecisionTaskScope:              {operation: "ScheduleDecisionTask"},
		HistoryRecordChildExecutionCompletedScope:     {operation: "RecordChildExecutionCompleted"},
		HistoryRequestCancelWorkflowExecutionScope:    {operation: "RequestCancelWorkflowExecution"},
		HistoryReplicateEventsScope:                   {operation: "ReplicateEvents"},
		HistoryReplicateRawEventsScope:                {operation: "ReplicateRawEvents"},
		HistorySyncShardStatusScope:                   {operation: "SyncShardStatus"},
		HistorySyncActivityScope:                      {operation: "SyncActivity"},
		HistoryDescribeMutableStateScope:              {operation: "DescribeMutableState"},
		HistoryShardControllerScope:                   {operation: "ShardController"},
		TransferQueueProcessorScope:                   {operation: "TransferQueueProcessor"},
		TransferActiveQueueProcessorScope:             {operation: "TransferActiveQueueProcessor"},
		TransferStandbyQueueProcessorScope:            {operation: "TransferStandbyQueueProcessor"},
		TransferActiveTaskActivityScope:               {operation: "TransferActiveTaskActivity"},
		TransferActiveTaskDecisionScope:               {operation: "TransferActiveTaskDecision"},
		TransferActiveTaskCloseExecutionScope:         {operation: "TransferActiveTaskCloseExecution"},
		TransferActiveTaskCancelExecutionScope:        {operation: "TransferActiveTaskCancelExecution"},
		TransferActiveTaskSignalExecutionScope:        {operation: "TransferActiveTaskSignalExecution"},
		TransferActiveTaskStartChildExecutionScope:    {operation: "TransferActiveTaskStartChildExecution"},
		TransferActiveTaskRecordWorkflowStartedScope:  {operation: "TransferActiveTaskRecordWorkflowStarted"},
		TransferActiveTaskResetWorkflowScope:          {operation: "TransferActiveTaskResetWorkflow"},
		TransferStandbyTaskActivityScope:              {operation: "TransferStandbyTaskActivity"},
		TransferStandbyTaskDecisionScope:              {operation: "TransferStandbyTaskDecision"},
		TransferStandbyTaskCloseExecutionScope:        {operation: "TransferStandbyTaskCloseExecution"},
		TransferStandbyTaskCancelExecutionScope:       {operation: "TransferStandbyTaskCancelExecution"},
		TransferStandbyTaskSignalExecutionScope:       {operation: "TransferStandbyTaskSignalExecution"},
		TransferStandbyTaskStartChildExecutionScope:   {operation: "TransferStandbyTaskStartChildExecution"},
		TransferStandbyTaskRecordWorkflowStartedScope: {operation: "TransferStandbyTaskRecordWorkflowStarted"},
		TransferStandbyTaskResetWorkflowScope:         {operation: "TransferStandbyTaskResetWorkflow"},
		TimerQueueProcessorScope:                      {operation: "TimerQueueProcessor"},
		TimerActiveQueueProcessorScope:                {operation: "TimerActiveQueueProcessor"},
		TimerStandbyQueueProcessorScope:               {operation: "TimerStandbyQueueProcessor"},
		TimerActiveTaskActivityTimeoutScope:           {operation: "TimerActiveTaskActivityTimeout"},
		TimerActiveTaskDecisionTimeoutScope:           {operation: "TimerActiveTaskDecisionTimeout"},
		TimerActiveTaskUserTimerScope:                 {operation: "TimerActiveTaskUserTimer"},
		TimerActiveTaskWorkflowTimeoutScope:           {operation: "TimerActiveTaskWorkflowTimeout"},
		TimerActiveTaskActivityRetryTimerScope:        {operation: "TimerActiveTaskActivityRetryTimer"},
		TimerActiveTaskWorkflowBackoffTimerScope:      {operation: "TimerActiveTaskWorkflowBackoffTimer"},
		TimerActiveTaskDeleteHistoryEventScope:        {operation: "TimerActiveTaskDeleteHistoryEvent"},
		TimerStandbyTaskActivityTimeoutScope:          {operation: "TimerStandbyTaskActivityTimeout"},
		TimerStandbyTaskDecisionTimeoutScope:          {operation: "TimerStandbyTaskDecisionTimeout"},
		TimerStandbyTaskUserTimerScope:                {operation: "TimerStandbyTaskUserTimer"},
		TimerStandbyTaskWorkflowTimeoutScope:          {operation: "TimerStandbyTaskWorkflowTimeout"},
		TimerStandbyTaskActivityRetryTimerScope:       {operation: "TimerStandbyTaskActivityRetryTimer"},
		TimerStandbyTaskWorkflowBackoffTimerScope:     {operation: "TimerStandbyTaskWorkflowBackoffTimer"},
		TimerStandbyTaskDeleteHistoryEventScope:       {operation: "TimerStandbyTaskDeleteHistoryEvent"},
		HistoryEventNotificationScope:                 {operation: "HistoryEventNotification"},
		ReplicatorQueueProcessorScope:                 {operation: "ReplicatorQueueProcessor"},
		ReplicatorTaskHistoryScope:                    {operation: "ReplicatorTaskHistory"},
		ReplicatorTaskSyncActivityScope:               {operation: "ReplicatorTaskSyncActivity"},
		ReplicateHistoryEventsScope:                   {operation: "ReplicateHistoryEvents"},
		ShardInfoScope:                                {operation: "ShardInfo"},
		WorkflowContextScope:                          {operation: "WorkflowContext"},
		HistoryCacheGetAndCreateScope:                 {operation: "HistoryCacheGetAndCreate", tags: map[string]string{CacheTypeTagName: MutableStateCacheTypeTagValue}},
		HistoryCacheGetOrCreateScope:                  {operation: "HistoryCacheGetOrCreate", tags: map[string]string{CacheTypeTagName: MutableStateCacheTypeTagValue}},
		HistoryCacheGetCurrentExecutionScope:          {operation: "HistoryCacheGetCurrentExecution", tags: map[string]string{CacheTypeTagName: MutableStateCacheTypeTagValue}},
		EventsCacheGetEventScope:                      {operation: "EventsCacheGetEvent", tags: map[string]string{CacheTypeTagName: EventsCacheTypeTagValue}},
		EventsCachePutEventScope:                      {operation: "EventsCachePutEvent", tags: map[string]string{CacheTypeTagName: EventsCacheTypeTagValue}},
		EventsCacheDeleteEventScope:                   {operation: "EventsCacheDeleteEvent", tags: map[string]string{CacheTypeTagName: EventsCacheTypeTagValue}},
		EventsCacheGetFromStoreScope:                  {operation: "EventsCacheGetFromStore", tags: map[string]string{CacheTypeTagName: EventsCacheTypeTagValue}},
		ExecutionSizeStatsScope:                       {operation: "ExecutionStats", tags: map[string]string{StatsTypeTagName: SizeStatsTypeTagValue}},
		ExecutionCountStatsScope:                      {operation: "ExecutionStats", tags: map[string]string{StatsTypeTagName: CountStatsTypeTagValue}},
		SessionSizeStatsScope:                         {operation: "SessionStats", tags: map[string]string{StatsTypeTagName: SizeStatsTypeTagValue}},
		SessionCountStatsScope:                        {operation: "SessionStats", tags: map[string]string{StatsTypeTagName: CountStatsTypeTagValue}},
		WorkflowCompletionStatsScope:                  {operation: "CompletionStats", tags: map[string]string{StatsTypeTagName: CountStatsTypeTagValue}},
	},
	// Matching Scope Names
	Matching: {
		MatchingPollForDecisionTaskScope:       {operation: "PollForDecisionTask"},
		MatchingPollForActivityTaskScope:       {operation: "PollForActivityTask"},
		MatchingAddActivityTaskScope:           {operation: "AddActivityTask"},
		MatchingAddDecisionTaskScope:           {operation: "AddDecisionTask"},
		MatchingTaskListMgrScope:               {operation: "TaskListMgr"},
		MatchingQueryWorkflowScope:             {operation: "QueryWorkflow"},
		MatchingRespondQueryTaskCompletedScope: {operation: "RespondQueryTaskCompleted"},
		MatchingCancelOutstandingPollScope:     {operation: "CancelOutstandingPoll"},
		MatchingDescribeTaskListScope:          {operation: "DescribeTaskList"},
	},
	// Worker Scope Names
	Worker: {
		ReplicatorScope:                     {operation: "Replicator"},
		DomainReplicationTaskScope:          {operation: "DomainReplicationTask"},
		HistoryReplicationTaskScope:         {operation: "HistoryReplicationTask"},
		HistoryMetadataReplicationTaskScope: {operation: "HistoryMetadataReplicationTask"},
		SyncShardTaskScope:                  {operation: "SyncShardTask"},
		SyncActivityTaskScope:               {operation: "SyncActivityTask"},
		ESProcessorScope:                    {operation: "ESProcessor"},
		IndexProcessorScope:                 {operation: "IndexProcessor"},
		ArchiverUploadHistoryActivityScope:  {operation: "ArchiverUploadHistoryActivity"},
		ArchiverDeleteHistoryActivityScope:  {operation: "ArchiverDeleteHistoryActivity"},
		ArchiverScope:                       {operation: "Archiver"},
		ArchiverPumpScope:                   {operation: "ArchiverPump"},
		ArchiverArchivalWorkflowScope:       {operation: "ArchiverArchivalWorkflow"},
		ArchiverClientScope:                 {operation: "ArchiverClient"},
		TaskListScavengerScope:              {operation: "tasklistscavenger"},
	},
	// Blobstore Scope Names
	Blobstore: {
		BlobstoreUploadScope:         {operation: "Upload"},
		BlobstoreDownloadScope:       {operation: "Download"},
		BlobstoreGetTagsScope:        {operation: "GetTags"},
		BlobstoreExistsScope:         {operation: "Exists"},
		BlobstoreDeleteScope:         {operation: "Delete"},
		BlobstoreListByPrefixScope:   {operation: "ListByPrefix"},
		BlobstoreBucketMetadataScope: {operation: "BucketMetadata"},
	},
}

// Common Metrics enum
const (
	CadenceRequests = iota
	CadenceFailures
	CadenceCriticalFailures
	CadenceLatency
	CadenceErrBadRequestCounter
	CadenceErrDomainNotActiveCounter
	CadenceErrServiceBusyCounter
	CadenceErrEntityNotExistsCounter
	CadenceErrExecutionAlreadyStartedCounter
	CadenceErrDomainAlreadyExistsCounter
	CadenceErrCancellationAlreadyRequestedCounter
	CadenceErrQueryFailedCounter
	CadenceErrLimitExceededCounter
	CadenceErrContextTimeoutCounter
	CadenceErrRetryTaskCounter
	CadenceErrClientVersionNotSupportedCounter
	PersistenceRequests
	PersistenceFailures
	PersistenceLatency
	PersistenceErrShardExistsCounter
	PersistenceErrShardOwnershipLostCounter
	PersistenceErrConditionFailedCounter
	PersistenceErrCurrentWorkflowConditionFailedCounter
	PersistenceErrTimeoutCounter
	PersistenceErrBusyCounter
	PersistenceErrEntityNotExistsCounter
	PersistenceErrExecutionAlreadyStartedCounter
	PersistenceErrDomainAlreadyExistsCounter
	PersistenceErrBadRequestCounter
	PersistenceSampledCounter

	CadenceClientRequests
	CadenceClientFailures
	CadenceClientLatency

	DomainCachePrepareCallbacksLatency
	DomainCacheCallbacksLatency

	HistorySize
	HistoryCount
	EventBlobSize

	ArchivalConfigFailures

	ElasticsearchRequests
	ElasticsearchFailures
	ElasticsearchLatency
	ElasticsearchErrBadRequestCounter
	ElasticsearchErrBusyCounter

	SequentialTaskSubmitRequest
	SequentialTaskSubmitRequestTaskQueueExist
	SequentialTaskSubmitRequestTaskQueueMissing
	SequentialTaskSubmitLatency
	SequentialTaskQueueSize
	SequentialTaskQueueProcessingLatency
	SequentialTaskTaskProcessingLatency

	NumCommonMetrics // Needs to be last on this list for iota numbering
)

// History Metrics enum
const (
	TaskRequests = iota + NumCommonMetrics
	TaskLatency
	TaskFailures
	TaskDiscarded
	TaskAttemptTimer
	TaskStandbyRetryCounter
	TaskNotActiveCounter
	TaskLimitExceededCounter
	TaskBatchCompleteCounter
	TaskProcessingLatency
	TaskQueueLatency

	AckLevelUpdateCounter
	AckLevelUpdateFailedCounter
	DecisionTypeScheduleActivityCounter
	DecisionTypeCompleteWorkflowCounter
	DecisionTypeFailWorkflowCounter
	DecisionTypeCancelWorkflowCounter
	DecisionTypeStartTimerCounter
	DecisionTypeCancelActivityCounter
	DecisionTypeCancelTimerCounter
	DecisionTypeRecordMarkerCounter
	DecisionTypeCancelExternalWorkflowCounter
	DecisionTypeChildWorkflowCounter
	DecisionTypeContinueAsNewCounter
	DecisionTypeSignalExternalWorkflowCounter
	MultipleCompletionDecisionsCounter
	FailedDecisionsCounter
	StaleMutableStateCounter
	AutoResetPointsLimitExceededCounter
	ConcurrencyUpdateFailureCounter
	CadenceErrEventAlreadyStartedCounter
	CadenceErrShardOwnershipLostCounter
	HeartbeatTimeoutCounter
	ScheduleToStartTimeoutCounter
	StartToCloseTimeoutCounter
	ScheduleToCloseTimeoutCounter
	NewTimerCounter
	NewTimerNotifyCounter
	AcquireShardsCounter
	AcquireShardsLatency
	ShardClosedCounter
	ShardItemCreatedCounter
	ShardItemRemovedCounter
	ShardInfoReplicationPendingTasksTimer
	ShardInfoTransferActivePendingTasksTimer
	ShardInfoTransferStandbyPendingTasksTimer
	ShardInfoTimerActivePendingTasksTimer
	ShardInfoTimerStandbyPendingTasksTimer
	ShardInfoReplicationLagTimer
	ShardInfoTransferLagTimer
	ShardInfoTimerLagTimer
	ShardInfoTransferDiffTimer
	ShardInfoTimerDiffTimer
	ShardInfoTransferFailoverInProgressTimer
	ShardInfoTimerFailoverInProgressTimer
	ShardInfoTransferFailoverLatencyTimer
	ShardInfoTimerFailoverLatencyTimer
	MembershipChangedCounter
	NumShardsGauge
	GetEngineForShardErrorCounter
	GetEngineForShardLatency
	RemoveEngineForShardLatency
	CompleteDecisionWithStickyEnabledCounter
	CompleteDecisionWithStickyDisabledCounter
	HistoryEventNotificationQueueingLatency
	HistoryEventNotificationFanoutLatency
	HistoryEventNotificationInFlightMessageGauge
	HistoryEventNotificationFailDeliveryCount
	EmptyReplicationEventsCounter
	DuplicateReplicationEventsCounter
	StaleReplicationEventsCounter
	ReplicationEventsSizeTimer
	BufferReplicationTaskTimer
	UnbufferReplicationTaskTimer
	HistoryConflictsCounter
	CompleteTaskFailedCounter
	CacheRequests
	CacheFailures
	CacheLatency
	CacheMissCounter
	AcquireLockFailedCounter
	WorkflowContextCleared
	MutableStateSize
	ExecutionInfoSize
	ActivityInfoSize
	TimerInfoSize
	ChildInfoSize
	SignalInfoSize
	BufferedEventsSize
	BufferedReplicationTasksSize
	ActivityInfoCount
	TimerInfoCount
	ChildInfoCount
	SignalInfoCount
	RequestCancelInfoCount
	BufferedEventsCount
	BufferedReplicationTasksCount
	DeleteActivityInfoCount
	DeleteTimerInfoCount
	DeleteChildInfoCount
	DeleteSignalInfoCount
	DeleteRequestCancelInfoCount
	WorkflowRetryBackoffTimerCount
	WorkflowCronBackoffTimerCount
	WorkflowCleanupDeleteCount
	WorkflowCleanupArchiveCount
	WorkflowCleanupNopCount
	WorkflowSuccessCount
	WorkflowCancelCount
	WorkflowFailedCount
	WorkflowTimeoutCount
	WorkflowTerminateCount

	NumHistoryMetrics
)

// Matching metrics enum
const (
	PollSuccessCounter = iota + NumCommonMetrics
	PollTimeoutCounter
	PollSuccessWithSyncCounter
	LeaseRequestCounter
	LeaseFailureCounter
	ConditionFailedErrorCounter
	RespondQueryTaskFailedCounter
	SyncThrottleCounter
	BufferThrottleCounter
	SyncMatchLatency
	ExpiredTasksCounter

	NumMatchingMetrics
)

// Worker metrics enum
const (
	ReplicatorMessages = iota + NumCommonMetrics
	ReplicatorFailures
	ReplicatorMessagesDropped
	ReplicatorLatency
	ESProcessorRequests
	ESProcessorRetries
	ESProcessorFailures
	ESProcessorCorruptedData
	IndexProcessorCorruptedData
	ArchiverNonRetryableErrorCount
	ArchiverSkipUploadCount
	ArchiverRunningDeterministicConstructionCheckCount
	ArchiverDeterministicConstructionCheckFailedCount
	ArchiverCouldNotRunDeterministicConstructionCheckCount
	ArchiverStartedCount
	ArchiverStoppedCount
	ArchiverCoroutineStartedCount
	ArchiverCoroutineStoppedCount
	ArchiverHandleRequestLatency
	ArchiverUploadWithRetriesLatency
	ArchiverDeleteWithRetriesLatency
	ArchiverUploadFailedAllRetriesCount
	ArchiverUploadSuccessCount
	ArchiverDeleteLocalFailedAllRetriesCount
	ArchiverDeleteLocalSuccessCount
	ArchiverDeleteFailedAllRetriesCount
	ArchiverDeleteSuccessCount
	ArchiverBacklogSizeGauge
	ArchiverPumpTimeoutCount
	ArchiverPumpSignalThresholdCount
	ArchiverPumpTimeoutWithoutSignalsCount
	ArchiverPumpSignalChannelClosedCount
	ArchiverWorkflowStartedCount
	ArchiverNumPumpedRequestsCount
	ArchiverNumHandledRequestsCount
	ArchiverPumpedNotEqualHandledCount
	ArchiverHandleAllRequestsLatency
	ArchiverWorkflowStoppingCount
	ArchiverClientSendSignalFailureCount
	TaskProcessedCount
	TaskDeletedCount
	TaskListProcessedCount
	TaskListDeletedCount
	TaskListOutstandingCount
	StartedCount
	StoppedCount
	ExecutorTasksDeferredCount
	ExecutorTasksDroppedCount
	NumWorkerMetrics
)

// MetricDefs record the metrics for all services
var MetricDefs = map[ServiceIdx]map[int]metricDefinition{
	Common: {
		CadenceRequests:                                     {metricName: "cadence_requests", metricType: Counter},
		CadenceFailures:                                     {metricName: "cadence_errors", metricType: Counter},
		CadenceCriticalFailures:                             {metricName: "cadence_errors_critical", metricType: Counter},
		CadenceLatency:                                      {metricName: "cadence_latency", metricType: Timer},
		CadenceErrBadRequestCounter:                         {metricName: "cadence_errors_bad_request", metricType: Counter},
		CadenceErrDomainNotActiveCounter:                    {metricName: "cadence_errors_domain_not_active", metricType: Counter},
		CadenceErrServiceBusyCounter:                        {metricName: "cadence_errors_service_busy", metricType: Counter},
		CadenceErrEntityNotExistsCounter:                    {metricName: "cadence_errors_entity_not_exists", metricType: Counter},
		CadenceErrExecutionAlreadyStartedCounter:            {metricName: "cadence_errors_execution_already_started", metricType: Counter},
		CadenceErrDomainAlreadyExistsCounter:                {metricName: "cadence_errors_domain_already_exists", metricType: Counter},
		CadenceErrCancellationAlreadyRequestedCounter:       {metricName: "cadence_errors_cancellation_already_requested", metricType: Counter},
		CadenceErrQueryFailedCounter:                        {metricName: "cadence_errors_query_failed", metricType: Counter},
		CadenceErrLimitExceededCounter:                      {metricName: "cadence_errors_limit_exceeded", metricType: Counter},
		CadenceErrContextTimeoutCounter:                     {metricName: "cadence_errors_context_timeout", metricType: Counter},
		CadenceErrRetryTaskCounter:                          {metricName: "cadence_errors_retry_task", metricType: Counter},
		CadenceErrClientVersionNotSupportedCounter:          {metricName: "cadence_errors_client_version_not_supported", metricType: Counter},
		PersistenceRequests:                                 {metricName: "persistence_requests", metricType: Counter},
		PersistenceFailures:                                 {metricName: "persistence_errors", metricType: Counter},
		PersistenceLatency:                                  {metricName: "persistence_latency", metricType: Timer},
		PersistenceErrShardExistsCounter:                    {metricName: "persistence_errors_shard_exists", metricType: Counter},
		PersistenceErrShardOwnershipLostCounter:             {metricName: "persistence_errors_shard_ownership_lost", metricType: Counter},
		PersistenceErrConditionFailedCounter:                {metricName: "persistence_errors_condition_failed", metricType: Counter},
		PersistenceErrCurrentWorkflowConditionFailedCounter: {metricName: "persistence_errors_current_workflow_condition_failed", metricType: Counter},
		PersistenceErrTimeoutCounter:                        {metricName: "persistence_errors_timeout", metricType: Counter},
		PersistenceErrBusyCounter:                           {metricName: "persistence_errors_busy", metricType: Counter},
		PersistenceErrEntityNotExistsCounter:                {metricName: "persistence_errors_entity_not_exists", metricType: Counter},
		PersistenceErrExecutionAlreadyStartedCounter:        {metricName: "persistence_errors_execution_already_started", metricType: Counter},
		PersistenceErrDomainAlreadyExistsCounter:            {metricName: "persistence_errors_domain_already_exists", metricType: Counter},
		PersistenceErrBadRequestCounter:                     {metricName: "persistence_errors_bad_request", metricType: Counter},
		PersistenceSampledCounter:                           {metricName: "persistence_sampled", metricType: Counter},
		CadenceClientRequests:                               {metricName: "cadence_client_requests", metricType: Counter},
		CadenceClientFailures:                               {metricName: "cadence_client_errors", metricType: Counter},
		CadenceClientLatency:                                {metricName: "cadence_client_latency", metricType: Timer},
		DomainCachePrepareCallbacksLatency:                  {metricName: "domain_cache_prepare_callbacks_latency", metricType: Timer},
		DomainCacheCallbacksLatency:                         {metricName: "domain_cache_callbacks_latency", metricType: Timer},
		HistorySize:                                         {metricName: "history_size", metricType: Timer},
		HistoryCount:                                        {metricName: "history_count", metricType: Timer},
		EventBlobSize:                                       {metricName: "event_blob_size", metricType: Timer},
		ArchivalConfigFailures:                              {metricName: "archivalconfig_failures", metricType: Counter},
		ElasticsearchRequests:                               {metricName: "elasticsearch_requests", metricType: Counter},
		ElasticsearchFailures:                               {metricName: "elasticsearch_errors", metricType: Counter},
		ElasticsearchLatency:                                {metricName: "elasticsearch_latency", metricType: Timer},
		ElasticsearchErrBadRequestCounter:                   {metricName: "elasticsearch_errors_bad_request", metricType: Counter},
		ElasticsearchErrBusyCounter:                         {metricName: "elasticsearch_errors_busy", metricType: Counter},
		SequentialTaskSubmitRequest:                         {metricName: "sequentialtask_submit_request", metricType: Counter},
		SequentialTaskSubmitRequestTaskQueueExist:           {metricName: "sequentialtask_submit_request_taskqueue_exist", metricType: Counter},
		SequentialTaskSubmitRequestTaskQueueMissing:         {metricName: "sequentialtask_submit_request_taskqueue_missing", metricType: Counter},
		SequentialTaskSubmitLatency:                         {metricName: "sequentialtask_submit_latency", metricType: Timer},
		SequentialTaskQueueSize:                             {metricName: "sequentialtask_queue_size", metricType: Timer},
		SequentialTaskQueueProcessingLatency:                {metricName: "sequentialtask_queue_processing_latency", metricType: Timer},
		SequentialTaskTaskProcessingLatency:                 {metricName: "sequentialtask_task_processing_latency", metricType: Timer},
	},
	Frontend: {},
	History: {
		TaskRequests:                                 {metricName: "task_requests", metricType: Counter},
		TaskLatency:                                  {metricName: "task_latency", metricType: Timer},
		TaskAttemptTimer:                             {metricName: "task_attempt", metricType: Timer},
		TaskFailures:                                 {metricName: "task_errors", metricType: Counter},
		TaskDiscarded:                                {metricName: "task_errors_discarded", metricType: Counter},
		TaskStandbyRetryCounter:                      {metricName: "task_errors_standby_retry_counter", metricType: Counter},
		TaskNotActiveCounter:                         {metricName: "task_errors_not_active_counter", metricType: Counter},
		TaskLimitExceededCounter:                     {metricName: "task_errors_limit_exceeded_counter", metricType: Counter},
		TaskProcessingLatency:                        {metricName: "task_latency_processing", metricType: Timer},
		TaskQueueLatency:                             {metricName: "task_latency_queue", metricType: Timer},
		TaskBatchCompleteCounter:                     {metricName: "task_batch_complete_counter", metricType: Counter},
		AckLevelUpdateCounter:                        {metricName: "ack_level_update", metricType: Counter},
		AckLevelUpdateFailedCounter:                  {metricName: "ack_level_update_failed", metricType: Counter},
		DecisionTypeScheduleActivityCounter:          {metricName: "schedule_activity_decision", metricType: Counter},
		DecisionTypeCompleteWorkflowCounter:          {metricName: "complete_workflow_decision", metricType: Counter},
		DecisionTypeFailWorkflowCounter:              {metricName: "fail_workflow_decision", metricType: Counter},
		DecisionTypeCancelWorkflowCounter:            {metricName: "cancel_workflow_decision", metricType: Counter},
		DecisionTypeStartTimerCounter:                {metricName: "start_timer_decision", metricType: Counter},
		DecisionTypeCancelActivityCounter:            {metricName: "cancel_activity_decision", metricType: Counter},
		DecisionTypeCancelTimerCounter:               {metricName: "cancel_timer_decision", metricType: Counter},
		DecisionTypeRecordMarkerCounter:              {metricName: "record_marker_decision", metricType: Counter},
		DecisionTypeCancelExternalWorkflowCounter:    {metricName: "cancel_external_workflow_decision", metricType: Counter},
		DecisionTypeContinueAsNewCounter:             {metricName: "continue_as_new_decision", metricType: Counter},
		DecisionTypeSignalExternalWorkflowCounter:    {metricName: "signal_external_workflow_decision", metricType: Counter},
		DecisionTypeChildWorkflowCounter:             {metricName: "child_workflow_decision", metricType: Counter},
		MultipleCompletionDecisionsCounter:           {metricName: "multiple_completion_decisions", metricType: Counter},
		FailedDecisionsCounter:                       {metricName: "failed_decisions", metricType: Counter},
		StaleMutableStateCounter:                     {metricName: "stale_mutable_state", metricType: Counter},
		AutoResetPointsLimitExceededCounter:          {metricName: "auto_reset_points_exceed_limit", metricType: Counter},
		ConcurrencyUpdateFailureCounter:              {metricName: "concurrency_update_failure", metricType: Counter},
		CadenceErrShardOwnershipLostCounter:          {metricName: "cadence_errors_shard_ownership_lost", metricType: Counter},
		CadenceErrEventAlreadyStartedCounter:         {metricName: "cadence_errors_event_already_started", metricType: Counter},
		HeartbeatTimeoutCounter:                      {metricName: "heartbeat_timeout", metricType: Counter},
		ScheduleToStartTimeoutCounter:                {metricName: "schedule_to_start_timeout", metricType: Counter},
		StartToCloseTimeoutCounter:                   {metricName: "start_to_close_timeout", metricType: Counter},
		ScheduleToCloseTimeoutCounter:                {metricName: "schedule_to_close_timeout", metricType: Counter},
		NewTimerCounter:                              {metricName: "new_timer", metricType: Counter},
		NewTimerNotifyCounter:                        {metricName: "new_timer_notifications", metricType: Counter},
		AcquireShardsCounter:                         {metricName: "acquire_shards_count", metricType: Counter},
		AcquireShardsLatency:                         {metricName: "acquire_shards_latency", metricType: Timer},
		ShardClosedCounter:                           {metricName: "shard_closed_count", metricType: Counter},
		ShardItemCreatedCounter:                      {metricName: "sharditem_created_count", metricType: Counter},
		ShardItemRemovedCounter:                      {metricName: "sharditem_removed_count", metricType: Counter},
		ShardInfoReplicationPendingTasksTimer:        {metricName: "shardinfo_replication_pending_task", metricType: Timer},
		ShardInfoTransferActivePendingTasksTimer:     {metricName: "shardinfo_transfer_active_pending_task", metricType: Timer},
		ShardInfoTransferStandbyPendingTasksTimer:    {metricName: "shardinfo_transfer_standby_pending_task", metricType: Timer},
		ShardInfoTimerActivePendingTasksTimer:        {metricName: "shardinfo_timer_active_pending_task", metricType: Timer},
		ShardInfoTimerStandbyPendingTasksTimer:       {metricName: "shardinfo_timer_standby_pending_task", metricType: Timer},
		ShardInfoReplicationLagTimer:                 {metricName: "shardinfo_replication_lag", metricType: Timer},
		ShardInfoTransferLagTimer:                    {metricName: "shardinfo_transfer_lag", metricType: Timer},
		ShardInfoTimerLagTimer:                       {metricName: "shardinfo_timer_lag", metricType: Timer},
		ShardInfoTransferDiffTimer:                   {metricName: "shardinfo_transfer_diff", metricType: Timer},
		ShardInfoTimerDiffTimer:                      {metricName: "shardinfo_timer_diff", metricType: Timer},
		ShardInfoTransferFailoverInProgressTimer:     {metricName: "shardinfo_transfer_failover_in_progress", metricType: Timer},
		ShardInfoTimerFailoverInProgressTimer:        {metricName: "shardinfo_timer_failover_in_progress", metricType: Timer},
		ShardInfoTransferFailoverLatencyTimer:        {metricName: "shardinfo_transfer_failover_latency", metricType: Timer},
		ShardInfoTimerFailoverLatencyTimer:           {metricName: "shardinfo_timer_failover_latency", metricType: Timer},
		MembershipChangedCounter:                     {metricName: "membership_changed_count", metricType: Counter},
		NumShardsGauge:                               {metricName: "numshards_gauge", metricType: Gauge},
		GetEngineForShardErrorCounter:                {metricName: "get_engine_for_shard_errors", metricType: Counter},
		GetEngineForShardLatency:                     {metricName: "get_engine_for_shard_latency", metricType: Timer},
		RemoveEngineForShardLatency:                  {metricName: "remove_engine_for_shard_latency", metricType: Timer},
		CompleteDecisionWithStickyEnabledCounter:     {metricName: "complete_decision_sticky_enabled_count", metricType: Counter},
		CompleteDecisionWithStickyDisabledCounter:    {metricName: "complete_decision_sticky_disabled_count", metricType: Counter},
		HistoryEventNotificationQueueingLatency:      {metricName: "history_event_notification_queueing_latency", metricType: Timer},
		HistoryEventNotificationFanoutLatency:        {metricName: "history_event_notification_fanout_latency", metricType: Timer},
		HistoryEventNotificationInFlightMessageGauge: {metricName: "history_event_notification_inflight_message_gauge", metricType: Gauge},
		HistoryEventNotificationFailDeliveryCount:    {metricName: "history_event_notification_fail_delivery_count", metricType: Counter},
		EmptyReplicationEventsCounter:                {metricName: "empty_replication_events", metricType: Counter},
		DuplicateReplicationEventsCounter:            {metricName: "duplicate_replication_events", metricType: Counter},
		StaleReplicationEventsCounter:                {metricName: "stale_replication_events", metricType: Counter},
		ReplicationEventsSizeTimer:                   {metricName: "replication_events_size", metricType: Timer},
		BufferReplicationTaskTimer:                   {metricName: "buffer_replication_tasks", metricType: Timer},
		UnbufferReplicationTaskTimer:                 {metricName: "unbuffer_replication_tasks", metricType: Timer},
		HistoryConflictsCounter:                      {metricName: "history_conflicts", metricType: Counter},
		CompleteTaskFailedCounter:                    {metricName: "complete_task_fail_count", metricType: Counter},
		CacheRequests:                                {metricName: "cache_requests", metricType: Counter},
		CacheFailures:                                {metricName: "cache_errors", metricType: Counter},
		CacheLatency:                                 {metricName: "cache_latency", metricType: Timer},
		CacheMissCounter:                             {metricName: "cache_miss", metricType: Counter},
		AcquireLockFailedCounter:                     {metricName: "acquire_lock_failed", metricType: Counter},
		WorkflowContextCleared:                       {metricName: "workflow_context_cleared", metricType: Counter},
		MutableStateSize:                             {metricName: "mutable_state_size", metricType: Timer},
		ExecutionInfoSize:                            {metricName: "execution_info_size", metricType: Timer},
		ActivityInfoSize:                             {metricName: "activity_info_size", metricType: Timer},
		TimerInfoSize:                                {metricName: "timer_info_size", metricType: Timer},
		ChildInfoSize:                                {metricName: "child_info_size", metricType: Timer},
		SignalInfoSize:                               {metricName: "signal_info", metricType: Timer},
		BufferedEventsSize:                           {metricName: "buffered_events_size", metricType: Timer},
		BufferedReplicationTasksSize:                 {metricName: "buffered_replication_tasks_size", metricType: Timer},
		ActivityInfoCount:                            {metricName: "activity_info_count", metricType: Timer},
		TimerInfoCount:                               {metricName: "timer_info_count", metricType: Timer},
		ChildInfoCount:                               {metricName: "child_info_count", metricType: Timer},
		SignalInfoCount:                              {metricName: "signal_info_count", metricType: Timer},
		RequestCancelInfoCount:                       {metricName: "request_cancel_info_count", metricType: Timer},
		BufferedEventsCount:                          {metricName: "buffered_events_count", metricType: Timer},
		BufferedReplicationTasksCount:                {metricName: "buffered_replication_tasks_count", metricType: Timer},
		DeleteActivityInfoCount:                      {metricName: "delete_activity_info", metricType: Timer},
		DeleteTimerInfoCount:                         {metricName: "delete_timer_info", metricType: Timer},
		DeleteChildInfoCount:                         {metricName: "delete_child_info", metricType: Timer},
		DeleteSignalInfoCount:                        {metricName: "delete_signal_info", metricType: Timer},
		DeleteRequestCancelInfoCount:                 {metricName: "delete_request_cancel_info", metricType: Timer},
		WorkflowRetryBackoffTimerCount:               {metricName: "workflow_retry_backoff_timer", metricType: Counter},
		WorkflowCronBackoffTimerCount:                {metricName: "workflow_cron_backoff_timer", metricType: Counter},
		WorkflowCleanupDeleteCount:                   {metricName: "workflow_cleanup_delete", metricType: Counter},
		WorkflowCleanupArchiveCount:                  {metricName: "workflow_cleanup_archive", metricType: Counter},
		WorkflowCleanupNopCount:                      {metricName: "workflow_cleanup_nop", metricType: Counter},
		WorkflowSuccessCount:                         {metricName: "workflow_success", metricType: Counter},
		WorkflowCancelCount:                          {metricName: "workflow_cancel", metricType: Counter},
		WorkflowFailedCount:                          {metricName: "workflow_failed", metricType: Counter},
		WorkflowTimeoutCount:                         {metricName: "workflow_timeout", metricType: Counter},
		WorkflowTerminateCount:                       {metricName: "workflow_terminate", metricType: Counter},
	},
	Matching: {
		PollSuccessCounter:            {metricName: "poll_success"},
		PollTimeoutCounter:            {metricName: "poll_timeouts"},
		PollSuccessWithSyncCounter:    {metricName: "poll_success_sync"},
		LeaseRequestCounter:           {metricName: "lease_requests"},
		LeaseFailureCounter:           {metricName: "lease_failures"},
		ConditionFailedErrorCounter:   {metricName: "condition_failed_errors"},
		RespondQueryTaskFailedCounter: {metricName: "respond_query_failed"},
		SyncThrottleCounter:           {metricName: "sync_throttle_count"},
		BufferThrottleCounter:         {metricName: "buffer_throttle_count"},
		ExpiredTasksCounter:           {metricName: "tasks_expired"},
		SyncMatchLatency:              {metricName: "syncmatch_latency", metricType: Timer},
	},
	Worker: {
		ReplicatorMessages:                                     {metricName: "replicator_messages"},
		ReplicatorFailures:                                     {metricName: "replicator_errors"},
		ReplicatorMessagesDropped:                              {metricName: "replicator_messages_dropped"},
		ReplicatorLatency:                                      {metricName: "replicator_latency"},
		ESProcessorRequests:                                    {metricName: "es_processor_requests"},
		ESProcessorRetries:                                     {metricName: "es_processor_retries"},
		ESProcessorFailures:                                    {metricName: "es_processor_errors"},
		ESProcessorCorruptedData:                               {metricName: "es_processor_corrupted_data"},
		IndexProcessorCorruptedData:                            {metricName: "index_processor_corrupted_data"},
		ArchiverNonRetryableErrorCount:                         {metricName: "archiver_non_retryable_error"},
		ArchiverSkipUploadCount:                                {metricName: "archiver_skip_upload"},
		ArchiverRunningDeterministicConstructionCheckCount:     {metricName: "archiver_running_deterministic_construction_check"},
		ArchiverDeterministicConstructionCheckFailedCount:      {metricName: "archiver_deterministic_construction_check_failed"},
		ArchiverCouldNotRunDeterministicConstructionCheckCount: {metricName: "archiver_could_not_run_deterministic_construction_check"},
		ArchiverStartedCount:                                   {metricName: "archiver_started"},
		ArchiverStoppedCount:                                   {metricName: "archiver_stopped"},
		ArchiverCoroutineStartedCount:                          {metricName: "archiver_coroutine_started"},
		ArchiverCoroutineStoppedCount:                          {metricName: "archiver_coroutine_stopped"},
		ArchiverHandleRequestLatency:                           {metricName: "archiver_handle_request_latency"},
		ArchiverUploadWithRetriesLatency:                       {metricName: "archiver_upload_with_retries_latency"},
		ArchiverDeleteWithRetriesLatency:                       {metricName: "archiver_delete_with_retries_latency"},
		ArchiverUploadFailedAllRetriesCount:                    {metricName: "archiver_upload_failed_all_retries"},
		ArchiverUploadSuccessCount:                             {metricName: "archiver_upload_success"},
		ArchiverDeleteLocalFailedAllRetriesCount:               {metricName: "archiver_delete_local_failed_all_retries"},
		ArchiverDeleteLocalSuccessCount:                        {metricName: "archiver_delete_local_success"},
		ArchiverDeleteFailedAllRetriesCount:                    {metricName: "archiver_delete_failed_all_retries"},
		ArchiverDeleteSuccessCount:                             {metricName: "archiver_delete_success"},
		ArchiverBacklogSizeGauge:                               {metricName: "archiver_backlog_size"},
		ArchiverPumpTimeoutCount:                               {metricName: "archiver_pump_timeout"},
		ArchiverPumpSignalThresholdCount:                       {metricName: "archiver_pump_signal_threshold"},
		ArchiverPumpTimeoutWithoutSignalsCount:                 {metricName: "archiver_pump_timeout_without_signals"},
		ArchiverPumpSignalChannelClosedCount:                   {metricName: "archiver_pump_signal_channel_closed"},
		ArchiverWorkflowStartedCount:                           {metricName: "archiver_workflow_started"},
		ArchiverNumPumpedRequestsCount:                         {metricName: "archiver_num_pumped_requests"},
		ArchiverNumHandledRequestsCount:                        {metricName: "archiver_num_handled_requests"},
		ArchiverPumpedNotEqualHandledCount:                     {metricName: "archiver_pumped_not_equal_handled"},
		ArchiverHandleAllRequestsLatency:                       {metricName: "archiver_handle_all_requests_latency"},
		ArchiverWorkflowStoppingCount:                          {metricName: "archiver_workflow_stopping"},
		ArchiverClientSendSignalFailureCount:                   {metricName: "archiver_client_send_signal_error"},
		TaskProcessedCount:                                     {metricName: "task_processed", metricType: Gauge},
		TaskDeletedCount:                                       {metricName: "task_deleted", metricType: Gauge},
		TaskListProcessedCount:                                 {metricName: "tasklist_processed", metricType: Gauge},
		TaskListDeletedCount:                                   {metricName: "tasklist_deleted", metricType: Gauge},
		TaskListOutstandingCount:                               {metricName: "tasklist_outstanding", metricType: Gauge},
		StartedCount:                                           {metricName: "started", metricType: Counter},
		StoppedCount:                                           {metricName: "stopped", metricType: Counter},
		ExecutorTasksDeferredCount:                             {metricName: "executor_deferred", metricType: Counter},
		ExecutorTasksDroppedCount:                              {metricName: "executor_dropped", metricType: Counter},
	},
}

// ErrorClass is an enum to help with classifying SLA vs. non-SLA errors (SLA = "service level agreement")
type ErrorClass uint8

const (
	// NoError indicates that there is no error (error should be nil)
	NoError = ErrorClass(iota)
	// UserError indicates that this is NOT an SLA-reportable error
	UserError
	// InternalError indicates that this is an SLA-reportable error
	InternalError
)<|MERGE_RESOLUTION|>--- conflicted
+++ resolved
@@ -941,11 +941,8 @@
 		ElasticsearchGetClosedWorkflowExecutionScope:               {operation: "GetClosedWorkflowExecution"},
 		ElasticsearchListWorkflowExecutionsScope:                   {operation: "ListWorkflowExecutions"},
 		ElasticsearchScanWorkflowExecutionsScope:                   {operation: "ScanWorkflowExecutions"},
-<<<<<<< HEAD
-		SequentialTaskProcessingScope:                              {operation: "SequentialTaskProcessing"},
-=======
 		ElasticsearchCountWorkflowExecutionsScope:                  {operation: "CountWorkflowExecutions"},
->>>>>>> f358c69d
+    SequentialTaskProcessingScope:                              {operation: "SequentialTaskProcessing"},
 	},
 	// Frontend Scope Names
 	Frontend: {
