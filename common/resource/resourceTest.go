// Copyright (c) 2019 Uber Technologies, Inc.
//
// Permission is hereby granted, free of charge, to any person obtaining a copy
// of this software and associated documentation files (the "Software"), to deal
// in the Software without restriction, including without limitation the rights
// to use, copy, modify, merge, publish, distribute, sublicense, and/or sell
// copies of the Software, and to permit persons to whom the Software is
// furnished to do so, subject to the following conditions:
//
// The above copyright notice and this permission notice shall be included in
// all copies or substantial portions of the Software.
//
// THE SOFTWARE IS PROVIDED "AS IS", WITHOUT WARRANTY OF ANY KIND, EXPRESS OR
// IMPLIED, INCLUDING BUT NOT LIMITED TO THE WARRANTIES OF MERCHANTABILITY,
// FITNESS FOR A PARTICULAR PURPOSE AND NONINFRINGEMENT. IN NO EVENT SHALL THE
// AUTHORS OR COPYRIGHT HOLDERS BE LIABLE FOR ANY CLAIM, DAMAGES OR OTHER
// LIABILITY, WHETHER IN AN ACTION OF CONTRACT, TORT OR OTHERWISE, ARISING FROM,
// OUT OF OR IN CONNECTION WITH THE SOFTWARE OR THE USE OR OTHER DEALINGS IN
// THE SOFTWARE.

package resource

import (
	"github.com/golang/mock/gomock"
	"github.com/stretchr/testify/mock"
	"github.com/uber-go/tally"
	"go.uber.org/cadence/.gen/go/cadence/workflowserviceclient"
	publicservicetest "go.uber.org/cadence/.gen/go/cadence/workflowservicetest"

<<<<<<< HEAD
	"github.com/uber/cadence/.gen/go/admin/adminservicetest"
	"github.com/uber/cadence/.gen/go/cadence/workflowservicetest"
=======
	"github.com/uber/cadence/.gen/go/history/historyservicetest"
>>>>>>> f65640a4
	"github.com/uber/cadence/client"
	"github.com/uber/cadence/client/admin"
	"github.com/uber/cadence/client/frontend"
	"github.com/uber/cadence/client/history"
	"github.com/uber/cadence/client/matching"
	"github.com/uber/cadence/common"
	"github.com/uber/cadence/common/archiver"
	"github.com/uber/cadence/common/archiver/provider"
	"github.com/uber/cadence/common/blobstore"
	"github.com/uber/cadence/common/cache"
	"github.com/uber/cadence/common/clock"
	"github.com/uber/cadence/common/cluster"
	"github.com/uber/cadence/common/domain"
	"github.com/uber/cadence/common/log"
	"github.com/uber/cadence/common/log/loggerimpl"
	"github.com/uber/cadence/common/membership"
	"github.com/uber/cadence/common/messaging"
	"github.com/uber/cadence/common/metrics"
	"github.com/uber/cadence/common/mocks"
	"github.com/uber/cadence/common/persistence"
	persistenceClient "github.com/uber/cadence/common/persistence/client"

	"go.uber.org/yarpc"
	"go.uber.org/zap"
)

type (
	// Test is the test implementation used for testing
	Test struct {
		MetricsScope    tally.Scope
		ClusterMetadata *cluster.MockMetadata

		// other common resources

		DomainCache             *cache.MockDomainCache
		DomainMetricsScopeCache cache.DomainMetricsScopeCache
		DomainReplicationQueue  *domain.MockReplicationQueue
		TimeSource              clock.TimeSource
		PayloadSerializer       persistence.PayloadSerializer
		MetricsClient           metrics.Client
		ArchivalMetadata        *archiver.MockArchivalMetadata
		ArchiverProvider        *provider.MockArchiverProvider
		BlobstoreClient         *blobstore.MockClient

		// membership infos

		MembershipMonitor       *membership.MockMonitor
		FrontendServiceResolver *membership.MockServiceResolver
		MatchingServiceResolver *membership.MockServiceResolver
		HistoryServiceResolver  *membership.MockServiceResolver
		WorkerServiceResolver   *membership.MockServiceResolver

		// internal services clients

		SDKClient            *publicservicetest.MockClient
<<<<<<< HEAD
		FrontendClient       *workflowservicetest.MockClient
		HistoryClient        *history.MockClient
		MatchingClient       *matching.MockClient
		RemoteAdminClient    *adminservicetest.MockClient
		RemoteFrontendClient *workflowservicetest.MockClient
=======
		FrontendClient       *frontend.MockClient
		MatchingClient       *matching.MockClient
		HistoryClient        *historyservicetest.MockClient
		RemoteAdminClient    *admin.MockClient
		RemoteFrontendClient *frontend.MockClient
>>>>>>> f65640a4
		ClientBean           *client.MockBean

		// persistence clients

		MetadataMgr     *mocks.MetadataManager
		TaskMgr         *mocks.TaskManager
		VisibilityMgr   *mocks.VisibilityManager
		ShardMgr        *mocks.ShardManager
		HistoryMgr      *mocks.HistoryV2Manager
		ExecutionMgr    *mocks.ExecutionManager
		PersistenceBean *persistenceClient.MockBean

		Logger log.Logger
	}
)

var _ Resource = (*Test)(nil)

const (
	testHostName = "test_host"
)

var (
	testHostInfo = membership.NewHostInfo(testHostName, nil)
)

// NewTest returns a new test resource instance
func NewTest(
	controller *gomock.Controller,
	serviceMetricsIndex metrics.ServiceIdx,
) *Test {

	zapLogger, err := zap.NewDevelopment()
	if err != nil {
		panic(err)
	}
	logger := loggerimpl.NewLogger(zapLogger)

<<<<<<< HEAD
	frontendClient := workflowservicetest.NewMockClient(controller)
	historyClient := history.NewMockClient(controller)
	matchingClient := matching.NewMockClient(controller)
	remoteFrontendClient := workflowservicetest.NewMockClient(controller)
	remoteAdminClient := adminservicetest.NewMockClient(controller)
=======
	frontendClient := frontend.NewMockClient(controller)
	matchingClient := matching.NewMockClient(controller)
	historyClient := historyservicetest.NewMockClient(controller)
	remoteAdminClient := admin.NewMockClient(controller)
	remoteFrontendClient := frontend.NewMockClient(controller)
>>>>>>> f65640a4
	clientBean := client.NewMockBean(controller)
	clientBean.EXPECT().GetFrontendClient().Return(frontendClient).AnyTimes()
	clientBean.EXPECT().GetMatchingClient(gomock.Any()).Return(matchingClient, nil).AnyTimes()
	clientBean.EXPECT().GetHistoryClient().Return(historyClient).AnyTimes()
	clientBean.EXPECT().GetRemoteAdminClient(gomock.Any()).Return(remoteAdminClient).AnyTimes()
	clientBean.EXPECT().GetRemoteFrontendClient(gomock.Any()).Return(remoteFrontendClient).AnyTimes()

	metadataMgr := &mocks.MetadataManager{}
	taskMgr := &mocks.TaskManager{}
	visibilityMgr := &mocks.VisibilityManager{}
	shardMgr := &mocks.ShardManager{}
	historyMgr := &mocks.HistoryV2Manager{}
	executionMgr := &mocks.ExecutionManager{}
	domainReplicationQueue := domain.NewMockReplicationQueue(controller)
	domainReplicationQueue.EXPECT().Start().AnyTimes()
	domainReplicationQueue.EXPECT().Stop().AnyTimes()
	persistenceBean := persistenceClient.NewMockBean(controller)
	persistenceBean.EXPECT().GetMetadataManager().Return(metadataMgr).AnyTimes()
	persistenceBean.EXPECT().GetTaskManager().Return(taskMgr).AnyTimes()
	persistenceBean.EXPECT().GetVisibilityManager().Return(visibilityMgr).AnyTimes()
	persistenceBean.EXPECT().GetHistoryManager().Return(historyMgr).AnyTimes()
	persistenceBean.EXPECT().GetShardManager().Return(shardMgr).AnyTimes()
	persistenceBean.EXPECT().GetExecutionManager(gomock.Any()).Return(executionMgr, nil).AnyTimes()

	membershipMonitor := membership.NewMockMonitor(controller)
	frontendServiceResolver := membership.NewMockServiceResolver(controller)
	matchingServiceResolver := membership.NewMockServiceResolver(controller)
	historyServiceResolver := membership.NewMockServiceResolver(controller)
	workerServiceResolver := membership.NewMockServiceResolver(controller)
	membershipMonitor.EXPECT().GetResolver(common.FrontendServiceName).Return(frontendServiceResolver, nil).AnyTimes()
	membershipMonitor.EXPECT().GetResolver(common.MatchingServiceName).Return(matchingServiceResolver, nil).AnyTimes()
	membershipMonitor.EXPECT().GetResolver(common.HistoryServiceName).Return(historyServiceResolver, nil).AnyTimes()
	membershipMonitor.EXPECT().GetResolver(common.WorkerServiceName).Return(workerServiceResolver, nil).AnyTimes()

	scope := tally.NewTestScope("test", nil)

	return &Test{
		MetricsScope:    scope,
		ClusterMetadata: cluster.NewMockMetadata(controller),

		// other common resources

		DomainCache:             cache.NewMockDomainCache(controller),
		DomainMetricsScopeCache: cache.NewDomainMetricsScopeCache(),
		DomainReplicationQueue:  domainReplicationQueue,
		TimeSource:              clock.NewRealTimeSource(),
		PayloadSerializer:       persistence.NewPayloadSerializer(),
		MetricsClient:           metrics.NewClient(scope, serviceMetricsIndex),
		ArchivalMetadata:        &archiver.MockArchivalMetadata{},
		ArchiverProvider:        &provider.MockArchiverProvider{},
		BlobstoreClient:         &blobstore.MockClient{},

		// membership infos

		MembershipMonitor:       membershipMonitor,
		FrontendServiceResolver: frontendServiceResolver,
		MatchingServiceResolver: matchingServiceResolver,
		HistoryServiceResolver:  historyServiceResolver,
		WorkerServiceResolver:   workerServiceResolver,

		// internal services clients

		SDKClient:            publicservicetest.NewMockClient(controller),
		FrontendClient:       frontendClient,
		MatchingClient:       matchingClient,
		HistoryClient:        historyClient,
		RemoteAdminClient:    remoteAdminClient,
		RemoteFrontendClient: remoteFrontendClient,
		ClientBean:           clientBean,

		// persistence clients

		MetadataMgr:     metadataMgr,
		TaskMgr:         taskMgr,
		VisibilityMgr:   visibilityMgr,
		ShardMgr:        shardMgr,
		HistoryMgr:      historyMgr,
		ExecutionMgr:    executionMgr,
		PersistenceBean: persistenceBean,

		// logger

		Logger: logger,
	}
}

// Start for testing
func (s *Test) Start() {

}

// Stop for testing
func (s *Test) Stop() {

}

// static infos

// GetServiceName for testing
func (s *Test) GetServiceName() string {
	panic("user should implement this method for test")
}

// GetHostName for testing
func (s *Test) GetHostName() string {
	return testHostInfo.Identity()
}

// GetHostInfo for testing
func (s *Test) GetHostInfo() *membership.HostInfo {
	return testHostInfo
}

// GetClusterMetadata for testing
func (s *Test) GetClusterMetadata() cluster.Metadata {
	return s.ClusterMetadata
}

// other common resources

// GetDomainCache for testing
func (s *Test) GetDomainCache() cache.DomainCache {
	return s.DomainCache
}

// GetDomainMetricsScopeCache for testing
func (s *Test) GetDomainMetricsScopeCache() cache.DomainMetricsScopeCache {
	return s.DomainMetricsScopeCache
}

// GetDomainReplicationQueue for testing
func (s *Test) GetDomainReplicationQueue() domain.ReplicationQueue {
	// user should implement this method for test
	return s.DomainReplicationQueue
}

// GetTimeSource for testing
func (s *Test) GetTimeSource() clock.TimeSource {
	return s.TimeSource
}

// GetPayloadSerializer for testing
func (s *Test) GetPayloadSerializer() persistence.PayloadSerializer {
	return s.PayloadSerializer
}

// GetMetricsClient for testing
func (s *Test) GetMetricsClient() metrics.Client {
	return s.MetricsClient
}

// GetMessagingClient for testing
func (s *Test) GetMessagingClient() messaging.Client {
	panic("user should implement this method for test")
}

// GetBlobstoreClient for testing
func (s *Test) GetBlobstoreClient() blobstore.Client {
	return s.BlobstoreClient
}

// GetArchivalMetadata for testing
func (s *Test) GetArchivalMetadata() archiver.ArchivalMetadata {
	return s.ArchivalMetadata
}

// GetArchiverProvider for testing
func (s *Test) GetArchiverProvider() provider.ArchiverProvider {
	return s.ArchiverProvider
}

// membership infos

// GetMembershipMonitor for testing
func (s *Test) GetMembershipMonitor() membership.Monitor {
	return s.MembershipMonitor
}

// GetFrontendServiceResolver for testing
func (s *Test) GetFrontendServiceResolver() membership.ServiceResolver {
	return s.FrontendServiceResolver
}

// GetMatchingServiceResolver for testing
func (s *Test) GetMatchingServiceResolver() membership.ServiceResolver {
	return s.MatchingServiceResolver
}

// GetHistoryServiceResolver for testing
func (s *Test) GetHistoryServiceResolver() membership.ServiceResolver {
	return s.HistoryServiceResolver
}

// GetWorkerServiceResolver for testing
func (s *Test) GetWorkerServiceResolver() membership.ServiceResolver {
	return s.WorkerServiceResolver
}

// internal services clients

// GetSDKClient for testing
func (s *Test) GetSDKClient() workflowserviceclient.Interface {
	return s.SDKClient
}

// GetFrontendRawClient for testing
func (s *Test) GetFrontendRawClient() frontend.Client {
	return s.FrontendClient
}

// GetFrontendClient for testing
func (s *Test) GetFrontendClient() frontend.Client {
	return s.FrontendClient
}

// GetMatchingRawClient for testing
func (s *Test) GetMatchingRawClient() matching.Client {
	return s.MatchingClient
}

// GetMatchingClient for testing
func (s *Test) GetMatchingClient() matching.Client {
	return s.MatchingClient
}

// GetHistoryRawClient for testing
func (s *Test) GetHistoryRawClient() history.Client {
	return s.HistoryClient
}

// GetHistoryClient for testing
func (s *Test) GetHistoryClient() history.Client {
	return s.HistoryClient
}

// GetRemoteAdminClient for testing
func (s *Test) GetRemoteAdminClient(
	cluster string,
) admin.Client {

	return s.RemoteAdminClient
}

// GetRemoteFrontendClient for testing
func (s *Test) GetRemoteFrontendClient(
	cluster string,
) frontend.Client {

	return s.RemoteFrontendClient
}

// GetClientBean for testing
func (s *Test) GetClientBean() client.Bean {
	return s.ClientBean
}

// persistence clients

// GetMetadataManager for testing
func (s *Test) GetMetadataManager() persistence.MetadataManager {
	return s.MetadataMgr
}

// GetTaskManager for testing
func (s *Test) GetTaskManager() persistence.TaskManager {
	return s.TaskMgr
}

// GetVisibilityManager for testing
func (s *Test) GetVisibilityManager() persistence.VisibilityManager {
	return s.VisibilityMgr
}

// GetShardManager for testing
func (s *Test) GetShardManager() persistence.ShardManager {
	return s.ShardMgr
}

// GetHistoryManager for testing
func (s *Test) GetHistoryManager() persistence.HistoryManager {
	return s.HistoryMgr
}

// GetExecutionManager for testing
func (s *Test) GetExecutionManager(
	shardID int,
) (persistence.ExecutionManager, error) {

	return s.ExecutionMgr, nil
}

// GetPersistenceBean for testing
func (s *Test) GetPersistenceBean() persistenceClient.Bean {
	return s.PersistenceBean
}

// loggers

// GetLogger for testing
func (s *Test) GetLogger() log.Logger {
	return s.Logger
}

// GetThrottledLogger for testing
func (s *Test) GetThrottledLogger() log.Logger {
	return s.Logger
}

// GetDispatcher for testing
func (s *Test) GetDispatcher() *yarpc.Dispatcher {
	panic("user should implement this method for test")
}

// Finish checks whether expectations are met
func (s *Test) Finish(
	t mock.TestingT,
) {
	s.ArchivalMetadata.AssertExpectations(t)
	s.ArchiverProvider.AssertExpectations(t)

	s.MetadataMgr.AssertExpectations(t)
	s.TaskMgr.AssertExpectations(t)
	s.VisibilityMgr.AssertExpectations(t)
	s.ShardMgr.AssertExpectations(t)
	s.HistoryMgr.AssertExpectations(t)
	s.ExecutionMgr.AssertExpectations(t)
}<|MERGE_RESOLUTION|>--- conflicted
+++ resolved
@@ -27,12 +27,6 @@
 	"go.uber.org/cadence/.gen/go/cadence/workflowserviceclient"
 	publicservicetest "go.uber.org/cadence/.gen/go/cadence/workflowservicetest"
 
-<<<<<<< HEAD
-	"github.com/uber/cadence/.gen/go/admin/adminservicetest"
-	"github.com/uber/cadence/.gen/go/cadence/workflowservicetest"
-=======
-	"github.com/uber/cadence/.gen/go/history/historyservicetest"
->>>>>>> f65640a4
 	"github.com/uber/cadence/client"
 	"github.com/uber/cadence/client/admin"
 	"github.com/uber/cadence/client/frontend"
@@ -88,19 +82,11 @@
 		// internal services clients
 
 		SDKClient            *publicservicetest.MockClient
-<<<<<<< HEAD
-		FrontendClient       *workflowservicetest.MockClient
-		HistoryClient        *history.MockClient
-		MatchingClient       *matching.MockClient
-		RemoteAdminClient    *adminservicetest.MockClient
-		RemoteFrontendClient *workflowservicetest.MockClient
-=======
 		FrontendClient       *frontend.MockClient
 		MatchingClient       *matching.MockClient
-		HistoryClient        *historyservicetest.MockClient
+		HistoryClient        *history.MockClient
 		RemoteAdminClient    *admin.MockClient
 		RemoteFrontendClient *frontend.MockClient
->>>>>>> f65640a4
 		ClientBean           *client.MockBean
 
 		// persistence clients
@@ -139,19 +125,11 @@
 	}
 	logger := loggerimpl.NewLogger(zapLogger)
 
-<<<<<<< HEAD
-	frontendClient := workflowservicetest.NewMockClient(controller)
-	historyClient := history.NewMockClient(controller)
-	matchingClient := matching.NewMockClient(controller)
-	remoteFrontendClient := workflowservicetest.NewMockClient(controller)
-	remoteAdminClient := adminservicetest.NewMockClient(controller)
-=======
 	frontendClient := frontend.NewMockClient(controller)
 	matchingClient := matching.NewMockClient(controller)
-	historyClient := historyservicetest.NewMockClient(controller)
+	historyClient := history.NewMockClient(controller)
 	remoteAdminClient := admin.NewMockClient(controller)
 	remoteFrontendClient := frontend.NewMockClient(controller)
->>>>>>> f65640a4
 	clientBean := client.NewMockBean(controller)
 	clientBean.EXPECT().GetFrontendClient().Return(frontendClient).AnyTimes()
 	clientBean.EXPECT().GetMatchingClient(gomock.Any()).Return(matchingClient, nil).AnyTimes()
