--- conflicted
+++ resolved
@@ -1222,11 +1222,7 @@
 	}
 	ig := isolationGroupConfigFromIDL(t.IsolationGroups)
 	if ig == nil {
-<<<<<<< HEAD
-		return nil
-=======
 		return &types.GetGlobalIsolationGroupsResponse{}
->>>>>>> 78e38f95
 	}
 	return &types.GetGlobalIsolationGroupsResponse{
 		IsolationGroups: *ig,
