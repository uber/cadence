// Copyright (c) 2017-2020 Uber Technologies Inc.
//
// Permission is hereby granted, free of charge, to any person obtaining a copy
// of this software and associated documentation files (the "Software"), to deal
// in the Software without restriction, including without limitation the rights
// to use, copy, modify, merge, publish, distribute, sublicense, and/or sell
// copies of the Software, and to permit persons to whom the Software is
// furnished to do so, subject to the following conditions:
//
// The above copyright notice and this permission notice shall be included in all
// copies or substantial portions of the Software.
//
// THE SOFTWARE IS PROVIDED "AS IS", WITHOUT WARRANTY OF ANY KIND, EXPRESS OR
// IMPLIED, INCLUDING BUT NOT LIMITED TO THE WARRANTIES OF MERCHANTABILITY,
// FITNESS FOR A PARTICULAR PURPOSE AND NONINFRINGEMENT. IN NO EVENT SHALL THE
// AUTHORS OR COPYRIGHT HOLDERS BE LIABLE FOR ANY CLAIM, DAMAGES OR OTHER
// LIABILITY, WHETHER IN AN ACTION OF CONTRACT, TORT OR OTHERWISE, ARISING FROM,
// OUT OF OR IN CONNECTION WITH THE SOFTWARE OR THE USE OR OTHER DEALINGS IN THE
// SOFTWARE.

package thrift

import (
	"sort"

	"github.com/uber/cadence/common/types"

	"github.com/uber/cadence/.gen/go/admin"
)

// FromAddSearchAttributeRequest converts internal AddSearchAttributeRequest type to thrift
func FromAddSearchAttributeRequest(t *types.AddSearchAttributeRequest) *admin.AddSearchAttributeRequest {
	if t == nil {
		return nil
	}
	return &admin.AddSearchAttributeRequest{
		SearchAttribute: FromIndexedValueTypeMap(t.SearchAttribute),
		SecurityToken:   &t.SecurityToken,
	}
}

// ToAddSearchAttributeRequest converts thrift AddSearchAttributeRequest type to internal
func ToAddSearchAttributeRequest(t *admin.AddSearchAttributeRequest) *types.AddSearchAttributeRequest {
	if t == nil {
		return nil
	}
	return &types.AddSearchAttributeRequest{
		SearchAttribute: ToIndexedValueTypeMap(t.SearchAttribute),
		SecurityToken:   t.GetSecurityToken(),
	}
}

// FromDescribeClusterResponse converts internal DescribeClusterResponse type to thrift
func FromDescribeClusterResponse(t *types.DescribeClusterResponse) *admin.DescribeClusterResponse {
	if t == nil {
		return nil
	}
	return &admin.DescribeClusterResponse{
		SupportedClientVersions: FromSupportedClientVersions(t.SupportedClientVersions),
		MembershipInfo:          FromMembershipInfo(t.MembershipInfo),
		PersistenceInfo:         FromPersistenceInfoMap(t.PersistenceInfo),
	}
}

// ToDescribeClusterResponse converts thrift DescribeClusterResponse type to internal
func ToDescribeClusterResponse(t *admin.DescribeClusterResponse) *types.DescribeClusterResponse {
	if t == nil {
		return nil
	}
	return &types.DescribeClusterResponse{
		SupportedClientVersions: ToSupportedClientVersions(t.SupportedClientVersions),
		MembershipInfo:          ToMembershipInfo(t.MembershipInfo),
		PersistenceInfo:         ToPersistenceInfoMap(t.PersistenceInfo),
	}
}

// FromAdminDescribeWorkflowExecutionRequest converts internal DescribeWorkflowExecutionRequest type to thrift
func FromAdminDescribeWorkflowExecutionRequest(t *types.AdminDescribeWorkflowExecutionRequest) *admin.DescribeWorkflowExecutionRequest {
	if t == nil {
		return nil
	}
	return &admin.DescribeWorkflowExecutionRequest{
		Domain:    &t.Domain,
		Execution: FromWorkflowExecution(t.Execution),
	}
}

// ToAdminDescribeWorkflowExecutionRequest converts thrift DescribeWorkflowExecutionRequest type to internal
func ToAdminDescribeWorkflowExecutionRequest(t *admin.DescribeWorkflowExecutionRequest) *types.AdminDescribeWorkflowExecutionRequest {
	if t == nil {
		return nil
	}
	return &types.AdminDescribeWorkflowExecutionRequest{
		Domain:    t.GetDomain(),
		Execution: ToWorkflowExecution(t.Execution),
	}
}

// FromAdminDescribeWorkflowExecutionResponse converts internal DescribeWorkflowExecutionResponse type to thrift
func FromAdminDescribeWorkflowExecutionResponse(t *types.AdminDescribeWorkflowExecutionResponse) *admin.DescribeWorkflowExecutionResponse {
	if t == nil {
		return nil
	}
	return &admin.DescribeWorkflowExecutionResponse{
		ShardId:                &t.ShardID,
		HistoryAddr:            &t.HistoryAddr,
		MutableStateInCache:    &t.MutableStateInCache,
		MutableStateInDatabase: &t.MutableStateInDatabase,
	}
}

// ToAdminDescribeWorkflowExecutionResponse converts thrift DescribeWorkflowExecutionResponse type to internal
func ToAdminDescribeWorkflowExecutionResponse(t *admin.DescribeWorkflowExecutionResponse) *types.AdminDescribeWorkflowExecutionResponse {
	if t == nil {
		return nil
	}
	return &types.AdminDescribeWorkflowExecutionResponse{
		ShardID:                t.GetShardId(),
		HistoryAddr:            t.GetHistoryAddr(),
		MutableStateInCache:    t.GetMutableStateInCache(),
		MutableStateInDatabase: t.GetMutableStateInDatabase(),
	}
}

// FromGetWorkflowExecutionRawHistoryV2Request converts internal GetWorkflowExecutionRawHistoryV2Request type to thrift
func FromGetWorkflowExecutionRawHistoryV2Request(t *types.GetWorkflowExecutionRawHistoryV2Request) *admin.GetWorkflowExecutionRawHistoryV2Request {
	if t == nil {
		return nil
	}
	return &admin.GetWorkflowExecutionRawHistoryV2Request{
		Domain:            &t.Domain,
		Execution:         FromWorkflowExecution(t.Execution),
		StartEventId:      t.StartEventID,
		StartEventVersion: t.StartEventVersion,
		EndEventId:        t.EndEventID,
		EndEventVersion:   t.EndEventVersion,
		MaximumPageSize:   &t.MaximumPageSize,
		NextPageToken:     t.NextPageToken,
	}
}

// ToGetWorkflowExecutionRawHistoryV2Request converts thrift GetWorkflowExecutionRawHistoryV2Request type to internal
func ToGetWorkflowExecutionRawHistoryV2Request(t *admin.GetWorkflowExecutionRawHistoryV2Request) *types.GetWorkflowExecutionRawHistoryV2Request {
	if t == nil {
		return nil
	}
	return &types.GetWorkflowExecutionRawHistoryV2Request{
		Domain:            t.GetDomain(),
		Execution:         ToWorkflowExecution(t.Execution),
		StartEventID:      t.StartEventId,
		StartEventVersion: t.StartEventVersion,
		EndEventID:        t.EndEventId,
		EndEventVersion:   t.EndEventVersion,
		MaximumPageSize:   t.GetMaximumPageSize(),
		NextPageToken:     t.NextPageToken,
	}
}

// FromGetWorkflowExecutionRawHistoryV2Response converts internal GetWorkflowExecutionRawHistoryV2Response type to thrift
func FromGetWorkflowExecutionRawHistoryV2Response(t *types.GetWorkflowExecutionRawHistoryV2Response) *admin.GetWorkflowExecutionRawHistoryV2Response {
	if t == nil {
		return nil
	}
	return &admin.GetWorkflowExecutionRawHistoryV2Response{
		NextPageToken:  t.NextPageToken,
		HistoryBatches: FromDataBlobArray(t.HistoryBatches),
		VersionHistory: FromVersionHistory(t.VersionHistory),
	}
}

// ToGetWorkflowExecutionRawHistoryV2Response converts thrift GetWorkflowExecutionRawHistoryV2Response type to internal
func ToGetWorkflowExecutionRawHistoryV2Response(t *admin.GetWorkflowExecutionRawHistoryV2Response) *types.GetWorkflowExecutionRawHistoryV2Response {
	if t == nil {
		return nil
	}
	return &types.GetWorkflowExecutionRawHistoryV2Response{
		NextPageToken:  t.NextPageToken,
		HistoryBatches: ToDataBlobArray(t.HistoryBatches),
		VersionHistory: ToVersionHistory(t.VersionHistory),
	}
}

// FromHostInfo converts internal HostInfo type to thrift
func FromHostInfo(t *types.HostInfo) *admin.HostInfo {
	if t == nil {
		return nil
	}
	return &admin.HostInfo{
		Identity: &t.Identity,
	}
}

// ToHostInfo converts thrift HostInfo type to internal
func ToHostInfo(t *admin.HostInfo) *types.HostInfo {
	if t == nil {
		return nil
	}
	return &types.HostInfo{
		Identity: t.GetIdentity(),
	}
}

// FromMembershipInfo converts internal MembershipInfo type to thrift
func FromMembershipInfo(t *types.MembershipInfo) *admin.MembershipInfo {
	if t == nil {
		return nil
	}
	return &admin.MembershipInfo{
		CurrentHost:      FromHostInfo(t.CurrentHost),
		ReachableMembers: t.ReachableMembers,
		Rings:            FromRingInfoArray(t.Rings),
	}
}

// ToMembershipInfo converts thrift MembershipInfo type to internal
func ToMembershipInfo(t *admin.MembershipInfo) *types.MembershipInfo {
	if t == nil {
		return nil
	}
	return &types.MembershipInfo{
		CurrentHost:      ToHostInfo(t.CurrentHost),
		ReachableMembers: t.ReachableMembers,
		Rings:            ToRingInfoArray(t.Rings),
	}
}

// FromPersistenceInfoMap converts internal map[string]*types.PersistenceInfo type to thrift
func FromPersistenceInfoMap(t map[string]*types.PersistenceInfo) map[string]*admin.PersistenceInfo {
	if t == nil {
		return nil
	}
	v := make(map[string]*admin.PersistenceInfo, len(t))
	for key := range t {
		v[key] = FromPersistenceInfo(t[key])
	}
	return v
}

// FromPersistenceInfo converts internal PersistenceInfo type to thrift
func FromPersistenceInfo(t *types.PersistenceInfo) *admin.PersistenceInfo {
	if t == nil {
		return nil
	}
	return &admin.PersistenceInfo{
		Backend:  &t.Backend,
		Settings: FromPersistenceSettings(t.Settings),
		Features: FromPersistenceFeatures(t.Features),
	}
}

// FromPersistenceSettings converts internal []*types.PersistenceSetting type to thrift
func FromPersistenceSettings(t []*types.PersistenceSetting) []*admin.PersistenceSetting {
	if t == nil {
		return nil
	}
	v := make([]*admin.PersistenceSetting, len(t))
	for i := range t {
		v[i] = FromPersistenceSetting(t[i])
	}
	return v
}

// FromPersistenceSetting converts internal PersistenceSetting type to thrift
func FromPersistenceSetting(t *types.PersistenceSetting) *admin.PersistenceSetting {
	if t == nil {
		return nil
	}
	return &admin.PersistenceSetting{
		Key:   &t.Key,
		Value: &t.Value,
	}
}

// FromPersistenceFeatures converts internal []*types.PersistenceFeature type to thrift
func FromPersistenceFeatures(t []*types.PersistenceFeature) []*admin.PersistenceFeature {
	if t == nil {
		return nil
	}
	v := make([]*admin.PersistenceFeature, len(t))
	for i := range t {
		v[i] = FromPersistenceFeature(t[i])
	}
	return v
}

// FromPersistenceFeature converts internal PersistenceFeature type to thrift
func FromPersistenceFeature(t *types.PersistenceFeature) *admin.PersistenceFeature {
	if t == nil {
		return nil
	}
	return &admin.PersistenceFeature{
		Key:     &t.Key,
		Enabled: &t.Enabled,
	}
}

// ToPersistenceInfoMap converts thrift to internal map[string]*types.PersistenceInfo type
func ToPersistenceInfoMap(t map[string]*admin.PersistenceInfo) map[string]*types.PersistenceInfo {
	if t == nil {
		return nil
	}
	v := make(map[string]*types.PersistenceInfo, len(t))
	for key := range t {
		v[key] = ToPersistenceInfo(t[key])
	}
	return v
}

// ToPersistenceInfo converts thrift to internal PersistenceInfo type
func ToPersistenceInfo(t *admin.PersistenceInfo) *types.PersistenceInfo {
	if t == nil {
		return nil
	}
	return &types.PersistenceInfo{
		Backend:  t.GetBackend(),
		Settings: ToPersistenceSettings(t.Settings),
		Features: ToPersistenceFeatures(t.Features),
	}
}

// ToPersistenceSettings converts thrift to internal []*types.PersistenceSetting type
func ToPersistenceSettings(t []*admin.PersistenceSetting) []*types.PersistenceSetting {
	if t == nil {
		return nil
	}
	v := make([]*types.PersistenceSetting, len(t))
	for i := range t {
		v[i] = ToPersistenceSetting(t[i])
	}
	return v
}

// ToPersistenceSetting converts from thrift to internal PersistenceSetting type
func ToPersistenceSetting(t *admin.PersistenceSetting) *types.PersistenceSetting {
	if t == nil {
		return nil
	}
	return &types.PersistenceSetting{
		Key:   t.GetKey(),
		Value: t.GetValue(),
	}
}

// ToPersistenceFeatures converts from thrift to internal []*types.PersistenceFeature type
func ToPersistenceFeatures(t []*admin.PersistenceFeature) []*types.PersistenceFeature {
	if t == nil {
		return nil
	}
	v := make([]*types.PersistenceFeature, len(t))
	for i := range t {
		v[i] = ToPersistenceFeature(t[i])
	}
	return v
}

// ToPersistenceFeature converts from thrift to internal PersistenceFeature type
func ToPersistenceFeature(t *admin.PersistenceFeature) *types.PersistenceFeature {
	if t == nil {
		return nil
	}
	return &types.PersistenceFeature{
		Key:     t.GetKey(),
		Enabled: t.GetEnabled(),
	}
}

// FromResendReplicationTasksRequest converts internal ResendReplicationTasksRequest type to thrift
func FromResendReplicationTasksRequest(t *types.ResendReplicationTasksRequest) *admin.ResendReplicationTasksRequest {
	if t == nil {
		return nil
	}
	return &admin.ResendReplicationTasksRequest{
		DomainID:      &t.DomainID,
		WorkflowID:    &t.WorkflowID,
		RunID:         &t.RunID,
		RemoteCluster: &t.RemoteCluster,
		StartEventID:  t.StartEventID,
		StartVersion:  t.StartVersion,
		EndEventID:    t.EndEventID,
		EndVersion:    t.EndVersion,
	}
}

// ToResendReplicationTasksRequest converts thrift ResendReplicationTasksRequest type to internal
func ToResendReplicationTasksRequest(t *admin.ResendReplicationTasksRequest) *types.ResendReplicationTasksRequest {
	if t == nil {
		return nil
	}
	return &types.ResendReplicationTasksRequest{
		DomainID:      t.GetDomainID(),
		WorkflowID:    t.GetWorkflowID(),
		RunID:         t.GetRunID(),
		RemoteCluster: t.GetRemoteCluster(),
		StartEventID:  t.StartEventID,
		StartVersion:  t.StartVersion,
		EndEventID:    t.EndEventID,
		EndVersion:    t.EndVersion,
	}
}

// FromRingInfo converts internal RingInfo type to thrift
func FromRingInfo(t *types.RingInfo) *admin.RingInfo {
	if t == nil {
		return nil
	}
	return &admin.RingInfo{
		Role:        &t.Role,
		MemberCount: &t.MemberCount,
		Members:     FromHostInfoArray(t.Members),
	}
}

// ToRingInfo converts thrift RingInfo type to internal
func ToRingInfo(t *admin.RingInfo) *types.RingInfo {
	if t == nil {
		return nil
	}
	return &types.RingInfo{
		Role:        t.GetRole(),
		MemberCount: t.GetMemberCount(),
		Members:     ToHostInfoArray(t.Members),
	}
}

// FromRingInfoArray converts internal RingInfo type array to thrift
func FromRingInfoArray(t []*types.RingInfo) []*admin.RingInfo {
	if t == nil {
		return nil
	}
	v := make([]*admin.RingInfo, len(t))
	for i := range t {
		v[i] = FromRingInfo(t[i])
	}
	return v
}

// ToRingInfoArray converts thrift RingInfo type array to internal
func ToRingInfoArray(t []*admin.RingInfo) []*types.RingInfo {
	if t == nil {
		return nil
	}
	v := make([]*types.RingInfo, len(t))
	for i := range t {
		v[i] = ToRingInfo(t[i])
	}
	return v
}

// FromHostInfoArray converts internal HostInfo type array to thrift
func FromHostInfoArray(t []*types.HostInfo) []*admin.HostInfo {
	if t == nil {
		return nil
	}
	v := make([]*admin.HostInfo, len(t))
	for i := range t {
		v[i] = FromHostInfo(t[i])
	}
	return v
}

// ToHostInfoArray converts thrift HostInfo type array to internal
func ToHostInfoArray(t []*admin.HostInfo) []*types.HostInfo {
	if t == nil {
		return nil
	}
	v := make([]*types.HostInfo, len(t))
	for i := range t {
		v[i] = ToHostInfo(t[i])
	}
	return v
}

// FromGetDynamicConfigRequest converts internal GetDynamicConfigRequest type to thrift
func FromGetDynamicConfigRequest(t *types.GetDynamicConfigRequest) *admin.GetDynamicConfigRequest {
	if t == nil {
		return nil
	}
	return &admin.GetDynamicConfigRequest{
		ConfigName: &t.ConfigName,
		Filters:    FromDynamicConfigFilterArray(t.Filters),
	}
}

// ToGetDynamicConfigRequest converts thrift GetDynamicConfigRequest type to internal
func ToGetDynamicConfigRequest(t *admin.GetDynamicConfigRequest) *types.GetDynamicConfigRequest {
	if t == nil {
		return nil
	}
	return &types.GetDynamicConfigRequest{
		ConfigName: t.GetConfigName(),
		Filters:    ToDynamicConfigFilterArray(t.Filters),
	}
}

// FromGetDynamicConfigResponse converts internal GetDynamicConfigResponse type to thrift
func FromGetDynamicConfigResponse(t *types.GetDynamicConfigResponse) *admin.GetDynamicConfigResponse {
	if t == nil {
		return nil
	}
	return &admin.GetDynamicConfigResponse{
		Value: FromDataBlob(t.Value),
	}
}

// ToGetDynamicConfigResponse converts thrift GetDynamicConfigResponse type to internal
func ToGetDynamicConfigResponse(t *admin.GetDynamicConfigResponse) *types.GetDynamicConfigResponse {
	if t == nil {
		return nil
	}
	return &types.GetDynamicConfigResponse{
		Value: ToDataBlob(t.Value),
	}
}

// FromUpdateDynamicConfigRequest converts internal UpdateDynamicConfigRequest type to thrift
func FromUpdateDynamicConfigRequest(t *types.UpdateDynamicConfigRequest) *admin.UpdateDynamicConfigRequest {
	if t == nil {
		return nil
	}
	return &admin.UpdateDynamicConfigRequest{
		ConfigName:   &t.ConfigName,
		ConfigValues: FromDynamicConfigValueArray(t.ConfigValues),
	}
}

// ToUpdateDynamicConfigRequest converts thrift UpdateDynamicConfigRequest type to internal
func ToUpdateDynamicConfigRequest(t *admin.UpdateDynamicConfigRequest) *types.UpdateDynamicConfigRequest {
	if t == nil {
		return nil
	}
	return &types.UpdateDynamicConfigRequest{
		ConfigName:   t.GetConfigName(),
		ConfigValues: ToDynamicConfigValueArray(t.ConfigValues),
	}
}

// FromRestoreDynamicConfigRequest converts internal RestoreDynamicConfigRequest type to thrift
func FromRestoreDynamicConfigRequest(t *types.RestoreDynamicConfigRequest) *admin.RestoreDynamicConfigRequest {
	if t == nil {
		return nil
	}
	return &admin.RestoreDynamicConfigRequest{
		ConfigName: &t.ConfigName,
		Filters:    FromDynamicConfigFilterArray(t.Filters),
	}
}

// ToRestoreDynamicConfigRequest converts thrift RestoreDynamicConfigRequest type to internal
func ToRestoreDynamicConfigRequest(t *admin.RestoreDynamicConfigRequest) *types.RestoreDynamicConfigRequest {
	if t == nil {
		return nil
	}
	return &types.RestoreDynamicConfigRequest{
		ConfigName: t.GetConfigName(),
		Filters:    ToDynamicConfigFilterArray(t.Filters),
	}
}

// FromAdminDeleteWorkflowRequest converts internal AdminDeleteWorkflowRequest type to thrift
func FromAdminDeleteWorkflowRequest(t *types.AdminDeleteWorkflowRequest) *admin.AdminDeleteWorkflowRequest {
	if t == nil {
		return nil
	}
	return &admin.AdminDeleteWorkflowRequest{
		Domain:    &t.Domain,
		Execution: FromWorkflowExecution(t.Execution),
	}
}

// ToAdminDeleteWorkflowRequest converts thrift AdminDeleteWorkflowRequest type to internal
func ToAdminDeleteWorkflowRequest(t *admin.AdminDeleteWorkflowRequest) *types.AdminDeleteWorkflowRequest {
	if t == nil {
		return nil
	}
	return &types.AdminDeleteWorkflowRequest{
		Domain:    t.GetDomain(),
		Execution: ToWorkflowExecution(t.Execution),
	}
}

// FromAdminDeleteWorkflowResponse converts internal AdminDeleteWorkflowResponse type to thrift
func FromAdminDeleteWorkflowResponse(t *types.AdminDeleteWorkflowResponse) *admin.AdminDeleteWorkflowResponse {
	if t == nil {
		return nil
	}
	return &admin.AdminDeleteWorkflowResponse{
		HistoryDeleted:    &t.HistoryDeleted,
		ExecutionsDeleted: &t.ExecutionsDeleted,
		VisibilityDeleted: &t.VisibilityDeleted,
	}
}

// ToAdminDeleteWorkflowResponse converts thrift AdminDeleteWorkflowResponse type to internal
func ToAdminDeleteWorkflowResponse(t *admin.AdminDeleteWorkflowResponse) *types.AdminDeleteWorkflowResponse {
	if t == nil {
		return nil
	}
	return &types.AdminDeleteWorkflowResponse{
		HistoryDeleted:    *t.HistoryDeleted,
		ExecutionsDeleted: *t.ExecutionsDeleted,
		VisibilityDeleted: *t.VisibilityDeleted,
	}
}

// FromAdminMaintainWorkflowRequest converts internal AdminMaintainWorkflowRequest type to thrift
func FromAdminMaintainWorkflowRequest(t *types.AdminMaintainWorkflowRequest) *admin.AdminMaintainWorkflowRequest {
	if t == nil {
		return nil
	}
	return &admin.AdminMaintainWorkflowRequest{
		Domain:    &t.Domain,
		Execution: FromWorkflowExecution(t.Execution),
	}
}

// ToAdminMaintainWorkflowRequest converts thrift AdminMaintainWorkflowRequest type to internal
func ToAdminMaintainWorkflowRequest(t *admin.AdminMaintainWorkflowRequest) *types.AdminMaintainWorkflowRequest {
	if t == nil {
		return nil
	}
	return &types.AdminMaintainWorkflowRequest{
		Domain:    t.GetDomain(),
		Execution: ToWorkflowExecution(t.Execution),
	}
}

// FromAdminMaintainWorkflowResponse converts internal AdminMaintainWorkflowResponse type to thrift
func FromAdminMaintainWorkflowResponse(t *types.AdminMaintainWorkflowResponse) *admin.AdminMaintainWorkflowResponse {
	if t == nil {
		return nil
	}
	return &admin.AdminMaintainWorkflowResponse{
		HistoryDeleted:    &t.HistoryDeleted,
		ExecutionsDeleted: &t.ExecutionsDeleted,
		VisibilityDeleted: &t.VisibilityDeleted,
	}
}

// ToAdminMaintainWorkflowResponse converts thrift AdminMaintainWorkflowResponse type to internal
func ToAdminMaintainWorkflowResponse(t *admin.AdminMaintainWorkflowResponse) *types.AdminMaintainWorkflowResponse {
	if t == nil {
		return nil
	}
	return &types.AdminMaintainWorkflowResponse{
		HistoryDeleted:    *t.HistoryDeleted,
		ExecutionsDeleted: *t.ExecutionsDeleted,
		VisibilityDeleted: *t.VisibilityDeleted,
	}
}

// FromListDynamicConfigResponse converts internal ListDynamicConfigResponse type to thrift
func FromListDynamicConfigResponse(t *types.ListDynamicConfigResponse) *admin.ListDynamicConfigResponse {
	if t == nil {
		return nil
	}
	return &admin.ListDynamicConfigResponse{
		Entries: FromDynamicConfigEntryArray(t.Entries),
	}
}

// FromListDynamicConfigRequest converts internal ListDynamicConfigRequest type to thrift
func FromListDynamicConfigRequest(t *types.ListDynamicConfigRequest) *admin.ListDynamicConfigRequest {
	if t == nil {
		return nil
	}
	return &admin.ListDynamicConfigRequest{
		ConfigName: &t.ConfigName,
	}
}

// ToListDynamicConfigRequest converts thrift ListDynamicConfigRequest type to internal
func ToListDynamicConfigRequest(t *admin.ListDynamicConfigRequest) *types.ListDynamicConfigRequest {
	if t == nil {
		return nil
	}
	return &types.ListDynamicConfigRequest{
		ConfigName: t.GetConfigName(),
	}
}

// ToListDynamicConfigResponse converts thrift ListDynamicConfigResponse type to internal
func ToListDynamicConfigResponse(t *admin.ListDynamicConfigResponse) *types.ListDynamicConfigResponse {
	if t == nil {
		return nil
	}
	return &types.ListDynamicConfigResponse{
		Entries: ToDynamicConfigEntryArray(t.Entries),
	}
}

func FromGetGlobalIsolationGroupsRequest(t *types.GetGlobalIsolationGroupsRequest) *admin.GetGlobalIsolationGroupsRequest {
	if t == nil {
		return nil
	}
	return &admin.GetGlobalIsolationGroupsRequest{}
}

func FromGetGlobalIsolationGroupsResponse(t *types.GetGlobalIsolationGroupsResponse) *admin.GetGlobalIsolationGroupsResponse {
	if t == nil {
		return nil
	}
	cfg := isolationGroupConfigToIDL(t.IsolationGroups)
	if cfg == nil || cfg.GetIsolationGroups() == nil {
		return &admin.GetGlobalIsolationGroupsResponse{}
	}
	return &admin.GetGlobalIsolationGroupsResponse{
		IsolationGroups: cfg,
	}
}

func ToGetGlobalIsolationGroupsResponse(t *admin.GetGlobalIsolationGroupsResponse) *types.GetGlobalIsolationGroupsResponse {
	if t == nil {
		return nil
	}
	if t.IsolationGroups == nil {
		return &types.GetGlobalIsolationGroupsResponse{}
	}
	ig := isolationGroupConfigFromIDL(t.IsolationGroups)
<<<<<<< HEAD
	if ig == nil {
=======
	if ig == nil || len(*ig) == 0 {
>>>>>>> 78e38f95
		return &types.GetGlobalIsolationGroupsResponse{}
	}
	return &types.GetGlobalIsolationGroupsResponse{
		IsolationGroups: *ig,
	}
}

func ToGetGlobalIsolationGroupsRequest(t *admin.GetGlobalIsolationGroupsRequest) *types.GetGlobalIsolationGroupsRequest {
	if t == nil {
		return nil
	}
	return &types.GetGlobalIsolationGroupsRequest{}
}

func FromGetDomainIsolationGroupsResponse(t *types.GetDomainIsolationGroupsResponse) *admin.GetDomainIsolationGroupsResponse {
	if t == nil {
		return nil
	}
	cfg := isolationGroupConfigToIDL(t.IsolationGroups)
	return &admin.GetDomainIsolationGroupsResponse{
		IsolationGroups: cfg,
	}
}

func ToGetDomainIsolationGroupsRequest(t *admin.GetDomainIsolationGroupsRequest) *types.GetDomainIsolationGroupsRequest {
	if t == nil {
		return nil
	}
	return &types.GetDomainIsolationGroupsRequest{Domain: t.GetDomain()}
}

func FromUpdateGlobalIsolationGroupsResponse(t *types.UpdateGlobalIsolationGroupsResponse) *admin.UpdateGlobalIsolationGroupsResponse {
	if t == nil {
		return nil
	}
	return &admin.UpdateGlobalIsolationGroupsResponse{}
}

func FromUpdateGlobalIsolationGroupsRequest(t *types.UpdateGlobalIsolationGroupsRequest) *admin.UpdateGlobalIsolationGroupsRequest {
	if t == nil {
		return nil
	}
<<<<<<< HEAD
	return &admin.UpdateGlobalIsolationGroupsRequest{
		IsolationGroups: isolationGroupConfigToIDL(&t.IsolationGroups),
=======
	if t.IsolationGroups == nil {
		return &admin.UpdateGlobalIsolationGroupsRequest{}
	}
	return &admin.UpdateGlobalIsolationGroupsRequest{
		IsolationGroups: isolationGroupConfigToIDL(t.IsolationGroups),
>>>>>>> 78e38f95
	}
}

func ToUpdateGlobalIsolationGroupsRequest(t *admin.UpdateGlobalIsolationGroupsRequest) *types.UpdateGlobalIsolationGroupsRequest {
	if t == nil {
		return nil
	}
	cfg := isolationGroupConfigFromIDL(t.IsolationGroups)
	if cfg == nil {
		return &types.UpdateGlobalIsolationGroupsRequest{}
	}
	return &types.UpdateGlobalIsolationGroupsRequest{
		IsolationGroups: *cfg,
	}
}

func ToUpdateGlobalIsolationGroupsResponse(t *admin.UpdateGlobalIsolationGroupsResponse) *types.UpdateGlobalIsolationGroupsResponse {
	if t == nil {
		return nil
	}
	return &types.UpdateGlobalIsolationGroupsResponse{}
}

func FromUpdateDomainIsolationGroupsResponse(t *types.UpdateDomainIsolationGroupsResponse) *admin.UpdateDomainIsolationGroupsResponse {
	if t == nil {
		return nil
	}
	return &admin.UpdateDomainIsolationGroupsResponse{}
}

func ToUpdateDomainIsolationGroupsRequest(t *admin.UpdateDomainIsolationGroupsRequest) *types.UpdateDomainIsolationGroupsRequest {
	if t == nil {
		return nil
	}
	cfg := isolationGroupConfigFromIDL(t.IsolationGroups)
	if cfg == nil {
		return &types.UpdateDomainIsolationGroupsRequest{
			Domain: t.GetDomain(),
		}
	}
	return &types.UpdateDomainIsolationGroupsRequest{
		Domain:          t.GetDomain(),
		IsolationGroups: *cfg,
	}
}

func isolationGroupConfigToIDL(in types.IsolationGroupConfiguration) *admin.IsolationGroupConfiguration {
	if in == nil {
		return nil
	}
	var out []*admin.IsolationGroupPartition
	for _, v := range in {
		out = append(out, &admin.IsolationGroupPartition{
			Name:  strPtr(v.Name),
			State: igStatePtr(admin.IsolationGroupState(v.State)),
		})
	}
	sort.Slice(out, func(i, j int) bool {
		if out[i] == nil || out[j] == nil {
			return false
		}
		return *out[i].Name < *out[j].Name
	})
	return &admin.IsolationGroupConfiguration{
		IsolationGroups: out,
	}
}

func isolationGroupConfigFromIDL(in *admin.IsolationGroupConfiguration) *types.IsolationGroupConfiguration {
	if in == nil {
		return nil
	}
	out := make(types.IsolationGroupConfiguration)
	for v := range in.IsolationGroups {
		out[in.IsolationGroups[v].GetName()] = types.IsolationGroupPartition{
			Name:  in.IsolationGroups[v].GetName(),
			State: types.IsolationGroupState(in.IsolationGroups[v].GetState()),
		}
	}
	return &out
}

func strPtr(s string) *string                                           { return &s }
func igStatePtr(s admin.IsolationGroupState) *admin.IsolationGroupState { return &s }<|MERGE_RESOLUTION|>--- conflicted
+++ resolved
@@ -716,11 +716,7 @@
 		return &types.GetGlobalIsolationGroupsResponse{}
 	}
 	ig := isolationGroupConfigFromIDL(t.IsolationGroups)
-<<<<<<< HEAD
-	if ig == nil {
-=======
 	if ig == nil || len(*ig) == 0 {
->>>>>>> 78e38f95
 		return &types.GetGlobalIsolationGroupsResponse{}
 	}
 	return &types.GetGlobalIsolationGroupsResponse{
@@ -763,16 +759,11 @@
 	if t == nil {
 		return nil
 	}
-<<<<<<< HEAD
-	return &admin.UpdateGlobalIsolationGroupsRequest{
-		IsolationGroups: isolationGroupConfigToIDL(&t.IsolationGroups),
-=======
 	if t.IsolationGroups == nil {
 		return &admin.UpdateGlobalIsolationGroupsRequest{}
 	}
 	return &admin.UpdateGlobalIsolationGroupsRequest{
 		IsolationGroups: isolationGroupConfigToIDL(t.IsolationGroups),
->>>>>>> 78e38f95
 	}
 }
 
