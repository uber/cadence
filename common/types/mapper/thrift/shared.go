// Copyright (c) 2017-2020 Uber Technologies Inc.
//
// Permission is hereby granted, free of charge, to any person obtaining a copy
// of this software and associated documentation files (the "Software"), to deal
// in the Software without restriction, including without limitation the rights
// to use, copy, modify, merge, publish, distribute, sublicense, and/or sell
// copies of the Software, and to permit persons to whom the Software is
// furnished to do so, subject to the following conditions:
//
// The above copyright notice and this permission notice shall be included in all
// copies or substantial portions of the Software.
//
// THE SOFTWARE IS PROVIDED "AS IS", WITHOUT WARRANTY OF ANY KIND, EXPRESS OR
// IMPLIED, INCLUDING BUT NOT LIMITED TO THE WARRANTIES OF MERCHANTABILITY,
// FITNESS FOR A PARTICULAR PURPOSE AND NONINFRINGEMENT. IN NO EVENT SHALL THE
// AUTHORS OR COPYRIGHT HOLDERS BE LIABLE FOR ANY CLAIM, DAMAGES OR OTHER
// LIABILITY, WHETHER IN AN ACTION OF CONTRACT, TORT OR OTHERWISE, ARISING FROM,
// OUT OF OR IN CONNECTION WITH THE SOFTWARE OR THE USE OR OTHER DEALINGS IN THE
// SOFTWARE.

package thrift

import (
	"github.com/uber/cadence/common/types"

	"github.com/uber/cadence/.gen/go/shared"
)

// FromAccessDeniedError converts internal AccessDeniedError type to thrift
func FromAccessDeniedError(t *types.AccessDeniedError) *shared.AccessDeniedError {
	if t == nil {
		return nil
	}
	return &shared.AccessDeniedError{
		Message: t.Message,
	}
}

// ToAccessDeniedError converts thrift AccessDeniedError type to internal
func ToAccessDeniedError(t *shared.AccessDeniedError) *types.AccessDeniedError {
	if t == nil {
		return nil
	}
	return &types.AccessDeniedError{
		Message: t.Message,
	}
}

// FromActivityLocalDispatchInfo converts internal ActivityLocalDispatchInfo type to thrift
func FromActivityLocalDispatchInfo(t *types.ActivityLocalDispatchInfo) *shared.ActivityLocalDispatchInfo {
	if t == nil {
		return nil
	}
	return &shared.ActivityLocalDispatchInfo{
		ActivityId:                      &t.ActivityID,
		ScheduledTimestamp:              t.ScheduledTimestamp,
		StartedTimestamp:                t.StartedTimestamp,
		ScheduledTimestampOfThisAttempt: t.ScheduledTimestampOfThisAttempt,
		TaskToken:                       t.TaskToken,
	}
}

// ToActivityLocalDispatchInfo converts thrift ActivityLocalDispatchInfo type to internal
func ToActivityLocalDispatchInfo(t *shared.ActivityLocalDispatchInfo) *types.ActivityLocalDispatchInfo {
	if t == nil {
		return nil
	}
	return &types.ActivityLocalDispatchInfo{
		ActivityID:                      t.GetActivityId(),
		ScheduledTimestamp:              t.ScheduledTimestamp,
		StartedTimestamp:                t.StartedTimestamp,
		ScheduledTimestampOfThisAttempt: t.ScheduledTimestampOfThisAttempt,
		TaskToken:                       t.TaskToken,
	}
}

// FromActivityTaskCancelRequestedEventAttributes converts internal ActivityTaskCancelRequestedEventAttributes type to thrift
func FromActivityTaskCancelRequestedEventAttributes(t *types.ActivityTaskCancelRequestedEventAttributes) *shared.ActivityTaskCancelRequestedEventAttributes {
	if t == nil {
		return nil
	}
	return &shared.ActivityTaskCancelRequestedEventAttributes{
<<<<<<< HEAD
		ActivityId:                   t.ActivityID,
		DecisionTaskCompletedEventId: &t.DecisionTaskCompletedEventID,
=======
		ActivityId:                   &t.ActivityID,
		DecisionTaskCompletedEventId: t.DecisionTaskCompletedEventID,
>>>>>>> 8cf308dc
	}
}

// ToActivityTaskCancelRequestedEventAttributes converts thrift ActivityTaskCancelRequestedEventAttributes type to internal
func ToActivityTaskCancelRequestedEventAttributes(t *shared.ActivityTaskCancelRequestedEventAttributes) *types.ActivityTaskCancelRequestedEventAttributes {
	if t == nil {
		return nil
	}
	return &types.ActivityTaskCancelRequestedEventAttributes{
<<<<<<< HEAD
		ActivityID:                   t.ActivityId,
		DecisionTaskCompletedEventID: t.GetDecisionTaskCompletedEventId(),
=======
		ActivityID:                   t.GetActivityId(),
		DecisionTaskCompletedEventID: t.DecisionTaskCompletedEventId,
>>>>>>> 8cf308dc
	}
}

// FromActivityTaskCanceledEventAttributes converts internal ActivityTaskCanceledEventAttributes type to thrift
func FromActivityTaskCanceledEventAttributes(t *types.ActivityTaskCanceledEventAttributes) *shared.ActivityTaskCanceledEventAttributes {
	if t == nil {
		return nil
	}
	return &shared.ActivityTaskCanceledEventAttributes{
		Details:                      t.Details,
		LatestCancelRequestedEventId: &t.LatestCancelRequestedEventID,
		ScheduledEventId:             &t.ScheduledEventID,
		StartedEventId:               &t.StartedEventID,
		Identity:                     &t.Identity,
	}
}

// ToActivityTaskCanceledEventAttributes converts thrift ActivityTaskCanceledEventAttributes type to internal
func ToActivityTaskCanceledEventAttributes(t *shared.ActivityTaskCanceledEventAttributes) *types.ActivityTaskCanceledEventAttributes {
	if t == nil {
		return nil
	}
	return &types.ActivityTaskCanceledEventAttributes{
		Details:                      t.Details,
		LatestCancelRequestedEventID: t.GetLatestCancelRequestedEventId(),
		ScheduledEventID:             t.GetScheduledEventId(),
		StartedEventID:               t.GetStartedEventId(),
		Identity:                     t.GetIdentity(),
	}
}

// FromActivityTaskCompletedEventAttributes converts internal ActivityTaskCompletedEventAttributes type to thrift
func FromActivityTaskCompletedEventAttributes(t *types.ActivityTaskCompletedEventAttributes) *shared.ActivityTaskCompletedEventAttributes {
	if t == nil {
		return nil
	}
	return &shared.ActivityTaskCompletedEventAttributes{
		Result:           t.Result,
		ScheduledEventId: &t.ScheduledEventID,
		StartedEventId:   &t.StartedEventID,
		Identity:         &t.Identity,
	}
}

// ToActivityTaskCompletedEventAttributes converts thrift ActivityTaskCompletedEventAttributes type to internal
func ToActivityTaskCompletedEventAttributes(t *shared.ActivityTaskCompletedEventAttributes) *types.ActivityTaskCompletedEventAttributes {
	if t == nil {
		return nil
	}
	return &types.ActivityTaskCompletedEventAttributes{
		Result:           t.Result,
		ScheduledEventID: t.GetScheduledEventId(),
		StartedEventID:   t.GetStartedEventId(),
		Identity:         t.GetIdentity(),
	}
}

// FromActivityTaskFailedEventAttributes converts internal ActivityTaskFailedEventAttributes type to thrift
func FromActivityTaskFailedEventAttributes(t *types.ActivityTaskFailedEventAttributes) *shared.ActivityTaskFailedEventAttributes {
	if t == nil {
		return nil
	}
	return &shared.ActivityTaskFailedEventAttributes{
		Reason:           t.Reason,
		Details:          t.Details,
		ScheduledEventId: &t.ScheduledEventID,
		StartedEventId:   &t.StartedEventID,
		Identity:         &t.Identity,
	}
}

// ToActivityTaskFailedEventAttributes converts thrift ActivityTaskFailedEventAttributes type to internal
func ToActivityTaskFailedEventAttributes(t *shared.ActivityTaskFailedEventAttributes) *types.ActivityTaskFailedEventAttributes {
	if t == nil {
		return nil
	}
	return &types.ActivityTaskFailedEventAttributes{
		Reason:           t.Reason,
		Details:          t.Details,
		ScheduledEventID: t.GetScheduledEventId(),
		StartedEventID:   t.GetStartedEventId(),
		Identity:         t.GetIdentity(),
	}
}

// FromActivityTaskScheduledEventAttributes converts internal ActivityTaskScheduledEventAttributes type to thrift
func FromActivityTaskScheduledEventAttributes(t *types.ActivityTaskScheduledEventAttributes) *shared.ActivityTaskScheduledEventAttributes {
	if t == nil {
		return nil
	}
	return &shared.ActivityTaskScheduledEventAttributes{
		ActivityId:                    &t.ActivityID,
		ActivityType:                  FromActivityType(t.ActivityType),
		Domain:                        t.Domain,
		TaskList:                      FromTaskList(t.TaskList),
		Input:                         t.Input,
		ScheduleToCloseTimeoutSeconds: t.ScheduleToCloseTimeoutSeconds,
		ScheduleToStartTimeoutSeconds: t.ScheduleToStartTimeoutSeconds,
		StartToCloseTimeoutSeconds:    t.StartToCloseTimeoutSeconds,
		HeartbeatTimeoutSeconds:       t.HeartbeatTimeoutSeconds,
		DecisionTaskCompletedEventId:  &t.DecisionTaskCompletedEventID,
		RetryPolicy:                   FromRetryPolicy(t.RetryPolicy),
		Header:                        FromHeader(t.Header),
	}
}

// ToActivityTaskScheduledEventAttributes converts thrift ActivityTaskScheduledEventAttributes type to internal
func ToActivityTaskScheduledEventAttributes(t *shared.ActivityTaskScheduledEventAttributes) *types.ActivityTaskScheduledEventAttributes {
	if t == nil {
		return nil
	}
	return &types.ActivityTaskScheduledEventAttributes{
		ActivityID:                    t.GetActivityId(),
		ActivityType:                  ToActivityType(t.ActivityType),
		Domain:                        t.Domain,
		TaskList:                      ToTaskList(t.TaskList),
		Input:                         t.Input,
		ScheduleToCloseTimeoutSeconds: t.ScheduleToCloseTimeoutSeconds,
		ScheduleToStartTimeoutSeconds: t.ScheduleToStartTimeoutSeconds,
		StartToCloseTimeoutSeconds:    t.StartToCloseTimeoutSeconds,
		HeartbeatTimeoutSeconds:       t.HeartbeatTimeoutSeconds,
		DecisionTaskCompletedEventID:  t.GetDecisionTaskCompletedEventId(),
		RetryPolicy:                   ToRetryPolicy(t.RetryPolicy),
		Header:                        ToHeader(t.Header),
	}
}

// FromActivityTaskStartedEventAttributes converts internal ActivityTaskStartedEventAttributes type to thrift
func FromActivityTaskStartedEventAttributes(t *types.ActivityTaskStartedEventAttributes) *shared.ActivityTaskStartedEventAttributes {
	if t == nil {
		return nil
	}
	return &shared.ActivityTaskStartedEventAttributes{
		ScheduledEventId:   &t.ScheduledEventID,
		Identity:           &t.Identity,
		RequestId:          &t.RequestID,
		Attempt:            &t.Attempt,
		LastFailureReason:  t.LastFailureReason,
		LastFailureDetails: t.LastFailureDetails,
	}
}

// ToActivityTaskStartedEventAttributes converts thrift ActivityTaskStartedEventAttributes type to internal
func ToActivityTaskStartedEventAttributes(t *shared.ActivityTaskStartedEventAttributes) *types.ActivityTaskStartedEventAttributes {
	if t == nil {
		return nil
	}
	return &types.ActivityTaskStartedEventAttributes{
		ScheduledEventID:   t.GetScheduledEventId(),
		Identity:           t.GetIdentity(),
		RequestID:          t.GetRequestId(),
		Attempt:            t.GetAttempt(),
		LastFailureReason:  t.LastFailureReason,
		LastFailureDetails: t.LastFailureDetails,
	}
}

// FromActivityTaskTimedOutEventAttributes converts internal ActivityTaskTimedOutEventAttributes type to thrift
func FromActivityTaskTimedOutEventAttributes(t *types.ActivityTaskTimedOutEventAttributes) *shared.ActivityTaskTimedOutEventAttributes {
	if t == nil {
		return nil
	}
	return &shared.ActivityTaskTimedOutEventAttributes{
		Details:            t.Details,
		ScheduledEventId:   &t.ScheduledEventID,
		StartedEventId:     &t.StartedEventID,
		TimeoutType:        FromTimeoutType(t.TimeoutType),
		LastFailureReason:  t.LastFailureReason,
		LastFailureDetails: t.LastFailureDetails,
	}
}

// ToActivityTaskTimedOutEventAttributes converts thrift ActivityTaskTimedOutEventAttributes type to internal
func ToActivityTaskTimedOutEventAttributes(t *shared.ActivityTaskTimedOutEventAttributes) *types.ActivityTaskTimedOutEventAttributes {
	if t == nil {
		return nil
	}
	return &types.ActivityTaskTimedOutEventAttributes{
		Details:            t.Details,
		ScheduledEventID:   t.GetScheduledEventId(),
		StartedEventID:     t.GetStartedEventId(),
		TimeoutType:        ToTimeoutType(t.TimeoutType),
		LastFailureReason:  t.LastFailureReason,
		LastFailureDetails: t.LastFailureDetails,
	}
}

// FromActivityType converts internal ActivityType type to thrift
func FromActivityType(t *types.ActivityType) *shared.ActivityType {
	if t == nil {
		return nil
	}
	return &shared.ActivityType{
		Name: &t.Name,
	}
}

// ToActivityType converts thrift ActivityType type to internal
func ToActivityType(t *shared.ActivityType) *types.ActivityType {
	if t == nil {
		return nil
	}
	return &types.ActivityType{
		Name: t.GetName(),
	}
}

// FromArchivalStatus converts internal ArchivalStatus type to thrift
func FromArchivalStatus(t *types.ArchivalStatus) *shared.ArchivalStatus {
	if t == nil {
		return nil
	}
	switch *t {
	case types.ArchivalStatusDisabled:
		v := shared.ArchivalStatusDisabled
		return &v
	case types.ArchivalStatusEnabled:
		v := shared.ArchivalStatusEnabled
		return &v
	}
	panic("unexpected enum value")
}

// ToArchivalStatus converts thrift ArchivalStatus type to internal
func ToArchivalStatus(t *shared.ArchivalStatus) *types.ArchivalStatus {
	if t == nil {
		return nil
	}
	switch *t {
	case shared.ArchivalStatusDisabled:
		v := types.ArchivalStatusDisabled
		return &v
	case shared.ArchivalStatusEnabled:
		v := types.ArchivalStatusEnabled
		return &v
	}
	panic("unexpected enum value")
}

// FromBadBinaries converts internal BadBinaries type to thrift
func FromBadBinaries(t *types.BadBinaries) *shared.BadBinaries {
	if t == nil {
		return nil
	}
	return &shared.BadBinaries{
		Binaries: FromBadBinaryInfoMap(t.Binaries),
	}
}

// ToBadBinaries converts thrift BadBinaries type to internal
func ToBadBinaries(t *shared.BadBinaries) *types.BadBinaries {
	if t == nil {
		return nil
	}
	return &types.BadBinaries{
		Binaries: ToBadBinaryInfoMap(t.Binaries),
	}
}

// FromBadBinaryInfo converts internal BadBinaryInfo type to thrift
func FromBadBinaryInfo(t *types.BadBinaryInfo) *shared.BadBinaryInfo {
	if t == nil {
		return nil
	}
	return &shared.BadBinaryInfo{
		Reason:          t.Reason,
		Operator:        t.Operator,
		CreatedTimeNano: t.CreatedTimeNano,
	}
}

// ToBadBinaryInfo converts thrift BadBinaryInfo type to internal
func ToBadBinaryInfo(t *shared.BadBinaryInfo) *types.BadBinaryInfo {
	if t == nil {
		return nil
	}
	return &types.BadBinaryInfo{
		Reason:          t.Reason,
		Operator:        t.Operator,
		CreatedTimeNano: t.CreatedTimeNano,
	}
}

// FromBadRequestError converts internal BadRequestError type to thrift
func FromBadRequestError(t *types.BadRequestError) *shared.BadRequestError {
	if t == nil {
		return nil
	}
	return &shared.BadRequestError{
		Message: t.Message,
	}
}

// ToBadRequestError converts thrift BadRequestError type to internal
func ToBadRequestError(t *shared.BadRequestError) *types.BadRequestError {
	if t == nil {
		return nil
	}
	return &types.BadRequestError{
		Message: t.Message,
	}
}

// FromCancelExternalWorkflowExecutionFailedCause converts internal CancelExternalWorkflowExecutionFailedCause type to thrift
func FromCancelExternalWorkflowExecutionFailedCause(t *types.CancelExternalWorkflowExecutionFailedCause) *shared.CancelExternalWorkflowExecutionFailedCause {
	if t == nil {
		return nil
	}
	switch *t {
	case types.CancelExternalWorkflowExecutionFailedCauseUnknownExternalWorkflowExecution:
		v := shared.CancelExternalWorkflowExecutionFailedCauseUnknownExternalWorkflowExecution
		return &v
	}
	panic("unexpected enum value")
}

// ToCancelExternalWorkflowExecutionFailedCause converts thrift CancelExternalWorkflowExecutionFailedCause type to internal
func ToCancelExternalWorkflowExecutionFailedCause(t *shared.CancelExternalWorkflowExecutionFailedCause) *types.CancelExternalWorkflowExecutionFailedCause {
	if t == nil {
		return nil
	}
	switch *t {
	case shared.CancelExternalWorkflowExecutionFailedCauseUnknownExternalWorkflowExecution:
		v := types.CancelExternalWorkflowExecutionFailedCauseUnknownExternalWorkflowExecution
		return &v
	}
	panic("unexpected enum value")
}

// FromCancelTimerDecisionAttributes converts internal CancelTimerDecisionAttributes type to thrift
func FromCancelTimerDecisionAttributes(t *types.CancelTimerDecisionAttributes) *shared.CancelTimerDecisionAttributes {
	if t == nil {
		return nil
	}
	return &shared.CancelTimerDecisionAttributes{
		TimerId: &t.TimerID,
	}
}

// ToCancelTimerDecisionAttributes converts thrift CancelTimerDecisionAttributes type to internal
func ToCancelTimerDecisionAttributes(t *shared.CancelTimerDecisionAttributes) *types.CancelTimerDecisionAttributes {
	if t == nil {
		return nil
	}
	return &types.CancelTimerDecisionAttributes{
		TimerID: t.GetTimerId(),
	}
}

// FromCancelTimerFailedEventAttributes converts internal CancelTimerFailedEventAttributes type to thrift
func FromCancelTimerFailedEventAttributes(t *types.CancelTimerFailedEventAttributes) *shared.CancelTimerFailedEventAttributes {
	if t == nil {
		return nil
	}
	return &shared.CancelTimerFailedEventAttributes{
		TimerId:                      &t.TimerID,
		Cause:                        t.Cause,
		DecisionTaskCompletedEventId: &t.DecisionTaskCompletedEventID,
		Identity:                     &t.Identity,
	}
}

// ToCancelTimerFailedEventAttributes converts thrift CancelTimerFailedEventAttributes type to internal
func ToCancelTimerFailedEventAttributes(t *shared.CancelTimerFailedEventAttributes) *types.CancelTimerFailedEventAttributes {
	if t == nil {
		return nil
	}
	return &types.CancelTimerFailedEventAttributes{
		TimerID:                      t.GetTimerId(),
		Cause:                        t.Cause,
		DecisionTaskCompletedEventID: t.GetDecisionTaskCompletedEventId(),
		Identity:                     t.GetIdentity(),
	}
}

// FromCancelWorkflowExecutionDecisionAttributes converts internal CancelWorkflowExecutionDecisionAttributes type to thrift
func FromCancelWorkflowExecutionDecisionAttributes(t *types.CancelWorkflowExecutionDecisionAttributes) *shared.CancelWorkflowExecutionDecisionAttributes {
	if t == nil {
		return nil
	}
	return &shared.CancelWorkflowExecutionDecisionAttributes{
		Details: t.Details,
	}
}

// ToCancelWorkflowExecutionDecisionAttributes converts thrift CancelWorkflowExecutionDecisionAttributes type to internal
func ToCancelWorkflowExecutionDecisionAttributes(t *shared.CancelWorkflowExecutionDecisionAttributes) *types.CancelWorkflowExecutionDecisionAttributes {
	if t == nil {
		return nil
	}
	return &types.CancelWorkflowExecutionDecisionAttributes{
		Details: t.Details,
	}
}

// FromCancellationAlreadyRequestedError converts internal CancellationAlreadyRequestedError type to thrift
func FromCancellationAlreadyRequestedError(t *types.CancellationAlreadyRequestedError) *shared.CancellationAlreadyRequestedError {
	if t == nil {
		return nil
	}
	return &shared.CancellationAlreadyRequestedError{
		Message: t.Message,
	}
}

// ToCancellationAlreadyRequestedError converts thrift CancellationAlreadyRequestedError type to internal
func ToCancellationAlreadyRequestedError(t *shared.CancellationAlreadyRequestedError) *types.CancellationAlreadyRequestedError {
	if t == nil {
		return nil
	}
	return &types.CancellationAlreadyRequestedError{
		Message: t.Message,
	}
}

// FromChildWorkflowExecutionCanceledEventAttributes converts internal ChildWorkflowExecutionCanceledEventAttributes type to thrift
func FromChildWorkflowExecutionCanceledEventAttributes(t *types.ChildWorkflowExecutionCanceledEventAttributes) *shared.ChildWorkflowExecutionCanceledEventAttributes {
	if t == nil {
		return nil
	}
	return &shared.ChildWorkflowExecutionCanceledEventAttributes{
		Details:           t.Details,
		Domain:            &t.Domain,
		WorkflowExecution: FromWorkflowExecution(t.WorkflowExecution),
		WorkflowType:      FromWorkflowType(t.WorkflowType),
		InitiatedEventId:  &t.InitiatedEventID,
		StartedEventId:    &t.StartedEventID,
	}
}

// ToChildWorkflowExecutionCanceledEventAttributes converts thrift ChildWorkflowExecutionCanceledEventAttributes type to internal
func ToChildWorkflowExecutionCanceledEventAttributes(t *shared.ChildWorkflowExecutionCanceledEventAttributes) *types.ChildWorkflowExecutionCanceledEventAttributes {
	if t == nil {
		return nil
	}
	return &types.ChildWorkflowExecutionCanceledEventAttributes{
		Details:           t.Details,
		Domain:            t.GetDomain(),
		WorkflowExecution: ToWorkflowExecution(t.WorkflowExecution),
		WorkflowType:      ToWorkflowType(t.WorkflowType),
		InitiatedEventID:  t.GetInitiatedEventId(),
		StartedEventID:    t.GetStartedEventId(),
	}
}

// FromChildWorkflowExecutionCompletedEventAttributes converts internal ChildWorkflowExecutionCompletedEventAttributes type to thrift
func FromChildWorkflowExecutionCompletedEventAttributes(t *types.ChildWorkflowExecutionCompletedEventAttributes) *shared.ChildWorkflowExecutionCompletedEventAttributes {
	if t == nil {
		return nil
	}
	return &shared.ChildWorkflowExecutionCompletedEventAttributes{
		Result:            t.Result,
		Domain:            &t.Domain,
		WorkflowExecution: FromWorkflowExecution(t.WorkflowExecution),
		WorkflowType:      FromWorkflowType(t.WorkflowType),
		InitiatedEventId:  &t.InitiatedEventID,
		StartedEventId:    &t.StartedEventID,
	}
}

// ToChildWorkflowExecutionCompletedEventAttributes converts thrift ChildWorkflowExecutionCompletedEventAttributes type to internal
func ToChildWorkflowExecutionCompletedEventAttributes(t *shared.ChildWorkflowExecutionCompletedEventAttributes) *types.ChildWorkflowExecutionCompletedEventAttributes {
	if t == nil {
		return nil
	}
	return &types.ChildWorkflowExecutionCompletedEventAttributes{
		Result:            t.Result,
		Domain:            t.GetDomain(),
		WorkflowExecution: ToWorkflowExecution(t.WorkflowExecution),
		WorkflowType:      ToWorkflowType(t.WorkflowType),
		InitiatedEventID:  t.GetInitiatedEventId(),
		StartedEventID:    t.GetStartedEventId(),
	}
}

// FromChildWorkflowExecutionFailedCause converts internal ChildWorkflowExecutionFailedCause type to thrift
func FromChildWorkflowExecutionFailedCause(t *types.ChildWorkflowExecutionFailedCause) *shared.ChildWorkflowExecutionFailedCause {
	if t == nil {
		return nil
	}
	switch *t {
	case types.ChildWorkflowExecutionFailedCauseWorkflowAlreadyRunning:
		v := shared.ChildWorkflowExecutionFailedCauseWorkflowAlreadyRunning
		return &v
	}
	panic("unexpected enum value")
}

// ToChildWorkflowExecutionFailedCause converts thrift ChildWorkflowExecutionFailedCause type to internal
func ToChildWorkflowExecutionFailedCause(t *shared.ChildWorkflowExecutionFailedCause) *types.ChildWorkflowExecutionFailedCause {
	if t == nil {
		return nil
	}
	switch *t {
	case shared.ChildWorkflowExecutionFailedCauseWorkflowAlreadyRunning:
		v := types.ChildWorkflowExecutionFailedCauseWorkflowAlreadyRunning
		return &v
	}
	panic("unexpected enum value")
}

// FromChildWorkflowExecutionFailedEventAttributes converts internal ChildWorkflowExecutionFailedEventAttributes type to thrift
func FromChildWorkflowExecutionFailedEventAttributes(t *types.ChildWorkflowExecutionFailedEventAttributes) *shared.ChildWorkflowExecutionFailedEventAttributes {
	if t == nil {
		return nil
	}
	return &shared.ChildWorkflowExecutionFailedEventAttributes{
		Reason:            t.Reason,
		Details:           t.Details,
		Domain:            &t.Domain,
		WorkflowExecution: FromWorkflowExecution(t.WorkflowExecution),
		WorkflowType:      FromWorkflowType(t.WorkflowType),
		InitiatedEventId:  &t.InitiatedEventID,
		StartedEventId:    &t.StartedEventID,
	}
}

// ToChildWorkflowExecutionFailedEventAttributes converts thrift ChildWorkflowExecutionFailedEventAttributes type to internal
func ToChildWorkflowExecutionFailedEventAttributes(t *shared.ChildWorkflowExecutionFailedEventAttributes) *types.ChildWorkflowExecutionFailedEventAttributes {
	if t == nil {
		return nil
	}
	return &types.ChildWorkflowExecutionFailedEventAttributes{
		Reason:            t.Reason,
		Details:           t.Details,
		Domain:            t.GetDomain(),
		WorkflowExecution: ToWorkflowExecution(t.WorkflowExecution),
		WorkflowType:      ToWorkflowType(t.WorkflowType),
		InitiatedEventID:  t.GetInitiatedEventId(),
		StartedEventID:    t.GetStartedEventId(),
	}
}

// FromChildWorkflowExecutionStartedEventAttributes converts internal ChildWorkflowExecutionStartedEventAttributes type to thrift
func FromChildWorkflowExecutionStartedEventAttributes(t *types.ChildWorkflowExecutionStartedEventAttributes) *shared.ChildWorkflowExecutionStartedEventAttributes {
	if t == nil {
		return nil
	}
	return &shared.ChildWorkflowExecutionStartedEventAttributes{
		Domain:            &t.Domain,
		InitiatedEventId:  &t.InitiatedEventID,
		WorkflowExecution: FromWorkflowExecution(t.WorkflowExecution),
		WorkflowType:      FromWorkflowType(t.WorkflowType),
		Header:            FromHeader(t.Header),
	}
}

// ToChildWorkflowExecutionStartedEventAttributes converts thrift ChildWorkflowExecutionStartedEventAttributes type to internal
func ToChildWorkflowExecutionStartedEventAttributes(t *shared.ChildWorkflowExecutionStartedEventAttributes) *types.ChildWorkflowExecutionStartedEventAttributes {
	if t == nil {
		return nil
	}
	return &types.ChildWorkflowExecutionStartedEventAttributes{
		Domain:            t.GetDomain(),
		InitiatedEventID:  t.GetInitiatedEventId(),
		WorkflowExecution: ToWorkflowExecution(t.WorkflowExecution),
		WorkflowType:      ToWorkflowType(t.WorkflowType),
		Header:            ToHeader(t.Header),
	}
}

// FromChildWorkflowExecutionTerminatedEventAttributes converts internal ChildWorkflowExecutionTerminatedEventAttributes type to thrift
func FromChildWorkflowExecutionTerminatedEventAttributes(t *types.ChildWorkflowExecutionTerminatedEventAttributes) *shared.ChildWorkflowExecutionTerminatedEventAttributes {
	if t == nil {
		return nil
	}
	return &shared.ChildWorkflowExecutionTerminatedEventAttributes{
		Domain:            &t.Domain,
		WorkflowExecution: FromWorkflowExecution(t.WorkflowExecution),
		WorkflowType:      FromWorkflowType(t.WorkflowType),
		InitiatedEventId:  &t.InitiatedEventID,
		StartedEventId:    &t.StartedEventID,
	}
}

// ToChildWorkflowExecutionTerminatedEventAttributes converts thrift ChildWorkflowExecutionTerminatedEventAttributes type to internal
func ToChildWorkflowExecutionTerminatedEventAttributes(t *shared.ChildWorkflowExecutionTerminatedEventAttributes) *types.ChildWorkflowExecutionTerminatedEventAttributes {
	if t == nil {
		return nil
	}
	return &types.ChildWorkflowExecutionTerminatedEventAttributes{
		Domain:            t.GetDomain(),
		WorkflowExecution: ToWorkflowExecution(t.WorkflowExecution),
		WorkflowType:      ToWorkflowType(t.WorkflowType),
		InitiatedEventID:  t.GetInitiatedEventId(),
		StartedEventID:    t.GetStartedEventId(),
	}
}

// FromChildWorkflowExecutionTimedOutEventAttributes converts internal ChildWorkflowExecutionTimedOutEventAttributes type to thrift
func FromChildWorkflowExecutionTimedOutEventAttributes(t *types.ChildWorkflowExecutionTimedOutEventAttributes) *shared.ChildWorkflowExecutionTimedOutEventAttributes {
	if t == nil {
		return nil
	}
	return &shared.ChildWorkflowExecutionTimedOutEventAttributes{
		TimeoutType:       FromTimeoutType(t.TimeoutType),
		Domain:            &t.Domain,
		WorkflowExecution: FromWorkflowExecution(t.WorkflowExecution),
		WorkflowType:      FromWorkflowType(t.WorkflowType),
		InitiatedEventId:  &t.InitiatedEventID,
		StartedEventId:    &t.StartedEventID,
	}
}

// ToChildWorkflowExecutionTimedOutEventAttributes converts thrift ChildWorkflowExecutionTimedOutEventAttributes type to internal
func ToChildWorkflowExecutionTimedOutEventAttributes(t *shared.ChildWorkflowExecutionTimedOutEventAttributes) *types.ChildWorkflowExecutionTimedOutEventAttributes {
	if t == nil {
		return nil
	}
	return &types.ChildWorkflowExecutionTimedOutEventAttributes{
		TimeoutType:       ToTimeoutType(t.TimeoutType),
		Domain:            t.GetDomain(),
		WorkflowExecution: ToWorkflowExecution(t.WorkflowExecution),
		WorkflowType:      ToWorkflowType(t.WorkflowType),
		InitiatedEventID:  t.GetInitiatedEventId(),
		StartedEventID:    t.GetStartedEventId(),
	}
}

// FromClientVersionNotSupportedError converts internal ClientVersionNotSupportedError type to thrift
func FromClientVersionNotSupportedError(t *types.ClientVersionNotSupportedError) *shared.ClientVersionNotSupportedError {
	if t == nil {
		return nil
	}
	return &shared.ClientVersionNotSupportedError{
		FeatureVersion:    t.FeatureVersion,
		ClientImpl:        t.ClientImpl,
		SupportedVersions: t.SupportedVersions,
	}
}

// ToClientVersionNotSupportedError converts thrift ClientVersionNotSupportedError type to internal
func ToClientVersionNotSupportedError(t *shared.ClientVersionNotSupportedError) *types.ClientVersionNotSupportedError {
	if t == nil {
		return nil
	}
	return &types.ClientVersionNotSupportedError{
		FeatureVersion:    t.FeatureVersion,
		ClientImpl:        t.ClientImpl,
		SupportedVersions: t.SupportedVersions,
	}
}

// FromCloseShardRequest converts internal CloseShardRequest type to thrift
func FromCloseShardRequest(t *types.CloseShardRequest) *shared.CloseShardRequest {
	if t == nil {
		return nil
	}
	return &shared.CloseShardRequest{
		ShardID: t.ShardID,
	}
}

// ToCloseShardRequest converts thrift CloseShardRequest type to internal
func ToCloseShardRequest(t *shared.CloseShardRequest) *types.CloseShardRequest {
	if t == nil {
		return nil
	}
	return &types.CloseShardRequest{
		ShardID: t.ShardID,
	}
}

// FromClusterInfo converts internal ClusterInfo type to thrift
func FromClusterInfo(t *types.ClusterInfo) *shared.ClusterInfo {
	if t == nil {
		return nil
	}
	return &shared.ClusterInfo{
		SupportedClientVersions: FromSupportedClientVersions(t.SupportedClientVersions),
	}
}

// ToClusterInfo converts thrift ClusterInfo type to internal
func ToClusterInfo(t *shared.ClusterInfo) *types.ClusterInfo {
	if t == nil {
		return nil
	}
	return &types.ClusterInfo{
		SupportedClientVersions: ToSupportedClientVersions(t.SupportedClientVersions),
	}
}

// FromClusterReplicationConfiguration converts internal ClusterReplicationConfiguration type to thrift
func FromClusterReplicationConfiguration(t *types.ClusterReplicationConfiguration) *shared.ClusterReplicationConfiguration {
	if t == nil {
		return nil
	}
	return &shared.ClusterReplicationConfiguration{
		ClusterName: &t.ClusterName,
	}
}

// ToClusterReplicationConfiguration converts thrift ClusterReplicationConfiguration type to internal
func ToClusterReplicationConfiguration(t *shared.ClusterReplicationConfiguration) *types.ClusterReplicationConfiguration {
	if t == nil {
		return nil
	}
	return &types.ClusterReplicationConfiguration{
		ClusterName: t.GetClusterName(),
	}
}

// FromCompleteWorkflowExecutionDecisionAttributes converts internal CompleteWorkflowExecutionDecisionAttributes type to thrift
func FromCompleteWorkflowExecutionDecisionAttributes(t *types.CompleteWorkflowExecutionDecisionAttributes) *shared.CompleteWorkflowExecutionDecisionAttributes {
	if t == nil {
		return nil
	}
	return &shared.CompleteWorkflowExecutionDecisionAttributes{
		Result: t.Result,
	}
}

// ToCompleteWorkflowExecutionDecisionAttributes converts thrift CompleteWorkflowExecutionDecisionAttributes type to internal
func ToCompleteWorkflowExecutionDecisionAttributes(t *shared.CompleteWorkflowExecutionDecisionAttributes) *types.CompleteWorkflowExecutionDecisionAttributes {
	if t == nil {
		return nil
	}
	return &types.CompleteWorkflowExecutionDecisionAttributes{
		Result: t.Result,
	}
}

// FromContinueAsNewInitiator converts internal ContinueAsNewInitiator type to thrift
func FromContinueAsNewInitiator(t *types.ContinueAsNewInitiator) *shared.ContinueAsNewInitiator {
	if t == nil {
		return nil
	}
	switch *t {
	case types.ContinueAsNewInitiatorDecider:
		v := shared.ContinueAsNewInitiatorDecider
		return &v
	case types.ContinueAsNewInitiatorRetryPolicy:
		v := shared.ContinueAsNewInitiatorRetryPolicy
		return &v
	case types.ContinueAsNewInitiatorCronSchedule:
		v := shared.ContinueAsNewInitiatorCronSchedule
		return &v
	}
	panic("unexpected enum value")
}

// ToContinueAsNewInitiator converts thrift ContinueAsNewInitiator type to internal
func ToContinueAsNewInitiator(t *shared.ContinueAsNewInitiator) *types.ContinueAsNewInitiator {
	if t == nil {
		return nil
	}
	switch *t {
	case shared.ContinueAsNewInitiatorDecider:
		v := types.ContinueAsNewInitiatorDecider
		return &v
	case shared.ContinueAsNewInitiatorRetryPolicy:
		v := types.ContinueAsNewInitiatorRetryPolicy
		return &v
	case shared.ContinueAsNewInitiatorCronSchedule:
		v := types.ContinueAsNewInitiatorCronSchedule
		return &v
	}
	panic("unexpected enum value")
}

// FromContinueAsNewWorkflowExecutionDecisionAttributes converts internal ContinueAsNewWorkflowExecutionDecisionAttributes type to thrift
func FromContinueAsNewWorkflowExecutionDecisionAttributes(t *types.ContinueAsNewWorkflowExecutionDecisionAttributes) *shared.ContinueAsNewWorkflowExecutionDecisionAttributes {
	if t == nil {
		return nil
	}
	return &shared.ContinueAsNewWorkflowExecutionDecisionAttributes{
		WorkflowType:                        FromWorkflowType(t.WorkflowType),
		TaskList:                            FromTaskList(t.TaskList),
		Input:                               t.Input,
		ExecutionStartToCloseTimeoutSeconds: t.ExecutionStartToCloseTimeoutSeconds,
		TaskStartToCloseTimeoutSeconds:      t.TaskStartToCloseTimeoutSeconds,
		BackoffStartIntervalInSeconds:       t.BackoffStartIntervalInSeconds,
		RetryPolicy:                         FromRetryPolicy(t.RetryPolicy),
		Initiator:                           FromContinueAsNewInitiator(t.Initiator),
		FailureReason:                       t.FailureReason,
		FailureDetails:                      t.FailureDetails,
		LastCompletionResult:                t.LastCompletionResult,
		CronSchedule:                        &t.CronSchedule,
		Header:                              FromHeader(t.Header),
		Memo:                                FromMemo(t.Memo),
		SearchAttributes:                    FromSearchAttributes(t.SearchAttributes),
	}
}

// ToContinueAsNewWorkflowExecutionDecisionAttributes converts thrift ContinueAsNewWorkflowExecutionDecisionAttributes type to internal
func ToContinueAsNewWorkflowExecutionDecisionAttributes(t *shared.ContinueAsNewWorkflowExecutionDecisionAttributes) *types.ContinueAsNewWorkflowExecutionDecisionAttributes {
	if t == nil {
		return nil
	}
	return &types.ContinueAsNewWorkflowExecutionDecisionAttributes{
		WorkflowType:                        ToWorkflowType(t.WorkflowType),
		TaskList:                            ToTaskList(t.TaskList),
		Input:                               t.Input,
		ExecutionStartToCloseTimeoutSeconds: t.ExecutionStartToCloseTimeoutSeconds,
		TaskStartToCloseTimeoutSeconds:      t.TaskStartToCloseTimeoutSeconds,
		BackoffStartIntervalInSeconds:       t.BackoffStartIntervalInSeconds,
		RetryPolicy:                         ToRetryPolicy(t.RetryPolicy),
		Initiator:                           ToContinueAsNewInitiator(t.Initiator),
		FailureReason:                       t.FailureReason,
		FailureDetails:                      t.FailureDetails,
		LastCompletionResult:                t.LastCompletionResult,
		CronSchedule:                        t.GetCronSchedule(),
		Header:                              ToHeader(t.Header),
		Memo:                                ToMemo(t.Memo),
		SearchAttributes:                    ToSearchAttributes(t.SearchAttributes),
	}
}

// FromCountWorkflowExecutionsRequest converts internal CountWorkflowExecutionsRequest type to thrift
func FromCountWorkflowExecutionsRequest(t *types.CountWorkflowExecutionsRequest) *shared.CountWorkflowExecutionsRequest {
	if t == nil {
		return nil
	}
	return &shared.CountWorkflowExecutionsRequest{
		Domain: &t.Domain,
		Query:  t.Query,
	}
}

// ToCountWorkflowExecutionsRequest converts thrift CountWorkflowExecutionsRequest type to internal
func ToCountWorkflowExecutionsRequest(t *shared.CountWorkflowExecutionsRequest) *types.CountWorkflowExecutionsRequest {
	if t == nil {
		return nil
	}
	return &types.CountWorkflowExecutionsRequest{
		Domain: t.GetDomain(),
		Query:  t.Query,
	}
}

// FromCountWorkflowExecutionsResponse converts internal CountWorkflowExecutionsResponse type to thrift
func FromCountWorkflowExecutionsResponse(t *types.CountWorkflowExecutionsResponse) *shared.CountWorkflowExecutionsResponse {
	if t == nil {
		return nil
	}
	return &shared.CountWorkflowExecutionsResponse{
		Count: t.Count,
	}
}

// ToCountWorkflowExecutionsResponse converts thrift CountWorkflowExecutionsResponse type to internal
func ToCountWorkflowExecutionsResponse(t *shared.CountWorkflowExecutionsResponse) *types.CountWorkflowExecutionsResponse {
	if t == nil {
		return nil
	}
	return &types.CountWorkflowExecutionsResponse{
		Count: t.Count,
	}
}

// FromCurrentBranchChangedError converts internal CurrentBranchChangedError type to thrift
func FromCurrentBranchChangedError(t *types.CurrentBranchChangedError) *shared.CurrentBranchChangedError {
	if t == nil {
		return nil
	}
	return &shared.CurrentBranchChangedError{
		Message:            t.Message,
		CurrentBranchToken: t.CurrentBranchToken,
	}
}

// ToCurrentBranchChangedError converts thrift CurrentBranchChangedError type to internal
func ToCurrentBranchChangedError(t *shared.CurrentBranchChangedError) *types.CurrentBranchChangedError {
	if t == nil {
		return nil
	}
	return &types.CurrentBranchChangedError{
		Message:            t.Message,
		CurrentBranchToken: t.CurrentBranchToken,
	}
}

// FromDataBlob converts internal DataBlob type to thrift
func FromDataBlob(t *types.DataBlob) *shared.DataBlob {
	if t == nil {
		return nil
	}
	return &shared.DataBlob{
		EncodingType: FromEncodingType(t.EncodingType),
		Data:         t.Data,
	}
}

// ToDataBlob converts thrift DataBlob type to internal
func ToDataBlob(t *shared.DataBlob) *types.DataBlob {
	if t == nil {
		return nil
	}
	return &types.DataBlob{
		EncodingType: ToEncodingType(t.EncodingType),
		Data:         t.Data,
	}
}

// FromDecision converts internal Decision type to thrift
func FromDecision(t *types.Decision) *shared.Decision {
	if t == nil {
		return nil
	}
	return &shared.Decision{
		DecisionType:                                             FromDecisionType(t.DecisionType),
		ScheduleActivityTaskDecisionAttributes:                   FromScheduleActivityTaskDecisionAttributes(t.ScheduleActivityTaskDecisionAttributes),
		StartTimerDecisionAttributes:                             FromStartTimerDecisionAttributes(t.StartTimerDecisionAttributes),
		CompleteWorkflowExecutionDecisionAttributes:              FromCompleteWorkflowExecutionDecisionAttributes(t.CompleteWorkflowExecutionDecisionAttributes),
		FailWorkflowExecutionDecisionAttributes:                  FromFailWorkflowExecutionDecisionAttributes(t.FailWorkflowExecutionDecisionAttributes),
		RequestCancelActivityTaskDecisionAttributes:              FromRequestCancelActivityTaskDecisionAttributes(t.RequestCancelActivityTaskDecisionAttributes),
		CancelTimerDecisionAttributes:                            FromCancelTimerDecisionAttributes(t.CancelTimerDecisionAttributes),
		CancelWorkflowExecutionDecisionAttributes:                FromCancelWorkflowExecutionDecisionAttributes(t.CancelWorkflowExecutionDecisionAttributes),
		RequestCancelExternalWorkflowExecutionDecisionAttributes: FromRequestCancelExternalWorkflowExecutionDecisionAttributes(t.RequestCancelExternalWorkflowExecutionDecisionAttributes),
		RecordMarkerDecisionAttributes:                           FromRecordMarkerDecisionAttributes(t.RecordMarkerDecisionAttributes),
		ContinueAsNewWorkflowExecutionDecisionAttributes:         FromContinueAsNewWorkflowExecutionDecisionAttributes(t.ContinueAsNewWorkflowExecutionDecisionAttributes),
		StartChildWorkflowExecutionDecisionAttributes:            FromStartChildWorkflowExecutionDecisionAttributes(t.StartChildWorkflowExecutionDecisionAttributes),
		SignalExternalWorkflowExecutionDecisionAttributes:        FromSignalExternalWorkflowExecutionDecisionAttributes(t.SignalExternalWorkflowExecutionDecisionAttributes),
		UpsertWorkflowSearchAttributesDecisionAttributes:         FromUpsertWorkflowSearchAttributesDecisionAttributes(t.UpsertWorkflowSearchAttributesDecisionAttributes),
	}
}

// ToDecision converts thrift Decision type to internal
func ToDecision(t *shared.Decision) *types.Decision {
	if t == nil {
		return nil
	}
	return &types.Decision{
		DecisionType:                                             ToDecisionType(t.DecisionType),
		ScheduleActivityTaskDecisionAttributes:                   ToScheduleActivityTaskDecisionAttributes(t.ScheduleActivityTaskDecisionAttributes),
		StartTimerDecisionAttributes:                             ToStartTimerDecisionAttributes(t.StartTimerDecisionAttributes),
		CompleteWorkflowExecutionDecisionAttributes:              ToCompleteWorkflowExecutionDecisionAttributes(t.CompleteWorkflowExecutionDecisionAttributes),
		FailWorkflowExecutionDecisionAttributes:                  ToFailWorkflowExecutionDecisionAttributes(t.FailWorkflowExecutionDecisionAttributes),
		RequestCancelActivityTaskDecisionAttributes:              ToRequestCancelActivityTaskDecisionAttributes(t.RequestCancelActivityTaskDecisionAttributes),
		CancelTimerDecisionAttributes:                            ToCancelTimerDecisionAttributes(t.CancelTimerDecisionAttributes),
		CancelWorkflowExecutionDecisionAttributes:                ToCancelWorkflowExecutionDecisionAttributes(t.CancelWorkflowExecutionDecisionAttributes),
		RequestCancelExternalWorkflowExecutionDecisionAttributes: ToRequestCancelExternalWorkflowExecutionDecisionAttributes(t.RequestCancelExternalWorkflowExecutionDecisionAttributes),
		RecordMarkerDecisionAttributes:                           ToRecordMarkerDecisionAttributes(t.RecordMarkerDecisionAttributes),
		ContinueAsNewWorkflowExecutionDecisionAttributes:         ToContinueAsNewWorkflowExecutionDecisionAttributes(t.ContinueAsNewWorkflowExecutionDecisionAttributes),
		StartChildWorkflowExecutionDecisionAttributes:            ToStartChildWorkflowExecutionDecisionAttributes(t.StartChildWorkflowExecutionDecisionAttributes),
		SignalExternalWorkflowExecutionDecisionAttributes:        ToSignalExternalWorkflowExecutionDecisionAttributes(t.SignalExternalWorkflowExecutionDecisionAttributes),
		UpsertWorkflowSearchAttributesDecisionAttributes:         ToUpsertWorkflowSearchAttributesDecisionAttributes(t.UpsertWorkflowSearchAttributesDecisionAttributes),
	}
}

// FromDecisionTaskCompletedEventAttributes converts internal DecisionTaskCompletedEventAttributes type to thrift
func FromDecisionTaskCompletedEventAttributes(t *types.DecisionTaskCompletedEventAttributes) *shared.DecisionTaskCompletedEventAttributes {
	if t == nil {
		return nil
	}
	return &shared.DecisionTaskCompletedEventAttributes{
		ExecutionContext: t.ExecutionContext,
		ScheduledEventId: &t.ScheduledEventID,
		StartedEventId:   &t.StartedEventID,
		Identity:         &t.Identity,
		BinaryChecksum:   &t.BinaryChecksum,
	}
}

// ToDecisionTaskCompletedEventAttributes converts thrift DecisionTaskCompletedEventAttributes type to internal
func ToDecisionTaskCompletedEventAttributes(t *shared.DecisionTaskCompletedEventAttributes) *types.DecisionTaskCompletedEventAttributes {
	if t == nil {
		return nil
	}
	return &types.DecisionTaskCompletedEventAttributes{
		ExecutionContext: t.ExecutionContext,
		ScheduledEventID: t.GetScheduledEventId(),
		StartedEventID:   t.GetStartedEventId(),
		Identity:         t.GetIdentity(),
		BinaryChecksum:   t.GetBinaryChecksum(),
	}
}

// FromDecisionTaskFailedCause converts internal DecisionTaskFailedCause type to thrift
func FromDecisionTaskFailedCause(t *types.DecisionTaskFailedCause) *shared.DecisionTaskFailedCause {
	if t == nil {
		return nil
	}
	switch *t {
	case types.DecisionTaskFailedCauseUnhandledDecision:
		v := shared.DecisionTaskFailedCauseUnhandledDecision
		return &v
	case types.DecisionTaskFailedCauseBadScheduleActivityAttributes:
		v := shared.DecisionTaskFailedCauseBadScheduleActivityAttributes
		return &v
	case types.DecisionTaskFailedCauseBadRequestCancelActivityAttributes:
		v := shared.DecisionTaskFailedCauseBadRequestCancelActivityAttributes
		return &v
	case types.DecisionTaskFailedCauseBadStartTimerAttributes:
		v := shared.DecisionTaskFailedCauseBadStartTimerAttributes
		return &v
	case types.DecisionTaskFailedCauseBadCancelTimerAttributes:
		v := shared.DecisionTaskFailedCauseBadCancelTimerAttributes
		return &v
	case types.DecisionTaskFailedCauseBadRecordMarkerAttributes:
		v := shared.DecisionTaskFailedCauseBadRecordMarkerAttributes
		return &v
	case types.DecisionTaskFailedCauseBadCompleteWorkflowExecutionAttributes:
		v := shared.DecisionTaskFailedCauseBadCompleteWorkflowExecutionAttributes
		return &v
	case types.DecisionTaskFailedCauseBadFailWorkflowExecutionAttributes:
		v := shared.DecisionTaskFailedCauseBadFailWorkflowExecutionAttributes
		return &v
	case types.DecisionTaskFailedCauseBadCancelWorkflowExecutionAttributes:
		v := shared.DecisionTaskFailedCauseBadCancelWorkflowExecutionAttributes
		return &v
	case types.DecisionTaskFailedCauseBadRequestCancelExternalWorkflowExecutionAttributes:
		v := shared.DecisionTaskFailedCauseBadRequestCancelExternalWorkflowExecutionAttributes
		return &v
	case types.DecisionTaskFailedCauseBadContinueAsNewAttributes:
		v := shared.DecisionTaskFailedCauseBadContinueAsNewAttributes
		return &v
	case types.DecisionTaskFailedCauseStartTimerDuplicateID:
		v := shared.DecisionTaskFailedCauseStartTimerDuplicateID
		return &v
	case types.DecisionTaskFailedCauseResetStickyTasklist:
		v := shared.DecisionTaskFailedCauseResetStickyTasklist
		return &v
	case types.DecisionTaskFailedCauseWorkflowWorkerUnhandledFailure:
		v := shared.DecisionTaskFailedCauseWorkflowWorkerUnhandledFailure
		return &v
	case types.DecisionTaskFailedCauseBadSignalWorkflowExecutionAttributes:
		v := shared.DecisionTaskFailedCauseBadSignalWorkflowExecutionAttributes
		return &v
	case types.DecisionTaskFailedCauseBadStartChildExecutionAttributes:
		v := shared.DecisionTaskFailedCauseBadStartChildExecutionAttributes
		return &v
	case types.DecisionTaskFailedCauseForceCloseDecision:
		v := shared.DecisionTaskFailedCauseForceCloseDecision
		return &v
	case types.DecisionTaskFailedCauseFailoverCloseDecision:
		v := shared.DecisionTaskFailedCauseFailoverCloseDecision
		return &v
	case types.DecisionTaskFailedCauseBadSignalInputSize:
		v := shared.DecisionTaskFailedCauseBadSignalInputSize
		return &v
	case types.DecisionTaskFailedCauseResetWorkflow:
		v := shared.DecisionTaskFailedCauseResetWorkflow
		return &v
	case types.DecisionTaskFailedCauseBadBinary:
		v := shared.DecisionTaskFailedCauseBadBinary
		return &v
	case types.DecisionTaskFailedCauseScheduleActivityDuplicateID:
		v := shared.DecisionTaskFailedCauseScheduleActivityDuplicateID
		return &v
	case types.DecisionTaskFailedCauseBadSearchAttributes:
		v := shared.DecisionTaskFailedCauseBadSearchAttributes
		return &v
	}
	panic("unexpected enum value")
}

// ToDecisionTaskFailedCause converts thrift DecisionTaskFailedCause type to internal
func ToDecisionTaskFailedCause(t *shared.DecisionTaskFailedCause) *types.DecisionTaskFailedCause {
	if t == nil {
		return nil
	}
	switch *t {
	case shared.DecisionTaskFailedCauseUnhandledDecision:
		v := types.DecisionTaskFailedCauseUnhandledDecision
		return &v
	case shared.DecisionTaskFailedCauseBadScheduleActivityAttributes:
		v := types.DecisionTaskFailedCauseBadScheduleActivityAttributes
		return &v
	case shared.DecisionTaskFailedCauseBadRequestCancelActivityAttributes:
		v := types.DecisionTaskFailedCauseBadRequestCancelActivityAttributes
		return &v
	case shared.DecisionTaskFailedCauseBadStartTimerAttributes:
		v := types.DecisionTaskFailedCauseBadStartTimerAttributes
		return &v
	case shared.DecisionTaskFailedCauseBadCancelTimerAttributes:
		v := types.DecisionTaskFailedCauseBadCancelTimerAttributes
		return &v
	case shared.DecisionTaskFailedCauseBadRecordMarkerAttributes:
		v := types.DecisionTaskFailedCauseBadRecordMarkerAttributes
		return &v
	case shared.DecisionTaskFailedCauseBadCompleteWorkflowExecutionAttributes:
		v := types.DecisionTaskFailedCauseBadCompleteWorkflowExecutionAttributes
		return &v
	case shared.DecisionTaskFailedCauseBadFailWorkflowExecutionAttributes:
		v := types.DecisionTaskFailedCauseBadFailWorkflowExecutionAttributes
		return &v
	case shared.DecisionTaskFailedCauseBadCancelWorkflowExecutionAttributes:
		v := types.DecisionTaskFailedCauseBadCancelWorkflowExecutionAttributes
		return &v
	case shared.DecisionTaskFailedCauseBadRequestCancelExternalWorkflowExecutionAttributes:
		v := types.DecisionTaskFailedCauseBadRequestCancelExternalWorkflowExecutionAttributes
		return &v
	case shared.DecisionTaskFailedCauseBadContinueAsNewAttributes:
		v := types.DecisionTaskFailedCauseBadContinueAsNewAttributes
		return &v
	case shared.DecisionTaskFailedCauseStartTimerDuplicateID:
		v := types.DecisionTaskFailedCauseStartTimerDuplicateID
		return &v
	case shared.DecisionTaskFailedCauseResetStickyTasklist:
		v := types.DecisionTaskFailedCauseResetStickyTasklist
		return &v
	case shared.DecisionTaskFailedCauseWorkflowWorkerUnhandledFailure:
		v := types.DecisionTaskFailedCauseWorkflowWorkerUnhandledFailure
		return &v
	case shared.DecisionTaskFailedCauseBadSignalWorkflowExecutionAttributes:
		v := types.DecisionTaskFailedCauseBadSignalWorkflowExecutionAttributes
		return &v
	case shared.DecisionTaskFailedCauseBadStartChildExecutionAttributes:
		v := types.DecisionTaskFailedCauseBadStartChildExecutionAttributes
		return &v
	case shared.DecisionTaskFailedCauseForceCloseDecision:
		v := types.DecisionTaskFailedCauseForceCloseDecision
		return &v
	case shared.DecisionTaskFailedCauseFailoverCloseDecision:
		v := types.DecisionTaskFailedCauseFailoverCloseDecision
		return &v
	case shared.DecisionTaskFailedCauseBadSignalInputSize:
		v := types.DecisionTaskFailedCauseBadSignalInputSize
		return &v
	case shared.DecisionTaskFailedCauseResetWorkflow:
		v := types.DecisionTaskFailedCauseResetWorkflow
		return &v
	case shared.DecisionTaskFailedCauseBadBinary:
		v := types.DecisionTaskFailedCauseBadBinary
		return &v
	case shared.DecisionTaskFailedCauseScheduleActivityDuplicateID:
		v := types.DecisionTaskFailedCauseScheduleActivityDuplicateID
		return &v
	case shared.DecisionTaskFailedCauseBadSearchAttributes:
		v := types.DecisionTaskFailedCauseBadSearchAttributes
		return &v
	}
	panic("unexpected enum value")
}

// FromDecisionTaskFailedEventAttributes converts internal DecisionTaskFailedEventAttributes type to thrift
func FromDecisionTaskFailedEventAttributes(t *types.DecisionTaskFailedEventAttributes) *shared.DecisionTaskFailedEventAttributes {
	if t == nil {
		return nil
	}
	return &shared.DecisionTaskFailedEventAttributes{
		ScheduledEventId: &t.ScheduledEventID,
		StartedEventId:   &t.StartedEventID,
		Cause:            FromDecisionTaskFailedCause(t.Cause),
		Details:          t.Details,
		Identity:         &t.Identity,
		Reason:           t.Reason,
		BaseRunId:        &t.BaseRunID,
		NewRunId:         &t.NewRunID,
		ForkEventVersion: &t.ForkEventVersion,
		BinaryChecksum:   &t.BinaryChecksum,
	}
}

// ToDecisionTaskFailedEventAttributes converts thrift DecisionTaskFailedEventAttributes type to internal
func ToDecisionTaskFailedEventAttributes(t *shared.DecisionTaskFailedEventAttributes) *types.DecisionTaskFailedEventAttributes {
	if t == nil {
		return nil
	}
	return &types.DecisionTaskFailedEventAttributes{
		ScheduledEventID: t.GetScheduledEventId(),
		StartedEventID:   t.GetStartedEventId(),
		Cause:            ToDecisionTaskFailedCause(t.Cause),
		Details:          t.Details,
		Identity:         t.GetIdentity(),
		Reason:           t.Reason,
		BaseRunID:        t.GetBaseRunId(),
		NewRunID:         t.GetNewRunId(),
		ForkEventVersion: t.GetForkEventVersion(),
		BinaryChecksum:   t.GetBinaryChecksum(),
	}
}

// FromDecisionTaskScheduledEventAttributes converts internal DecisionTaskScheduledEventAttributes type to thrift
func FromDecisionTaskScheduledEventAttributes(t *types.DecisionTaskScheduledEventAttributes) *shared.DecisionTaskScheduledEventAttributes {
	if t == nil {
		return nil
	}
	return &shared.DecisionTaskScheduledEventAttributes{
		TaskList:                   FromTaskList(t.TaskList),
		StartToCloseTimeoutSeconds: t.StartToCloseTimeoutSeconds,
		Attempt:                    &t.Attempt,
	}
}

// ToDecisionTaskScheduledEventAttributes converts thrift DecisionTaskScheduledEventAttributes type to internal
func ToDecisionTaskScheduledEventAttributes(t *shared.DecisionTaskScheduledEventAttributes) *types.DecisionTaskScheduledEventAttributes {
	if t == nil {
		return nil
	}
	return &types.DecisionTaskScheduledEventAttributes{
		TaskList:                   ToTaskList(t.TaskList),
		StartToCloseTimeoutSeconds: t.StartToCloseTimeoutSeconds,
		Attempt:                    t.GetAttempt(),
	}
}

// FromDecisionTaskStartedEventAttributes converts internal DecisionTaskStartedEventAttributes type to thrift
func FromDecisionTaskStartedEventAttributes(t *types.DecisionTaskStartedEventAttributes) *shared.DecisionTaskStartedEventAttributes {
	if t == nil {
		return nil
	}
	return &shared.DecisionTaskStartedEventAttributes{
		ScheduledEventId: &t.ScheduledEventID,
		Identity:         &t.Identity,
		RequestId:        &t.RequestID,
	}
}

// ToDecisionTaskStartedEventAttributes converts thrift DecisionTaskStartedEventAttributes type to internal
func ToDecisionTaskStartedEventAttributes(t *shared.DecisionTaskStartedEventAttributes) *types.DecisionTaskStartedEventAttributes {
	if t == nil {
		return nil
	}
	return &types.DecisionTaskStartedEventAttributes{
		ScheduledEventID: t.GetScheduledEventId(),
		Identity:         t.GetIdentity(),
		RequestID:        t.GetRequestId(),
	}
}

// FromDecisionTaskTimedOutCause converts internal DecisionTaskTimedOutCause type to thrift
func FromDecisionTaskTimedOutCause(t *types.DecisionTaskTimedOutCause) *shared.DecisionTaskTimedOutCause {
	if t == nil {
		return nil
	}
	switch *t {
	case types.DecisionTaskTimedOutCauseTimeout:
		v := shared.DecisionTaskTimedOutCauseTimeout
		return &v
	case types.DecisionTaskTimedOutCauseReset:
		v := shared.DecisionTaskTimedOutCauseReset
		return &v
	}
	panic("unexpected enum value")
}

// ToDecisionTaskTimedOutCause converts thrift DecisionTaskTimedOutCause type to internal
func ToDecisionTaskTimedOutCause(t *shared.DecisionTaskTimedOutCause) *types.DecisionTaskTimedOutCause {
	if t == nil {
		return nil
	}
	switch *t {
	case shared.DecisionTaskTimedOutCauseTimeout:
		v := types.DecisionTaskTimedOutCauseTimeout
		return &v
	case shared.DecisionTaskTimedOutCauseReset:
		v := types.DecisionTaskTimedOutCauseReset
		return &v
	}
	panic("unexpected enum value")
}

// FromDecisionTaskTimedOutEventAttributes converts internal DecisionTaskTimedOutEventAttributes type to thrift
func FromDecisionTaskTimedOutEventAttributes(t *types.DecisionTaskTimedOutEventAttributes) *shared.DecisionTaskTimedOutEventAttributes {
	if t == nil {
		return nil
	}
	return &shared.DecisionTaskTimedOutEventAttributes{
		ScheduledEventId: &t.ScheduledEventID,
		StartedEventId:   &t.StartedEventID,
		TimeoutType:      FromTimeoutType(t.TimeoutType),
	}
}

// ToDecisionTaskTimedOutEventAttributes converts thrift DecisionTaskTimedOutEventAttributes type to internal
func ToDecisionTaskTimedOutEventAttributes(t *shared.DecisionTaskTimedOutEventAttributes) *types.DecisionTaskTimedOutEventAttributes {
	if t == nil {
		return nil
	}
	return &types.DecisionTaskTimedOutEventAttributes{
		ScheduledEventID: t.GetScheduledEventId(),
		StartedEventID:   t.GetStartedEventId(),
		TimeoutType:      ToTimeoutType(t.TimeoutType),
	}
}

// FromDecisionType converts internal DecisionType type to thrift
func FromDecisionType(t *types.DecisionType) *shared.DecisionType {
	if t == nil {
		return nil
	}
	switch *t {
	case types.DecisionTypeScheduleActivityTask:
		v := shared.DecisionTypeScheduleActivityTask
		return &v
	case types.DecisionTypeRequestCancelActivityTask:
		v := shared.DecisionTypeRequestCancelActivityTask
		return &v
	case types.DecisionTypeStartTimer:
		v := shared.DecisionTypeStartTimer
		return &v
	case types.DecisionTypeCompleteWorkflowExecution:
		v := shared.DecisionTypeCompleteWorkflowExecution
		return &v
	case types.DecisionTypeFailWorkflowExecution:
		v := shared.DecisionTypeFailWorkflowExecution
		return &v
	case types.DecisionTypeCancelTimer:
		v := shared.DecisionTypeCancelTimer
		return &v
	case types.DecisionTypeCancelWorkflowExecution:
		v := shared.DecisionTypeCancelWorkflowExecution
		return &v
	case types.DecisionTypeRequestCancelExternalWorkflowExecution:
		v := shared.DecisionTypeRequestCancelExternalWorkflowExecution
		return &v
	case types.DecisionTypeRecordMarker:
		v := shared.DecisionTypeRecordMarker
		return &v
	case types.DecisionTypeContinueAsNewWorkflowExecution:
		v := shared.DecisionTypeContinueAsNewWorkflowExecution
		return &v
	case types.DecisionTypeStartChildWorkflowExecution:
		v := shared.DecisionTypeStartChildWorkflowExecution
		return &v
	case types.DecisionTypeSignalExternalWorkflowExecution:
		v := shared.DecisionTypeSignalExternalWorkflowExecution
		return &v
	case types.DecisionTypeUpsertWorkflowSearchAttributes:
		v := shared.DecisionTypeUpsertWorkflowSearchAttributes
		return &v
	}
	panic("unexpected enum value")
}

// ToDecisionType converts thrift DecisionType type to internal
func ToDecisionType(t *shared.DecisionType) *types.DecisionType {
	if t == nil {
		return nil
	}
	switch *t {
	case shared.DecisionTypeScheduleActivityTask:
		v := types.DecisionTypeScheduleActivityTask
		return &v
	case shared.DecisionTypeRequestCancelActivityTask:
		v := types.DecisionTypeRequestCancelActivityTask
		return &v
	case shared.DecisionTypeStartTimer:
		v := types.DecisionTypeStartTimer
		return &v
	case shared.DecisionTypeCompleteWorkflowExecution:
		v := types.DecisionTypeCompleteWorkflowExecution
		return &v
	case shared.DecisionTypeFailWorkflowExecution:
		v := types.DecisionTypeFailWorkflowExecution
		return &v
	case shared.DecisionTypeCancelTimer:
		v := types.DecisionTypeCancelTimer
		return &v
	case shared.DecisionTypeCancelWorkflowExecution:
		v := types.DecisionTypeCancelWorkflowExecution
		return &v
	case shared.DecisionTypeRequestCancelExternalWorkflowExecution:
		v := types.DecisionTypeRequestCancelExternalWorkflowExecution
		return &v
	case shared.DecisionTypeRecordMarker:
		v := types.DecisionTypeRecordMarker
		return &v
	case shared.DecisionTypeContinueAsNewWorkflowExecution:
		v := types.DecisionTypeContinueAsNewWorkflowExecution
		return &v
	case shared.DecisionTypeStartChildWorkflowExecution:
		v := types.DecisionTypeStartChildWorkflowExecution
		return &v
	case shared.DecisionTypeSignalExternalWorkflowExecution:
		v := types.DecisionTypeSignalExternalWorkflowExecution
		return &v
	case shared.DecisionTypeUpsertWorkflowSearchAttributes:
		v := types.DecisionTypeUpsertWorkflowSearchAttributes
		return &v
	}
	panic("unexpected enum value")
}

// FromDeprecateDomainRequest converts internal DeprecateDomainRequest type to thrift
func FromDeprecateDomainRequest(t *types.DeprecateDomainRequest) *shared.DeprecateDomainRequest {
	if t == nil {
		return nil
	}
	return &shared.DeprecateDomainRequest{
		Name:          t.Name,
		SecurityToken: t.SecurityToken,
	}
}

// ToDeprecateDomainRequest converts thrift DeprecateDomainRequest type to internal
func ToDeprecateDomainRequest(t *shared.DeprecateDomainRequest) *types.DeprecateDomainRequest {
	if t == nil {
		return nil
	}
	return &types.DeprecateDomainRequest{
		Name:          t.Name,
		SecurityToken: t.SecurityToken,
	}
}

// FromDescribeDomainRequest converts internal DescribeDomainRequest type to thrift
func FromDescribeDomainRequest(t *types.DescribeDomainRequest) *shared.DescribeDomainRequest {
	if t == nil {
		return nil
	}
	return &shared.DescribeDomainRequest{
		Name: t.Name,
		UUID: t.UUID,
	}
}

// ToDescribeDomainRequest converts thrift DescribeDomainRequest type to internal
func ToDescribeDomainRequest(t *shared.DescribeDomainRequest) *types.DescribeDomainRequest {
	if t == nil {
		return nil
	}
	return &types.DescribeDomainRequest{
		Name: t.Name,
		UUID: t.UUID,
	}
}

// FromDescribeDomainResponse converts internal DescribeDomainResponse type to thrift
func FromDescribeDomainResponse(t *types.DescribeDomainResponse) *shared.DescribeDomainResponse {
	if t == nil {
		return nil
	}
	return &shared.DescribeDomainResponse{
		DomainInfo:               FromDomainInfo(t.DomainInfo),
		Configuration:            FromDomainConfiguration(t.Configuration),
		ReplicationConfiguration: FromDomainReplicationConfiguration(t.ReplicationConfiguration),
		FailoverVersion:          t.FailoverVersion,
		IsGlobalDomain:           &t.IsGlobalDomain,
	}
}

// ToDescribeDomainResponse converts thrift DescribeDomainResponse type to internal
func ToDescribeDomainResponse(t *shared.DescribeDomainResponse) *types.DescribeDomainResponse {
	if t == nil {
		return nil
	}
	return &types.DescribeDomainResponse{
		DomainInfo:               ToDomainInfo(t.DomainInfo),
		Configuration:            ToDomainConfiguration(t.Configuration),
		ReplicationConfiguration: ToDomainReplicationConfiguration(t.ReplicationConfiguration),
		FailoverVersion:          t.FailoverVersion,
		IsGlobalDomain:           t.GetIsGlobalDomain(),
	}
}

// FromDescribeHistoryHostRequest converts internal DescribeHistoryHostRequest type to thrift
func FromDescribeHistoryHostRequest(t *types.DescribeHistoryHostRequest) *shared.DescribeHistoryHostRequest {
	if t == nil {
		return nil
	}
	return &shared.DescribeHistoryHostRequest{
		HostAddress:      t.HostAddress,
		ShardIdForHost:   t.ShardIDForHost,
		ExecutionForHost: FromWorkflowExecution(t.ExecutionForHost),
	}
}

// ToDescribeHistoryHostRequest converts thrift DescribeHistoryHostRequest type to internal
func ToDescribeHistoryHostRequest(t *shared.DescribeHistoryHostRequest) *types.DescribeHistoryHostRequest {
	if t == nil {
		return nil
	}
	return &types.DescribeHistoryHostRequest{
		HostAddress:      t.HostAddress,
		ShardIDForHost:   t.ShardIdForHost,
		ExecutionForHost: ToWorkflowExecution(t.ExecutionForHost),
	}
}

// FromDescribeHistoryHostResponse converts internal DescribeHistoryHostResponse type to thrift
func FromDescribeHistoryHostResponse(t *types.DescribeHistoryHostResponse) *shared.DescribeHistoryHostResponse {
	if t == nil {
		return nil
	}
	return &shared.DescribeHistoryHostResponse{
		NumberOfShards:        t.NumberOfShards,
		ShardIDs:              t.ShardIDs,
		DomainCache:           FromDomainCacheInfo(t.DomainCache),
		ShardControllerStatus: t.ShardControllerStatus,
		Address:               t.Address,
	}
}

// ToDescribeHistoryHostResponse converts thrift DescribeHistoryHostResponse type to internal
func ToDescribeHistoryHostResponse(t *shared.DescribeHistoryHostResponse) *types.DescribeHistoryHostResponse {
	if t == nil {
		return nil
	}
	return &types.DescribeHistoryHostResponse{
		NumberOfShards:        t.NumberOfShards,
		ShardIDs:              t.ShardIDs,
		DomainCache:           ToDomainCacheInfo(t.DomainCache),
		ShardControllerStatus: t.ShardControllerStatus,
		Address:               t.Address,
	}
}

// FromDescribeQueueRequest converts internal DescribeQueueRequest type to thrift
func FromDescribeQueueRequest(t *types.DescribeQueueRequest) *shared.DescribeQueueRequest {
	if t == nil {
		return nil
	}
	return &shared.DescribeQueueRequest{
		ShardID:     t.ShardID,
		ClusterName: &t.ClusterName,
		Type:        t.Type,
	}
}

// ToDescribeQueueRequest converts thrift DescribeQueueRequest type to internal
func ToDescribeQueueRequest(t *shared.DescribeQueueRequest) *types.DescribeQueueRequest {
	if t == nil {
		return nil
	}
	return &types.DescribeQueueRequest{
		ShardID:     t.ShardID,
		ClusterName: t.GetClusterName(),
		Type:        t.Type,
	}
}

// FromDescribeQueueResponse converts internal DescribeQueueResponse type to thrift
func FromDescribeQueueResponse(t *types.DescribeQueueResponse) *shared.DescribeQueueResponse {
	if t == nil {
		return nil
	}
	return &shared.DescribeQueueResponse{
		ProcessingQueueStates: t.ProcessingQueueStates,
	}
}

// ToDescribeQueueResponse converts thrift DescribeQueueResponse type to internal
func ToDescribeQueueResponse(t *shared.DescribeQueueResponse) *types.DescribeQueueResponse {
	if t == nil {
		return nil
	}
	return &types.DescribeQueueResponse{
		ProcessingQueueStates: t.ProcessingQueueStates,
	}
}

// FromDescribeTaskListRequest converts internal DescribeTaskListRequest type to thrift
func FromDescribeTaskListRequest(t *types.DescribeTaskListRequest) *shared.DescribeTaskListRequest {
	if t == nil {
		return nil
	}
	return &shared.DescribeTaskListRequest{
		Domain:                &t.Domain,
		TaskList:              FromTaskList(t.TaskList),
		TaskListType:          FromTaskListType(t.TaskListType),
		IncludeTaskListStatus: &t.IncludeTaskListStatus,
	}
}

// ToDescribeTaskListRequest converts thrift DescribeTaskListRequest type to internal
func ToDescribeTaskListRequest(t *shared.DescribeTaskListRequest) *types.DescribeTaskListRequest {
	if t == nil {
		return nil
	}
	return &types.DescribeTaskListRequest{
		Domain:                t.GetDomain(),
		TaskList:              ToTaskList(t.TaskList),
		TaskListType:          ToTaskListType(t.TaskListType),
		IncludeTaskListStatus: t.GetIncludeTaskListStatus(),
	}
}

// FromDescribeTaskListResponse converts internal DescribeTaskListResponse type to thrift
func FromDescribeTaskListResponse(t *types.DescribeTaskListResponse) *shared.DescribeTaskListResponse {
	if t == nil {
		return nil
	}
	return &shared.DescribeTaskListResponse{
		Pollers:        FromPollerInfoArray(t.Pollers),
		TaskListStatus: FromTaskListStatus(t.TaskListStatus),
	}
}

// ToDescribeTaskListResponse converts thrift DescribeTaskListResponse type to internal
func ToDescribeTaskListResponse(t *shared.DescribeTaskListResponse) *types.DescribeTaskListResponse {
	if t == nil {
		return nil
	}
	return &types.DescribeTaskListResponse{
		Pollers:        ToPollerInfoArray(t.Pollers),
		TaskListStatus: ToTaskListStatus(t.TaskListStatus),
	}
}

// FromDescribeWorkflowExecutionRequest converts internal DescribeWorkflowExecutionRequest type to thrift
func FromDescribeWorkflowExecutionRequest(t *types.DescribeWorkflowExecutionRequest) *shared.DescribeWorkflowExecutionRequest {
	if t == nil {
		return nil
	}
	return &shared.DescribeWorkflowExecutionRequest{
		Domain:    &t.Domain,
		Execution: FromWorkflowExecution(t.Execution),
	}
}

// ToDescribeWorkflowExecutionRequest converts thrift DescribeWorkflowExecutionRequest type to internal
func ToDescribeWorkflowExecutionRequest(t *shared.DescribeWorkflowExecutionRequest) *types.DescribeWorkflowExecutionRequest {
	if t == nil {
		return nil
	}
	return &types.DescribeWorkflowExecutionRequest{
		Domain:    t.GetDomain(),
		Execution: ToWorkflowExecution(t.Execution),
	}
}

// FromDescribeWorkflowExecutionResponse converts internal DescribeWorkflowExecutionResponse type to thrift
func FromDescribeWorkflowExecutionResponse(t *types.DescribeWorkflowExecutionResponse) *shared.DescribeWorkflowExecutionResponse {
	if t == nil {
		return nil
	}
	return &shared.DescribeWorkflowExecutionResponse{
		ExecutionConfiguration: FromWorkflowExecutionConfiguration(t.ExecutionConfiguration),
		WorkflowExecutionInfo:  FromWorkflowExecutionInfo(t.WorkflowExecutionInfo),
		PendingActivities:      FromPendingActivityInfoArray(t.PendingActivities),
		PendingChildren:        FromPendingChildExecutionInfoArray(t.PendingChildren),
		PendingDecision:        FromPendingDecisionInfo(t.PendingDecision),
	}
}

// ToDescribeWorkflowExecutionResponse converts thrift DescribeWorkflowExecutionResponse type to internal
func ToDescribeWorkflowExecutionResponse(t *shared.DescribeWorkflowExecutionResponse) *types.DescribeWorkflowExecutionResponse {
	if t == nil {
		return nil
	}
	return &types.DescribeWorkflowExecutionResponse{
		ExecutionConfiguration: ToWorkflowExecutionConfiguration(t.ExecutionConfiguration),
		WorkflowExecutionInfo:  ToWorkflowExecutionInfo(t.WorkflowExecutionInfo),
		PendingActivities:      ToPendingActivityInfoArray(t.PendingActivities),
		PendingChildren:        ToPendingChildExecutionInfoArray(t.PendingChildren),
		PendingDecision:        ToPendingDecisionInfo(t.PendingDecision),
	}
}

// FromDomainAlreadyExistsError converts internal DomainAlreadyExistsError type to thrift
func FromDomainAlreadyExistsError(t *types.DomainAlreadyExistsError) *shared.DomainAlreadyExistsError {
	if t == nil {
		return nil
	}
	return &shared.DomainAlreadyExistsError{
		Message: t.Message,
	}
}

// ToDomainAlreadyExistsError converts thrift DomainAlreadyExistsError type to internal
func ToDomainAlreadyExistsError(t *shared.DomainAlreadyExistsError) *types.DomainAlreadyExistsError {
	if t == nil {
		return nil
	}
	return &types.DomainAlreadyExistsError{
		Message: t.Message,
	}
}

// FromDomainCacheInfo converts internal DomainCacheInfo type to thrift
func FromDomainCacheInfo(t *types.DomainCacheInfo) *shared.DomainCacheInfo {
	if t == nil {
		return nil
	}
	return &shared.DomainCacheInfo{
		NumOfItemsInCacheByID:   t.NumOfItemsInCacheByID,
		NumOfItemsInCacheByName: t.NumOfItemsInCacheByName,
	}
}

// ToDomainCacheInfo converts thrift DomainCacheInfo type to internal
func ToDomainCacheInfo(t *shared.DomainCacheInfo) *types.DomainCacheInfo {
	if t == nil {
		return nil
	}
	return &types.DomainCacheInfo{
		NumOfItemsInCacheByID:   t.NumOfItemsInCacheByID,
		NumOfItemsInCacheByName: t.NumOfItemsInCacheByName,
	}
}

// FromDomainConfiguration converts internal DomainConfiguration type to thrift
func FromDomainConfiguration(t *types.DomainConfiguration) *shared.DomainConfiguration {
	if t == nil {
		return nil
	}
	return &shared.DomainConfiguration{
		WorkflowExecutionRetentionPeriodInDays: t.WorkflowExecutionRetentionPeriodInDays,
		EmitMetric:                             t.EmitMetric,
		BadBinaries:                            FromBadBinaries(t.BadBinaries),
		HistoryArchivalStatus:                  FromArchivalStatus(t.HistoryArchivalStatus),
		HistoryArchivalURI:                     t.HistoryArchivalURI,
		VisibilityArchivalStatus:               FromArchivalStatus(t.VisibilityArchivalStatus),
		VisibilityArchivalURI:                  t.VisibilityArchivalURI,
	}
}

// ToDomainConfiguration converts thrift DomainConfiguration type to internal
func ToDomainConfiguration(t *shared.DomainConfiguration) *types.DomainConfiguration {
	if t == nil {
		return nil
	}
	return &types.DomainConfiguration{
		WorkflowExecutionRetentionPeriodInDays: t.WorkflowExecutionRetentionPeriodInDays,
		EmitMetric:                             t.EmitMetric,
		BadBinaries:                            ToBadBinaries(t.BadBinaries),
		HistoryArchivalStatus:                  ToArchivalStatus(t.HistoryArchivalStatus),
		HistoryArchivalURI:                     t.HistoryArchivalURI,
		VisibilityArchivalStatus:               ToArchivalStatus(t.VisibilityArchivalStatus),
		VisibilityArchivalURI:                  t.VisibilityArchivalURI,
	}
}

// FromDomainInfo converts internal DomainInfo type to thrift
func FromDomainInfo(t *types.DomainInfo) *shared.DomainInfo {
	if t == nil {
		return nil
	}
	return &shared.DomainInfo{
		Name:        t.Name,
		Status:      FromDomainStatus(t.Status),
		Description: t.Description,
		OwnerEmail:  t.OwnerEmail,
		Data:        t.Data,
		UUID:        t.UUID,
	}
}

// ToDomainInfo converts thrift DomainInfo type to internal
func ToDomainInfo(t *shared.DomainInfo) *types.DomainInfo {
	if t == nil {
		return nil
	}
	return &types.DomainInfo{
		Name:        t.Name,
		Status:      ToDomainStatus(t.Status),
		Description: t.Description,
		OwnerEmail:  t.OwnerEmail,
		Data:        t.Data,
		UUID:        t.UUID,
	}
}

// FromDomainNotActiveError converts internal DomainNotActiveError type to thrift
func FromDomainNotActiveError(t *types.DomainNotActiveError) *shared.DomainNotActiveError {
	if t == nil {
		return nil
	}
	return &shared.DomainNotActiveError{
		Message:        t.Message,
		DomainName:     t.DomainName,
		CurrentCluster: t.CurrentCluster,
		ActiveCluster:  t.ActiveCluster,
	}
}

// ToDomainNotActiveError converts thrift DomainNotActiveError type to internal
func ToDomainNotActiveError(t *shared.DomainNotActiveError) *types.DomainNotActiveError {
	if t == nil {
		return nil
	}
	return &types.DomainNotActiveError{
		Message:        t.Message,
		DomainName:     t.DomainName,
		CurrentCluster: t.CurrentCluster,
		ActiveCluster:  t.ActiveCluster,
	}
}

// FromDomainReplicationConfiguration converts internal DomainReplicationConfiguration type to thrift
func FromDomainReplicationConfiguration(t *types.DomainReplicationConfiguration) *shared.DomainReplicationConfiguration {
	if t == nil {
		return nil
	}
	return &shared.DomainReplicationConfiguration{
		ActiveClusterName: t.ActiveClusterName,
		Clusters:          FromClusterReplicationConfigurationArray(t.Clusters),
	}
}

// ToDomainReplicationConfiguration converts thrift DomainReplicationConfiguration type to internal
func ToDomainReplicationConfiguration(t *shared.DomainReplicationConfiguration) *types.DomainReplicationConfiguration {
	if t == nil {
		return nil
	}
	return &types.DomainReplicationConfiguration{
		ActiveClusterName: t.ActiveClusterName,
		Clusters:          ToClusterReplicationConfigurationArray(t.Clusters),
	}
}

// FromDomainStatus converts internal DomainStatus type to thrift
func FromDomainStatus(t *types.DomainStatus) *shared.DomainStatus {
	if t == nil {
		return nil
	}
	switch *t {
	case types.DomainStatusRegistered:
		v := shared.DomainStatusRegistered
		return &v
	case types.DomainStatusDeprecated:
		v := shared.DomainStatusDeprecated
		return &v
	case types.DomainStatusDeleted:
		v := shared.DomainStatusDeleted
		return &v
	}
	panic("unexpected enum value")
}

// ToDomainStatus converts thrift DomainStatus type to internal
func ToDomainStatus(t *shared.DomainStatus) *types.DomainStatus {
	if t == nil {
		return nil
	}
	switch *t {
	case shared.DomainStatusRegistered:
		v := types.DomainStatusRegistered
		return &v
	case shared.DomainStatusDeprecated:
		v := types.DomainStatusDeprecated
		return &v
	case shared.DomainStatusDeleted:
		v := types.DomainStatusDeleted
		return &v
	}
	panic("unexpected enum value")
}

// FromEncodingType converts internal EncodingType type to thrift
func FromEncodingType(t *types.EncodingType) *shared.EncodingType {
	if t == nil {
		return nil
	}
	switch *t {
	case types.EncodingTypeThriftRW:
		v := shared.EncodingTypeThriftRW
		return &v
	case types.EncodingTypeJSON:
		v := shared.EncodingTypeJSON
		return &v
	}
	panic("unexpected enum value")
}

// ToEncodingType converts thrift EncodingType type to internal
func ToEncodingType(t *shared.EncodingType) *types.EncodingType {
	if t == nil {
		return nil
	}
	switch *t {
	case shared.EncodingTypeThriftRW:
		v := types.EncodingTypeThriftRW
		return &v
	case shared.EncodingTypeJSON:
		v := types.EncodingTypeJSON
		return &v
	}
	panic("unexpected enum value")
}

// FromEntityNotExistsError converts internal EntityNotExistsError type to thrift
func FromEntityNotExistsError(t *types.EntityNotExistsError) *shared.EntityNotExistsError {
	if t == nil {
		return nil
	}
	return &shared.EntityNotExistsError{
		Message:        t.Message,
		CurrentCluster: t.CurrentCluster,
		ActiveCluster:  t.ActiveCluster,
	}
}

// ToEntityNotExistsError converts thrift EntityNotExistsError type to internal
func ToEntityNotExistsError(t *shared.EntityNotExistsError) *types.EntityNotExistsError {
	if t == nil {
		return nil
	}
	return &types.EntityNotExistsError{
		Message:        t.Message,
		CurrentCluster: t.CurrentCluster,
		ActiveCluster:  t.ActiveCluster,
	}
}

// FromEventType converts internal EventType type to thrift
func FromEventType(t *types.EventType) *shared.EventType {
	if t == nil {
		return nil
	}
	switch *t {
	case types.EventTypeWorkflowExecutionStarted:
		v := shared.EventTypeWorkflowExecutionStarted
		return &v
	case types.EventTypeWorkflowExecutionCompleted:
		v := shared.EventTypeWorkflowExecutionCompleted
		return &v
	case types.EventTypeWorkflowExecutionFailed:
		v := shared.EventTypeWorkflowExecutionFailed
		return &v
	case types.EventTypeWorkflowExecutionTimedOut:
		v := shared.EventTypeWorkflowExecutionTimedOut
		return &v
	case types.EventTypeDecisionTaskScheduled:
		v := shared.EventTypeDecisionTaskScheduled
		return &v
	case types.EventTypeDecisionTaskStarted:
		v := shared.EventTypeDecisionTaskStarted
		return &v
	case types.EventTypeDecisionTaskCompleted:
		v := shared.EventTypeDecisionTaskCompleted
		return &v
	case types.EventTypeDecisionTaskTimedOut:
		v := shared.EventTypeDecisionTaskTimedOut
		return &v
	case types.EventTypeDecisionTaskFailed:
		v := shared.EventTypeDecisionTaskFailed
		return &v
	case types.EventTypeActivityTaskScheduled:
		v := shared.EventTypeActivityTaskScheduled
		return &v
	case types.EventTypeActivityTaskStarted:
		v := shared.EventTypeActivityTaskStarted
		return &v
	case types.EventTypeActivityTaskCompleted:
		v := shared.EventTypeActivityTaskCompleted
		return &v
	case types.EventTypeActivityTaskFailed:
		v := shared.EventTypeActivityTaskFailed
		return &v
	case types.EventTypeActivityTaskTimedOut:
		v := shared.EventTypeActivityTaskTimedOut
		return &v
	case types.EventTypeActivityTaskCancelRequested:
		v := shared.EventTypeActivityTaskCancelRequested
		return &v
	case types.EventTypeRequestCancelActivityTaskFailed:
		v := shared.EventTypeRequestCancelActivityTaskFailed
		return &v
	case types.EventTypeActivityTaskCanceled:
		v := shared.EventTypeActivityTaskCanceled
		return &v
	case types.EventTypeTimerStarted:
		v := shared.EventTypeTimerStarted
		return &v
	case types.EventTypeTimerFired:
		v := shared.EventTypeTimerFired
		return &v
	case types.EventTypeCancelTimerFailed:
		v := shared.EventTypeCancelTimerFailed
		return &v
	case types.EventTypeTimerCanceled:
		v := shared.EventTypeTimerCanceled
		return &v
	case types.EventTypeWorkflowExecutionCancelRequested:
		v := shared.EventTypeWorkflowExecutionCancelRequested
		return &v
	case types.EventTypeWorkflowExecutionCanceled:
		v := shared.EventTypeWorkflowExecutionCanceled
		return &v
	case types.EventTypeRequestCancelExternalWorkflowExecutionInitiated:
		v := shared.EventTypeRequestCancelExternalWorkflowExecutionInitiated
		return &v
	case types.EventTypeRequestCancelExternalWorkflowExecutionFailed:
		v := shared.EventTypeRequestCancelExternalWorkflowExecutionFailed
		return &v
	case types.EventTypeExternalWorkflowExecutionCancelRequested:
		v := shared.EventTypeExternalWorkflowExecutionCancelRequested
		return &v
	case types.EventTypeMarkerRecorded:
		v := shared.EventTypeMarkerRecorded
		return &v
	case types.EventTypeWorkflowExecutionSignaled:
		v := shared.EventTypeWorkflowExecutionSignaled
		return &v
	case types.EventTypeWorkflowExecutionTerminated:
		v := shared.EventTypeWorkflowExecutionTerminated
		return &v
	case types.EventTypeWorkflowExecutionContinuedAsNew:
		v := shared.EventTypeWorkflowExecutionContinuedAsNew
		return &v
	case types.EventTypeStartChildWorkflowExecutionInitiated:
		v := shared.EventTypeStartChildWorkflowExecutionInitiated
		return &v
	case types.EventTypeStartChildWorkflowExecutionFailed:
		v := shared.EventTypeStartChildWorkflowExecutionFailed
		return &v
	case types.EventTypeChildWorkflowExecutionStarted:
		v := shared.EventTypeChildWorkflowExecutionStarted
		return &v
	case types.EventTypeChildWorkflowExecutionCompleted:
		v := shared.EventTypeChildWorkflowExecutionCompleted
		return &v
	case types.EventTypeChildWorkflowExecutionFailed:
		v := shared.EventTypeChildWorkflowExecutionFailed
		return &v
	case types.EventTypeChildWorkflowExecutionCanceled:
		v := shared.EventTypeChildWorkflowExecutionCanceled
		return &v
	case types.EventTypeChildWorkflowExecutionTimedOut:
		v := shared.EventTypeChildWorkflowExecutionTimedOut
		return &v
	case types.EventTypeChildWorkflowExecutionTerminated:
		v := shared.EventTypeChildWorkflowExecutionTerminated
		return &v
	case types.EventTypeSignalExternalWorkflowExecutionInitiated:
		v := shared.EventTypeSignalExternalWorkflowExecutionInitiated
		return &v
	case types.EventTypeSignalExternalWorkflowExecutionFailed:
		v := shared.EventTypeSignalExternalWorkflowExecutionFailed
		return &v
	case types.EventTypeExternalWorkflowExecutionSignaled:
		v := shared.EventTypeExternalWorkflowExecutionSignaled
		return &v
	case types.EventTypeUpsertWorkflowSearchAttributes:
		v := shared.EventTypeUpsertWorkflowSearchAttributes
		return &v
	}
	panic("unexpected enum value")
}

// ToEventType converts thrift EventType type to internal
func ToEventType(t *shared.EventType) *types.EventType {
	if t == nil {
		return nil
	}
	switch *t {
	case shared.EventTypeWorkflowExecutionStarted:
		v := types.EventTypeWorkflowExecutionStarted
		return &v
	case shared.EventTypeWorkflowExecutionCompleted:
		v := types.EventTypeWorkflowExecutionCompleted
		return &v
	case shared.EventTypeWorkflowExecutionFailed:
		v := types.EventTypeWorkflowExecutionFailed
		return &v
	case shared.EventTypeWorkflowExecutionTimedOut:
		v := types.EventTypeWorkflowExecutionTimedOut
		return &v
	case shared.EventTypeDecisionTaskScheduled:
		v := types.EventTypeDecisionTaskScheduled
		return &v
	case shared.EventTypeDecisionTaskStarted:
		v := types.EventTypeDecisionTaskStarted
		return &v
	case shared.EventTypeDecisionTaskCompleted:
		v := types.EventTypeDecisionTaskCompleted
		return &v
	case shared.EventTypeDecisionTaskTimedOut:
		v := types.EventTypeDecisionTaskTimedOut
		return &v
	case shared.EventTypeDecisionTaskFailed:
		v := types.EventTypeDecisionTaskFailed
		return &v
	case shared.EventTypeActivityTaskScheduled:
		v := types.EventTypeActivityTaskScheduled
		return &v
	case shared.EventTypeActivityTaskStarted:
		v := types.EventTypeActivityTaskStarted
		return &v
	case shared.EventTypeActivityTaskCompleted:
		v := types.EventTypeActivityTaskCompleted
		return &v
	case shared.EventTypeActivityTaskFailed:
		v := types.EventTypeActivityTaskFailed
		return &v
	case shared.EventTypeActivityTaskTimedOut:
		v := types.EventTypeActivityTaskTimedOut
		return &v
	case shared.EventTypeActivityTaskCancelRequested:
		v := types.EventTypeActivityTaskCancelRequested
		return &v
	case shared.EventTypeRequestCancelActivityTaskFailed:
		v := types.EventTypeRequestCancelActivityTaskFailed
		return &v
	case shared.EventTypeActivityTaskCanceled:
		v := types.EventTypeActivityTaskCanceled
		return &v
	case shared.EventTypeTimerStarted:
		v := types.EventTypeTimerStarted
		return &v
	case shared.EventTypeTimerFired:
		v := types.EventTypeTimerFired
		return &v
	case shared.EventTypeCancelTimerFailed:
		v := types.EventTypeCancelTimerFailed
		return &v
	case shared.EventTypeTimerCanceled:
		v := types.EventTypeTimerCanceled
		return &v
	case shared.EventTypeWorkflowExecutionCancelRequested:
		v := types.EventTypeWorkflowExecutionCancelRequested
		return &v
	case shared.EventTypeWorkflowExecutionCanceled:
		v := types.EventTypeWorkflowExecutionCanceled
		return &v
	case shared.EventTypeRequestCancelExternalWorkflowExecutionInitiated:
		v := types.EventTypeRequestCancelExternalWorkflowExecutionInitiated
		return &v
	case shared.EventTypeRequestCancelExternalWorkflowExecutionFailed:
		v := types.EventTypeRequestCancelExternalWorkflowExecutionFailed
		return &v
	case shared.EventTypeExternalWorkflowExecutionCancelRequested:
		v := types.EventTypeExternalWorkflowExecutionCancelRequested
		return &v
	case shared.EventTypeMarkerRecorded:
		v := types.EventTypeMarkerRecorded
		return &v
	case shared.EventTypeWorkflowExecutionSignaled:
		v := types.EventTypeWorkflowExecutionSignaled
		return &v
	case shared.EventTypeWorkflowExecutionTerminated:
		v := types.EventTypeWorkflowExecutionTerminated
		return &v
	case shared.EventTypeWorkflowExecutionContinuedAsNew:
		v := types.EventTypeWorkflowExecutionContinuedAsNew
		return &v
	case shared.EventTypeStartChildWorkflowExecutionInitiated:
		v := types.EventTypeStartChildWorkflowExecutionInitiated
		return &v
	case shared.EventTypeStartChildWorkflowExecutionFailed:
		v := types.EventTypeStartChildWorkflowExecutionFailed
		return &v
	case shared.EventTypeChildWorkflowExecutionStarted:
		v := types.EventTypeChildWorkflowExecutionStarted
		return &v
	case shared.EventTypeChildWorkflowExecutionCompleted:
		v := types.EventTypeChildWorkflowExecutionCompleted
		return &v
	case shared.EventTypeChildWorkflowExecutionFailed:
		v := types.EventTypeChildWorkflowExecutionFailed
		return &v
	case shared.EventTypeChildWorkflowExecutionCanceled:
		v := types.EventTypeChildWorkflowExecutionCanceled
		return &v
	case shared.EventTypeChildWorkflowExecutionTimedOut:
		v := types.EventTypeChildWorkflowExecutionTimedOut
		return &v
	case shared.EventTypeChildWorkflowExecutionTerminated:
		v := types.EventTypeChildWorkflowExecutionTerminated
		return &v
	case shared.EventTypeSignalExternalWorkflowExecutionInitiated:
		v := types.EventTypeSignalExternalWorkflowExecutionInitiated
		return &v
	case shared.EventTypeSignalExternalWorkflowExecutionFailed:
		v := types.EventTypeSignalExternalWorkflowExecutionFailed
		return &v
	case shared.EventTypeExternalWorkflowExecutionSignaled:
		v := types.EventTypeExternalWorkflowExecutionSignaled
		return &v
	case shared.EventTypeUpsertWorkflowSearchAttributes:
		v := types.EventTypeUpsertWorkflowSearchAttributes
		return &v
	}
	panic("unexpected enum value")
}

// FromExternalWorkflowExecutionCancelRequestedEventAttributes converts internal ExternalWorkflowExecutionCancelRequestedEventAttributes type to thrift
func FromExternalWorkflowExecutionCancelRequestedEventAttributes(t *types.ExternalWorkflowExecutionCancelRequestedEventAttributes) *shared.ExternalWorkflowExecutionCancelRequestedEventAttributes {
	if t == nil {
		return nil
	}
	return &shared.ExternalWorkflowExecutionCancelRequestedEventAttributes{
		InitiatedEventId:  &t.InitiatedEventID,
		Domain:            &t.Domain,
		WorkflowExecution: FromWorkflowExecution(t.WorkflowExecution),
	}
}

// ToExternalWorkflowExecutionCancelRequestedEventAttributes converts thrift ExternalWorkflowExecutionCancelRequestedEventAttributes type to internal
func ToExternalWorkflowExecutionCancelRequestedEventAttributes(t *shared.ExternalWorkflowExecutionCancelRequestedEventAttributes) *types.ExternalWorkflowExecutionCancelRequestedEventAttributes {
	if t == nil {
		return nil
	}
	return &types.ExternalWorkflowExecutionCancelRequestedEventAttributes{
		InitiatedEventID:  t.GetInitiatedEventId(),
		Domain:            t.GetDomain(),
		WorkflowExecution: ToWorkflowExecution(t.WorkflowExecution),
	}
}

// FromExternalWorkflowExecutionSignaledEventAttributes converts internal ExternalWorkflowExecutionSignaledEventAttributes type to thrift
func FromExternalWorkflowExecutionSignaledEventAttributes(t *types.ExternalWorkflowExecutionSignaledEventAttributes) *shared.ExternalWorkflowExecutionSignaledEventAttributes {
	if t == nil {
		return nil
	}
	return &shared.ExternalWorkflowExecutionSignaledEventAttributes{
		InitiatedEventId:  &t.InitiatedEventID,
		Domain:            &t.Domain,
		WorkflowExecution: FromWorkflowExecution(t.WorkflowExecution),
		Control:           t.Control,
	}
}

// ToExternalWorkflowExecutionSignaledEventAttributes converts thrift ExternalWorkflowExecutionSignaledEventAttributes type to internal
func ToExternalWorkflowExecutionSignaledEventAttributes(t *shared.ExternalWorkflowExecutionSignaledEventAttributes) *types.ExternalWorkflowExecutionSignaledEventAttributes {
	if t == nil {
		return nil
	}
	return &types.ExternalWorkflowExecutionSignaledEventAttributes{
		InitiatedEventID:  t.GetInitiatedEventId(),
		Domain:            t.GetDomain(),
		WorkflowExecution: ToWorkflowExecution(t.WorkflowExecution),
		Control:           t.Control,
	}
}

// FromFailWorkflowExecutionDecisionAttributes converts internal FailWorkflowExecutionDecisionAttributes type to thrift
func FromFailWorkflowExecutionDecisionAttributes(t *types.FailWorkflowExecutionDecisionAttributes) *shared.FailWorkflowExecutionDecisionAttributes {
	if t == nil {
		return nil
	}
	return &shared.FailWorkflowExecutionDecisionAttributes{
		Reason:  t.Reason,
		Details: t.Details,
	}
}

// ToFailWorkflowExecutionDecisionAttributes converts thrift FailWorkflowExecutionDecisionAttributes type to internal
func ToFailWorkflowExecutionDecisionAttributes(t *shared.FailWorkflowExecutionDecisionAttributes) *types.FailWorkflowExecutionDecisionAttributes {
	if t == nil {
		return nil
	}
	return &types.FailWorkflowExecutionDecisionAttributes{
		Reason:  t.Reason,
		Details: t.Details,
	}
}

// FromGetSearchAttributesResponse converts internal GetSearchAttributesResponse type to thrift
func FromGetSearchAttributesResponse(t *types.GetSearchAttributesResponse) *shared.GetSearchAttributesResponse {
	if t == nil {
		return nil
	}
	return &shared.GetSearchAttributesResponse{
		Keys: FromIndexedValueTypeMap(t.Keys),
	}
}

// ToGetSearchAttributesResponse converts thrift GetSearchAttributesResponse type to internal
func ToGetSearchAttributesResponse(t *shared.GetSearchAttributesResponse) *types.GetSearchAttributesResponse {
	if t == nil {
		return nil
	}
	return &types.GetSearchAttributesResponse{
		Keys: ToIndexedValueTypeMap(t.Keys),
	}
}

// FromGetWorkflowExecutionHistoryRequest converts internal GetWorkflowExecutionHistoryRequest type to thrift
func FromGetWorkflowExecutionHistoryRequest(t *types.GetWorkflowExecutionHistoryRequest) *shared.GetWorkflowExecutionHistoryRequest {
	if t == nil {
		return nil
	}
	return &shared.GetWorkflowExecutionHistoryRequest{
		Domain:                 &t.Domain,
		Execution:              FromWorkflowExecution(t.Execution),
		MaximumPageSize:        &t.MaximumPageSize,
		NextPageToken:          t.NextPageToken,
		WaitForNewEvent:        &t.WaitForNewEvent,
		HistoryEventFilterType: FromHistoryEventFilterType(t.HistoryEventFilterType),
		SkipArchival:           &t.SkipArchival,
	}
}

// ToGetWorkflowExecutionHistoryRequest converts thrift GetWorkflowExecutionHistoryRequest type to internal
func ToGetWorkflowExecutionHistoryRequest(t *shared.GetWorkflowExecutionHistoryRequest) *types.GetWorkflowExecutionHistoryRequest {
	if t == nil {
		return nil
	}
	return &types.GetWorkflowExecutionHistoryRequest{
		Domain:                 t.GetDomain(),
		Execution:              ToWorkflowExecution(t.Execution),
		MaximumPageSize:        t.GetMaximumPageSize(),
		NextPageToken:          t.NextPageToken,
		WaitForNewEvent:        t.GetWaitForNewEvent(),
		HistoryEventFilterType: ToHistoryEventFilterType(t.HistoryEventFilterType),
		SkipArchival:           t.GetSkipArchival(),
	}
}

// FromGetWorkflowExecutionHistoryResponse converts internal GetWorkflowExecutionHistoryResponse type to thrift
func FromGetWorkflowExecutionHistoryResponse(t *types.GetWorkflowExecutionHistoryResponse) *shared.GetWorkflowExecutionHistoryResponse {
	if t == nil {
		return nil
	}
	return &shared.GetWorkflowExecutionHistoryResponse{
		History:       FromHistory(t.History),
		RawHistory:    FromDataBlobArray(t.RawHistory),
		NextPageToken: t.NextPageToken,
		Archived:      &t.Archived,
	}
}

// ToGetWorkflowExecutionHistoryResponse converts thrift GetWorkflowExecutionHistoryResponse type to internal
func ToGetWorkflowExecutionHistoryResponse(t *shared.GetWorkflowExecutionHistoryResponse) *types.GetWorkflowExecutionHistoryResponse {
	if t == nil {
		return nil
	}
	return &types.GetWorkflowExecutionHistoryResponse{
		History:       ToHistory(t.History),
		RawHistory:    ToDataBlobArray(t.RawHistory),
		NextPageToken: t.NextPageToken,
		Archived:      t.GetArchived(),
	}
}

// FromHeader converts internal Header type to thrift
func FromHeader(t *types.Header) *shared.Header {
	if t == nil {
		return nil
	}
	return &shared.Header{
		Fields: t.Fields,
	}
}

// ToHeader converts thrift Header type to internal
func ToHeader(t *shared.Header) *types.Header {
	if t == nil {
		return nil
	}
	return &types.Header{
		Fields: t.Fields,
	}
}

// FromHistory converts internal History type to thrift
func FromHistory(t *types.History) *shared.History {
	if t == nil {
		return nil
	}
	return &shared.History{
		Events: FromHistoryEventArray(t.Events),
	}
}

// ToHistory converts thrift History type to internal
func ToHistory(t *shared.History) *types.History {
	if t == nil {
		return nil
	}
	return &types.History{
		Events: ToHistoryEventArray(t.Events),
	}
}

// FromHistoryBranch converts internal HistoryBranch type to thrift
func FromHistoryBranch(t *types.HistoryBranch) *shared.HistoryBranch {
	if t == nil {
		return nil
	}
	return &shared.HistoryBranch{
		TreeID:    t.TreeID,
		BranchID:  t.BranchID,
		Ancestors: FromHistoryBranchRangeArray(t.Ancestors),
	}
}

// ToHistoryBranch converts thrift HistoryBranch type to internal
func ToHistoryBranch(t *shared.HistoryBranch) *types.HistoryBranch {
	if t == nil {
		return nil
	}
	return &types.HistoryBranch{
		TreeID:    t.TreeID,
		BranchID:  t.BranchID,
		Ancestors: ToHistoryBranchRangeArray(t.Ancestors),
	}
}

// FromHistoryBranchRange converts internal HistoryBranchRange type to thrift
func FromHistoryBranchRange(t *types.HistoryBranchRange) *shared.HistoryBranchRange {
	if t == nil {
		return nil
	}
	return &shared.HistoryBranchRange{
		BranchID:    t.BranchID,
		BeginNodeID: t.BeginNodeID,
		EndNodeID:   t.EndNodeID,
	}
}

// ToHistoryBranchRange converts thrift HistoryBranchRange type to internal
func ToHistoryBranchRange(t *shared.HistoryBranchRange) *types.HistoryBranchRange {
	if t == nil {
		return nil
	}
	return &types.HistoryBranchRange{
		BranchID:    t.BranchID,
		BeginNodeID: t.BeginNodeID,
		EndNodeID:   t.EndNodeID,
	}
}

// FromHistoryEvent converts internal HistoryEvent type to thrift
func FromHistoryEvent(t *types.HistoryEvent) *shared.HistoryEvent {
	if t == nil {
		return nil
	}
	return &shared.HistoryEvent{
		EventId:                                 &t.EventID,
		Timestamp:                               t.Timestamp,
		EventType:                               FromEventType(t.EventType),
		Version:                                 &t.Version,
		TaskId:                                  t.TaskID,
		WorkflowExecutionStartedEventAttributes: FromWorkflowExecutionStartedEventAttributes(t.WorkflowExecutionStartedEventAttributes),
		WorkflowExecutionCompletedEventAttributes:                      FromWorkflowExecutionCompletedEventAttributes(t.WorkflowExecutionCompletedEventAttributes),
		WorkflowExecutionFailedEventAttributes:                         FromWorkflowExecutionFailedEventAttributes(t.WorkflowExecutionFailedEventAttributes),
		WorkflowExecutionTimedOutEventAttributes:                       FromWorkflowExecutionTimedOutEventAttributes(t.WorkflowExecutionTimedOutEventAttributes),
		DecisionTaskScheduledEventAttributes:                           FromDecisionTaskScheduledEventAttributes(t.DecisionTaskScheduledEventAttributes),
		DecisionTaskStartedEventAttributes:                             FromDecisionTaskStartedEventAttributes(t.DecisionTaskStartedEventAttributes),
		DecisionTaskCompletedEventAttributes:                           FromDecisionTaskCompletedEventAttributes(t.DecisionTaskCompletedEventAttributes),
		DecisionTaskTimedOutEventAttributes:                            FromDecisionTaskTimedOutEventAttributes(t.DecisionTaskTimedOutEventAttributes),
		DecisionTaskFailedEventAttributes:                              FromDecisionTaskFailedEventAttributes(t.DecisionTaskFailedEventAttributes),
		ActivityTaskScheduledEventAttributes:                           FromActivityTaskScheduledEventAttributes(t.ActivityTaskScheduledEventAttributes),
		ActivityTaskStartedEventAttributes:                             FromActivityTaskStartedEventAttributes(t.ActivityTaskStartedEventAttributes),
		ActivityTaskCompletedEventAttributes:                           FromActivityTaskCompletedEventAttributes(t.ActivityTaskCompletedEventAttributes),
		ActivityTaskFailedEventAttributes:                              FromActivityTaskFailedEventAttributes(t.ActivityTaskFailedEventAttributes),
		ActivityTaskTimedOutEventAttributes:                            FromActivityTaskTimedOutEventAttributes(t.ActivityTaskTimedOutEventAttributes),
		TimerStartedEventAttributes:                                    FromTimerStartedEventAttributes(t.TimerStartedEventAttributes),
		TimerFiredEventAttributes:                                      FromTimerFiredEventAttributes(t.TimerFiredEventAttributes),
		ActivityTaskCancelRequestedEventAttributes:                     FromActivityTaskCancelRequestedEventAttributes(t.ActivityTaskCancelRequestedEventAttributes),
		RequestCancelActivityTaskFailedEventAttributes:                 FromRequestCancelActivityTaskFailedEventAttributes(t.RequestCancelActivityTaskFailedEventAttributes),
		ActivityTaskCanceledEventAttributes:                            FromActivityTaskCanceledEventAttributes(t.ActivityTaskCanceledEventAttributes),
		TimerCanceledEventAttributes:                                   FromTimerCanceledEventAttributes(t.TimerCanceledEventAttributes),
		CancelTimerFailedEventAttributes:                               FromCancelTimerFailedEventAttributes(t.CancelTimerFailedEventAttributes),
		MarkerRecordedEventAttributes:                                  FromMarkerRecordedEventAttributes(t.MarkerRecordedEventAttributes),
		WorkflowExecutionSignaledEventAttributes:                       FromWorkflowExecutionSignaledEventAttributes(t.WorkflowExecutionSignaledEventAttributes),
		WorkflowExecutionTerminatedEventAttributes:                     FromWorkflowExecutionTerminatedEventAttributes(t.WorkflowExecutionTerminatedEventAttributes),
		WorkflowExecutionCancelRequestedEventAttributes:                FromWorkflowExecutionCancelRequestedEventAttributes(t.WorkflowExecutionCancelRequestedEventAttributes),
		WorkflowExecutionCanceledEventAttributes:                       FromWorkflowExecutionCanceledEventAttributes(t.WorkflowExecutionCanceledEventAttributes),
		RequestCancelExternalWorkflowExecutionInitiatedEventAttributes: FromRequestCancelExternalWorkflowExecutionInitiatedEventAttributes(t.RequestCancelExternalWorkflowExecutionInitiatedEventAttributes),
		RequestCancelExternalWorkflowExecutionFailedEventAttributes:    FromRequestCancelExternalWorkflowExecutionFailedEventAttributes(t.RequestCancelExternalWorkflowExecutionFailedEventAttributes),
		ExternalWorkflowExecutionCancelRequestedEventAttributes:        FromExternalWorkflowExecutionCancelRequestedEventAttributes(t.ExternalWorkflowExecutionCancelRequestedEventAttributes),
		WorkflowExecutionContinuedAsNewEventAttributes:                 FromWorkflowExecutionContinuedAsNewEventAttributes(t.WorkflowExecutionContinuedAsNewEventAttributes),
		StartChildWorkflowExecutionInitiatedEventAttributes:            FromStartChildWorkflowExecutionInitiatedEventAttributes(t.StartChildWorkflowExecutionInitiatedEventAttributes),
		StartChildWorkflowExecutionFailedEventAttributes:               FromStartChildWorkflowExecutionFailedEventAttributes(t.StartChildWorkflowExecutionFailedEventAttributes),
		ChildWorkflowExecutionStartedEventAttributes:                   FromChildWorkflowExecutionStartedEventAttributes(t.ChildWorkflowExecutionStartedEventAttributes),
		ChildWorkflowExecutionCompletedEventAttributes:                 FromChildWorkflowExecutionCompletedEventAttributes(t.ChildWorkflowExecutionCompletedEventAttributes),
		ChildWorkflowExecutionFailedEventAttributes:                    FromChildWorkflowExecutionFailedEventAttributes(t.ChildWorkflowExecutionFailedEventAttributes),
		ChildWorkflowExecutionCanceledEventAttributes:                  FromChildWorkflowExecutionCanceledEventAttributes(t.ChildWorkflowExecutionCanceledEventAttributes),
		ChildWorkflowExecutionTimedOutEventAttributes:                  FromChildWorkflowExecutionTimedOutEventAttributes(t.ChildWorkflowExecutionTimedOutEventAttributes),
		ChildWorkflowExecutionTerminatedEventAttributes:                FromChildWorkflowExecutionTerminatedEventAttributes(t.ChildWorkflowExecutionTerminatedEventAttributes),
		SignalExternalWorkflowExecutionInitiatedEventAttributes:        FromSignalExternalWorkflowExecutionInitiatedEventAttributes(t.SignalExternalWorkflowExecutionInitiatedEventAttributes),
		SignalExternalWorkflowExecutionFailedEventAttributes:           FromSignalExternalWorkflowExecutionFailedEventAttributes(t.SignalExternalWorkflowExecutionFailedEventAttributes),
		ExternalWorkflowExecutionSignaledEventAttributes:               FromExternalWorkflowExecutionSignaledEventAttributes(t.ExternalWorkflowExecutionSignaledEventAttributes),
		UpsertWorkflowSearchAttributesEventAttributes:                  FromUpsertWorkflowSearchAttributesEventAttributes(t.UpsertWorkflowSearchAttributesEventAttributes),
	}
}

// ToHistoryEvent converts thrift HistoryEvent type to internal
func ToHistoryEvent(t *shared.HistoryEvent) *types.HistoryEvent {
	if t == nil {
		return nil
	}
	return &types.HistoryEvent{
		EventID:                                 t.GetEventId(),
		Timestamp:                               t.Timestamp,
		EventType:                               ToEventType(t.EventType),
		Version:                                 t.GetVersion(),
		TaskID:                                  t.TaskId,
		WorkflowExecutionStartedEventAttributes: ToWorkflowExecutionStartedEventAttributes(t.WorkflowExecutionStartedEventAttributes),
		WorkflowExecutionCompletedEventAttributes:                      ToWorkflowExecutionCompletedEventAttributes(t.WorkflowExecutionCompletedEventAttributes),
		WorkflowExecutionFailedEventAttributes:                         ToWorkflowExecutionFailedEventAttributes(t.WorkflowExecutionFailedEventAttributes),
		WorkflowExecutionTimedOutEventAttributes:                       ToWorkflowExecutionTimedOutEventAttributes(t.WorkflowExecutionTimedOutEventAttributes),
		DecisionTaskScheduledEventAttributes:                           ToDecisionTaskScheduledEventAttributes(t.DecisionTaskScheduledEventAttributes),
		DecisionTaskStartedEventAttributes:                             ToDecisionTaskStartedEventAttributes(t.DecisionTaskStartedEventAttributes),
		DecisionTaskCompletedEventAttributes:                           ToDecisionTaskCompletedEventAttributes(t.DecisionTaskCompletedEventAttributes),
		DecisionTaskTimedOutEventAttributes:                            ToDecisionTaskTimedOutEventAttributes(t.DecisionTaskTimedOutEventAttributes),
		DecisionTaskFailedEventAttributes:                              ToDecisionTaskFailedEventAttributes(t.DecisionTaskFailedEventAttributes),
		ActivityTaskScheduledEventAttributes:                           ToActivityTaskScheduledEventAttributes(t.ActivityTaskScheduledEventAttributes),
		ActivityTaskStartedEventAttributes:                             ToActivityTaskStartedEventAttributes(t.ActivityTaskStartedEventAttributes),
		ActivityTaskCompletedEventAttributes:                           ToActivityTaskCompletedEventAttributes(t.ActivityTaskCompletedEventAttributes),
		ActivityTaskFailedEventAttributes:                              ToActivityTaskFailedEventAttributes(t.ActivityTaskFailedEventAttributes),
		ActivityTaskTimedOutEventAttributes:                            ToActivityTaskTimedOutEventAttributes(t.ActivityTaskTimedOutEventAttributes),
		TimerStartedEventAttributes:                                    ToTimerStartedEventAttributes(t.TimerStartedEventAttributes),
		TimerFiredEventAttributes:                                      ToTimerFiredEventAttributes(t.TimerFiredEventAttributes),
		ActivityTaskCancelRequestedEventAttributes:                     ToActivityTaskCancelRequestedEventAttributes(t.ActivityTaskCancelRequestedEventAttributes),
		RequestCancelActivityTaskFailedEventAttributes:                 ToRequestCancelActivityTaskFailedEventAttributes(t.RequestCancelActivityTaskFailedEventAttributes),
		ActivityTaskCanceledEventAttributes:                            ToActivityTaskCanceledEventAttributes(t.ActivityTaskCanceledEventAttributes),
		TimerCanceledEventAttributes:                                   ToTimerCanceledEventAttributes(t.TimerCanceledEventAttributes),
		CancelTimerFailedEventAttributes:                               ToCancelTimerFailedEventAttributes(t.CancelTimerFailedEventAttributes),
		MarkerRecordedEventAttributes:                                  ToMarkerRecordedEventAttributes(t.MarkerRecordedEventAttributes),
		WorkflowExecutionSignaledEventAttributes:                       ToWorkflowExecutionSignaledEventAttributes(t.WorkflowExecutionSignaledEventAttributes),
		WorkflowExecutionTerminatedEventAttributes:                     ToWorkflowExecutionTerminatedEventAttributes(t.WorkflowExecutionTerminatedEventAttributes),
		WorkflowExecutionCancelRequestedEventAttributes:                ToWorkflowExecutionCancelRequestedEventAttributes(t.WorkflowExecutionCancelRequestedEventAttributes),
		WorkflowExecutionCanceledEventAttributes:                       ToWorkflowExecutionCanceledEventAttributes(t.WorkflowExecutionCanceledEventAttributes),
		RequestCancelExternalWorkflowExecutionInitiatedEventAttributes: ToRequestCancelExternalWorkflowExecutionInitiatedEventAttributes(t.RequestCancelExternalWorkflowExecutionInitiatedEventAttributes),
		RequestCancelExternalWorkflowExecutionFailedEventAttributes:    ToRequestCancelExternalWorkflowExecutionFailedEventAttributes(t.RequestCancelExternalWorkflowExecutionFailedEventAttributes),
		ExternalWorkflowExecutionCancelRequestedEventAttributes:        ToExternalWorkflowExecutionCancelRequestedEventAttributes(t.ExternalWorkflowExecutionCancelRequestedEventAttributes),
		WorkflowExecutionContinuedAsNewEventAttributes:                 ToWorkflowExecutionContinuedAsNewEventAttributes(t.WorkflowExecutionContinuedAsNewEventAttributes),
		StartChildWorkflowExecutionInitiatedEventAttributes:            ToStartChildWorkflowExecutionInitiatedEventAttributes(t.StartChildWorkflowExecutionInitiatedEventAttributes),
		StartChildWorkflowExecutionFailedEventAttributes:               ToStartChildWorkflowExecutionFailedEventAttributes(t.StartChildWorkflowExecutionFailedEventAttributes),
		ChildWorkflowExecutionStartedEventAttributes:                   ToChildWorkflowExecutionStartedEventAttributes(t.ChildWorkflowExecutionStartedEventAttributes),
		ChildWorkflowExecutionCompletedEventAttributes:                 ToChildWorkflowExecutionCompletedEventAttributes(t.ChildWorkflowExecutionCompletedEventAttributes),
		ChildWorkflowExecutionFailedEventAttributes:                    ToChildWorkflowExecutionFailedEventAttributes(t.ChildWorkflowExecutionFailedEventAttributes),
		ChildWorkflowExecutionCanceledEventAttributes:                  ToChildWorkflowExecutionCanceledEventAttributes(t.ChildWorkflowExecutionCanceledEventAttributes),
		ChildWorkflowExecutionTimedOutEventAttributes:                  ToChildWorkflowExecutionTimedOutEventAttributes(t.ChildWorkflowExecutionTimedOutEventAttributes),
		ChildWorkflowExecutionTerminatedEventAttributes:                ToChildWorkflowExecutionTerminatedEventAttributes(t.ChildWorkflowExecutionTerminatedEventAttributes),
		SignalExternalWorkflowExecutionInitiatedEventAttributes:        ToSignalExternalWorkflowExecutionInitiatedEventAttributes(t.SignalExternalWorkflowExecutionInitiatedEventAttributes),
		SignalExternalWorkflowExecutionFailedEventAttributes:           ToSignalExternalWorkflowExecutionFailedEventAttributes(t.SignalExternalWorkflowExecutionFailedEventAttributes),
		ExternalWorkflowExecutionSignaledEventAttributes:               ToExternalWorkflowExecutionSignaledEventAttributes(t.ExternalWorkflowExecutionSignaledEventAttributes),
		UpsertWorkflowSearchAttributesEventAttributes:                  ToUpsertWorkflowSearchAttributesEventAttributes(t.UpsertWorkflowSearchAttributesEventAttributes),
	}
}

// FromHistoryEventFilterType converts internal HistoryEventFilterType type to thrift
func FromHistoryEventFilterType(t *types.HistoryEventFilterType) *shared.HistoryEventFilterType {
	if t == nil {
		return nil
	}
	switch *t {
	case types.HistoryEventFilterTypeAllEvent:
		v := shared.HistoryEventFilterTypeAllEvent
		return &v
	case types.HistoryEventFilterTypeCloseEvent:
		v := shared.HistoryEventFilterTypeCloseEvent
		return &v
	}
	panic("unexpected enum value")
}

// ToHistoryEventFilterType converts thrift HistoryEventFilterType type to internal
func ToHistoryEventFilterType(t *shared.HistoryEventFilterType) *types.HistoryEventFilterType {
	if t == nil {
		return nil
	}
	switch *t {
	case shared.HistoryEventFilterTypeAllEvent:
		v := types.HistoryEventFilterTypeAllEvent
		return &v
	case shared.HistoryEventFilterTypeCloseEvent:
		v := types.HistoryEventFilterTypeCloseEvent
		return &v
	}
	panic("unexpected enum value")
}

// FromIndexedValueType converts internal IndexedValueType type to thrift
func FromIndexedValueType(t types.IndexedValueType) shared.IndexedValueType {

	switch t {
	case types.IndexedValueTypeString:
		return shared.IndexedValueTypeString
	case types.IndexedValueTypeKeyword:
		return shared.IndexedValueTypeKeyword
	case types.IndexedValueTypeInt:
		return shared.IndexedValueTypeInt
	case types.IndexedValueTypeDouble:
		return shared.IndexedValueTypeDouble
	case types.IndexedValueTypeBool:
		return shared.IndexedValueTypeBool
	case types.IndexedValueTypeDatetime:
		return shared.IndexedValueTypeDatetime
	}
	panic("unexpected enum value")
}

// ToIndexedValueType converts thrift IndexedValueType type to internal
func ToIndexedValueType(t shared.IndexedValueType) types.IndexedValueType {

	switch t {
	case shared.IndexedValueTypeString:
		return types.IndexedValueTypeString
	case shared.IndexedValueTypeKeyword:
		return types.IndexedValueTypeKeyword
	case shared.IndexedValueTypeInt:
		return types.IndexedValueTypeInt
	case shared.IndexedValueTypeDouble:
		return types.IndexedValueTypeDouble
	case shared.IndexedValueTypeBool:
		return types.IndexedValueTypeBool
	case shared.IndexedValueTypeDatetime:
		return types.IndexedValueTypeDatetime
	}
	panic("unexpected enum value")
}

// FromInternalDataInconsistencyError converts internal InternalDataInconsistencyError type to thrift
func FromInternalDataInconsistencyError(t *types.InternalDataInconsistencyError) *shared.InternalDataInconsistencyError {
	if t == nil {
		return nil
	}
	return &shared.InternalDataInconsistencyError{
		Message: t.Message,
	}
}

// ToInternalDataInconsistencyError converts thrift InternalDataInconsistencyError type to internal
func ToInternalDataInconsistencyError(t *shared.InternalDataInconsistencyError) *types.InternalDataInconsistencyError {
	if t == nil {
		return nil
	}
	return &types.InternalDataInconsistencyError{
		Message: t.Message,
	}
}

// FromInternalServiceError converts internal InternalServiceError type to thrift
func FromInternalServiceError(t *types.InternalServiceError) *shared.InternalServiceError {
	if t == nil {
		return nil
	}
	return &shared.InternalServiceError{
		Message: t.Message,
	}
}

// ToInternalServiceError converts thrift InternalServiceError type to internal
func ToInternalServiceError(t *shared.InternalServiceError) *types.InternalServiceError {
	if t == nil {
		return nil
	}
	return &types.InternalServiceError{
		Message: t.Message,
	}
}

// FromLimitExceededError converts internal LimitExceededError type to thrift
func FromLimitExceededError(t *types.LimitExceededError) *shared.LimitExceededError {
	if t == nil {
		return nil
	}
	return &shared.LimitExceededError{
		Message: t.Message,
	}
}

// ToLimitExceededError converts thrift LimitExceededError type to internal
func ToLimitExceededError(t *shared.LimitExceededError) *types.LimitExceededError {
	if t == nil {
		return nil
	}
	return &types.LimitExceededError{
		Message: t.Message,
	}
}

// FromListArchivedWorkflowExecutionsRequest converts internal ListArchivedWorkflowExecutionsRequest type to thrift
func FromListArchivedWorkflowExecutionsRequest(t *types.ListArchivedWorkflowExecutionsRequest) *shared.ListArchivedWorkflowExecutionsRequest {
	if t == nil {
		return nil
	}
	return &shared.ListArchivedWorkflowExecutionsRequest{
		Domain:        &t.Domain,
		PageSize:      &t.PageSize,
		NextPageToken: t.NextPageToken,
		Query:         t.Query,
	}
}

// ToListArchivedWorkflowExecutionsRequest converts thrift ListArchivedWorkflowExecutionsRequest type to internal
func ToListArchivedWorkflowExecutionsRequest(t *shared.ListArchivedWorkflowExecutionsRequest) *types.ListArchivedWorkflowExecutionsRequest {
	if t == nil {
		return nil
	}
	return &types.ListArchivedWorkflowExecutionsRequest{
		Domain:        t.GetDomain(),
		PageSize:      t.GetPageSize(),
		NextPageToken: t.NextPageToken,
		Query:         t.Query,
	}
}

// FromListArchivedWorkflowExecutionsResponse converts internal ListArchivedWorkflowExecutionsResponse type to thrift
func FromListArchivedWorkflowExecutionsResponse(t *types.ListArchivedWorkflowExecutionsResponse) *shared.ListArchivedWorkflowExecutionsResponse {
	if t == nil {
		return nil
	}
	return &shared.ListArchivedWorkflowExecutionsResponse{
		Executions:    FromWorkflowExecutionInfoArray(t.Executions),
		NextPageToken: t.NextPageToken,
	}
}

// ToListArchivedWorkflowExecutionsResponse converts thrift ListArchivedWorkflowExecutionsResponse type to internal
func ToListArchivedWorkflowExecutionsResponse(t *shared.ListArchivedWorkflowExecutionsResponse) *types.ListArchivedWorkflowExecutionsResponse {
	if t == nil {
		return nil
	}
	return &types.ListArchivedWorkflowExecutionsResponse{
		Executions:    ToWorkflowExecutionInfoArray(t.Executions),
		NextPageToken: t.NextPageToken,
	}
}

// FromListClosedWorkflowExecutionsRequest converts internal ListClosedWorkflowExecutionsRequest type to thrift
func FromListClosedWorkflowExecutionsRequest(t *types.ListClosedWorkflowExecutionsRequest) *shared.ListClosedWorkflowExecutionsRequest {
	if t == nil {
		return nil
	}
	return &shared.ListClosedWorkflowExecutionsRequest{
		Domain:          &t.Domain,
		MaximumPageSize: &t.MaximumPageSize,
		NextPageToken:   t.NextPageToken,
		StartTimeFilter: FromStartTimeFilter(t.StartTimeFilter),
		ExecutionFilter: FromWorkflowExecutionFilter(t.ExecutionFilter),
		TypeFilter:      FromWorkflowTypeFilter(t.TypeFilter),
		StatusFilter:    FromWorkflowExecutionCloseStatus(t.StatusFilter),
	}
}

// ToListClosedWorkflowExecutionsRequest converts thrift ListClosedWorkflowExecutionsRequest type to internal
func ToListClosedWorkflowExecutionsRequest(t *shared.ListClosedWorkflowExecutionsRequest) *types.ListClosedWorkflowExecutionsRequest {
	if t == nil {
		return nil
	}
	return &types.ListClosedWorkflowExecutionsRequest{
		Domain:          t.GetDomain(),
		MaximumPageSize: t.GetMaximumPageSize(),
		NextPageToken:   t.NextPageToken,
		StartTimeFilter: ToStartTimeFilter(t.StartTimeFilter),
		ExecutionFilter: ToWorkflowExecutionFilter(t.ExecutionFilter),
		TypeFilter:      ToWorkflowTypeFilter(t.TypeFilter),
		StatusFilter:    ToWorkflowExecutionCloseStatus(t.StatusFilter),
	}
}

// FromListClosedWorkflowExecutionsResponse converts internal ListClosedWorkflowExecutionsResponse type to thrift
func FromListClosedWorkflowExecutionsResponse(t *types.ListClosedWorkflowExecutionsResponse) *shared.ListClosedWorkflowExecutionsResponse {
	if t == nil {
		return nil
	}
	return &shared.ListClosedWorkflowExecutionsResponse{
		Executions:    FromWorkflowExecutionInfoArray(t.Executions),
		NextPageToken: t.NextPageToken,
	}
}

// ToListClosedWorkflowExecutionsResponse converts thrift ListClosedWorkflowExecutionsResponse type to internal
func ToListClosedWorkflowExecutionsResponse(t *shared.ListClosedWorkflowExecutionsResponse) *types.ListClosedWorkflowExecutionsResponse {
	if t == nil {
		return nil
	}
	return &types.ListClosedWorkflowExecutionsResponse{
		Executions:    ToWorkflowExecutionInfoArray(t.Executions),
		NextPageToken: t.NextPageToken,
	}
}

// FromListDomainsRequest converts internal ListDomainsRequest type to thrift
func FromListDomainsRequest(t *types.ListDomainsRequest) *shared.ListDomainsRequest {
	if t == nil {
		return nil
	}
	return &shared.ListDomainsRequest{
		PageSize:      &t.PageSize,
		NextPageToken: t.NextPageToken,
	}
}

// ToListDomainsRequest converts thrift ListDomainsRequest type to internal
func ToListDomainsRequest(t *shared.ListDomainsRequest) *types.ListDomainsRequest {
	if t == nil {
		return nil
	}
	return &types.ListDomainsRequest{
		PageSize:      t.GetPageSize(),
		NextPageToken: t.NextPageToken,
	}
}

// FromListDomainsResponse converts internal ListDomainsResponse type to thrift
func FromListDomainsResponse(t *types.ListDomainsResponse) *shared.ListDomainsResponse {
	if t == nil {
		return nil
	}
	return &shared.ListDomainsResponse{
		Domains:       FromDescribeDomainResponseArray(t.Domains),
		NextPageToken: t.NextPageToken,
	}
}

// ToListDomainsResponse converts thrift ListDomainsResponse type to internal
func ToListDomainsResponse(t *shared.ListDomainsResponse) *types.ListDomainsResponse {
	if t == nil {
		return nil
	}
	return &types.ListDomainsResponse{
		Domains:       ToDescribeDomainResponseArray(t.Domains),
		NextPageToken: t.NextPageToken,
	}
}

// FromListOpenWorkflowExecutionsRequest converts internal ListOpenWorkflowExecutionsRequest type to thrift
func FromListOpenWorkflowExecutionsRequest(t *types.ListOpenWorkflowExecutionsRequest) *shared.ListOpenWorkflowExecutionsRequest {
	if t == nil {
		return nil
	}
	return &shared.ListOpenWorkflowExecutionsRequest{
		Domain:          &t.Domain,
		MaximumPageSize: &t.MaximumPageSize,
		NextPageToken:   t.NextPageToken,
		StartTimeFilter: FromStartTimeFilter(t.StartTimeFilter),
		ExecutionFilter: FromWorkflowExecutionFilter(t.ExecutionFilter),
		TypeFilter:      FromWorkflowTypeFilter(t.TypeFilter),
	}
}

// ToListOpenWorkflowExecutionsRequest converts thrift ListOpenWorkflowExecutionsRequest type to internal
func ToListOpenWorkflowExecutionsRequest(t *shared.ListOpenWorkflowExecutionsRequest) *types.ListOpenWorkflowExecutionsRequest {
	if t == nil {
		return nil
	}
	return &types.ListOpenWorkflowExecutionsRequest{
		Domain:          t.GetDomain(),
		MaximumPageSize: t.GetMaximumPageSize(),
		NextPageToken:   t.NextPageToken,
		StartTimeFilter: ToStartTimeFilter(t.StartTimeFilter),
		ExecutionFilter: ToWorkflowExecutionFilter(t.ExecutionFilter),
		TypeFilter:      ToWorkflowTypeFilter(t.TypeFilter),
	}
}

// FromListOpenWorkflowExecutionsResponse converts internal ListOpenWorkflowExecutionsResponse type to thrift
func FromListOpenWorkflowExecutionsResponse(t *types.ListOpenWorkflowExecutionsResponse) *shared.ListOpenWorkflowExecutionsResponse {
	if t == nil {
		return nil
	}
	return &shared.ListOpenWorkflowExecutionsResponse{
		Executions:    FromWorkflowExecutionInfoArray(t.Executions),
		NextPageToken: t.NextPageToken,
	}
}

// ToListOpenWorkflowExecutionsResponse converts thrift ListOpenWorkflowExecutionsResponse type to internal
func ToListOpenWorkflowExecutionsResponse(t *shared.ListOpenWorkflowExecutionsResponse) *types.ListOpenWorkflowExecutionsResponse {
	if t == nil {
		return nil
	}
	return &types.ListOpenWorkflowExecutionsResponse{
		Executions:    ToWorkflowExecutionInfoArray(t.Executions),
		NextPageToken: t.NextPageToken,
	}
}

// FromListTaskListPartitionsRequest converts internal ListTaskListPartitionsRequest type to thrift
func FromListTaskListPartitionsRequest(t *types.ListTaskListPartitionsRequest) *shared.ListTaskListPartitionsRequest {
	if t == nil {
		return nil
	}
	return &shared.ListTaskListPartitionsRequest{
		Domain:   &t.Domain,
		TaskList: FromTaskList(t.TaskList),
	}
}

// ToListTaskListPartitionsRequest converts thrift ListTaskListPartitionsRequest type to internal
func ToListTaskListPartitionsRequest(t *shared.ListTaskListPartitionsRequest) *types.ListTaskListPartitionsRequest {
	if t == nil {
		return nil
	}
	return &types.ListTaskListPartitionsRequest{
		Domain:   t.GetDomain(),
		TaskList: ToTaskList(t.TaskList),
	}
}

// FromListTaskListPartitionsResponse converts internal ListTaskListPartitionsResponse type to thrift
func FromListTaskListPartitionsResponse(t *types.ListTaskListPartitionsResponse) *shared.ListTaskListPartitionsResponse {
	if t == nil {
		return nil
	}
	return &shared.ListTaskListPartitionsResponse{
		ActivityTaskListPartitions: FromTaskListPartitionMetadataArray(t.ActivityTaskListPartitions),
		DecisionTaskListPartitions: FromTaskListPartitionMetadataArray(t.DecisionTaskListPartitions),
	}
}

// ToListTaskListPartitionsResponse converts thrift ListTaskListPartitionsResponse type to internal
func ToListTaskListPartitionsResponse(t *shared.ListTaskListPartitionsResponse) *types.ListTaskListPartitionsResponse {
	if t == nil {
		return nil
	}
	return &types.ListTaskListPartitionsResponse{
		ActivityTaskListPartitions: ToTaskListPartitionMetadataArray(t.ActivityTaskListPartitions),
		DecisionTaskListPartitions: ToTaskListPartitionMetadataArray(t.DecisionTaskListPartitions),
	}
}

// FromListWorkflowExecutionsRequest converts internal ListWorkflowExecutionsRequest type to thrift
func FromListWorkflowExecutionsRequest(t *types.ListWorkflowExecutionsRequest) *shared.ListWorkflowExecutionsRequest {
	if t == nil {
		return nil
	}
	return &shared.ListWorkflowExecutionsRequest{
		Domain:        &t.Domain,
		PageSize:      &t.PageSize,
		NextPageToken: t.NextPageToken,
		Query:         t.Query,
	}
}

// ToListWorkflowExecutionsRequest converts thrift ListWorkflowExecutionsRequest type to internal
func ToListWorkflowExecutionsRequest(t *shared.ListWorkflowExecutionsRequest) *types.ListWorkflowExecutionsRequest {
	if t == nil {
		return nil
	}
	return &types.ListWorkflowExecutionsRequest{
		Domain:        t.GetDomain(),
		PageSize:      t.GetPageSize(),
		NextPageToken: t.NextPageToken,
		Query:         t.Query,
	}
}

// FromListWorkflowExecutionsResponse converts internal ListWorkflowExecutionsResponse type to thrift
func FromListWorkflowExecutionsResponse(t *types.ListWorkflowExecutionsResponse) *shared.ListWorkflowExecutionsResponse {
	if t == nil {
		return nil
	}
	return &shared.ListWorkflowExecutionsResponse{
		Executions:    FromWorkflowExecutionInfoArray(t.Executions),
		NextPageToken: t.NextPageToken,
	}
}

// ToListWorkflowExecutionsResponse converts thrift ListWorkflowExecutionsResponse type to internal
func ToListWorkflowExecutionsResponse(t *shared.ListWorkflowExecutionsResponse) *types.ListWorkflowExecutionsResponse {
	if t == nil {
		return nil
	}
	return &types.ListWorkflowExecutionsResponse{
		Executions:    ToWorkflowExecutionInfoArray(t.Executions),
		NextPageToken: t.NextPageToken,
	}
}

// FromMarkerRecordedEventAttributes converts internal MarkerRecordedEventAttributes type to thrift
func FromMarkerRecordedEventAttributes(t *types.MarkerRecordedEventAttributes) *shared.MarkerRecordedEventAttributes {
	if t == nil {
		return nil
	}
	return &shared.MarkerRecordedEventAttributes{
		MarkerName:                   t.MarkerName,
		Details:                      t.Details,
		DecisionTaskCompletedEventId: &t.DecisionTaskCompletedEventID,
		Header:                       FromHeader(t.Header),
	}
}

// ToMarkerRecordedEventAttributes converts thrift MarkerRecordedEventAttributes type to internal
func ToMarkerRecordedEventAttributes(t *shared.MarkerRecordedEventAttributes) *types.MarkerRecordedEventAttributes {
	if t == nil {
		return nil
	}
	return &types.MarkerRecordedEventAttributes{
		MarkerName:                   t.MarkerName,
		Details:                      t.Details,
		DecisionTaskCompletedEventID: t.GetDecisionTaskCompletedEventId(),
		Header:                       ToHeader(t.Header),
	}
}

// FromMemo converts internal Memo type to thrift
func FromMemo(t *types.Memo) *shared.Memo {
	if t == nil {
		return nil
	}
	return &shared.Memo{
		Fields: t.Fields,
	}
}

// ToMemo converts thrift Memo type to internal
func ToMemo(t *shared.Memo) *types.Memo {
	if t == nil {
		return nil
	}
	return &types.Memo{
		Fields: t.Fields,
	}
}

// FromParentClosePolicy converts internal ParentClosePolicy type to thrift
func FromParentClosePolicy(t *types.ParentClosePolicy) *shared.ParentClosePolicy {
	if t == nil {
		return nil
	}
	switch *t {
	case types.ParentClosePolicyAbandon:
		v := shared.ParentClosePolicyAbandon
		return &v
	case types.ParentClosePolicyRequestCancel:
		v := shared.ParentClosePolicyRequestCancel
		return &v
	case types.ParentClosePolicyTerminate:
		v := shared.ParentClosePolicyTerminate
		return &v
	}
	panic("unexpected enum value")
}

// ToParentClosePolicy converts thrift ParentClosePolicy type to internal
func ToParentClosePolicy(t *shared.ParentClosePolicy) *types.ParentClosePolicy {
	if t == nil {
		return nil
	}
	switch *t {
	case shared.ParentClosePolicyAbandon:
		v := types.ParentClosePolicyAbandon
		return &v
	case shared.ParentClosePolicyRequestCancel:
		v := types.ParentClosePolicyRequestCancel
		return &v
	case shared.ParentClosePolicyTerminate:
		v := types.ParentClosePolicyTerminate
		return &v
	}
	panic("unexpected enum value")
}

// FromPendingActivityInfo converts internal PendingActivityInfo type to thrift
func FromPendingActivityInfo(t *types.PendingActivityInfo) *shared.PendingActivityInfo {
	if t == nil {
		return nil
	}
	return &shared.PendingActivityInfo{
		ActivityID:             &t.ActivityID,
		ActivityType:           FromActivityType(t.ActivityType),
		State:                  FromPendingActivityState(t.State),
		HeartbeatDetails:       t.HeartbeatDetails,
		LastHeartbeatTimestamp: t.LastHeartbeatTimestamp,
		LastStartedTimestamp:   t.LastStartedTimestamp,
		Attempt:                &t.Attempt,
		MaximumAttempts:        &t.MaximumAttempts,
		ScheduledTimestamp:     t.ScheduledTimestamp,
		ExpirationTimestamp:    t.ExpirationTimestamp,
		LastFailureReason:      t.LastFailureReason,
		LastWorkerIdentity:     &t.LastWorkerIdentity,
		LastFailureDetails:     t.LastFailureDetails,
	}
}

// ToPendingActivityInfo converts thrift PendingActivityInfo type to internal
func ToPendingActivityInfo(t *shared.PendingActivityInfo) *types.PendingActivityInfo {
	if t == nil {
		return nil
	}
	return &types.PendingActivityInfo{
		ActivityID:             t.GetActivityID(),
		ActivityType:           ToActivityType(t.ActivityType),
		State:                  ToPendingActivityState(t.State),
		HeartbeatDetails:       t.HeartbeatDetails,
		LastHeartbeatTimestamp: t.LastHeartbeatTimestamp,
		LastStartedTimestamp:   t.LastStartedTimestamp,
		Attempt:                t.GetAttempt(),
		MaximumAttempts:        t.GetMaximumAttempts(),
		ScheduledTimestamp:     t.ScheduledTimestamp,
		ExpirationTimestamp:    t.ExpirationTimestamp,
		LastFailureReason:      t.LastFailureReason,
		LastWorkerIdentity:     t.GetLastWorkerIdentity(),
		LastFailureDetails:     t.LastFailureDetails,
	}
}

// FromPendingActivityState converts internal PendingActivityState type to thrift
func FromPendingActivityState(t *types.PendingActivityState) *shared.PendingActivityState {
	if t == nil {
		return nil
	}
	switch *t {
	case types.PendingActivityStateScheduled:
		v := shared.PendingActivityStateScheduled
		return &v
	case types.PendingActivityStateStarted:
		v := shared.PendingActivityStateStarted
		return &v
	case types.PendingActivityStateCancelRequested:
		v := shared.PendingActivityStateCancelRequested
		return &v
	}
	panic("unexpected enum value")
}

// ToPendingActivityState converts thrift PendingActivityState type to internal
func ToPendingActivityState(t *shared.PendingActivityState) *types.PendingActivityState {
	if t == nil {
		return nil
	}
	switch *t {
	case shared.PendingActivityStateScheduled:
		v := types.PendingActivityStateScheduled
		return &v
	case shared.PendingActivityStateStarted:
		v := types.PendingActivityStateStarted
		return &v
	case shared.PendingActivityStateCancelRequested:
		v := types.PendingActivityStateCancelRequested
		return &v
	}
	panic("unexpected enum value")
}

// FromPendingChildExecutionInfo converts internal PendingChildExecutionInfo type to thrift
func FromPendingChildExecutionInfo(t *types.PendingChildExecutionInfo) *shared.PendingChildExecutionInfo {
	if t == nil {
		return nil
	}
	return &shared.PendingChildExecutionInfo{
		WorkflowID:        &t.WorkflowID,
		RunID:             &t.RunID,
		WorkflowTypName:   &t.WorkflowTypName,
		InitiatedID:       t.InitiatedID,
		ParentClosePolicy: FromParentClosePolicy(t.ParentClosePolicy),
	}
}

// ToPendingChildExecutionInfo converts thrift PendingChildExecutionInfo type to internal
func ToPendingChildExecutionInfo(t *shared.PendingChildExecutionInfo) *types.PendingChildExecutionInfo {
	if t == nil {
		return nil
	}
	return &types.PendingChildExecutionInfo{
		WorkflowID:        t.GetWorkflowID(),
		RunID:             t.GetRunID(),
		WorkflowTypName:   t.GetWorkflowTypName(),
		InitiatedID:       t.InitiatedID,
		ParentClosePolicy: ToParentClosePolicy(t.ParentClosePolicy),
	}
}

// FromPendingDecisionInfo converts internal PendingDecisionInfo type to thrift
func FromPendingDecisionInfo(t *types.PendingDecisionInfo) *shared.PendingDecisionInfo {
	if t == nil {
		return nil
	}
	return &shared.PendingDecisionInfo{
		State:                      FromPendingDecisionState(t.State),
		ScheduledTimestamp:         t.ScheduledTimestamp,
		StartedTimestamp:           t.StartedTimestamp,
		Attempt:                    &t.Attempt,
		OriginalScheduledTimestamp: t.OriginalScheduledTimestamp,
	}
}

// ToPendingDecisionInfo converts thrift PendingDecisionInfo type to internal
func ToPendingDecisionInfo(t *shared.PendingDecisionInfo) *types.PendingDecisionInfo {
	if t == nil {
		return nil
	}
	return &types.PendingDecisionInfo{
		State:                      ToPendingDecisionState(t.State),
		ScheduledTimestamp:         t.ScheduledTimestamp,
		StartedTimestamp:           t.StartedTimestamp,
		Attempt:                    t.GetAttempt(),
		OriginalScheduledTimestamp: t.OriginalScheduledTimestamp,
	}
}

// FromPendingDecisionState converts internal PendingDecisionState type to thrift
func FromPendingDecisionState(t *types.PendingDecisionState) *shared.PendingDecisionState {
	if t == nil {
		return nil
	}
	switch *t {
	case types.PendingDecisionStateScheduled:
		v := shared.PendingDecisionStateScheduled
		return &v
	case types.PendingDecisionStateStarted:
		v := shared.PendingDecisionStateStarted
		return &v
	}
	panic("unexpected enum value")
}

// ToPendingDecisionState converts thrift PendingDecisionState type to internal
func ToPendingDecisionState(t *shared.PendingDecisionState) *types.PendingDecisionState {
	if t == nil {
		return nil
	}
	switch *t {
	case shared.PendingDecisionStateScheduled:
		v := types.PendingDecisionStateScheduled
		return &v
	case shared.PendingDecisionStateStarted:
		v := types.PendingDecisionStateStarted
		return &v
	}
	panic("unexpected enum value")
}

// FromPollForActivityTaskRequest converts internal PollForActivityTaskRequest type to thrift
func FromPollForActivityTaskRequest(t *types.PollForActivityTaskRequest) *shared.PollForActivityTaskRequest {
	if t == nil {
		return nil
	}
	return &shared.PollForActivityTaskRequest{
		Domain:           &t.Domain,
		TaskList:         FromTaskList(t.TaskList),
		Identity:         &t.Identity,
		TaskListMetadata: FromTaskListMetadata(t.TaskListMetadata),
	}
}

// ToPollForActivityTaskRequest converts thrift PollForActivityTaskRequest type to internal
func ToPollForActivityTaskRequest(t *shared.PollForActivityTaskRequest) *types.PollForActivityTaskRequest {
	if t == nil {
		return nil
	}
	return &types.PollForActivityTaskRequest{
		Domain:           t.GetDomain(),
		TaskList:         ToTaskList(t.TaskList),
		Identity:         t.GetIdentity(),
		TaskListMetadata: ToTaskListMetadata(t.TaskListMetadata),
	}
}

// FromPollForActivityTaskResponse converts internal PollForActivityTaskResponse type to thrift
func FromPollForActivityTaskResponse(t *types.PollForActivityTaskResponse) *shared.PollForActivityTaskResponse {
	if t == nil {
		return nil
	}
	return &shared.PollForActivityTaskResponse{
		TaskToken:                       t.TaskToken,
		WorkflowExecution:               FromWorkflowExecution(t.WorkflowExecution),
		ActivityId:                      &t.ActivityID,
		ActivityType:                    FromActivityType(t.ActivityType),
		Input:                           t.Input,
		ScheduledTimestamp:              t.ScheduledTimestamp,
		ScheduleToCloseTimeoutSeconds:   t.ScheduleToCloseTimeoutSeconds,
		StartedTimestamp:                t.StartedTimestamp,
		StartToCloseTimeoutSeconds:      t.StartToCloseTimeoutSeconds,
		HeartbeatTimeoutSeconds:         t.HeartbeatTimeoutSeconds,
		Attempt:                         &t.Attempt,
		ScheduledTimestampOfThisAttempt: t.ScheduledTimestampOfThisAttempt,
		HeartbeatDetails:                t.HeartbeatDetails,
		WorkflowType:                    FromWorkflowType(t.WorkflowType),
		WorkflowDomain:                  &t.WorkflowDomain,
		Header:                          FromHeader(t.Header),
	}
}

// ToPollForActivityTaskResponse converts thrift PollForActivityTaskResponse type to internal
func ToPollForActivityTaskResponse(t *shared.PollForActivityTaskResponse) *types.PollForActivityTaskResponse {
	if t == nil {
		return nil
	}
	return &types.PollForActivityTaskResponse{
		TaskToken:                       t.TaskToken,
		WorkflowExecution:               ToWorkflowExecution(t.WorkflowExecution),
		ActivityID:                      t.GetActivityId(),
		ActivityType:                    ToActivityType(t.ActivityType),
		Input:                           t.Input,
		ScheduledTimestamp:              t.ScheduledTimestamp,
		ScheduleToCloseTimeoutSeconds:   t.ScheduleToCloseTimeoutSeconds,
		StartedTimestamp:                t.StartedTimestamp,
		StartToCloseTimeoutSeconds:      t.StartToCloseTimeoutSeconds,
		HeartbeatTimeoutSeconds:         t.HeartbeatTimeoutSeconds,
		Attempt:                         t.GetAttempt(),
		ScheduledTimestampOfThisAttempt: t.ScheduledTimestampOfThisAttempt,
		HeartbeatDetails:                t.HeartbeatDetails,
		WorkflowType:                    ToWorkflowType(t.WorkflowType),
		WorkflowDomain:                  t.GetWorkflowDomain(),
		Header:                          ToHeader(t.Header),
	}
}

// FromPollForDecisionTaskRequest converts internal PollForDecisionTaskRequest type to thrift
func FromPollForDecisionTaskRequest(t *types.PollForDecisionTaskRequest) *shared.PollForDecisionTaskRequest {
	if t == nil {
		return nil
	}
	return &shared.PollForDecisionTaskRequest{
		Domain:         &t.Domain,
		TaskList:       FromTaskList(t.TaskList),
		Identity:       &t.Identity,
		BinaryChecksum: &t.BinaryChecksum,
	}
}

// ToPollForDecisionTaskRequest converts thrift PollForDecisionTaskRequest type to internal
func ToPollForDecisionTaskRequest(t *shared.PollForDecisionTaskRequest) *types.PollForDecisionTaskRequest {
	if t == nil {
		return nil
	}
	return &types.PollForDecisionTaskRequest{
		Domain:         t.GetDomain(),
		TaskList:       ToTaskList(t.TaskList),
		Identity:       t.GetIdentity(),
		BinaryChecksum: t.GetBinaryChecksum(),
	}
}

// FromPollForDecisionTaskResponse converts internal PollForDecisionTaskResponse type to thrift
func FromPollForDecisionTaskResponse(t *types.PollForDecisionTaskResponse) *shared.PollForDecisionTaskResponse {
	if t == nil {
		return nil
	}
	return &shared.PollForDecisionTaskResponse{
		TaskToken:                 t.TaskToken,
		WorkflowExecution:         FromWorkflowExecution(t.WorkflowExecution),
		WorkflowType:              FromWorkflowType(t.WorkflowType),
		PreviousStartedEventId:    t.PreviousStartedEventID,
		StartedEventId:            &t.StartedEventID,
		Attempt:                   &t.Attempt,
		BacklogCountHint:          t.BacklogCountHint,
		History:                   FromHistory(t.History),
		NextPageToken:             t.NextPageToken,
		Query:                     FromWorkflowQuery(t.Query),
		WorkflowExecutionTaskList: FromTaskList(t.WorkflowExecutionTaskList),
		ScheduledTimestamp:        t.ScheduledTimestamp,
		StartedTimestamp:          t.StartedTimestamp,
		Queries:                   FromWorkflowQueryMap(t.Queries),
	}
}

// ToPollForDecisionTaskResponse converts thrift PollForDecisionTaskResponse type to internal
func ToPollForDecisionTaskResponse(t *shared.PollForDecisionTaskResponse) *types.PollForDecisionTaskResponse {
	if t == nil {
		return nil
	}
	return &types.PollForDecisionTaskResponse{
		TaskToken:                 t.TaskToken,
		WorkflowExecution:         ToWorkflowExecution(t.WorkflowExecution),
		WorkflowType:              ToWorkflowType(t.WorkflowType),
		PreviousStartedEventID:    t.PreviousStartedEventId,
		StartedEventID:            t.GetStartedEventId(),
		Attempt:                   t.GetAttempt(),
		BacklogCountHint:          t.BacklogCountHint,
		History:                   ToHistory(t.History),
		NextPageToken:             t.NextPageToken,
		Query:                     ToWorkflowQuery(t.Query),
		WorkflowExecutionTaskList: ToTaskList(t.WorkflowExecutionTaskList),
		ScheduledTimestamp:        t.ScheduledTimestamp,
		StartedTimestamp:          t.StartedTimestamp,
		Queries:                   ToWorkflowQueryMap(t.Queries),
	}
}

// FromPollerInfo converts internal PollerInfo type to thrift
func FromPollerInfo(t *types.PollerInfo) *shared.PollerInfo {
	if t == nil {
		return nil
	}
	return &shared.PollerInfo{
		LastAccessTime: t.LastAccessTime,
		Identity:       &t.Identity,
		RatePerSecond:  t.RatePerSecond,
	}
}

// ToPollerInfo converts thrift PollerInfo type to internal
func ToPollerInfo(t *shared.PollerInfo) *types.PollerInfo {
	if t == nil {
		return nil
	}
	return &types.PollerInfo{
		LastAccessTime: t.LastAccessTime,
		Identity:       t.GetIdentity(),
		RatePerSecond:  t.RatePerSecond,
	}
}

// FromQueryConsistencyLevel converts internal QueryConsistencyLevel type to thrift
func FromQueryConsistencyLevel(t *types.QueryConsistencyLevel) *shared.QueryConsistencyLevel {
	if t == nil {
		return nil
	}
	switch *t {
	case types.QueryConsistencyLevelEventual:
		v := shared.QueryConsistencyLevelEventual
		return &v
	case types.QueryConsistencyLevelStrong:
		v := shared.QueryConsistencyLevelStrong
		return &v
	}
	panic("unexpected enum value")
}

// ToQueryConsistencyLevel converts thrift QueryConsistencyLevel type to internal
func ToQueryConsistencyLevel(t *shared.QueryConsistencyLevel) *types.QueryConsistencyLevel {
	if t == nil {
		return nil
	}
	switch *t {
	case shared.QueryConsistencyLevelEventual:
		v := types.QueryConsistencyLevelEventual
		return &v
	case shared.QueryConsistencyLevelStrong:
		v := types.QueryConsistencyLevelStrong
		return &v
	}
	panic("unexpected enum value")
}

// FromQueryFailedError converts internal QueryFailedError type to thrift
func FromQueryFailedError(t *types.QueryFailedError) *shared.QueryFailedError {
	if t == nil {
		return nil
	}
	return &shared.QueryFailedError{
		Message: t.Message,
	}
}

// ToQueryFailedError converts thrift QueryFailedError type to internal
func ToQueryFailedError(t *shared.QueryFailedError) *types.QueryFailedError {
	if t == nil {
		return nil
	}
	return &types.QueryFailedError{
		Message: t.Message,
	}
}

// FromQueryRejectCondition converts internal QueryRejectCondition type to thrift
func FromQueryRejectCondition(t *types.QueryRejectCondition) *shared.QueryRejectCondition {
	if t == nil {
		return nil
	}
	switch *t {
	case types.QueryRejectConditionNotOpen:
		v := shared.QueryRejectConditionNotOpen
		return &v
	case types.QueryRejectConditionNotCompletedCleanly:
		v := shared.QueryRejectConditionNotCompletedCleanly
		return &v
	}
	panic("unexpected enum value")
}

// ToQueryRejectCondition converts thrift QueryRejectCondition type to internal
func ToQueryRejectCondition(t *shared.QueryRejectCondition) *types.QueryRejectCondition {
	if t == nil {
		return nil
	}
	switch *t {
	case shared.QueryRejectConditionNotOpen:
		v := types.QueryRejectConditionNotOpen
		return &v
	case shared.QueryRejectConditionNotCompletedCleanly:
		v := types.QueryRejectConditionNotCompletedCleanly
		return &v
	}
	panic("unexpected enum value")
}

// FromQueryRejected converts internal QueryRejected type to thrift
func FromQueryRejected(t *types.QueryRejected) *shared.QueryRejected {
	if t == nil {
		return nil
	}
	return &shared.QueryRejected{
		CloseStatus: FromWorkflowExecutionCloseStatus(t.CloseStatus),
	}
}

// ToQueryRejected converts thrift QueryRejected type to internal
func ToQueryRejected(t *shared.QueryRejected) *types.QueryRejected {
	if t == nil {
		return nil
	}
	return &types.QueryRejected{
		CloseStatus: ToWorkflowExecutionCloseStatus(t.CloseStatus),
	}
}

// FromQueryResultType converts internal QueryResultType type to thrift
func FromQueryResultType(t *types.QueryResultType) *shared.QueryResultType {
	if t == nil {
		return nil
	}
	switch *t {
	case types.QueryResultTypeAnswered:
		v := shared.QueryResultTypeAnswered
		return &v
	case types.QueryResultTypeFailed:
		v := shared.QueryResultTypeFailed
		return &v
	}
	panic("unexpected enum value")
}

// ToQueryResultType converts thrift QueryResultType type to internal
func ToQueryResultType(t *shared.QueryResultType) *types.QueryResultType {
	if t == nil {
		return nil
	}
	switch *t {
	case shared.QueryResultTypeAnswered:
		v := types.QueryResultTypeAnswered
		return &v
	case shared.QueryResultTypeFailed:
		v := types.QueryResultTypeFailed
		return &v
	}
	panic("unexpected enum value")
}

// FromQueryTaskCompletedType converts internal QueryTaskCompletedType type to thrift
func FromQueryTaskCompletedType(t *types.QueryTaskCompletedType) *shared.QueryTaskCompletedType {
	if t == nil {
		return nil
	}
	switch *t {
	case types.QueryTaskCompletedTypeCompleted:
		v := shared.QueryTaskCompletedTypeCompleted
		return &v
	case types.QueryTaskCompletedTypeFailed:
		v := shared.QueryTaskCompletedTypeFailed
		return &v
	}
	panic("unexpected enum value")
}

// ToQueryTaskCompletedType converts thrift QueryTaskCompletedType type to internal
func ToQueryTaskCompletedType(t *shared.QueryTaskCompletedType) *types.QueryTaskCompletedType {
	if t == nil {
		return nil
	}
	switch *t {
	case shared.QueryTaskCompletedTypeCompleted:
		v := types.QueryTaskCompletedTypeCompleted
		return &v
	case shared.QueryTaskCompletedTypeFailed:
		v := types.QueryTaskCompletedTypeFailed
		return &v
	}
	panic("unexpected enum value")
}

// FromQueryWorkflowRequest converts internal QueryWorkflowRequest type to thrift
func FromQueryWorkflowRequest(t *types.QueryWorkflowRequest) *shared.QueryWorkflowRequest {
	if t == nil {
		return nil
	}
	return &shared.QueryWorkflowRequest{
		Domain:                &t.Domain,
		Execution:             FromWorkflowExecution(t.Execution),
		Query:                 FromWorkflowQuery(t.Query),
		QueryRejectCondition:  FromQueryRejectCondition(t.QueryRejectCondition),
		QueryConsistencyLevel: FromQueryConsistencyLevel(t.QueryConsistencyLevel),
	}
}

// ToQueryWorkflowRequest converts thrift QueryWorkflowRequest type to internal
func ToQueryWorkflowRequest(t *shared.QueryWorkflowRequest) *types.QueryWorkflowRequest {
	if t == nil {
		return nil
	}
	return &types.QueryWorkflowRequest{
		Domain:                t.GetDomain(),
		Execution:             ToWorkflowExecution(t.Execution),
		Query:                 ToWorkflowQuery(t.Query),
		QueryRejectCondition:  ToQueryRejectCondition(t.QueryRejectCondition),
		QueryConsistencyLevel: ToQueryConsistencyLevel(t.QueryConsistencyLevel),
	}
}

// FromQueryWorkflowResponse converts internal QueryWorkflowResponse type to thrift
func FromQueryWorkflowResponse(t *types.QueryWorkflowResponse) *shared.QueryWorkflowResponse {
	if t == nil {
		return nil
	}
	return &shared.QueryWorkflowResponse{
		QueryResult:   t.QueryResult,
		QueryRejected: FromQueryRejected(t.QueryRejected),
	}
}

// ToQueryWorkflowResponse converts thrift QueryWorkflowResponse type to internal
func ToQueryWorkflowResponse(t *shared.QueryWorkflowResponse) *types.QueryWorkflowResponse {
	if t == nil {
		return nil
	}
	return &types.QueryWorkflowResponse{
		QueryResult:   t.QueryResult,
		QueryRejected: ToQueryRejected(t.QueryRejected),
	}
}

// FromReapplyEventsRequest converts internal ReapplyEventsRequest type to thrift
func FromReapplyEventsRequest(t *types.ReapplyEventsRequest) *shared.ReapplyEventsRequest {
	if t == nil {
		return nil
	}
	return &shared.ReapplyEventsRequest{
		DomainName:        &t.DomainName,
		WorkflowExecution: FromWorkflowExecution(t.WorkflowExecution),
		Events:            FromDataBlob(t.Events),
	}
}

// ToReapplyEventsRequest converts thrift ReapplyEventsRequest type to internal
func ToReapplyEventsRequest(t *shared.ReapplyEventsRequest) *types.ReapplyEventsRequest {
	if t == nil {
		return nil
	}
	return &types.ReapplyEventsRequest{
		DomainName:        t.GetDomainName(),
		WorkflowExecution: ToWorkflowExecution(t.WorkflowExecution),
		Events:            ToDataBlob(t.Events),
	}
}

// FromRecordActivityTaskHeartbeatByIDRequest converts internal RecordActivityTaskHeartbeatByIDRequest type to thrift
func FromRecordActivityTaskHeartbeatByIDRequest(t *types.RecordActivityTaskHeartbeatByIDRequest) *shared.RecordActivityTaskHeartbeatByIDRequest {
	if t == nil {
		return nil
	}
	return &shared.RecordActivityTaskHeartbeatByIDRequest{
		Domain:     &t.Domain,
		WorkflowID: &t.WorkflowID,
		RunID:      &t.RunID,
		ActivityID: &t.ActivityID,
		Details:    t.Details,
		Identity:   &t.Identity,
	}
}

// ToRecordActivityTaskHeartbeatByIDRequest converts thrift RecordActivityTaskHeartbeatByIDRequest type to internal
func ToRecordActivityTaskHeartbeatByIDRequest(t *shared.RecordActivityTaskHeartbeatByIDRequest) *types.RecordActivityTaskHeartbeatByIDRequest {
	if t == nil {
		return nil
	}
	return &types.RecordActivityTaskHeartbeatByIDRequest{
		Domain:     t.GetDomain(),
		WorkflowID: t.GetWorkflowID(),
		RunID:      t.GetRunID(),
		ActivityID: t.GetActivityID(),
		Details:    t.Details,
		Identity:   t.GetIdentity(),
	}
}

// FromRecordActivityTaskHeartbeatRequest converts internal RecordActivityTaskHeartbeatRequest type to thrift
func FromRecordActivityTaskHeartbeatRequest(t *types.RecordActivityTaskHeartbeatRequest) *shared.RecordActivityTaskHeartbeatRequest {
	if t == nil {
		return nil
	}
	return &shared.RecordActivityTaskHeartbeatRequest{
		TaskToken: t.TaskToken,
		Details:   t.Details,
		Identity:  &t.Identity,
	}
}

// ToRecordActivityTaskHeartbeatRequest converts thrift RecordActivityTaskHeartbeatRequest type to internal
func ToRecordActivityTaskHeartbeatRequest(t *shared.RecordActivityTaskHeartbeatRequest) *types.RecordActivityTaskHeartbeatRequest {
	if t == nil {
		return nil
	}
	return &types.RecordActivityTaskHeartbeatRequest{
		TaskToken: t.TaskToken,
		Details:   t.Details,
		Identity:  t.GetIdentity(),
	}
}

// FromRecordActivityTaskHeartbeatResponse converts internal RecordActivityTaskHeartbeatResponse type to thrift
func FromRecordActivityTaskHeartbeatResponse(t *types.RecordActivityTaskHeartbeatResponse) *shared.RecordActivityTaskHeartbeatResponse {
	if t == nil {
		return nil
	}
	return &shared.RecordActivityTaskHeartbeatResponse{
		CancelRequested: &t.CancelRequested,
	}
}

// ToRecordActivityTaskHeartbeatResponse converts thrift RecordActivityTaskHeartbeatResponse type to internal
func ToRecordActivityTaskHeartbeatResponse(t *shared.RecordActivityTaskHeartbeatResponse) *types.RecordActivityTaskHeartbeatResponse {
	if t == nil {
		return nil
	}
	return &types.RecordActivityTaskHeartbeatResponse{
		CancelRequested: t.GetCancelRequested(),
	}
}

// FromRecordMarkerDecisionAttributes converts internal RecordMarkerDecisionAttributes type to thrift
func FromRecordMarkerDecisionAttributes(t *types.RecordMarkerDecisionAttributes) *shared.RecordMarkerDecisionAttributes {
	if t == nil {
		return nil
	}
	return &shared.RecordMarkerDecisionAttributes{
		MarkerName: t.MarkerName,
		Details:    t.Details,
		Header:     FromHeader(t.Header),
	}
}

// ToRecordMarkerDecisionAttributes converts thrift RecordMarkerDecisionAttributes type to internal
func ToRecordMarkerDecisionAttributes(t *shared.RecordMarkerDecisionAttributes) *types.RecordMarkerDecisionAttributes {
	if t == nil {
		return nil
	}
	return &types.RecordMarkerDecisionAttributes{
		MarkerName: t.MarkerName,
		Details:    t.Details,
		Header:     ToHeader(t.Header),
	}
}

// FromRefreshWorkflowTasksRequest converts internal RefreshWorkflowTasksRequest type to thrift
func FromRefreshWorkflowTasksRequest(t *types.RefreshWorkflowTasksRequest) *shared.RefreshWorkflowTasksRequest {
	if t == nil {
		return nil
	}
	return &shared.RefreshWorkflowTasksRequest{
		Domain:    &t.Domain,
		Execution: FromWorkflowExecution(t.Execution),
	}
}

// ToRefreshWorkflowTasksRequest converts thrift RefreshWorkflowTasksRequest type to internal
func ToRefreshWorkflowTasksRequest(t *shared.RefreshWorkflowTasksRequest) *types.RefreshWorkflowTasksRequest {
	if t == nil {
		return nil
	}
	return &types.RefreshWorkflowTasksRequest{
		Domain:    t.GetDomain(),
		Execution: ToWorkflowExecution(t.Execution),
	}
}

// FromRegisterDomainRequest converts internal RegisterDomainRequest type to thrift
func FromRegisterDomainRequest(t *types.RegisterDomainRequest) *shared.RegisterDomainRequest {
	if t == nil {
		return nil
	}
	return &shared.RegisterDomainRequest{
		Name:                                   t.Name,
		Description:                            t.Description,
		OwnerEmail:                             t.OwnerEmail,
		WorkflowExecutionRetentionPeriodInDays: t.WorkflowExecutionRetentionPeriodInDays,
		EmitMetric:                             t.EmitMetric,
		Clusters:                               FromClusterReplicationConfigurationArray(t.Clusters),
		ActiveClusterName:                      t.ActiveClusterName,
		Data:                                   t.Data,
		SecurityToken:                          t.SecurityToken,
		IsGlobalDomain:                         t.IsGlobalDomain,
		HistoryArchivalStatus:                  FromArchivalStatus(t.HistoryArchivalStatus),
		HistoryArchivalURI:                     t.HistoryArchivalURI,
		VisibilityArchivalStatus:               FromArchivalStatus(t.VisibilityArchivalStatus),
		VisibilityArchivalURI:                  t.VisibilityArchivalURI,
	}
}

// ToRegisterDomainRequest converts thrift RegisterDomainRequest type to internal
func ToRegisterDomainRequest(t *shared.RegisterDomainRequest) *types.RegisterDomainRequest {
	if t == nil {
		return nil
	}
	return &types.RegisterDomainRequest{
		Name:                                   t.Name,
		Description:                            t.Description,
		OwnerEmail:                             t.OwnerEmail,
		WorkflowExecutionRetentionPeriodInDays: t.WorkflowExecutionRetentionPeriodInDays,
		EmitMetric:                             t.EmitMetric,
		Clusters:                               ToClusterReplicationConfigurationArray(t.Clusters),
		ActiveClusterName:                      t.ActiveClusterName,
		Data:                                   t.Data,
		SecurityToken:                          t.SecurityToken,
		IsGlobalDomain:                         t.IsGlobalDomain,
		HistoryArchivalStatus:                  ToArchivalStatus(t.HistoryArchivalStatus),
		HistoryArchivalURI:                     t.HistoryArchivalURI,
		VisibilityArchivalStatus:               ToArchivalStatus(t.VisibilityArchivalStatus),
		VisibilityArchivalURI:                  t.VisibilityArchivalURI,
	}
}

// FromRemoteSyncMatchedError converts internal RemoteSyncMatchedError type to thrift
func FromRemoteSyncMatchedError(t *types.RemoteSyncMatchedError) *shared.RemoteSyncMatchedError {
	if t == nil {
		return nil
	}
	return &shared.RemoteSyncMatchedError{
		Message: t.Message,
	}
}

// ToRemoteSyncMatchedError converts thrift RemoteSyncMatchedError type to internal
func ToRemoteSyncMatchedError(t *shared.RemoteSyncMatchedError) *types.RemoteSyncMatchedError {
	if t == nil {
		return nil
	}
	return &types.RemoteSyncMatchedError{
		Message: t.Message,
	}
}

// FromRemoveTaskRequest converts internal RemoveTaskRequest type to thrift
func FromRemoveTaskRequest(t *types.RemoveTaskRequest) *shared.RemoveTaskRequest {
	if t == nil {
		return nil
	}
	return &shared.RemoveTaskRequest{
		ShardID:             t.ShardID,
		Type:                t.Type,
		TaskID:              t.TaskID,
		VisibilityTimestamp: t.VisibilityTimestamp,
	}
}

// ToRemoveTaskRequest converts thrift RemoveTaskRequest type to internal
func ToRemoveTaskRequest(t *shared.RemoveTaskRequest) *types.RemoveTaskRequest {
	if t == nil {
		return nil
	}
	return &types.RemoveTaskRequest{
		ShardID:             t.ShardID,
		Type:                t.Type,
		TaskID:              t.TaskID,
		VisibilityTimestamp: t.VisibilityTimestamp,
	}
}

// FromRequestCancelActivityTaskDecisionAttributes converts internal RequestCancelActivityTaskDecisionAttributes type to thrift
func FromRequestCancelActivityTaskDecisionAttributes(t *types.RequestCancelActivityTaskDecisionAttributes) *shared.RequestCancelActivityTaskDecisionAttributes {
	if t == nil {
		return nil
	}
	return &shared.RequestCancelActivityTaskDecisionAttributes{
		ActivityId: &t.ActivityID,
	}
}

// ToRequestCancelActivityTaskDecisionAttributes converts thrift RequestCancelActivityTaskDecisionAttributes type to internal
func ToRequestCancelActivityTaskDecisionAttributes(t *shared.RequestCancelActivityTaskDecisionAttributes) *types.RequestCancelActivityTaskDecisionAttributes {
	if t == nil {
		return nil
	}
	return &types.RequestCancelActivityTaskDecisionAttributes{
		ActivityID: t.GetActivityId(),
	}
}

// FromRequestCancelActivityTaskFailedEventAttributes converts internal RequestCancelActivityTaskFailedEventAttributes type to thrift
func FromRequestCancelActivityTaskFailedEventAttributes(t *types.RequestCancelActivityTaskFailedEventAttributes) *shared.RequestCancelActivityTaskFailedEventAttributes {
	if t == nil {
		return nil
	}
	return &shared.RequestCancelActivityTaskFailedEventAttributes{
		ActivityId:                   &t.ActivityID,
		Cause:                        t.Cause,
		DecisionTaskCompletedEventId: &t.DecisionTaskCompletedEventID,
	}
}

// ToRequestCancelActivityTaskFailedEventAttributes converts thrift RequestCancelActivityTaskFailedEventAttributes type to internal
func ToRequestCancelActivityTaskFailedEventAttributes(t *shared.RequestCancelActivityTaskFailedEventAttributes) *types.RequestCancelActivityTaskFailedEventAttributes {
	if t == nil {
		return nil
	}
	return &types.RequestCancelActivityTaskFailedEventAttributes{
		ActivityID:                   t.GetActivityId(),
		Cause:                        t.Cause,
		DecisionTaskCompletedEventID: t.GetDecisionTaskCompletedEventId(),
	}
}

// FromRequestCancelExternalWorkflowExecutionDecisionAttributes converts internal RequestCancelExternalWorkflowExecutionDecisionAttributes type to thrift
func FromRequestCancelExternalWorkflowExecutionDecisionAttributes(t *types.RequestCancelExternalWorkflowExecutionDecisionAttributes) *shared.RequestCancelExternalWorkflowExecutionDecisionAttributes {
	if t == nil {
		return nil
	}
	return &shared.RequestCancelExternalWorkflowExecutionDecisionAttributes{
		Domain:            &t.Domain,
		WorkflowId:        &t.WorkflowID,
		RunId:             &t.RunID,
		Control:           t.Control,
		ChildWorkflowOnly: &t.ChildWorkflowOnly,
	}
}

// ToRequestCancelExternalWorkflowExecutionDecisionAttributes converts thrift RequestCancelExternalWorkflowExecutionDecisionAttributes type to internal
func ToRequestCancelExternalWorkflowExecutionDecisionAttributes(t *shared.RequestCancelExternalWorkflowExecutionDecisionAttributes) *types.RequestCancelExternalWorkflowExecutionDecisionAttributes {
	if t == nil {
		return nil
	}
	return &types.RequestCancelExternalWorkflowExecutionDecisionAttributes{
		Domain:            t.GetDomain(),
		WorkflowID:        t.GetWorkflowId(),
		RunID:             t.GetRunId(),
		Control:           t.Control,
		ChildWorkflowOnly: t.GetChildWorkflowOnly(),
	}
}

// FromRequestCancelExternalWorkflowExecutionFailedEventAttributes converts internal RequestCancelExternalWorkflowExecutionFailedEventAttributes type to thrift
func FromRequestCancelExternalWorkflowExecutionFailedEventAttributes(t *types.RequestCancelExternalWorkflowExecutionFailedEventAttributes) *shared.RequestCancelExternalWorkflowExecutionFailedEventAttributes {
	if t == nil {
		return nil
	}
	return &shared.RequestCancelExternalWorkflowExecutionFailedEventAttributes{
		Cause:                        FromCancelExternalWorkflowExecutionFailedCause(t.Cause),
		DecisionTaskCompletedEventId: &t.DecisionTaskCompletedEventID,
		Domain:                       &t.Domain,
		WorkflowExecution:            FromWorkflowExecution(t.WorkflowExecution),
		InitiatedEventId:             &t.InitiatedEventID,
		Control:                      t.Control,
	}
}

// ToRequestCancelExternalWorkflowExecutionFailedEventAttributes converts thrift RequestCancelExternalWorkflowExecutionFailedEventAttributes type to internal
func ToRequestCancelExternalWorkflowExecutionFailedEventAttributes(t *shared.RequestCancelExternalWorkflowExecutionFailedEventAttributes) *types.RequestCancelExternalWorkflowExecutionFailedEventAttributes {
	if t == nil {
		return nil
	}
	return &types.RequestCancelExternalWorkflowExecutionFailedEventAttributes{
		Cause:                        ToCancelExternalWorkflowExecutionFailedCause(t.Cause),
		DecisionTaskCompletedEventID: t.GetDecisionTaskCompletedEventId(),
		Domain:                       t.GetDomain(),
		WorkflowExecution:            ToWorkflowExecution(t.WorkflowExecution),
		InitiatedEventID:             t.GetInitiatedEventId(),
		Control:                      t.Control,
	}
}

// FromRequestCancelExternalWorkflowExecutionInitiatedEventAttributes converts internal RequestCancelExternalWorkflowExecutionInitiatedEventAttributes type to thrift
func FromRequestCancelExternalWorkflowExecutionInitiatedEventAttributes(t *types.RequestCancelExternalWorkflowExecutionInitiatedEventAttributes) *shared.RequestCancelExternalWorkflowExecutionInitiatedEventAttributes {
	if t == nil {
		return nil
	}
	return &shared.RequestCancelExternalWorkflowExecutionInitiatedEventAttributes{
		DecisionTaskCompletedEventId: &t.DecisionTaskCompletedEventID,
		Domain:                       &t.Domain,
		WorkflowExecution:            FromWorkflowExecution(t.WorkflowExecution),
		Control:                      t.Control,
		ChildWorkflowOnly:            &t.ChildWorkflowOnly,
	}
}

// ToRequestCancelExternalWorkflowExecutionInitiatedEventAttributes converts thrift RequestCancelExternalWorkflowExecutionInitiatedEventAttributes type to internal
func ToRequestCancelExternalWorkflowExecutionInitiatedEventAttributes(t *shared.RequestCancelExternalWorkflowExecutionInitiatedEventAttributes) *types.RequestCancelExternalWorkflowExecutionInitiatedEventAttributes {
	if t == nil {
		return nil
	}
	return &types.RequestCancelExternalWorkflowExecutionInitiatedEventAttributes{
		DecisionTaskCompletedEventID: t.GetDecisionTaskCompletedEventId(),
		Domain:                       t.GetDomain(),
		WorkflowExecution:            ToWorkflowExecution(t.WorkflowExecution),
		Control:                      t.Control,
		ChildWorkflowOnly:            t.GetChildWorkflowOnly(),
	}
}

// FromRequestCancelWorkflowExecutionRequest converts internal RequestCancelWorkflowExecutionRequest type to thrift
func FromRequestCancelWorkflowExecutionRequest(t *types.RequestCancelWorkflowExecutionRequest) *shared.RequestCancelWorkflowExecutionRequest {
	if t == nil {
		return nil
	}
	return &shared.RequestCancelWorkflowExecutionRequest{
		Domain:            &t.Domain,
		WorkflowExecution: FromWorkflowExecution(t.WorkflowExecution),
		Identity:          &t.Identity,
		RequestId:         &t.RequestID,
	}
}

// ToRequestCancelWorkflowExecutionRequest converts thrift RequestCancelWorkflowExecutionRequest type to internal
func ToRequestCancelWorkflowExecutionRequest(t *shared.RequestCancelWorkflowExecutionRequest) *types.RequestCancelWorkflowExecutionRequest {
	if t == nil {
		return nil
	}
	return &types.RequestCancelWorkflowExecutionRequest{
		Domain:            t.GetDomain(),
		WorkflowExecution: ToWorkflowExecution(t.WorkflowExecution),
		Identity:          t.GetIdentity(),
		RequestID:         t.GetRequestId(),
	}
}

// FromResetPointInfo converts internal ResetPointInfo type to thrift
func FromResetPointInfo(t *types.ResetPointInfo) *shared.ResetPointInfo {
	if t == nil {
		return nil
	}
	return &shared.ResetPointInfo{
		BinaryChecksum:           &t.BinaryChecksum,
		RunId:                    &t.RunID,
		FirstDecisionCompletedId: &t.FirstDecisionCompletedID,
		CreatedTimeNano:          t.CreatedTimeNano,
		ExpiringTimeNano:         t.ExpiringTimeNano,
		Resettable:               &t.Resettable,
	}
}

// ToResetPointInfo converts thrift ResetPointInfo type to internal
func ToResetPointInfo(t *shared.ResetPointInfo) *types.ResetPointInfo {
	if t == nil {
		return nil
	}
	return &types.ResetPointInfo{
		BinaryChecksum:           t.GetBinaryChecksum(),
		RunID:                    t.GetRunId(),
		FirstDecisionCompletedID: t.GetFirstDecisionCompletedId(),
		CreatedTimeNano:          t.CreatedTimeNano,
		ExpiringTimeNano:         t.ExpiringTimeNano,
		Resettable:               t.GetResettable(),
	}
}

// FromResetPoints converts internal ResetPoints type to thrift
func FromResetPoints(t *types.ResetPoints) *shared.ResetPoints {
	if t == nil {
		return nil
	}
	return &shared.ResetPoints{
		Points: FromResetPointInfoArray(t.Points),
	}
}

// ToResetPoints converts thrift ResetPoints type to internal
func ToResetPoints(t *shared.ResetPoints) *types.ResetPoints {
	if t == nil {
		return nil
	}
	return &types.ResetPoints{
		Points: ToResetPointInfoArray(t.Points),
	}
}

// FromResetQueueRequest converts internal ResetQueueRequest type to thrift
func FromResetQueueRequest(t *types.ResetQueueRequest) *shared.ResetQueueRequest {
	if t == nil {
		return nil
	}
	return &shared.ResetQueueRequest{
		ShardID:     t.ShardID,
		ClusterName: &t.ClusterName,
		Type:        t.Type,
	}
}

// ToResetQueueRequest converts thrift ResetQueueRequest type to internal
func ToResetQueueRequest(t *shared.ResetQueueRequest) *types.ResetQueueRequest {
	if t == nil {
		return nil
	}
	return &types.ResetQueueRequest{
		ShardID:     t.ShardID,
		ClusterName: t.GetClusterName(),
		Type:        t.Type,
	}
}

// FromResetStickyTaskListRequest converts internal ResetStickyTaskListRequest type to thrift
func FromResetStickyTaskListRequest(t *types.ResetStickyTaskListRequest) *shared.ResetStickyTaskListRequest {
	if t == nil {
		return nil
	}
	return &shared.ResetStickyTaskListRequest{
		Domain:    &t.Domain,
		Execution: FromWorkflowExecution(t.Execution),
	}
}

// ToResetStickyTaskListRequest converts thrift ResetStickyTaskListRequest type to internal
func ToResetStickyTaskListRequest(t *shared.ResetStickyTaskListRequest) *types.ResetStickyTaskListRequest {
	if t == nil {
		return nil
	}
	return &types.ResetStickyTaskListRequest{
		Domain:    t.GetDomain(),
		Execution: ToWorkflowExecution(t.Execution),
	}
}

// FromResetStickyTaskListResponse converts internal ResetStickyTaskListResponse type to thrift
func FromResetStickyTaskListResponse(t *types.ResetStickyTaskListResponse) *shared.ResetStickyTaskListResponse {
	if t == nil {
		return nil
	}
	return &shared.ResetStickyTaskListResponse{}
}

// ToResetStickyTaskListResponse converts thrift ResetStickyTaskListResponse type to internal
func ToResetStickyTaskListResponse(t *shared.ResetStickyTaskListResponse) *types.ResetStickyTaskListResponse {
	if t == nil {
		return nil
	}
	return &types.ResetStickyTaskListResponse{}
}

// FromResetWorkflowExecutionRequest converts internal ResetWorkflowExecutionRequest type to thrift
func FromResetWorkflowExecutionRequest(t *types.ResetWorkflowExecutionRequest) *shared.ResetWorkflowExecutionRequest {
	if t == nil {
		return nil
	}
	return &shared.ResetWorkflowExecutionRequest{
		Domain:                &t.Domain,
		WorkflowExecution:     FromWorkflowExecution(t.WorkflowExecution),
		Reason:                t.Reason,
		DecisionFinishEventId: &t.DecisionFinishEventID,
		RequestId:             &t.RequestID,
		SkipSignalReapply:     &t.SkipSignalReapply,
	}
}

// ToResetWorkflowExecutionRequest converts thrift ResetWorkflowExecutionRequest type to internal
func ToResetWorkflowExecutionRequest(t *shared.ResetWorkflowExecutionRequest) *types.ResetWorkflowExecutionRequest {
	if t == nil {
		return nil
	}
	return &types.ResetWorkflowExecutionRequest{
		Domain:                t.GetDomain(),
		WorkflowExecution:     ToWorkflowExecution(t.WorkflowExecution),
		Reason:                t.Reason,
		DecisionFinishEventID: t.GetDecisionFinishEventId(),
		RequestID:             t.GetRequestId(),
		SkipSignalReapply:     t.GetSkipSignalReapply(),
	}
}

// FromResetWorkflowExecutionResponse converts internal ResetWorkflowExecutionResponse type to thrift
func FromResetWorkflowExecutionResponse(t *types.ResetWorkflowExecutionResponse) *shared.ResetWorkflowExecutionResponse {
	if t == nil {
		return nil
	}
	return &shared.ResetWorkflowExecutionResponse{
		RunId: &t.RunID,
	}
}

// ToResetWorkflowExecutionResponse converts thrift ResetWorkflowExecutionResponse type to internal
func ToResetWorkflowExecutionResponse(t *shared.ResetWorkflowExecutionResponse) *types.ResetWorkflowExecutionResponse {
	if t == nil {
		return nil
	}
	return &types.ResetWorkflowExecutionResponse{
		RunID: t.GetRunId(),
	}
}

// FromRespondActivityTaskCanceledByIDRequest converts internal RespondActivityTaskCanceledByIDRequest type to thrift
func FromRespondActivityTaskCanceledByIDRequest(t *types.RespondActivityTaskCanceledByIDRequest) *shared.RespondActivityTaskCanceledByIDRequest {
	if t == nil {
		return nil
	}
	return &shared.RespondActivityTaskCanceledByIDRequest{
		Domain:     &t.Domain,
		WorkflowID: &t.WorkflowID,
		RunID:      &t.RunID,
		ActivityID: &t.ActivityID,
		Details:    t.Details,
		Identity:   &t.Identity,
	}
}

// ToRespondActivityTaskCanceledByIDRequest converts thrift RespondActivityTaskCanceledByIDRequest type to internal
func ToRespondActivityTaskCanceledByIDRequest(t *shared.RespondActivityTaskCanceledByIDRequest) *types.RespondActivityTaskCanceledByIDRequest {
	if t == nil {
		return nil
	}
	return &types.RespondActivityTaskCanceledByIDRequest{
		Domain:     t.GetDomain(),
		WorkflowID: t.GetWorkflowID(),
		RunID:      t.GetRunID(),
		ActivityID: t.GetActivityID(),
		Details:    t.Details,
		Identity:   t.GetIdentity(),
	}
}

// FromRespondActivityTaskCanceledRequest converts internal RespondActivityTaskCanceledRequest type to thrift
func FromRespondActivityTaskCanceledRequest(t *types.RespondActivityTaskCanceledRequest) *shared.RespondActivityTaskCanceledRequest {
	if t == nil {
		return nil
	}
	return &shared.RespondActivityTaskCanceledRequest{
		TaskToken: t.TaskToken,
		Details:   t.Details,
		Identity:  &t.Identity,
	}
}

// ToRespondActivityTaskCanceledRequest converts thrift RespondActivityTaskCanceledRequest type to internal
func ToRespondActivityTaskCanceledRequest(t *shared.RespondActivityTaskCanceledRequest) *types.RespondActivityTaskCanceledRequest {
	if t == nil {
		return nil
	}
	return &types.RespondActivityTaskCanceledRequest{
		TaskToken: t.TaskToken,
		Details:   t.Details,
		Identity:  t.GetIdentity(),
	}
}

// FromRespondActivityTaskCompletedByIDRequest converts internal RespondActivityTaskCompletedByIDRequest type to thrift
func FromRespondActivityTaskCompletedByIDRequest(t *types.RespondActivityTaskCompletedByIDRequest) *shared.RespondActivityTaskCompletedByIDRequest {
	if t == nil {
		return nil
	}
	return &shared.RespondActivityTaskCompletedByIDRequest{
		Domain:     &t.Domain,
		WorkflowID: &t.WorkflowID,
		RunID:      &t.RunID,
		ActivityID: &t.ActivityID,
		Result:     t.Result,
		Identity:   &t.Identity,
	}
}

// ToRespondActivityTaskCompletedByIDRequest converts thrift RespondActivityTaskCompletedByIDRequest type to internal
func ToRespondActivityTaskCompletedByIDRequest(t *shared.RespondActivityTaskCompletedByIDRequest) *types.RespondActivityTaskCompletedByIDRequest {
	if t == nil {
		return nil
	}
	return &types.RespondActivityTaskCompletedByIDRequest{
		Domain:     t.GetDomain(),
		WorkflowID: t.GetWorkflowID(),
		RunID:      t.GetRunID(),
		ActivityID: t.GetActivityID(),
		Result:     t.Result,
		Identity:   t.GetIdentity(),
	}
}

// FromRespondActivityTaskCompletedRequest converts internal RespondActivityTaskCompletedRequest type to thrift
func FromRespondActivityTaskCompletedRequest(t *types.RespondActivityTaskCompletedRequest) *shared.RespondActivityTaskCompletedRequest {
	if t == nil {
		return nil
	}
	return &shared.RespondActivityTaskCompletedRequest{
		TaskToken: t.TaskToken,
		Result:    t.Result,
		Identity:  &t.Identity,
	}
}

// ToRespondActivityTaskCompletedRequest converts thrift RespondActivityTaskCompletedRequest type to internal
func ToRespondActivityTaskCompletedRequest(t *shared.RespondActivityTaskCompletedRequest) *types.RespondActivityTaskCompletedRequest {
	if t == nil {
		return nil
	}
	return &types.RespondActivityTaskCompletedRequest{
		TaskToken: t.TaskToken,
		Result:    t.Result,
		Identity:  t.GetIdentity(),
	}
}

// FromRespondActivityTaskFailedByIDRequest converts internal RespondActivityTaskFailedByIDRequest type to thrift
func FromRespondActivityTaskFailedByIDRequest(t *types.RespondActivityTaskFailedByIDRequest) *shared.RespondActivityTaskFailedByIDRequest {
	if t == nil {
		return nil
	}
	return &shared.RespondActivityTaskFailedByIDRequest{
		Domain:     &t.Domain,
		WorkflowID: &t.WorkflowID,
		RunID:      &t.RunID,
		ActivityID: &t.ActivityID,
		Reason:     t.Reason,
		Details:    t.Details,
		Identity:   &t.Identity,
	}
}

// ToRespondActivityTaskFailedByIDRequest converts thrift RespondActivityTaskFailedByIDRequest type to internal
func ToRespondActivityTaskFailedByIDRequest(t *shared.RespondActivityTaskFailedByIDRequest) *types.RespondActivityTaskFailedByIDRequest {
	if t == nil {
		return nil
	}
	return &types.RespondActivityTaskFailedByIDRequest{
		Domain:     t.GetDomain(),
		WorkflowID: t.GetWorkflowID(),
		RunID:      t.GetRunID(),
		ActivityID: t.GetActivityID(),
		Reason:     t.Reason,
		Details:    t.Details,
		Identity:   t.GetIdentity(),
	}
}

// FromRespondActivityTaskFailedRequest converts internal RespondActivityTaskFailedRequest type to thrift
func FromRespondActivityTaskFailedRequest(t *types.RespondActivityTaskFailedRequest) *shared.RespondActivityTaskFailedRequest {
	if t == nil {
		return nil
	}
	return &shared.RespondActivityTaskFailedRequest{
		TaskToken: t.TaskToken,
		Reason:    t.Reason,
		Details:   t.Details,
		Identity:  &t.Identity,
	}
}

// ToRespondActivityTaskFailedRequest converts thrift RespondActivityTaskFailedRequest type to internal
func ToRespondActivityTaskFailedRequest(t *shared.RespondActivityTaskFailedRequest) *types.RespondActivityTaskFailedRequest {
	if t == nil {
		return nil
	}
	return &types.RespondActivityTaskFailedRequest{
		TaskToken: t.TaskToken,
		Reason:    t.Reason,
		Details:   t.Details,
		Identity:  t.GetIdentity(),
	}
}

// FromRespondDecisionTaskCompletedRequest converts internal RespondDecisionTaskCompletedRequest type to thrift
func FromRespondDecisionTaskCompletedRequest(t *types.RespondDecisionTaskCompletedRequest) *shared.RespondDecisionTaskCompletedRequest {
	if t == nil {
		return nil
	}
	return &shared.RespondDecisionTaskCompletedRequest{
		TaskToken:                  t.TaskToken,
		Decisions:                  FromDecisionArray(t.Decisions),
		ExecutionContext:           t.ExecutionContext,
		Identity:                   &t.Identity,
		StickyAttributes:           FromStickyExecutionAttributes(t.StickyAttributes),
		ReturnNewDecisionTask:      &t.ReturnNewDecisionTask,
		ForceCreateNewDecisionTask: &t.ForceCreateNewDecisionTask,
		BinaryChecksum:             &t.BinaryChecksum,
		QueryResults:               FromWorkflowQueryResultMap(t.QueryResults),
	}
}

// ToRespondDecisionTaskCompletedRequest converts thrift RespondDecisionTaskCompletedRequest type to internal
func ToRespondDecisionTaskCompletedRequest(t *shared.RespondDecisionTaskCompletedRequest) *types.RespondDecisionTaskCompletedRequest {
	if t == nil {
		return nil
	}
	return &types.RespondDecisionTaskCompletedRequest{
		TaskToken:                  t.TaskToken,
		Decisions:                  ToDecisionArray(t.Decisions),
		ExecutionContext:           t.ExecutionContext,
		Identity:                   t.GetIdentity(),
		StickyAttributes:           ToStickyExecutionAttributes(t.StickyAttributes),
		ReturnNewDecisionTask:      t.GetReturnNewDecisionTask(),
		ForceCreateNewDecisionTask: t.GetForceCreateNewDecisionTask(),
		BinaryChecksum:             t.GetBinaryChecksum(),
		QueryResults:               ToWorkflowQueryResultMap(t.QueryResults),
	}
}

// FromRespondDecisionTaskCompletedResponse converts internal RespondDecisionTaskCompletedResponse type to thrift
func FromRespondDecisionTaskCompletedResponse(t *types.RespondDecisionTaskCompletedResponse) *shared.RespondDecisionTaskCompletedResponse {
	if t == nil {
		return nil
	}
	return &shared.RespondDecisionTaskCompletedResponse{
		DecisionTask:                FromPollForDecisionTaskResponse(t.DecisionTask),
		ActivitiesToDispatchLocally: FromActivityLocalDispatchInfoMap(t.ActivitiesToDispatchLocally),
	}
}

// ToRespondDecisionTaskCompletedResponse converts thrift RespondDecisionTaskCompletedResponse type to internal
func ToRespondDecisionTaskCompletedResponse(t *shared.RespondDecisionTaskCompletedResponse) *types.RespondDecisionTaskCompletedResponse {
	if t == nil {
		return nil
	}
	return &types.RespondDecisionTaskCompletedResponse{
		DecisionTask:                ToPollForDecisionTaskResponse(t.DecisionTask),
		ActivitiesToDispatchLocally: ToActivityLocalDispatchInfoMap(t.ActivitiesToDispatchLocally),
	}
}

// FromRespondDecisionTaskFailedRequest converts internal RespondDecisionTaskFailedRequest type to thrift
func FromRespondDecisionTaskFailedRequest(t *types.RespondDecisionTaskFailedRequest) *shared.RespondDecisionTaskFailedRequest {
	if t == nil {
		return nil
	}
	return &shared.RespondDecisionTaskFailedRequest{
		TaskToken:      t.TaskToken,
		Cause:          FromDecisionTaskFailedCause(t.Cause),
		Details:        t.Details,
		Identity:       &t.Identity,
		BinaryChecksum: &t.BinaryChecksum,
	}
}

// ToRespondDecisionTaskFailedRequest converts thrift RespondDecisionTaskFailedRequest type to internal
func ToRespondDecisionTaskFailedRequest(t *shared.RespondDecisionTaskFailedRequest) *types.RespondDecisionTaskFailedRequest {
	if t == nil {
		return nil
	}
	return &types.RespondDecisionTaskFailedRequest{
		TaskToken:      t.TaskToken,
		Cause:          ToDecisionTaskFailedCause(t.Cause),
		Details:        t.Details,
		Identity:       t.GetIdentity(),
		BinaryChecksum: t.GetBinaryChecksum(),
	}
}

// FromRespondQueryTaskCompletedRequest converts internal RespondQueryTaskCompletedRequest type to thrift
func FromRespondQueryTaskCompletedRequest(t *types.RespondQueryTaskCompletedRequest) *shared.RespondQueryTaskCompletedRequest {
	if t == nil {
		return nil
	}
	return &shared.RespondQueryTaskCompletedRequest{
		TaskToken:         t.TaskToken,
		CompletedType:     FromQueryTaskCompletedType(t.CompletedType),
		QueryResult:       t.QueryResult,
		ErrorMessage:      t.ErrorMessage,
		WorkerVersionInfo: FromWorkerVersionInfo(t.WorkerVersionInfo),
	}
}

// ToRespondQueryTaskCompletedRequest converts thrift RespondQueryTaskCompletedRequest type to internal
func ToRespondQueryTaskCompletedRequest(t *shared.RespondQueryTaskCompletedRequest) *types.RespondQueryTaskCompletedRequest {
	if t == nil {
		return nil
	}
	return &types.RespondQueryTaskCompletedRequest{
		TaskToken:         t.TaskToken,
		CompletedType:     ToQueryTaskCompletedType(t.CompletedType),
		QueryResult:       t.QueryResult,
		ErrorMessage:      t.ErrorMessage,
		WorkerVersionInfo: ToWorkerVersionInfo(t.WorkerVersionInfo),
	}
}

// FromRetryPolicy converts internal RetryPolicy type to thrift
func FromRetryPolicy(t *types.RetryPolicy) *shared.RetryPolicy {
	if t == nil {
		return nil
	}
	return &shared.RetryPolicy{
		InitialIntervalInSeconds:    &t.InitialIntervalInSeconds,
		BackoffCoefficient:          &t.BackoffCoefficient,
		MaximumIntervalInSeconds:    &t.MaximumIntervalInSeconds,
		MaximumAttempts:             &t.MaximumAttempts,
		NonRetriableErrorReasons:    t.NonRetriableErrorReasons,
		ExpirationIntervalInSeconds: &t.ExpirationIntervalInSeconds,
	}
}

// ToRetryPolicy converts thrift RetryPolicy type to internal
func ToRetryPolicy(t *shared.RetryPolicy) *types.RetryPolicy {
	if t == nil {
		return nil
	}
	return &types.RetryPolicy{
		InitialIntervalInSeconds:    t.GetInitialIntervalInSeconds(),
		BackoffCoefficient:          t.GetBackoffCoefficient(),
		MaximumIntervalInSeconds:    t.GetMaximumIntervalInSeconds(),
		MaximumAttempts:             t.GetMaximumAttempts(),
		NonRetriableErrorReasons:    t.NonRetriableErrorReasons,
		ExpirationIntervalInSeconds: t.GetExpirationIntervalInSeconds(),
	}
}

// FromRetryTaskV2Error converts internal RetryTaskV2Error type to thrift
func FromRetryTaskV2Error(t *types.RetryTaskV2Error) *shared.RetryTaskV2Error {
	if t == nil {
		return nil
	}
	return &shared.RetryTaskV2Error{
		Message:           t.Message,
		DomainId:          &t.DomainID,
		WorkflowId:        &t.WorkflowID,
		RunId:             &t.RunID,
		StartEventId:      t.StartEventID,
		StartEventVersion: t.StartEventVersion,
		EndEventId:        t.EndEventID,
		EndEventVersion:   t.EndEventVersion,
	}
}

// ToRetryTaskV2Error converts thrift RetryTaskV2Error type to internal
func ToRetryTaskV2Error(t *shared.RetryTaskV2Error) *types.RetryTaskV2Error {
	if t == nil {
		return nil
	}
	return &types.RetryTaskV2Error{
		Message:           t.Message,
		DomainID:          t.GetDomainId(),
		WorkflowID:        t.GetWorkflowId(),
		RunID:             t.GetRunId(),
		StartEventID:      t.StartEventId,
		StartEventVersion: t.StartEventVersion,
		EndEventID:        t.EndEventId,
		EndEventVersion:   t.EndEventVersion,
	}
}

// FromScheduleActivityTaskDecisionAttributes converts internal ScheduleActivityTaskDecisionAttributes type to thrift
func FromScheduleActivityTaskDecisionAttributes(t *types.ScheduleActivityTaskDecisionAttributes) *shared.ScheduleActivityTaskDecisionAttributes {
	if t == nil {
		return nil
	}
	return &shared.ScheduleActivityTaskDecisionAttributes{
		ActivityId:                    &t.ActivityID,
		ActivityType:                  FromActivityType(t.ActivityType),
		Domain:                        &t.Domain,
		TaskList:                      FromTaskList(t.TaskList),
		Input:                         t.Input,
		ScheduleToCloseTimeoutSeconds: t.ScheduleToCloseTimeoutSeconds,
		ScheduleToStartTimeoutSeconds: t.ScheduleToStartTimeoutSeconds,
		StartToCloseTimeoutSeconds:    t.StartToCloseTimeoutSeconds,
		HeartbeatTimeoutSeconds:       t.HeartbeatTimeoutSeconds,
		RetryPolicy:                   FromRetryPolicy(t.RetryPolicy),
		Header:                        FromHeader(t.Header),
		RequestLocalDispatch:          &t.RequestLocalDispatch,
	}
}

// ToScheduleActivityTaskDecisionAttributes converts thrift ScheduleActivityTaskDecisionAttributes type to internal
func ToScheduleActivityTaskDecisionAttributes(t *shared.ScheduleActivityTaskDecisionAttributes) *types.ScheduleActivityTaskDecisionAttributes {
	if t == nil {
		return nil
	}
	return &types.ScheduleActivityTaskDecisionAttributes{
		ActivityID:                    t.GetActivityId(),
		ActivityType:                  ToActivityType(t.ActivityType),
		Domain:                        t.GetDomain(),
		TaskList:                      ToTaskList(t.TaskList),
		Input:                         t.Input,
		ScheduleToCloseTimeoutSeconds: t.ScheduleToCloseTimeoutSeconds,
		ScheduleToStartTimeoutSeconds: t.ScheduleToStartTimeoutSeconds,
		StartToCloseTimeoutSeconds:    t.StartToCloseTimeoutSeconds,
		HeartbeatTimeoutSeconds:       t.HeartbeatTimeoutSeconds,
		RetryPolicy:                   ToRetryPolicy(t.RetryPolicy),
		Header:                        ToHeader(t.Header),
		RequestLocalDispatch:          t.GetRequestLocalDispatch(),
	}
}

// FromSearchAttributes converts internal SearchAttributes type to thrift
func FromSearchAttributes(t *types.SearchAttributes) *shared.SearchAttributes {
	if t == nil {
		return nil
	}
	return &shared.SearchAttributes{
		IndexedFields: t.IndexedFields,
	}
}

// ToSearchAttributes converts thrift SearchAttributes type to internal
func ToSearchAttributes(t *shared.SearchAttributes) *types.SearchAttributes {
	if t == nil {
		return nil
	}
	return &types.SearchAttributes{
		IndexedFields: t.IndexedFields,
	}
}

// FromServiceBusyError converts internal ServiceBusyError type to thrift
func FromServiceBusyError(t *types.ServiceBusyError) *shared.ServiceBusyError {
	if t == nil {
		return nil
	}
	return &shared.ServiceBusyError{
		Message: t.Message,
	}
}

// ToServiceBusyError converts thrift ServiceBusyError type to internal
func ToServiceBusyError(t *shared.ServiceBusyError) *types.ServiceBusyError {
	if t == nil {
		return nil
	}
	return &types.ServiceBusyError{
		Message: t.Message,
	}
}

// FromSignalExternalWorkflowExecutionDecisionAttributes converts internal SignalExternalWorkflowExecutionDecisionAttributes type to thrift
func FromSignalExternalWorkflowExecutionDecisionAttributes(t *types.SignalExternalWorkflowExecutionDecisionAttributes) *shared.SignalExternalWorkflowExecutionDecisionAttributes {
	if t == nil {
		return nil
	}
	return &shared.SignalExternalWorkflowExecutionDecisionAttributes{
		Domain:            &t.Domain,
		Execution:         FromWorkflowExecution(t.Execution),
		SignalName:        t.SignalName,
		Input:             t.Input,
		Control:           t.Control,
		ChildWorkflowOnly: &t.ChildWorkflowOnly,
	}
}

// ToSignalExternalWorkflowExecutionDecisionAttributes converts thrift SignalExternalWorkflowExecutionDecisionAttributes type to internal
func ToSignalExternalWorkflowExecutionDecisionAttributes(t *shared.SignalExternalWorkflowExecutionDecisionAttributes) *types.SignalExternalWorkflowExecutionDecisionAttributes {
	if t == nil {
		return nil
	}
	return &types.SignalExternalWorkflowExecutionDecisionAttributes{
		Domain:            t.GetDomain(),
		Execution:         ToWorkflowExecution(t.Execution),
		SignalName:        t.SignalName,
		Input:             t.Input,
		Control:           t.Control,
		ChildWorkflowOnly: t.GetChildWorkflowOnly(),
	}
}

// FromSignalExternalWorkflowExecutionFailedCause converts internal SignalExternalWorkflowExecutionFailedCause type to thrift
func FromSignalExternalWorkflowExecutionFailedCause(t *types.SignalExternalWorkflowExecutionFailedCause) *shared.SignalExternalWorkflowExecutionFailedCause {
	if t == nil {
		return nil
	}
	switch *t {
	case types.SignalExternalWorkflowExecutionFailedCauseUnknownExternalWorkflowExecution:
		v := shared.SignalExternalWorkflowExecutionFailedCauseUnknownExternalWorkflowExecution
		return &v
	}
	panic("unexpected enum value")
}

// ToSignalExternalWorkflowExecutionFailedCause converts thrift SignalExternalWorkflowExecutionFailedCause type to internal
func ToSignalExternalWorkflowExecutionFailedCause(t *shared.SignalExternalWorkflowExecutionFailedCause) *types.SignalExternalWorkflowExecutionFailedCause {
	if t == nil {
		return nil
	}
	switch *t {
	case shared.SignalExternalWorkflowExecutionFailedCauseUnknownExternalWorkflowExecution:
		v := types.SignalExternalWorkflowExecutionFailedCauseUnknownExternalWorkflowExecution
		return &v
	}
	panic("unexpected enum value")
}

// FromSignalExternalWorkflowExecutionFailedEventAttributes converts internal SignalExternalWorkflowExecutionFailedEventAttributes type to thrift
func FromSignalExternalWorkflowExecutionFailedEventAttributes(t *types.SignalExternalWorkflowExecutionFailedEventAttributes) *shared.SignalExternalWorkflowExecutionFailedEventAttributes {
	if t == nil {
		return nil
	}
	return &shared.SignalExternalWorkflowExecutionFailedEventAttributes{
		Cause:                        FromSignalExternalWorkflowExecutionFailedCause(t.Cause),
		DecisionTaskCompletedEventId: &t.DecisionTaskCompletedEventID,
		Domain:                       &t.Domain,
		WorkflowExecution:            FromWorkflowExecution(t.WorkflowExecution),
		InitiatedEventId:             &t.InitiatedEventID,
		Control:                      t.Control,
	}
}

// ToSignalExternalWorkflowExecutionFailedEventAttributes converts thrift SignalExternalWorkflowExecutionFailedEventAttributes type to internal
func ToSignalExternalWorkflowExecutionFailedEventAttributes(t *shared.SignalExternalWorkflowExecutionFailedEventAttributes) *types.SignalExternalWorkflowExecutionFailedEventAttributes {
	if t == nil {
		return nil
	}
	return &types.SignalExternalWorkflowExecutionFailedEventAttributes{
		Cause:                        ToSignalExternalWorkflowExecutionFailedCause(t.Cause),
		DecisionTaskCompletedEventID: t.GetDecisionTaskCompletedEventId(),
		Domain:                       t.GetDomain(),
		WorkflowExecution:            ToWorkflowExecution(t.WorkflowExecution),
		InitiatedEventID:             t.GetInitiatedEventId(),
		Control:                      t.Control,
	}
}

// FromSignalExternalWorkflowExecutionInitiatedEventAttributes converts internal SignalExternalWorkflowExecutionInitiatedEventAttributes type to thrift
func FromSignalExternalWorkflowExecutionInitiatedEventAttributes(t *types.SignalExternalWorkflowExecutionInitiatedEventAttributes) *shared.SignalExternalWorkflowExecutionInitiatedEventAttributes {
	if t == nil {
		return nil
	}
	return &shared.SignalExternalWorkflowExecutionInitiatedEventAttributes{
		DecisionTaskCompletedEventId: &t.DecisionTaskCompletedEventID,
		Domain:                       &t.Domain,
		WorkflowExecution:            FromWorkflowExecution(t.WorkflowExecution),
		SignalName:                   t.SignalName,
		Input:                        t.Input,
		Control:                      t.Control,
		ChildWorkflowOnly:            &t.ChildWorkflowOnly,
	}
}

// ToSignalExternalWorkflowExecutionInitiatedEventAttributes converts thrift SignalExternalWorkflowExecutionInitiatedEventAttributes type to internal
func ToSignalExternalWorkflowExecutionInitiatedEventAttributes(t *shared.SignalExternalWorkflowExecutionInitiatedEventAttributes) *types.SignalExternalWorkflowExecutionInitiatedEventAttributes {
	if t == nil {
		return nil
	}
	return &types.SignalExternalWorkflowExecutionInitiatedEventAttributes{
		DecisionTaskCompletedEventID: t.GetDecisionTaskCompletedEventId(),
		Domain:                       t.GetDomain(),
		WorkflowExecution:            ToWorkflowExecution(t.WorkflowExecution),
		SignalName:                   t.SignalName,
		Input:                        t.Input,
		Control:                      t.Control,
		ChildWorkflowOnly:            t.GetChildWorkflowOnly(),
	}
}

// FromSignalWithStartWorkflowExecutionRequest converts internal SignalWithStartWorkflowExecutionRequest type to thrift
func FromSignalWithStartWorkflowExecutionRequest(t *types.SignalWithStartWorkflowExecutionRequest) *shared.SignalWithStartWorkflowExecutionRequest {
	if t == nil {
		return nil
	}
	return &shared.SignalWithStartWorkflowExecutionRequest{
		Domain:                              &t.Domain,
		WorkflowId:                          &t.WorkflowID,
		WorkflowType:                        FromWorkflowType(t.WorkflowType),
		TaskList:                            FromTaskList(t.TaskList),
		Input:                               t.Input,
		ExecutionStartToCloseTimeoutSeconds: t.ExecutionStartToCloseTimeoutSeconds,
		TaskStartToCloseTimeoutSeconds:      t.TaskStartToCloseTimeoutSeconds,
		Identity:                            &t.Identity,
		RequestId:                           &t.RequestID,
		WorkflowIdReusePolicy:               FromWorkflowIDReusePolicy(t.WorkflowIDReusePolicy),
		SignalName:                          t.SignalName,
		SignalInput:                         t.SignalInput,
		Control:                             t.Control,
		RetryPolicy:                         FromRetryPolicy(t.RetryPolicy),
		CronSchedule:                        &t.CronSchedule,
		Memo:                                FromMemo(t.Memo),
		SearchAttributes:                    FromSearchAttributes(t.SearchAttributes),
		Header:                              FromHeader(t.Header),
	}
}

// ToSignalWithStartWorkflowExecutionRequest converts thrift SignalWithStartWorkflowExecutionRequest type to internal
func ToSignalWithStartWorkflowExecutionRequest(t *shared.SignalWithStartWorkflowExecutionRequest) *types.SignalWithStartWorkflowExecutionRequest {
	if t == nil {
		return nil
	}
	return &types.SignalWithStartWorkflowExecutionRequest{
		Domain:                              t.GetDomain(),
		WorkflowID:                          t.GetWorkflowId(),
		WorkflowType:                        ToWorkflowType(t.WorkflowType),
		TaskList:                            ToTaskList(t.TaskList),
		Input:                               t.Input,
		ExecutionStartToCloseTimeoutSeconds: t.ExecutionStartToCloseTimeoutSeconds,
		TaskStartToCloseTimeoutSeconds:      t.TaskStartToCloseTimeoutSeconds,
		Identity:                            t.GetIdentity(),
		RequestID:                           t.GetRequestId(),
		WorkflowIDReusePolicy:               ToWorkflowIDReusePolicy(t.WorkflowIdReusePolicy),
		SignalName:                          t.SignalName,
		SignalInput:                         t.SignalInput,
		Control:                             t.Control,
		RetryPolicy:                         ToRetryPolicy(t.RetryPolicy),
		CronSchedule:                        t.GetCronSchedule(),
		Memo:                                ToMemo(t.Memo),
		SearchAttributes:                    ToSearchAttributes(t.SearchAttributes),
		Header:                              ToHeader(t.Header),
	}
}

// FromSignalWorkflowExecutionRequest converts internal SignalWorkflowExecutionRequest type to thrift
func FromSignalWorkflowExecutionRequest(t *types.SignalWorkflowExecutionRequest) *shared.SignalWorkflowExecutionRequest {
	if t == nil {
		return nil
	}
	return &shared.SignalWorkflowExecutionRequest{
		Domain:            &t.Domain,
		WorkflowExecution: FromWorkflowExecution(t.WorkflowExecution),
		SignalName:        t.SignalName,
		Input:             t.Input,
		Identity:          &t.Identity,
		RequestId:         &t.RequestID,
		Control:           t.Control,
	}
}

// ToSignalWorkflowExecutionRequest converts thrift SignalWorkflowExecutionRequest type to internal
func ToSignalWorkflowExecutionRequest(t *shared.SignalWorkflowExecutionRequest) *types.SignalWorkflowExecutionRequest {
	if t == nil {
		return nil
	}
	return &types.SignalWorkflowExecutionRequest{
		Domain:            t.GetDomain(),
		WorkflowExecution: ToWorkflowExecution(t.WorkflowExecution),
		SignalName:        t.SignalName,
		Input:             t.Input,
		Identity:          t.GetIdentity(),
		RequestID:         t.GetRequestId(),
		Control:           t.Control,
	}
}

// FromStartChildWorkflowExecutionDecisionAttributes converts internal StartChildWorkflowExecutionDecisionAttributes type to thrift
func FromStartChildWorkflowExecutionDecisionAttributes(t *types.StartChildWorkflowExecutionDecisionAttributes) *shared.StartChildWorkflowExecutionDecisionAttributes {
	if t == nil {
		return nil
	}
	return &shared.StartChildWorkflowExecutionDecisionAttributes{
		Domain:                              &t.Domain,
		WorkflowId:                          &t.WorkflowID,
		WorkflowType:                        FromWorkflowType(t.WorkflowType),
		TaskList:                            FromTaskList(t.TaskList),
		Input:                               t.Input,
		ExecutionStartToCloseTimeoutSeconds: t.ExecutionStartToCloseTimeoutSeconds,
		TaskStartToCloseTimeoutSeconds:      t.TaskStartToCloseTimeoutSeconds,
		ParentClosePolicy:                   FromParentClosePolicy(t.ParentClosePolicy),
		Control:                             t.Control,
		WorkflowIdReusePolicy:               FromWorkflowIDReusePolicy(t.WorkflowIDReusePolicy),
		RetryPolicy:                         FromRetryPolicy(t.RetryPolicy),
		CronSchedule:                        &t.CronSchedule,
		Header:                              FromHeader(t.Header),
		Memo:                                FromMemo(t.Memo),
		SearchAttributes:                    FromSearchAttributes(t.SearchAttributes),
	}
}

// ToStartChildWorkflowExecutionDecisionAttributes converts thrift StartChildWorkflowExecutionDecisionAttributes type to internal
func ToStartChildWorkflowExecutionDecisionAttributes(t *shared.StartChildWorkflowExecutionDecisionAttributes) *types.StartChildWorkflowExecutionDecisionAttributes {
	if t == nil {
		return nil
	}
	return &types.StartChildWorkflowExecutionDecisionAttributes{
		Domain:                              t.GetDomain(),
		WorkflowID:                          t.GetWorkflowId(),
		WorkflowType:                        ToWorkflowType(t.WorkflowType),
		TaskList:                            ToTaskList(t.TaskList),
		Input:                               t.Input,
		ExecutionStartToCloseTimeoutSeconds: t.ExecutionStartToCloseTimeoutSeconds,
		TaskStartToCloseTimeoutSeconds:      t.TaskStartToCloseTimeoutSeconds,
		ParentClosePolicy:                   ToParentClosePolicy(t.ParentClosePolicy),
		Control:                             t.Control,
		WorkflowIDReusePolicy:               ToWorkflowIDReusePolicy(t.WorkflowIdReusePolicy),
		RetryPolicy:                         ToRetryPolicy(t.RetryPolicy),
		CronSchedule:                        t.GetCronSchedule(),
		Header:                              ToHeader(t.Header),
		Memo:                                ToMemo(t.Memo),
		SearchAttributes:                    ToSearchAttributes(t.SearchAttributes),
	}
}

// FromStartChildWorkflowExecutionFailedEventAttributes converts internal StartChildWorkflowExecutionFailedEventAttributes type to thrift
func FromStartChildWorkflowExecutionFailedEventAttributes(t *types.StartChildWorkflowExecutionFailedEventAttributes) *shared.StartChildWorkflowExecutionFailedEventAttributes {
	if t == nil {
		return nil
	}
	return &shared.StartChildWorkflowExecutionFailedEventAttributes{
		Domain:                       &t.Domain,
		WorkflowId:                   &t.WorkflowID,
		WorkflowType:                 FromWorkflowType(t.WorkflowType),
		Cause:                        FromChildWorkflowExecutionFailedCause(t.Cause),
		Control:                      t.Control,
		InitiatedEventId:             &t.InitiatedEventID,
		DecisionTaskCompletedEventId: &t.DecisionTaskCompletedEventID,
	}
}

// ToStartChildWorkflowExecutionFailedEventAttributes converts thrift StartChildWorkflowExecutionFailedEventAttributes type to internal
func ToStartChildWorkflowExecutionFailedEventAttributes(t *shared.StartChildWorkflowExecutionFailedEventAttributes) *types.StartChildWorkflowExecutionFailedEventAttributes {
	if t == nil {
		return nil
	}
	return &types.StartChildWorkflowExecutionFailedEventAttributes{
		Domain:                       t.GetDomain(),
		WorkflowID:                   t.GetWorkflowId(),
		WorkflowType:                 ToWorkflowType(t.WorkflowType),
		Cause:                        ToChildWorkflowExecutionFailedCause(t.Cause),
		Control:                      t.Control,
		InitiatedEventID:             t.GetInitiatedEventId(),
		DecisionTaskCompletedEventID: t.GetDecisionTaskCompletedEventId(),
	}
}

// FromStartChildWorkflowExecutionInitiatedEventAttributes converts internal StartChildWorkflowExecutionInitiatedEventAttributes type to thrift
func FromStartChildWorkflowExecutionInitiatedEventAttributes(t *types.StartChildWorkflowExecutionInitiatedEventAttributes) *shared.StartChildWorkflowExecutionInitiatedEventAttributes {
	if t == nil {
		return nil
	}
	return &shared.StartChildWorkflowExecutionInitiatedEventAttributes{
		Domain:                              &t.Domain,
		WorkflowId:                          &t.WorkflowID,
		WorkflowType:                        FromWorkflowType(t.WorkflowType),
		TaskList:                            FromTaskList(t.TaskList),
		Input:                               t.Input,
		ExecutionStartToCloseTimeoutSeconds: t.ExecutionStartToCloseTimeoutSeconds,
		TaskStartToCloseTimeoutSeconds:      t.TaskStartToCloseTimeoutSeconds,
		ParentClosePolicy:                   FromParentClosePolicy(t.ParentClosePolicy),
		Control:                             t.Control,
		DecisionTaskCompletedEventId:        &t.DecisionTaskCompletedEventID,
		WorkflowIdReusePolicy:               FromWorkflowIDReusePolicy(t.WorkflowIDReusePolicy),
		RetryPolicy:                         FromRetryPolicy(t.RetryPolicy),
		CronSchedule:                        &t.CronSchedule,
		Header:                              FromHeader(t.Header),
		Memo:                                FromMemo(t.Memo),
		SearchAttributes:                    FromSearchAttributes(t.SearchAttributes),
	}
}

// ToStartChildWorkflowExecutionInitiatedEventAttributes converts thrift StartChildWorkflowExecutionInitiatedEventAttributes type to internal
func ToStartChildWorkflowExecutionInitiatedEventAttributes(t *shared.StartChildWorkflowExecutionInitiatedEventAttributes) *types.StartChildWorkflowExecutionInitiatedEventAttributes {
	if t == nil {
		return nil
	}
	return &types.StartChildWorkflowExecutionInitiatedEventAttributes{
		Domain:                              t.GetDomain(),
		WorkflowID:                          t.GetWorkflowId(),
		WorkflowType:                        ToWorkflowType(t.WorkflowType),
		TaskList:                            ToTaskList(t.TaskList),
		Input:                               t.Input,
		ExecutionStartToCloseTimeoutSeconds: t.ExecutionStartToCloseTimeoutSeconds,
		TaskStartToCloseTimeoutSeconds:      t.TaskStartToCloseTimeoutSeconds,
		ParentClosePolicy:                   ToParentClosePolicy(t.ParentClosePolicy),
		Control:                             t.Control,
		DecisionTaskCompletedEventID:        t.GetDecisionTaskCompletedEventId(),
		WorkflowIDReusePolicy:               ToWorkflowIDReusePolicy(t.WorkflowIdReusePolicy),
		RetryPolicy:                         ToRetryPolicy(t.RetryPolicy),
		CronSchedule:                        t.GetCronSchedule(),
		Header:                              ToHeader(t.Header),
		Memo:                                ToMemo(t.Memo),
		SearchAttributes:                    ToSearchAttributes(t.SearchAttributes),
	}
}

// FromStartTimeFilter converts internal StartTimeFilter type to thrift
func FromStartTimeFilter(t *types.StartTimeFilter) *shared.StartTimeFilter {
	if t == nil {
		return nil
	}
	return &shared.StartTimeFilter{
		EarliestTime: t.EarliestTime,
		LatestTime:   t.LatestTime,
	}
}

// ToStartTimeFilter converts thrift StartTimeFilter type to internal
func ToStartTimeFilter(t *shared.StartTimeFilter) *types.StartTimeFilter {
	if t == nil {
		return nil
	}
	return &types.StartTimeFilter{
		EarliestTime: t.EarliestTime,
		LatestTime:   t.LatestTime,
	}
}

// FromStartTimerDecisionAttributes converts internal StartTimerDecisionAttributes type to thrift
func FromStartTimerDecisionAttributes(t *types.StartTimerDecisionAttributes) *shared.StartTimerDecisionAttributes {
	if t == nil {
		return nil
	}
	return &shared.StartTimerDecisionAttributes{
		TimerId:                   &t.TimerID,
		StartToFireTimeoutSeconds: t.StartToFireTimeoutSeconds,
	}
}

// ToStartTimerDecisionAttributes converts thrift StartTimerDecisionAttributes type to internal
func ToStartTimerDecisionAttributes(t *shared.StartTimerDecisionAttributes) *types.StartTimerDecisionAttributes {
	if t == nil {
		return nil
	}
	return &types.StartTimerDecisionAttributes{
		TimerID:                   t.GetTimerId(),
		StartToFireTimeoutSeconds: t.StartToFireTimeoutSeconds,
	}
}

// FromStartWorkflowExecutionRequest converts internal StartWorkflowExecutionRequest type to thrift
func FromStartWorkflowExecutionRequest(t *types.StartWorkflowExecutionRequest) *shared.StartWorkflowExecutionRequest {
	if t == nil {
		return nil
	}
	return &shared.StartWorkflowExecutionRequest{
		Domain:                              &t.Domain,
		WorkflowId:                          &t.WorkflowID,
		WorkflowType:                        FromWorkflowType(t.WorkflowType),
		TaskList:                            FromTaskList(t.TaskList),
		Input:                               t.Input,
		ExecutionStartToCloseTimeoutSeconds: t.ExecutionStartToCloseTimeoutSeconds,
		TaskStartToCloseTimeoutSeconds:      t.TaskStartToCloseTimeoutSeconds,
		Identity:                            &t.Identity,
		RequestId:                           &t.RequestID,
		WorkflowIdReusePolicy:               FromWorkflowIDReusePolicy(t.WorkflowIDReusePolicy),
		RetryPolicy:                         FromRetryPolicy(t.RetryPolicy),
		CronSchedule:                        &t.CronSchedule,
		Memo:                                FromMemo(t.Memo),
		SearchAttributes:                    FromSearchAttributes(t.SearchAttributes),
		Header:                              FromHeader(t.Header),
	}
}

// ToStartWorkflowExecutionRequest converts thrift StartWorkflowExecutionRequest type to internal
func ToStartWorkflowExecutionRequest(t *shared.StartWorkflowExecutionRequest) *types.StartWorkflowExecutionRequest {
	if t == nil {
		return nil
	}
	return &types.StartWorkflowExecutionRequest{
		Domain:                              t.GetDomain(),
		WorkflowID:                          t.GetWorkflowId(),
		WorkflowType:                        ToWorkflowType(t.WorkflowType),
		TaskList:                            ToTaskList(t.TaskList),
		Input:                               t.Input,
		ExecutionStartToCloseTimeoutSeconds: t.ExecutionStartToCloseTimeoutSeconds,
		TaskStartToCloseTimeoutSeconds:      t.TaskStartToCloseTimeoutSeconds,
		Identity:                            t.GetIdentity(),
		RequestID:                           t.GetRequestId(),
		WorkflowIDReusePolicy:               ToWorkflowIDReusePolicy(t.WorkflowIdReusePolicy),
		RetryPolicy:                         ToRetryPolicy(t.RetryPolicy),
		CronSchedule:                        t.GetCronSchedule(),
		Memo:                                ToMemo(t.Memo),
		SearchAttributes:                    ToSearchAttributes(t.SearchAttributes),
		Header:                              ToHeader(t.Header),
	}
}

// FromStartWorkflowExecutionResponse converts internal StartWorkflowExecutionResponse type to thrift
func FromStartWorkflowExecutionResponse(t *types.StartWorkflowExecutionResponse) *shared.StartWorkflowExecutionResponse {
	if t == nil {
		return nil
	}
	return &shared.StartWorkflowExecutionResponse{
		RunId: &t.RunID,
	}
}

// ToStartWorkflowExecutionResponse converts thrift StartWorkflowExecutionResponse type to internal
func ToStartWorkflowExecutionResponse(t *shared.StartWorkflowExecutionResponse) *types.StartWorkflowExecutionResponse {
	if t == nil {
		return nil
	}
	return &types.StartWorkflowExecutionResponse{
		RunID: t.GetRunId(),
	}
}

// FromStickyExecutionAttributes converts internal StickyExecutionAttributes type to thrift
func FromStickyExecutionAttributes(t *types.StickyExecutionAttributes) *shared.StickyExecutionAttributes {
	if t == nil {
		return nil
	}
	return &shared.StickyExecutionAttributes{
		WorkerTaskList:                FromTaskList(t.WorkerTaskList),
		ScheduleToStartTimeoutSeconds: t.ScheduleToStartTimeoutSeconds,
	}
}

// ToStickyExecutionAttributes converts thrift StickyExecutionAttributes type to internal
func ToStickyExecutionAttributes(t *shared.StickyExecutionAttributes) *types.StickyExecutionAttributes {
	if t == nil {
		return nil
	}
	return &types.StickyExecutionAttributes{
		WorkerTaskList:                ToTaskList(t.WorkerTaskList),
		ScheduleToStartTimeoutSeconds: t.ScheduleToStartTimeoutSeconds,
	}
}

// FromSupportedClientVersions converts internal SupportedClientVersions type to thrift
func FromSupportedClientVersions(t *types.SupportedClientVersions) *shared.SupportedClientVersions {
	if t == nil {
		return nil
	}
	return &shared.SupportedClientVersions{
		GoSdk:   t.GoSdk,
		JavaSdk: t.JavaSdk,
	}
}

// ToSupportedClientVersions converts thrift SupportedClientVersions type to internal
func ToSupportedClientVersions(t *shared.SupportedClientVersions) *types.SupportedClientVersions {
	if t == nil {
		return nil
	}
	return &types.SupportedClientVersions{
		GoSdk:   t.GoSdk,
		JavaSdk: t.JavaSdk,
	}
}

// FromTaskIDBlock converts internal TaskIDBlock type to thrift
func FromTaskIDBlock(t *types.TaskIDBlock) *shared.TaskIDBlock {
	if t == nil {
		return nil
	}
	return &shared.TaskIDBlock{
		StartID: t.StartID,
		EndID:   t.EndID,
	}
}

// ToTaskIDBlock converts thrift TaskIDBlock type to internal
func ToTaskIDBlock(t *shared.TaskIDBlock) *types.TaskIDBlock {
	if t == nil {
		return nil
	}
	return &types.TaskIDBlock{
		StartID: t.StartID,
		EndID:   t.EndID,
	}
}

// FromTaskList converts internal TaskList type to thrift
func FromTaskList(t *types.TaskList) *shared.TaskList {
	if t == nil {
		return nil
	}
	return &shared.TaskList{
		Name: &t.Name,
		Kind: FromTaskListKind(t.Kind),
	}
}

// ToTaskList converts thrift TaskList type to internal
func ToTaskList(t *shared.TaskList) *types.TaskList {
	if t == nil {
		return nil
	}
	return &types.TaskList{
		Name: t.GetName(),
		Kind: ToTaskListKind(t.Kind),
	}
}

// FromTaskListKind converts internal TaskListKind type to thrift
func FromTaskListKind(t *types.TaskListKind) *shared.TaskListKind {
	if t == nil {
		return nil
	}
	switch *t {
	case types.TaskListKindNormal:
		v := shared.TaskListKindNormal
		return &v
	case types.TaskListKindSticky:
		v := shared.TaskListKindSticky
		return &v
	}
	panic("unexpected enum value")
}

// ToTaskListKind converts thrift TaskListKind type to internal
func ToTaskListKind(t *shared.TaskListKind) *types.TaskListKind {
	if t == nil {
		return nil
	}
	switch *t {
	case shared.TaskListKindNormal:
		v := types.TaskListKindNormal
		return &v
	case shared.TaskListKindSticky:
		v := types.TaskListKindSticky
		return &v
	}
	panic("unexpected enum value")
}

// FromTaskListMetadata converts internal TaskListMetadata type to thrift
func FromTaskListMetadata(t *types.TaskListMetadata) *shared.TaskListMetadata {
	if t == nil {
		return nil
	}
	return &shared.TaskListMetadata{
		MaxTasksPerSecond: t.MaxTasksPerSecond,
	}
}

// ToTaskListMetadata converts thrift TaskListMetadata type to internal
func ToTaskListMetadata(t *shared.TaskListMetadata) *types.TaskListMetadata {
	if t == nil {
		return nil
	}
	return &types.TaskListMetadata{
		MaxTasksPerSecond: t.MaxTasksPerSecond,
	}
}

// FromTaskListPartitionMetadata converts internal TaskListPartitionMetadata type to thrift
func FromTaskListPartitionMetadata(t *types.TaskListPartitionMetadata) *shared.TaskListPartitionMetadata {
	if t == nil {
		return nil
	}
	return &shared.TaskListPartitionMetadata{
		Key:           t.Key,
		OwnerHostName: t.OwnerHostName,
	}
}

// ToTaskListPartitionMetadata converts thrift TaskListPartitionMetadata type to internal
func ToTaskListPartitionMetadata(t *shared.TaskListPartitionMetadata) *types.TaskListPartitionMetadata {
	if t == nil {
		return nil
	}
	return &types.TaskListPartitionMetadata{
		Key:           t.Key,
		OwnerHostName: t.OwnerHostName,
	}
}

// FromTaskListStatus converts internal TaskListStatus type to thrift
func FromTaskListStatus(t *types.TaskListStatus) *shared.TaskListStatus {
	if t == nil {
		return nil
	}
	return &shared.TaskListStatus{
		BacklogCountHint: t.BacklogCountHint,
		ReadLevel:        t.ReadLevel,
		AckLevel:         t.AckLevel,
		RatePerSecond:    t.RatePerSecond,
		TaskIDBlock:      FromTaskIDBlock(t.TaskIDBlock),
	}
}

// ToTaskListStatus converts thrift TaskListStatus type to internal
func ToTaskListStatus(t *shared.TaskListStatus) *types.TaskListStatus {
	if t == nil {
		return nil
	}
	return &types.TaskListStatus{
		BacklogCountHint: t.BacklogCountHint,
		ReadLevel:        t.ReadLevel,
		AckLevel:         t.AckLevel,
		RatePerSecond:    t.RatePerSecond,
		TaskIDBlock:      ToTaskIDBlock(t.TaskIDBlock),
	}
}

// FromTaskListType converts internal TaskListType type to thrift
func FromTaskListType(t *types.TaskListType) *shared.TaskListType {
	if t == nil {
		return nil
	}
	switch *t {
	case types.TaskListTypeDecision:
		v := shared.TaskListTypeDecision
		return &v
	case types.TaskListTypeActivity:
		v := shared.TaskListTypeActivity
		return &v
	}
	panic("unexpected enum value")
}

// ToTaskListType converts thrift TaskListType type to internal
func ToTaskListType(t *shared.TaskListType) *types.TaskListType {
	if t == nil {
		return nil
	}
	switch *t {
	case shared.TaskListTypeDecision:
		v := types.TaskListTypeDecision
		return &v
	case shared.TaskListTypeActivity:
		v := types.TaskListTypeActivity
		return &v
	}
	panic("unexpected enum value")
}

// FromTerminateWorkflowExecutionRequest converts internal TerminateWorkflowExecutionRequest type to thrift
func FromTerminateWorkflowExecutionRequest(t *types.TerminateWorkflowExecutionRequest) *shared.TerminateWorkflowExecutionRequest {
	if t == nil {
		return nil
	}
	return &shared.TerminateWorkflowExecutionRequest{
		Domain:            &t.Domain,
		WorkflowExecution: FromWorkflowExecution(t.WorkflowExecution),
		Reason:            t.Reason,
		Details:           t.Details,
		Identity:          &t.Identity,
	}
}

// ToTerminateWorkflowExecutionRequest converts thrift TerminateWorkflowExecutionRequest type to internal
func ToTerminateWorkflowExecutionRequest(t *shared.TerminateWorkflowExecutionRequest) *types.TerminateWorkflowExecutionRequest {
	if t == nil {
		return nil
	}
	return &types.TerminateWorkflowExecutionRequest{
		Domain:            t.GetDomain(),
		WorkflowExecution: ToWorkflowExecution(t.WorkflowExecution),
		Reason:            t.Reason,
		Details:           t.Details,
		Identity:          t.GetIdentity(),
	}
}

// FromTimeoutType converts internal TimeoutType type to thrift
func FromTimeoutType(t *types.TimeoutType) *shared.TimeoutType {
	if t == nil {
		return nil
	}
	switch *t {
	case types.TimeoutTypeStartToClose:
		v := shared.TimeoutTypeStartToClose
		return &v
	case types.TimeoutTypeScheduleToStart:
		v := shared.TimeoutTypeScheduleToStart
		return &v
	case types.TimeoutTypeScheduleToClose:
		v := shared.TimeoutTypeScheduleToClose
		return &v
	case types.TimeoutTypeHeartbeat:
		v := shared.TimeoutTypeHeartbeat
		return &v
	}
	panic("unexpected enum value")
}

// ToTimeoutType converts thrift TimeoutType type to internal
func ToTimeoutType(t *shared.TimeoutType) *types.TimeoutType {
	if t == nil {
		return nil
	}
	switch *t {
	case shared.TimeoutTypeStartToClose:
		v := types.TimeoutTypeStartToClose
		return &v
	case shared.TimeoutTypeScheduleToStart:
		v := types.TimeoutTypeScheduleToStart
		return &v
	case shared.TimeoutTypeScheduleToClose:
		v := types.TimeoutTypeScheduleToClose
		return &v
	case shared.TimeoutTypeHeartbeat:
		v := types.TimeoutTypeHeartbeat
		return &v
	}
	panic("unexpected enum value")
}

// FromTimerCanceledEventAttributes converts internal TimerCanceledEventAttributes type to thrift
func FromTimerCanceledEventAttributes(t *types.TimerCanceledEventAttributes) *shared.TimerCanceledEventAttributes {
	if t == nil {
		return nil
	}
	return &shared.TimerCanceledEventAttributes{
		TimerId:                      &t.TimerID,
		StartedEventId:               &t.StartedEventID,
		DecisionTaskCompletedEventId: &t.DecisionTaskCompletedEventID,
		Identity:                     &t.Identity,
	}
}

// ToTimerCanceledEventAttributes converts thrift TimerCanceledEventAttributes type to internal
func ToTimerCanceledEventAttributes(t *shared.TimerCanceledEventAttributes) *types.TimerCanceledEventAttributes {
	if t == nil {
		return nil
	}
	return &types.TimerCanceledEventAttributes{
		TimerID:                      t.GetTimerId(),
		StartedEventID:               t.GetStartedEventId(),
		DecisionTaskCompletedEventID: t.GetDecisionTaskCompletedEventId(),
		Identity:                     t.GetIdentity(),
	}
}

// FromTimerFiredEventAttributes converts internal TimerFiredEventAttributes type to thrift
func FromTimerFiredEventAttributes(t *types.TimerFiredEventAttributes) *shared.TimerFiredEventAttributes {
	if t == nil {
		return nil
	}
	return &shared.TimerFiredEventAttributes{
		TimerId:        &t.TimerID,
		StartedEventId: &t.StartedEventID,
	}
}

// ToTimerFiredEventAttributes converts thrift TimerFiredEventAttributes type to internal
func ToTimerFiredEventAttributes(t *shared.TimerFiredEventAttributes) *types.TimerFiredEventAttributes {
	if t == nil {
		return nil
	}
	return &types.TimerFiredEventAttributes{
		TimerID:        t.GetTimerId(),
		StartedEventID: t.GetStartedEventId(),
	}
}

// FromTimerStartedEventAttributes converts internal TimerStartedEventAttributes type to thrift
func FromTimerStartedEventAttributes(t *types.TimerStartedEventAttributes) *shared.TimerStartedEventAttributes {
	if t == nil {
		return nil
	}
	return &shared.TimerStartedEventAttributes{
		TimerId:                      &t.TimerID,
		StartToFireTimeoutSeconds:    t.StartToFireTimeoutSeconds,
		DecisionTaskCompletedEventId: &t.DecisionTaskCompletedEventID,
	}
}

// ToTimerStartedEventAttributes converts thrift TimerStartedEventAttributes type to internal
func ToTimerStartedEventAttributes(t *shared.TimerStartedEventAttributes) *types.TimerStartedEventAttributes {
	if t == nil {
		return nil
	}
	return &types.TimerStartedEventAttributes{
		TimerID:                      t.GetTimerId(),
		StartToFireTimeoutSeconds:    t.StartToFireTimeoutSeconds,
		DecisionTaskCompletedEventID: t.GetDecisionTaskCompletedEventId(),
	}
}

// FromTransientDecisionInfo converts internal TransientDecisionInfo type to thrift
func FromTransientDecisionInfo(t *types.TransientDecisionInfo) *shared.TransientDecisionInfo {
	if t == nil {
		return nil
	}
	return &shared.TransientDecisionInfo{
		ScheduledEvent: FromHistoryEvent(t.ScheduledEvent),
		StartedEvent:   FromHistoryEvent(t.StartedEvent),
	}
}

// ToTransientDecisionInfo converts thrift TransientDecisionInfo type to internal
func ToTransientDecisionInfo(t *shared.TransientDecisionInfo) *types.TransientDecisionInfo {
	if t == nil {
		return nil
	}
	return &types.TransientDecisionInfo{
		ScheduledEvent: ToHistoryEvent(t.ScheduledEvent),
		StartedEvent:   ToHistoryEvent(t.StartedEvent),
	}
}

// FromUpdateDomainRequest converts internal UpdateDomainRequest type to thrift
func FromUpdateDomainRequest(t *types.UpdateDomainRequest) *shared.UpdateDomainRequest {
	if t == nil {
		return nil
	}
	request := shared.UpdateDomainRequest{
		Name:                     &t.Name,
		SecurityToken:            t.SecurityToken,
		DeleteBadBinary:          t.DeleteBadBinary,
		FailoverTimeoutInSeconds: t.FailoverTimeoutInSeconds,
	}
	if t.Description != nil || t.OwnerEmail != nil || t.Data != nil {
		request.UpdatedInfo = &shared.UpdateDomainInfo{
			Description: t.Description,
			OwnerEmail:  t.OwnerEmail,
			Data:        t.Data,
		}
	}
	if t.WorkflowExecutionRetentionPeriodInDays != nil ||
		t.EmitMetric != nil ||
		t.BadBinaries != nil ||
		t.HistoryArchivalStatus != nil ||
		t.HistoryArchivalURI != nil ||
		t.VisibilityArchivalStatus != nil ||
		t.VisibilityArchivalURI != nil {
		request.Configuration = &shared.DomainConfiguration{
			WorkflowExecutionRetentionPeriodInDays: t.WorkflowExecutionRetentionPeriodInDays,
			EmitMetric:                             t.EmitMetric,
			BadBinaries:                            FromBadBinaries(t.BadBinaries),
			HistoryArchivalStatus:                  FromArchivalStatus(t.HistoryArchivalStatus),
			HistoryArchivalURI:                     t.HistoryArchivalURI,
			VisibilityArchivalStatus:               FromArchivalStatus(t.VisibilityArchivalStatus),
			VisibilityArchivalURI:                  t.VisibilityArchivalURI,
		}
	}
	if t.ActiveClusterName != nil || t.Clusters != nil {
		request.ReplicationConfiguration = &shared.DomainReplicationConfiguration{
			ActiveClusterName: t.ActiveClusterName,
			Clusters:          FromClusterReplicationConfigurationArray(t.Clusters),
		}
	}
	return &request
}

// ToUpdateDomainRequest converts thrift UpdateDomainRequest type to internal
func ToUpdateDomainRequest(t *shared.UpdateDomainRequest) *types.UpdateDomainRequest {
	if t == nil {
		return nil
	}
	request := types.UpdateDomainRequest{
		Name:                     t.GetName(),
		SecurityToken:            t.SecurityToken,
		DeleteBadBinary:          t.DeleteBadBinary,
		FailoverTimeoutInSeconds: t.FailoverTimeoutInSeconds,
	}
	if t.UpdatedInfo != nil {
		request.Description = t.UpdatedInfo.Description
		request.OwnerEmail = t.UpdatedInfo.OwnerEmail
		request.Data = t.UpdatedInfo.Data
	}
	if t.Configuration != nil {
		request.WorkflowExecutionRetentionPeriodInDays = t.Configuration.WorkflowExecutionRetentionPeriodInDays
		request.EmitMetric = t.Configuration.EmitMetric
		request.BadBinaries = ToBadBinaries(t.Configuration.BadBinaries)
		request.HistoryArchivalStatus = ToArchivalStatus(t.Configuration.HistoryArchivalStatus)
		request.HistoryArchivalURI = t.Configuration.HistoryArchivalURI
		request.VisibilityArchivalStatus = ToArchivalStatus(t.Configuration.VisibilityArchivalStatus)
		request.VisibilityArchivalURI = t.Configuration.VisibilityArchivalURI
	}
	if t.ReplicationConfiguration != nil {
		request.ActiveClusterName = t.ReplicationConfiguration.ActiveClusterName
		request.Clusters = ToClusterReplicationConfigurationArray(t.ReplicationConfiguration.Clusters)
	}
	return &request
}

// FromUpdateDomainResponse converts internal UpdateDomainResponse type to thrift
func FromUpdateDomainResponse(t *types.UpdateDomainResponse) *shared.UpdateDomainResponse {
	if t == nil {
		return nil
	}
	return &shared.UpdateDomainResponse{
		DomainInfo:               FromDomainInfo(t.DomainInfo),
		Configuration:            FromDomainConfiguration(t.Configuration),
		ReplicationConfiguration: FromDomainReplicationConfiguration(t.ReplicationConfiguration),
		FailoverVersion:          t.FailoverVersion,
		IsGlobalDomain:           &t.IsGlobalDomain,
	}
}

// ToUpdateDomainResponse converts thrift UpdateDomainResponse type to internal
func ToUpdateDomainResponse(t *shared.UpdateDomainResponse) *types.UpdateDomainResponse {
	if t == nil {
		return nil
	}
	return &types.UpdateDomainResponse{
		DomainInfo:               ToDomainInfo(t.DomainInfo),
		Configuration:            ToDomainConfiguration(t.Configuration),
		ReplicationConfiguration: ToDomainReplicationConfiguration(t.ReplicationConfiguration),
		FailoverVersion:          t.FailoverVersion,
		IsGlobalDomain:           t.GetIsGlobalDomain(),
	}
}

// FromUpsertWorkflowSearchAttributesDecisionAttributes converts internal UpsertWorkflowSearchAttributesDecisionAttributes type to thrift
func FromUpsertWorkflowSearchAttributesDecisionAttributes(t *types.UpsertWorkflowSearchAttributesDecisionAttributes) *shared.UpsertWorkflowSearchAttributesDecisionAttributes {
	if t == nil {
		return nil
	}
	return &shared.UpsertWorkflowSearchAttributesDecisionAttributes{
		SearchAttributes: FromSearchAttributes(t.SearchAttributes),
	}
}

// ToUpsertWorkflowSearchAttributesDecisionAttributes converts thrift UpsertWorkflowSearchAttributesDecisionAttributes type to internal
func ToUpsertWorkflowSearchAttributesDecisionAttributes(t *shared.UpsertWorkflowSearchAttributesDecisionAttributes) *types.UpsertWorkflowSearchAttributesDecisionAttributes {
	if t == nil {
		return nil
	}
	return &types.UpsertWorkflowSearchAttributesDecisionAttributes{
		SearchAttributes: ToSearchAttributes(t.SearchAttributes),
	}
}

// FromUpsertWorkflowSearchAttributesEventAttributes converts internal UpsertWorkflowSearchAttributesEventAttributes type to thrift
func FromUpsertWorkflowSearchAttributesEventAttributes(t *types.UpsertWorkflowSearchAttributesEventAttributes) *shared.UpsertWorkflowSearchAttributesEventAttributes {
	if t == nil {
		return nil
	}
	return &shared.UpsertWorkflowSearchAttributesEventAttributes{
		DecisionTaskCompletedEventId: &t.DecisionTaskCompletedEventID,
		SearchAttributes:             FromSearchAttributes(t.SearchAttributes),
	}
}

// ToUpsertWorkflowSearchAttributesEventAttributes converts thrift UpsertWorkflowSearchAttributesEventAttributes type to internal
func ToUpsertWorkflowSearchAttributesEventAttributes(t *shared.UpsertWorkflowSearchAttributesEventAttributes) *types.UpsertWorkflowSearchAttributesEventAttributes {
	if t == nil {
		return nil
	}
	return &types.UpsertWorkflowSearchAttributesEventAttributes{
		DecisionTaskCompletedEventID: t.GetDecisionTaskCompletedEventId(),
		SearchAttributes:             ToSearchAttributes(t.SearchAttributes),
	}
}

// FromVersionHistories converts internal VersionHistories type to thrift
func FromVersionHistories(t *types.VersionHistories) *shared.VersionHistories {
	if t == nil {
		return nil
	}
	return &shared.VersionHistories{
		CurrentVersionHistoryIndex: t.CurrentVersionHistoryIndex,
		Histories:                  FromVersionHistoryArray(t.Histories),
	}
}

// ToVersionHistories converts thrift VersionHistories type to internal
func ToVersionHistories(t *shared.VersionHistories) *types.VersionHistories {
	if t == nil {
		return nil
	}
	return &types.VersionHistories{
		CurrentVersionHistoryIndex: t.CurrentVersionHistoryIndex,
		Histories:                  ToVersionHistoryArray(t.Histories),
	}
}

// FromVersionHistory converts internal VersionHistory type to thrift
func FromVersionHistory(t *types.VersionHistory) *shared.VersionHistory {
	if t == nil {
		return nil
	}
	return &shared.VersionHistory{
		BranchToken: t.BranchToken,
		Items:       FromVersionHistoryItemArray(t.Items),
	}
}

// ToVersionHistory converts thrift VersionHistory type to internal
func ToVersionHistory(t *shared.VersionHistory) *types.VersionHistory {
	if t == nil {
		return nil
	}
	return &types.VersionHistory{
		BranchToken: t.BranchToken,
		Items:       ToVersionHistoryItemArray(t.Items),
	}
}

// FromVersionHistoryItem converts internal VersionHistoryItem type to thrift
func FromVersionHistoryItem(t *types.VersionHistoryItem) *shared.VersionHistoryItem {
	if t == nil {
		return nil
	}
	return &shared.VersionHistoryItem{
		EventID: &t.EventID,
		Version: &t.Version,
	}
}

// ToVersionHistoryItem converts thrift VersionHistoryItem type to internal
func ToVersionHistoryItem(t *shared.VersionHistoryItem) *types.VersionHistoryItem {
	if t == nil {
		return nil
	}
	return &types.VersionHistoryItem{
		EventID: t.GetEventID(),
		Version: t.GetVersion(),
	}
}

// FromWorkerVersionInfo converts internal WorkerVersionInfo type to thrift
func FromWorkerVersionInfo(t *types.WorkerVersionInfo) *shared.WorkerVersionInfo {
	if t == nil {
		return nil
	}
	return &shared.WorkerVersionInfo{
		Impl:           t.Impl,
		FeatureVersion: t.FeatureVersion,
	}
}

// ToWorkerVersionInfo converts thrift WorkerVersionInfo type to internal
func ToWorkerVersionInfo(t *shared.WorkerVersionInfo) *types.WorkerVersionInfo {
	if t == nil {
		return nil
	}
	return &types.WorkerVersionInfo{
		Impl:           t.Impl,
		FeatureVersion: t.FeatureVersion,
	}
}

// FromWorkflowExecution converts internal WorkflowExecution type to thrift
func FromWorkflowExecution(t *types.WorkflowExecution) *shared.WorkflowExecution {
	if t == nil {
		return nil
	}
	return &shared.WorkflowExecution{
		WorkflowId: &t.WorkflowID,
		RunId:      &t.RunID,
	}
}

// ToWorkflowExecution converts thrift WorkflowExecution type to internal
func ToWorkflowExecution(t *shared.WorkflowExecution) *types.WorkflowExecution {
	if t == nil {
		return nil
	}
	return &types.WorkflowExecution{
		WorkflowID: t.GetWorkflowId(),
		RunID:      t.GetRunId(),
	}
}

// FromWorkflowExecutionAlreadyStartedError converts internal WorkflowExecutionAlreadyStartedError type to thrift
func FromWorkflowExecutionAlreadyStartedError(t *types.WorkflowExecutionAlreadyStartedError) *shared.WorkflowExecutionAlreadyStartedError {
	if t == nil {
		return nil
	}
	return &shared.WorkflowExecutionAlreadyStartedError{
		Message:        t.Message,
		StartRequestId: &t.StartRequestID,
		RunId:          &t.RunID,
	}
}

// ToWorkflowExecutionAlreadyStartedError converts thrift WorkflowExecutionAlreadyStartedError type to internal
func ToWorkflowExecutionAlreadyStartedError(t *shared.WorkflowExecutionAlreadyStartedError) *types.WorkflowExecutionAlreadyStartedError {
	if t == nil {
		return nil
	}
	return &types.WorkflowExecutionAlreadyStartedError{
		Message:        t.Message,
		StartRequestID: t.GetStartRequestId(),
		RunID:          t.GetRunId(),
	}
}

// FromWorkflowExecutionCancelRequestedEventAttributes converts internal WorkflowExecutionCancelRequestedEventAttributes type to thrift
func FromWorkflowExecutionCancelRequestedEventAttributes(t *types.WorkflowExecutionCancelRequestedEventAttributes) *shared.WorkflowExecutionCancelRequestedEventAttributes {
	if t == nil {
		return nil
	}
	return &shared.WorkflowExecutionCancelRequestedEventAttributes{
		Cause:                     t.Cause,
		ExternalInitiatedEventId:  t.ExternalInitiatedEventID,
		ExternalWorkflowExecution: FromWorkflowExecution(t.ExternalWorkflowExecution),
		Identity:                  &t.Identity,
	}
}

// ToWorkflowExecutionCancelRequestedEventAttributes converts thrift WorkflowExecutionCancelRequestedEventAttributes type to internal
func ToWorkflowExecutionCancelRequestedEventAttributes(t *shared.WorkflowExecutionCancelRequestedEventAttributes) *types.WorkflowExecutionCancelRequestedEventAttributes {
	if t == nil {
		return nil
	}
	return &types.WorkflowExecutionCancelRequestedEventAttributes{
		Cause:                     t.Cause,
		ExternalInitiatedEventID:  t.ExternalInitiatedEventId,
		ExternalWorkflowExecution: ToWorkflowExecution(t.ExternalWorkflowExecution),
		Identity:                  t.GetIdentity(),
	}
}

// FromWorkflowExecutionCanceledEventAttributes converts internal WorkflowExecutionCanceledEventAttributes type to thrift
func FromWorkflowExecutionCanceledEventAttributes(t *types.WorkflowExecutionCanceledEventAttributes) *shared.WorkflowExecutionCanceledEventAttributes {
	if t == nil {
		return nil
	}
	return &shared.WorkflowExecutionCanceledEventAttributes{
		DecisionTaskCompletedEventId: &t.DecisionTaskCompletedEventID,
		Details:                      t.Details,
	}
}

// ToWorkflowExecutionCanceledEventAttributes converts thrift WorkflowExecutionCanceledEventAttributes type to internal
func ToWorkflowExecutionCanceledEventAttributes(t *shared.WorkflowExecutionCanceledEventAttributes) *types.WorkflowExecutionCanceledEventAttributes {
	if t == nil {
		return nil
	}
	return &types.WorkflowExecutionCanceledEventAttributes{
		DecisionTaskCompletedEventID: t.GetDecisionTaskCompletedEventId(),
		Details:                      t.Details,
	}
}

// FromWorkflowExecutionCloseStatus converts internal WorkflowExecutionCloseStatus type to thrift
func FromWorkflowExecutionCloseStatus(t *types.WorkflowExecutionCloseStatus) *shared.WorkflowExecutionCloseStatus {
	if t == nil {
		return nil
	}
	switch *t {
	case types.WorkflowExecutionCloseStatusCompleted:
		v := shared.WorkflowExecutionCloseStatusCompleted
		return &v
	case types.WorkflowExecutionCloseStatusFailed:
		v := shared.WorkflowExecutionCloseStatusFailed
		return &v
	case types.WorkflowExecutionCloseStatusCanceled:
		v := shared.WorkflowExecutionCloseStatusCanceled
		return &v
	case types.WorkflowExecutionCloseStatusTerminated:
		v := shared.WorkflowExecutionCloseStatusTerminated
		return &v
	case types.WorkflowExecutionCloseStatusContinuedAsNew:
		v := shared.WorkflowExecutionCloseStatusContinuedAsNew
		return &v
	case types.WorkflowExecutionCloseStatusTimedOut:
		v := shared.WorkflowExecutionCloseStatusTimedOut
		return &v
	}
	panic("unexpected enum value")
}

// ToWorkflowExecutionCloseStatus converts thrift WorkflowExecutionCloseStatus type to internal
func ToWorkflowExecutionCloseStatus(t *shared.WorkflowExecutionCloseStatus) *types.WorkflowExecutionCloseStatus {
	if t == nil {
		return nil
	}
	switch *t {
	case shared.WorkflowExecutionCloseStatusCompleted:
		v := types.WorkflowExecutionCloseStatusCompleted
		return &v
	case shared.WorkflowExecutionCloseStatusFailed:
		v := types.WorkflowExecutionCloseStatusFailed
		return &v
	case shared.WorkflowExecutionCloseStatusCanceled:
		v := types.WorkflowExecutionCloseStatusCanceled
		return &v
	case shared.WorkflowExecutionCloseStatusTerminated:
		v := types.WorkflowExecutionCloseStatusTerminated
		return &v
	case shared.WorkflowExecutionCloseStatusContinuedAsNew:
		v := types.WorkflowExecutionCloseStatusContinuedAsNew
		return &v
	case shared.WorkflowExecutionCloseStatusTimedOut:
		v := types.WorkflowExecutionCloseStatusTimedOut
		return &v
	}
	panic("unexpected enum value")
}

// FromWorkflowExecutionCompletedEventAttributes converts internal WorkflowExecutionCompletedEventAttributes type to thrift
func FromWorkflowExecutionCompletedEventAttributes(t *types.WorkflowExecutionCompletedEventAttributes) *shared.WorkflowExecutionCompletedEventAttributes {
	if t == nil {
		return nil
	}
	return &shared.WorkflowExecutionCompletedEventAttributes{
		Result:                       t.Result,
		DecisionTaskCompletedEventId: &t.DecisionTaskCompletedEventID,
	}
}

// ToWorkflowExecutionCompletedEventAttributes converts thrift WorkflowExecutionCompletedEventAttributes type to internal
func ToWorkflowExecutionCompletedEventAttributes(t *shared.WorkflowExecutionCompletedEventAttributes) *types.WorkflowExecutionCompletedEventAttributes {
	if t == nil {
		return nil
	}
	return &types.WorkflowExecutionCompletedEventAttributes{
		Result:                       t.Result,
		DecisionTaskCompletedEventID: t.GetDecisionTaskCompletedEventId(),
	}
}

// FromWorkflowExecutionConfiguration converts internal WorkflowExecutionConfiguration type to thrift
func FromWorkflowExecutionConfiguration(t *types.WorkflowExecutionConfiguration) *shared.WorkflowExecutionConfiguration {
	if t == nil {
		return nil
	}
	return &shared.WorkflowExecutionConfiguration{
		TaskList:                            FromTaskList(t.TaskList),
		ExecutionStartToCloseTimeoutSeconds: t.ExecutionStartToCloseTimeoutSeconds,
		TaskStartToCloseTimeoutSeconds:      t.TaskStartToCloseTimeoutSeconds,
	}
}

// ToWorkflowExecutionConfiguration converts thrift WorkflowExecutionConfiguration type to internal
func ToWorkflowExecutionConfiguration(t *shared.WorkflowExecutionConfiguration) *types.WorkflowExecutionConfiguration {
	if t == nil {
		return nil
	}
	return &types.WorkflowExecutionConfiguration{
		TaskList:                            ToTaskList(t.TaskList),
		ExecutionStartToCloseTimeoutSeconds: t.ExecutionStartToCloseTimeoutSeconds,
		TaskStartToCloseTimeoutSeconds:      t.TaskStartToCloseTimeoutSeconds,
	}
}

// FromWorkflowExecutionContinuedAsNewEventAttributes converts internal WorkflowExecutionContinuedAsNewEventAttributes type to thrift
func FromWorkflowExecutionContinuedAsNewEventAttributes(t *types.WorkflowExecutionContinuedAsNewEventAttributes) *shared.WorkflowExecutionContinuedAsNewEventAttributes {
	if t == nil {
		return nil
	}
	return &shared.WorkflowExecutionContinuedAsNewEventAttributes{
		NewExecutionRunId:                   &t.NewExecutionRunID,
		WorkflowType:                        FromWorkflowType(t.WorkflowType),
		TaskList:                            FromTaskList(t.TaskList),
		Input:                               t.Input,
		ExecutionStartToCloseTimeoutSeconds: t.ExecutionStartToCloseTimeoutSeconds,
		TaskStartToCloseTimeoutSeconds:      t.TaskStartToCloseTimeoutSeconds,
		DecisionTaskCompletedEventId:        &t.DecisionTaskCompletedEventID,
		BackoffStartIntervalInSeconds:       t.BackoffStartIntervalInSeconds,
		Initiator:                           FromContinueAsNewInitiator(t.Initiator),
		FailureReason:                       t.FailureReason,
		FailureDetails:                      t.FailureDetails,
		LastCompletionResult:                t.LastCompletionResult,
		Header:                              FromHeader(t.Header),
		Memo:                                FromMemo(t.Memo),
		SearchAttributes:                    FromSearchAttributes(t.SearchAttributes),
	}
}

// ToWorkflowExecutionContinuedAsNewEventAttributes converts thrift WorkflowExecutionContinuedAsNewEventAttributes type to internal
func ToWorkflowExecutionContinuedAsNewEventAttributes(t *shared.WorkflowExecutionContinuedAsNewEventAttributes) *types.WorkflowExecutionContinuedAsNewEventAttributes {
	if t == nil {
		return nil
	}
	return &types.WorkflowExecutionContinuedAsNewEventAttributes{
		NewExecutionRunID:                   t.GetNewExecutionRunId(),
		WorkflowType:                        ToWorkflowType(t.WorkflowType),
		TaskList:                            ToTaskList(t.TaskList),
		Input:                               t.Input,
		ExecutionStartToCloseTimeoutSeconds: t.ExecutionStartToCloseTimeoutSeconds,
		TaskStartToCloseTimeoutSeconds:      t.TaskStartToCloseTimeoutSeconds,
		DecisionTaskCompletedEventID:        t.GetDecisionTaskCompletedEventId(),
		BackoffStartIntervalInSeconds:       t.BackoffStartIntervalInSeconds,
		Initiator:                           ToContinueAsNewInitiator(t.Initiator),
		FailureReason:                       t.FailureReason,
		FailureDetails:                      t.FailureDetails,
		LastCompletionResult:                t.LastCompletionResult,
		Header:                              ToHeader(t.Header),
		Memo:                                ToMemo(t.Memo),
		SearchAttributes:                    ToSearchAttributes(t.SearchAttributes),
	}
}

// FromWorkflowExecutionFailedEventAttributes converts internal WorkflowExecutionFailedEventAttributes type to thrift
func FromWorkflowExecutionFailedEventAttributes(t *types.WorkflowExecutionFailedEventAttributes) *shared.WorkflowExecutionFailedEventAttributes {
	if t == nil {
		return nil
	}
	return &shared.WorkflowExecutionFailedEventAttributes{
		Reason:                       t.Reason,
		Details:                      t.Details,
		DecisionTaskCompletedEventId: &t.DecisionTaskCompletedEventID,
	}
}

// ToWorkflowExecutionFailedEventAttributes converts thrift WorkflowExecutionFailedEventAttributes type to internal
func ToWorkflowExecutionFailedEventAttributes(t *shared.WorkflowExecutionFailedEventAttributes) *types.WorkflowExecutionFailedEventAttributes {
	if t == nil {
		return nil
	}
	return &types.WorkflowExecutionFailedEventAttributes{
		Reason:                       t.Reason,
		Details:                      t.Details,
		DecisionTaskCompletedEventID: t.GetDecisionTaskCompletedEventId(),
	}
}

// FromWorkflowExecutionFilter converts internal WorkflowExecutionFilter type to thrift
func FromWorkflowExecutionFilter(t *types.WorkflowExecutionFilter) *shared.WorkflowExecutionFilter {
	if t == nil {
		return nil
	}
	return &shared.WorkflowExecutionFilter{
		WorkflowId: t.WorkflowID,
		RunId:      t.RunID,
	}
}

// ToWorkflowExecutionFilter converts thrift WorkflowExecutionFilter type to internal
func ToWorkflowExecutionFilter(t *shared.WorkflowExecutionFilter) *types.WorkflowExecutionFilter {
	if t == nil {
		return nil
	}
	return &types.WorkflowExecutionFilter{
		WorkflowID: t.WorkflowId,
		RunID:      t.RunId,
	}
}

// FromWorkflowExecutionInfo converts internal WorkflowExecutionInfo type to thrift
func FromWorkflowExecutionInfo(t *types.WorkflowExecutionInfo) *shared.WorkflowExecutionInfo {
	if t == nil {
		return nil
	}
	return &shared.WorkflowExecutionInfo{
		Execution:        FromWorkflowExecution(t.Execution),
		Type:             FromWorkflowType(t.Type),
		StartTime:        t.StartTime,
		CloseTime:        t.CloseTime,
		CloseStatus:      FromWorkflowExecutionCloseStatus(t.CloseStatus),
		HistoryLength:    t.HistoryLength,
		ParentDomainId:   t.ParentDomainID,
		ParentExecution:  FromWorkflowExecution(t.ParentExecution),
		ExecutionTime:    t.ExecutionTime,
		Memo:             FromMemo(t.Memo),
		SearchAttributes: FromSearchAttributes(t.SearchAttributes),
		AutoResetPoints:  FromResetPoints(t.AutoResetPoints),
		TaskList:         t.TaskList,
	}
}

// ToWorkflowExecutionInfo converts thrift WorkflowExecutionInfo type to internal
func ToWorkflowExecutionInfo(t *shared.WorkflowExecutionInfo) *types.WorkflowExecutionInfo {
	if t == nil {
		return nil
	}
	return &types.WorkflowExecutionInfo{
		Execution:        ToWorkflowExecution(t.Execution),
		Type:             ToWorkflowType(t.Type),
		StartTime:        t.StartTime,
		CloseTime:        t.CloseTime,
		CloseStatus:      ToWorkflowExecutionCloseStatus(t.CloseStatus),
		HistoryLength:    t.HistoryLength,
		ParentDomainID:   t.ParentDomainId,
		ParentExecution:  ToWorkflowExecution(t.ParentExecution),
		ExecutionTime:    t.ExecutionTime,
		Memo:             ToMemo(t.Memo),
		SearchAttributes: ToSearchAttributes(t.SearchAttributes),
		AutoResetPoints:  ToResetPoints(t.AutoResetPoints),
		TaskList:         t.TaskList,
	}
}

// FromWorkflowExecutionSignaledEventAttributes converts internal WorkflowExecutionSignaledEventAttributes type to thrift
func FromWorkflowExecutionSignaledEventAttributes(t *types.WorkflowExecutionSignaledEventAttributes) *shared.WorkflowExecutionSignaledEventAttributes {
	if t == nil {
		return nil
	}
	return &shared.WorkflowExecutionSignaledEventAttributes{
		SignalName: t.SignalName,
		Input:      t.Input,
		Identity:   &t.Identity,
	}
}

// ToWorkflowExecutionSignaledEventAttributes converts thrift WorkflowExecutionSignaledEventAttributes type to internal
func ToWorkflowExecutionSignaledEventAttributes(t *shared.WorkflowExecutionSignaledEventAttributes) *types.WorkflowExecutionSignaledEventAttributes {
	if t == nil {
		return nil
	}
	return &types.WorkflowExecutionSignaledEventAttributes{
		SignalName: t.SignalName,
		Input:      t.Input,
		Identity:   t.GetIdentity(),
	}
}

// FromWorkflowExecutionStartedEventAttributes converts internal WorkflowExecutionStartedEventAttributes type to thrift
func FromWorkflowExecutionStartedEventAttributes(t *types.WorkflowExecutionStartedEventAttributes) *shared.WorkflowExecutionStartedEventAttributes {
	if t == nil {
		return nil
	}
	return &shared.WorkflowExecutionStartedEventAttributes{
		WorkflowType:                        FromWorkflowType(t.WorkflowType),
		ParentWorkflowDomain:                t.ParentWorkflowDomain,
		ParentWorkflowExecution:             FromWorkflowExecution(t.ParentWorkflowExecution),
		ParentInitiatedEventId:              t.ParentInitiatedEventID,
		TaskList:                            FromTaskList(t.TaskList),
		Input:                               t.Input,
		ExecutionStartToCloseTimeoutSeconds: t.ExecutionStartToCloseTimeoutSeconds,
		TaskStartToCloseTimeoutSeconds:      t.TaskStartToCloseTimeoutSeconds,
		ContinuedExecutionRunId:             t.ContinuedExecutionRunID,
		Initiator:                           FromContinueAsNewInitiator(t.Initiator),
		ContinuedFailureReason:              t.ContinuedFailureReason,
		ContinuedFailureDetails:             t.ContinuedFailureDetails,
		LastCompletionResult:                t.LastCompletionResult,
		OriginalExecutionRunId:              &t.OriginalExecutionRunID,
		Identity:                            &t.Identity,
		FirstExecutionRunId:                 &t.FirstExecutionRunID,
		RetryPolicy:                         FromRetryPolicy(t.RetryPolicy),
		Attempt:                             &t.Attempt,
		ExpirationTimestamp:                 t.ExpirationTimestamp,
		CronSchedule:                        &t.CronSchedule,
		FirstDecisionTaskBackoffSeconds:     t.FirstDecisionTaskBackoffSeconds,
		Memo:                                FromMemo(t.Memo),
		SearchAttributes:                    FromSearchAttributes(t.SearchAttributes),
		PrevAutoResetPoints:                 FromResetPoints(t.PrevAutoResetPoints),
		Header:                              FromHeader(t.Header),
	}
}

// ToWorkflowExecutionStartedEventAttributes converts thrift WorkflowExecutionStartedEventAttributes type to internal
func ToWorkflowExecutionStartedEventAttributes(t *shared.WorkflowExecutionStartedEventAttributes) *types.WorkflowExecutionStartedEventAttributes {
	if t == nil {
		return nil
	}
	return &types.WorkflowExecutionStartedEventAttributes{
		WorkflowType:                        ToWorkflowType(t.WorkflowType),
		ParentWorkflowDomain:                t.ParentWorkflowDomain,
		ParentWorkflowExecution:             ToWorkflowExecution(t.ParentWorkflowExecution),
		ParentInitiatedEventID:              t.ParentInitiatedEventId,
		TaskList:                            ToTaskList(t.TaskList),
		Input:                               t.Input,
		ExecutionStartToCloseTimeoutSeconds: t.ExecutionStartToCloseTimeoutSeconds,
		TaskStartToCloseTimeoutSeconds:      t.TaskStartToCloseTimeoutSeconds,
		ContinuedExecutionRunID:             t.ContinuedExecutionRunId,
		Initiator:                           ToContinueAsNewInitiator(t.Initiator),
		ContinuedFailureReason:              t.ContinuedFailureReason,
		ContinuedFailureDetails:             t.ContinuedFailureDetails,
		LastCompletionResult:                t.LastCompletionResult,
		OriginalExecutionRunID:              t.GetOriginalExecutionRunId(),
		Identity:                            t.GetIdentity(),
		FirstExecutionRunID:                 t.GetFirstExecutionRunId(),
		RetryPolicy:                         ToRetryPolicy(t.RetryPolicy),
		Attempt:                             t.GetAttempt(),
		ExpirationTimestamp:                 t.ExpirationTimestamp,
		CronSchedule:                        t.GetCronSchedule(),
		FirstDecisionTaskBackoffSeconds:     t.FirstDecisionTaskBackoffSeconds,
		Memo:                                ToMemo(t.Memo),
		SearchAttributes:                    ToSearchAttributes(t.SearchAttributes),
		PrevAutoResetPoints:                 ToResetPoints(t.PrevAutoResetPoints),
		Header:                              ToHeader(t.Header),
	}
}

// FromWorkflowExecutionTerminatedEventAttributes converts internal WorkflowExecutionTerminatedEventAttributes type to thrift
func FromWorkflowExecutionTerminatedEventAttributes(t *types.WorkflowExecutionTerminatedEventAttributes) *shared.WorkflowExecutionTerminatedEventAttributes {
	if t == nil {
		return nil
	}
	return &shared.WorkflowExecutionTerminatedEventAttributes{
		Reason:   t.Reason,
		Details:  t.Details,
		Identity: &t.Identity,
	}
}

// ToWorkflowExecutionTerminatedEventAttributes converts thrift WorkflowExecutionTerminatedEventAttributes type to internal
func ToWorkflowExecutionTerminatedEventAttributes(t *shared.WorkflowExecutionTerminatedEventAttributes) *types.WorkflowExecutionTerminatedEventAttributes {
	if t == nil {
		return nil
	}
	return &types.WorkflowExecutionTerminatedEventAttributes{
		Reason:   t.Reason,
		Details:  t.Details,
		Identity: t.GetIdentity(),
	}
}

// FromWorkflowExecutionTimedOutEventAttributes converts internal WorkflowExecutionTimedOutEventAttributes type to thrift
func FromWorkflowExecutionTimedOutEventAttributes(t *types.WorkflowExecutionTimedOutEventAttributes) *shared.WorkflowExecutionTimedOutEventAttributes {
	if t == nil {
		return nil
	}
	return &shared.WorkflowExecutionTimedOutEventAttributes{
		TimeoutType: FromTimeoutType(t.TimeoutType),
	}
}

// ToWorkflowExecutionTimedOutEventAttributes converts thrift WorkflowExecutionTimedOutEventAttributes type to internal
func ToWorkflowExecutionTimedOutEventAttributes(t *shared.WorkflowExecutionTimedOutEventAttributes) *types.WorkflowExecutionTimedOutEventAttributes {
	if t == nil {
		return nil
	}
	return &types.WorkflowExecutionTimedOutEventAttributes{
		TimeoutType: ToTimeoutType(t.TimeoutType),
	}
}

// FromWorkflowIDReusePolicy converts internal WorkflowIDReusePolicy type to thrift
func FromWorkflowIDReusePolicy(t *types.WorkflowIDReusePolicy) *shared.WorkflowIdReusePolicy {
	if t == nil {
		return nil
	}
	switch *t {
	case types.WorkflowIDReusePolicyAllowDuplicateFailedOnly:
		v := shared.WorkflowIdReusePolicyAllowDuplicateFailedOnly
		return &v
	case types.WorkflowIDReusePolicyAllowDuplicate:
		v := shared.WorkflowIdReusePolicyAllowDuplicate
		return &v
	case types.WorkflowIDReusePolicyRejectDuplicate:
		v := shared.WorkflowIdReusePolicyRejectDuplicate
		return &v
	case types.WorkflowIDReusePolicyTerminateIfRunning:
		v := shared.WorkflowIdReusePolicyTerminateIfRunning
		return &v
	}
	panic("unexpected enum value")
}

// ToWorkflowIDReusePolicy converts thrift WorkflowIdReusePolicy type to internal
func ToWorkflowIDReusePolicy(t *shared.WorkflowIdReusePolicy) *types.WorkflowIDReusePolicy {
	if t == nil {
		return nil
	}
	switch *t {
	case shared.WorkflowIdReusePolicyAllowDuplicateFailedOnly:
		v := types.WorkflowIDReusePolicyAllowDuplicateFailedOnly
		return &v
	case shared.WorkflowIdReusePolicyAllowDuplicate:
		v := types.WorkflowIDReusePolicyAllowDuplicate
		return &v
	case shared.WorkflowIdReusePolicyRejectDuplicate:
		v := types.WorkflowIDReusePolicyRejectDuplicate
		return &v
	case shared.WorkflowIdReusePolicyTerminateIfRunning:
		v := types.WorkflowIDReusePolicyTerminateIfRunning
		return &v
	}
	panic("unexpected enum value")
}

// FromWorkflowQuery converts internal WorkflowQuery type to thrift
func FromWorkflowQuery(t *types.WorkflowQuery) *shared.WorkflowQuery {
	if t == nil {
		return nil
	}
	return &shared.WorkflowQuery{
		QueryType: t.QueryType,
		QueryArgs: t.QueryArgs,
	}
}

// ToWorkflowQuery converts thrift WorkflowQuery type to internal
func ToWorkflowQuery(t *shared.WorkflowQuery) *types.WorkflowQuery {
	if t == nil {
		return nil
	}
	return &types.WorkflowQuery{
		QueryType: t.QueryType,
		QueryArgs: t.QueryArgs,
	}
}

// FromWorkflowQueryResult converts internal WorkflowQueryResult type to thrift
func FromWorkflowQueryResult(t *types.WorkflowQueryResult) *shared.WorkflowQueryResult {
	if t == nil {
		return nil
	}
	return &shared.WorkflowQueryResult{
		ResultType:   FromQueryResultType(t.ResultType),
		Answer:       t.Answer,
		ErrorMessage: t.ErrorMessage,
	}
}

// ToWorkflowQueryResult converts thrift WorkflowQueryResult type to internal
func ToWorkflowQueryResult(t *shared.WorkflowQueryResult) *types.WorkflowQueryResult {
	if t == nil {
		return nil
	}
	return &types.WorkflowQueryResult{
		ResultType:   ToQueryResultType(t.ResultType),
		Answer:       t.Answer,
		ErrorMessage: t.ErrorMessage,
	}
}

// FromWorkflowType converts internal WorkflowType type to thrift
func FromWorkflowType(t *types.WorkflowType) *shared.WorkflowType {
	if t == nil {
		return nil
	}
	return &shared.WorkflowType{
		Name: &t.Name,
	}
}

// ToWorkflowType converts thrift WorkflowType type to internal
func ToWorkflowType(t *shared.WorkflowType) *types.WorkflowType {
	if t == nil {
		return nil
	}
	return &types.WorkflowType{
		Name: t.GetName(),
	}
}

// FromWorkflowTypeFilter converts internal WorkflowTypeFilter type to thrift
func FromWorkflowTypeFilter(t *types.WorkflowTypeFilter) *shared.WorkflowTypeFilter {
	if t == nil {
		return nil
	}
	return &shared.WorkflowTypeFilter{
		Name: t.Name,
	}
}

// ToWorkflowTypeFilter converts thrift WorkflowTypeFilter type to internal
func ToWorkflowTypeFilter(t *shared.WorkflowTypeFilter) *types.WorkflowTypeFilter {
	if t == nil {
		return nil
	}
	return &types.WorkflowTypeFilter{
		Name: t.Name,
	}
}

// FromPendingActivityInfoArray converts internal PendingActivityInfo type array to thrift
func FromPendingActivityInfoArray(t []*types.PendingActivityInfo) []*shared.PendingActivityInfo {
	if t == nil {
		return nil
	}
	v := make([]*shared.PendingActivityInfo, len(t))
	for i := range t {
		v[i] = FromPendingActivityInfo(t[i])
	}
	return v
}

// ToPendingActivityInfoArray converts thrift PendingActivityInfo type array to internal
func ToPendingActivityInfoArray(t []*shared.PendingActivityInfo) []*types.PendingActivityInfo {
	if t == nil {
		return nil
	}
	v := make([]*types.PendingActivityInfo, len(t))
	for i := range t {
		v[i] = ToPendingActivityInfo(t[i])
	}
	return v
}

// FromHistoryEventArray converts internal HistoryEvent type array to thrift
func FromHistoryEventArray(t []*types.HistoryEvent) []*shared.HistoryEvent {
	if t == nil {
		return nil
	}
	v := make([]*shared.HistoryEvent, len(t))
	for i := range t {
		v[i] = FromHistoryEvent(t[i])
	}
	return v
}

// ToHistoryEventArray converts thrift HistoryEvent type array to internal
func ToHistoryEventArray(t []*shared.HistoryEvent) []*types.HistoryEvent {
	if t == nil {
		return nil
	}
	v := make([]*types.HistoryEvent, len(t))
	for i := range t {
		v[i] = ToHistoryEvent(t[i])
	}
	return v
}

// FromWorkflowExecutionInfoArray converts internal WorkflowExecutionInfo type array to thrift
func FromWorkflowExecutionInfoArray(t []*types.WorkflowExecutionInfo) []*shared.WorkflowExecutionInfo {
	if t == nil {
		return nil
	}
	v := make([]*shared.WorkflowExecutionInfo, len(t))
	for i := range t {
		v[i] = FromWorkflowExecutionInfo(t[i])
	}
	return v
}

// ToWorkflowExecutionInfoArray converts thrift WorkflowExecutionInfo type array to internal
func ToWorkflowExecutionInfoArray(t []*shared.WorkflowExecutionInfo) []*types.WorkflowExecutionInfo {
	if t == nil {
		return nil
	}
	v := make([]*types.WorkflowExecutionInfo, len(t))
	for i := range t {
		v[i] = ToWorkflowExecutionInfo(t[i])
	}
	return v
}

// FromPollerInfoArray converts internal PollerInfo type array to thrift
func FromPollerInfoArray(t []*types.PollerInfo) []*shared.PollerInfo {
	if t == nil {
		return nil
	}
	v := make([]*shared.PollerInfo, len(t))
	for i := range t {
		v[i] = FromPollerInfo(t[i])
	}
	return v
}

// ToPollerInfoArray converts thrift PollerInfo type array to internal
func ToPollerInfoArray(t []*shared.PollerInfo) []*types.PollerInfo {
	if t == nil {
		return nil
	}
	v := make([]*types.PollerInfo, len(t))
	for i := range t {
		v[i] = ToPollerInfo(t[i])
	}
	return v
}

// FromClusterReplicationConfigurationArray converts internal ClusterReplicationConfiguration type array to thrift
func FromClusterReplicationConfigurationArray(t []*types.ClusterReplicationConfiguration) []*shared.ClusterReplicationConfiguration {
	if t == nil {
		return nil
	}
	v := make([]*shared.ClusterReplicationConfiguration, len(t))
	for i := range t {
		v[i] = FromClusterReplicationConfiguration(t[i])
	}
	return v
}

// ToClusterReplicationConfigurationArray converts thrift ClusterReplicationConfiguration type array to internal
func ToClusterReplicationConfigurationArray(t []*shared.ClusterReplicationConfiguration) []*types.ClusterReplicationConfiguration {
	if t == nil {
		return nil
	}
	v := make([]*types.ClusterReplicationConfiguration, len(t))
	for i := range t {
		v[i] = ToClusterReplicationConfiguration(t[i])
	}
	return v
}

// FromDataBlobArray converts internal DataBlob type array to thrift
func FromDataBlobArray(t []*types.DataBlob) []*shared.DataBlob {
	if t == nil {
		return nil
	}
	v := make([]*shared.DataBlob, len(t))
	for i := range t {
		v[i] = FromDataBlob(t[i])
	}
	return v
}

// ToDataBlobArray converts thrift DataBlob type array to internal
func ToDataBlobArray(t []*shared.DataBlob) []*types.DataBlob {
	if t == nil {
		return nil
	}
	v := make([]*types.DataBlob, len(t))
	for i := range t {
		v[i] = ToDataBlob(t[i])
	}
	return v
}

// FromDescribeDomainResponseArray converts internal DescribeDomainResponse type array to thrift
func FromDescribeDomainResponseArray(t []*types.DescribeDomainResponse) []*shared.DescribeDomainResponse {
	if t == nil {
		return nil
	}
	v := make([]*shared.DescribeDomainResponse, len(t))
	for i := range t {
		v[i] = FromDescribeDomainResponse(t[i])
	}
	return v
}

// ToDescribeDomainResponseArray converts thrift DescribeDomainResponse type array to internal
func ToDescribeDomainResponseArray(t []*shared.DescribeDomainResponse) []*types.DescribeDomainResponse {
	if t == nil {
		return nil
	}
	v := make([]*types.DescribeDomainResponse, len(t))
	for i := range t {
		v[i] = ToDescribeDomainResponse(t[i])
	}
	return v
}

// FromDecisionArray converts internal Decision type array to thrift
func FromDecisionArray(t []*types.Decision) []*shared.Decision {
	if t == nil {
		return nil
	}
	v := make([]*shared.Decision, len(t))
	for i := range t {
		v[i] = FromDecision(t[i])
	}
	return v
}

// ToDecisionArray converts thrift Decision type array to internal
func ToDecisionArray(t []*shared.Decision) []*types.Decision {
	if t == nil {
		return nil
	}
	v := make([]*types.Decision, len(t))
	for i := range t {
		v[i] = ToDecision(t[i])
	}
	return v
}

// FromVersionHistoryArray converts internal VersionHistory type array to thrift
func FromVersionHistoryArray(t []*types.VersionHistory) []*shared.VersionHistory {
	if t == nil {
		return nil
	}
	v := make([]*shared.VersionHistory, len(t))
	for i := range t {
		v[i] = FromVersionHistory(t[i])
	}
	return v
}

// ToVersionHistoryArray converts thrift VersionHistory type array to internal
func ToVersionHistoryArray(t []*shared.VersionHistory) []*types.VersionHistory {
	if t == nil {
		return nil
	}
	v := make([]*types.VersionHistory, len(t))
	for i := range t {
		v[i] = ToVersionHistory(t[i])
	}
	return v
}

// FromVersionHistoryItemArray converts internal VersionHistoryItem type array to thrift
func FromVersionHistoryItemArray(t []*types.VersionHistoryItem) []*shared.VersionHistoryItem {
	if t == nil {
		return nil
	}
	v := make([]*shared.VersionHistoryItem, len(t))
	for i := range t {
		v[i] = FromVersionHistoryItem(t[i])
	}
	return v
}

// ToVersionHistoryItemArray converts thrift VersionHistoryItem type array to internal
func ToVersionHistoryItemArray(t []*shared.VersionHistoryItem) []*types.VersionHistoryItem {
	if t == nil {
		return nil
	}
	v := make([]*types.VersionHistoryItem, len(t))
	for i := range t {
		v[i] = ToVersionHistoryItem(t[i])
	}
	return v
}

// FromTaskListPartitionMetadataArray converts internal TaskListPartitionMetadata type array to thrift
func FromTaskListPartitionMetadataArray(t []*types.TaskListPartitionMetadata) []*shared.TaskListPartitionMetadata {
	if t == nil {
		return nil
	}
	v := make([]*shared.TaskListPartitionMetadata, len(t))
	for i := range t {
		v[i] = FromTaskListPartitionMetadata(t[i])
	}
	return v
}

// ToTaskListPartitionMetadataArray converts thrift TaskListPartitionMetadata type array to internal
func ToTaskListPartitionMetadataArray(t []*shared.TaskListPartitionMetadata) []*types.TaskListPartitionMetadata {
	if t == nil {
		return nil
	}
	v := make([]*types.TaskListPartitionMetadata, len(t))
	for i := range t {
		v[i] = ToTaskListPartitionMetadata(t[i])
	}
	return v
}

// FromResetPointInfoArray converts internal ResetPointInfo type array to thrift
func FromResetPointInfoArray(t []*types.ResetPointInfo) []*shared.ResetPointInfo {
	if t == nil {
		return nil
	}
	v := make([]*shared.ResetPointInfo, len(t))
	for i := range t {
		v[i] = FromResetPointInfo(t[i])
	}
	return v
}

// ToResetPointInfoArray converts thrift ResetPointInfo type array to internal
func ToResetPointInfoArray(t []*shared.ResetPointInfo) []*types.ResetPointInfo {
	if t == nil {
		return nil
	}
	v := make([]*types.ResetPointInfo, len(t))
	for i := range t {
		v[i] = ToResetPointInfo(t[i])
	}
	return v
}

// FromPendingChildExecutionInfoArray converts internal PendingChildExecutionInfo type array to thrift
func FromPendingChildExecutionInfoArray(t []*types.PendingChildExecutionInfo) []*shared.PendingChildExecutionInfo {
	if t == nil {
		return nil
	}
	v := make([]*shared.PendingChildExecutionInfo, len(t))
	for i := range t {
		v[i] = FromPendingChildExecutionInfo(t[i])
	}
	return v
}

// ToPendingChildExecutionInfoArray converts thrift PendingChildExecutionInfo type array to internal
func ToPendingChildExecutionInfoArray(t []*shared.PendingChildExecutionInfo) []*types.PendingChildExecutionInfo {
	if t == nil {
		return nil
	}
	v := make([]*types.PendingChildExecutionInfo, len(t))
	for i := range t {
		v[i] = ToPendingChildExecutionInfo(t[i])
	}
	return v
}

// FromHistoryBranchRangeArray converts internal HistoryBranchRange type array to thrift
func FromHistoryBranchRangeArray(t []*types.HistoryBranchRange) []*shared.HistoryBranchRange {
	if t == nil {
		return nil
	}
	v := make([]*shared.HistoryBranchRange, len(t))
	for i := range t {
		v[i] = FromHistoryBranchRange(t[i])
	}
	return v
}

// ToHistoryBranchRangeArray converts thrift HistoryBranchRange type array to internal
func ToHistoryBranchRangeArray(t []*shared.HistoryBranchRange) []*types.HistoryBranchRange {
	if t == nil {
		return nil
	}
	v := make([]*types.HistoryBranchRange, len(t))
	for i := range t {
		v[i] = ToHistoryBranchRange(t[i])
	}
	return v
}

// FromIndexedValueTypeMap converts internal IndexedValueType type map to thrift
func FromIndexedValueTypeMap(t map[string]types.IndexedValueType) map[string]shared.IndexedValueType {
	if t == nil {
		return nil
	}
	v := make(map[string]shared.IndexedValueType, len(t))
	for key := range t {
		v[key] = FromIndexedValueType(t[key])
	}
	return v
}

// ToIndexedValueTypeMap converts thrift IndexedValueType type map to internal
func ToIndexedValueTypeMap(t map[string]shared.IndexedValueType) map[string]types.IndexedValueType {
	if t == nil {
		return nil
	}
	v := make(map[string]types.IndexedValueType, len(t))
	for key := range t {
		v[key] = ToIndexedValueType(t[key])
	}
	return v
}

// FromWorkflowQueryMap converts internal WorkflowQuery type map to thrift
func FromWorkflowQueryMap(t map[string]*types.WorkflowQuery) map[string]*shared.WorkflowQuery {
	if t == nil {
		return nil
	}
	v := make(map[string]*shared.WorkflowQuery, len(t))
	for key := range t {
		v[key] = FromWorkflowQuery(t[key])
	}
	return v
}

// ToWorkflowQueryMap converts thrift WorkflowQuery type map to internal
func ToWorkflowQueryMap(t map[string]*shared.WorkflowQuery) map[string]*types.WorkflowQuery {
	if t == nil {
		return nil
	}
	v := make(map[string]*types.WorkflowQuery, len(t))
	for key := range t {
		v[key] = ToWorkflowQuery(t[key])
	}
	return v
}

// FromWorkflowQueryResultMap converts internal WorkflowQueryResult type map to thrift
func FromWorkflowQueryResultMap(t map[string]*types.WorkflowQueryResult) map[string]*shared.WorkflowQueryResult {
	if t == nil {
		return nil
	}
	v := make(map[string]*shared.WorkflowQueryResult, len(t))
	for key := range t {
		v[key] = FromWorkflowQueryResult(t[key])
	}
	return v
}

// ToWorkflowQueryResultMap converts thrift WorkflowQueryResult type map to internal
func ToWorkflowQueryResultMap(t map[string]*shared.WorkflowQueryResult) map[string]*types.WorkflowQueryResult {
	if t == nil {
		return nil
	}
	v := make(map[string]*types.WorkflowQueryResult, len(t))
	for key := range t {
		v[key] = ToWorkflowQueryResult(t[key])
	}
	return v
}

// FromActivityLocalDispatchInfoMap converts internal ActivityLocalDispatchInfo type map to thrift
func FromActivityLocalDispatchInfoMap(t map[string]*types.ActivityLocalDispatchInfo) map[string]*shared.ActivityLocalDispatchInfo {
	if t == nil {
		return nil
	}
	v := make(map[string]*shared.ActivityLocalDispatchInfo, len(t))
	for key := range t {
		v[key] = FromActivityLocalDispatchInfo(t[key])
	}
	return v
}

// ToActivityLocalDispatchInfoMap converts thrift ActivityLocalDispatchInfo type map to internal
func ToActivityLocalDispatchInfoMap(t map[string]*shared.ActivityLocalDispatchInfo) map[string]*types.ActivityLocalDispatchInfo {
	if t == nil {
		return nil
	}
	v := make(map[string]*types.ActivityLocalDispatchInfo, len(t))
	for key := range t {
		v[key] = ToActivityLocalDispatchInfo(t[key])
	}
	return v
}

// FromBadBinaryInfoMap converts internal BadBinaryInfo type map to thrift
func FromBadBinaryInfoMap(t map[string]*types.BadBinaryInfo) map[string]*shared.BadBinaryInfo {
	if t == nil {
		return nil
	}
	v := make(map[string]*shared.BadBinaryInfo, len(t))
	for key := range t {
		v[key] = FromBadBinaryInfo(t[key])
	}
	return v
}

// ToBadBinaryInfoMap converts thrift BadBinaryInfo type map to internal
func ToBadBinaryInfoMap(t map[string]*shared.BadBinaryInfo) map[string]*types.BadBinaryInfo {
	if t == nil {
		return nil
	}
	v := make(map[string]*types.BadBinaryInfo, len(t))
	for key := range t {
		v[key] = ToBadBinaryInfo(t[key])
	}
	return v
}

// FromHistoryArray converts internal History array to thrift
func FromHistoryArray(t []*types.History) []*shared.History {
	if t == nil {
		return nil
	}
	v := make([]*shared.History, len(t))
	for i := range t {
		v[i] = FromHistory(t[i])
	}
	return v
}

// ToHistoryArray converts thrift History array to internal
func ToHistoryArray(t []*shared.History) []*types.History {
	if t == nil {
		return nil
	}
	v := make([]*types.History, len(t))
	for i := range t {
		v[i] = ToHistory(t[i])
	}
	return v
}<|MERGE_RESOLUTION|>--- conflicted
+++ resolved
@@ -80,13 +80,8 @@
 		return nil
 	}
 	return &shared.ActivityTaskCancelRequestedEventAttributes{
-<<<<<<< HEAD
-		ActivityId:                   t.ActivityID,
+		ActivityId:                   &t.ActivityID,
 		DecisionTaskCompletedEventId: &t.DecisionTaskCompletedEventID,
-=======
-		ActivityId:                   &t.ActivityID,
-		DecisionTaskCompletedEventId: t.DecisionTaskCompletedEventID,
->>>>>>> 8cf308dc
 	}
 }
 
@@ -96,13 +91,8 @@
 		return nil
 	}
 	return &types.ActivityTaskCancelRequestedEventAttributes{
-<<<<<<< HEAD
-		ActivityID:                   t.ActivityId,
+		ActivityID:                   t.GetActivityId(),
 		DecisionTaskCompletedEventID: t.GetDecisionTaskCompletedEventId(),
-=======
-		ActivityID:                   t.GetActivityId(),
-		DecisionTaskCompletedEventID: t.DecisionTaskCompletedEventId,
->>>>>>> 8cf308dc
 	}
 }
 
