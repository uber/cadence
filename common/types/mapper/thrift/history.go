// Copyright (c) 2017-2020 Uber Technologies Inc.
//
// Permission is hereby granted, free of charge, to any person obtaining a copy
// of this software and associated documentation files (the "Software"), to deal
// in the Software without restriction, including without limitation the rights
// to use, copy, modify, merge, publish, distribute, sublicense, and/or sell
// copies of the Software, and to permit persons to whom the Software is
// furnished to do so, subject to the following conditions:
//
// The above copyright notice and this permission notice shall be included in all
// copies or substantial portions of the Software.
//
// THE SOFTWARE IS PROVIDED "AS IS", WITHOUT WARRANTY OF ANY KIND, EXPRESS OR
// IMPLIED, INCLUDING BUT NOT LIMITED TO THE WARRANTIES OF MERCHANTABILITY,
// FITNESS FOR A PARTICULAR PURPOSE AND NONINFRINGEMENT. IN NO EVENT SHALL THE
// AUTHORS OR COPYRIGHT HOLDERS BE LIABLE FOR ANY CLAIM, DAMAGES OR OTHER
// LIABILITY, WHETHER IN AN ACTION OF CONTRACT, TORT OR OTHERWISE, ARISING FROM,
// OUT OF OR IN CONNECTION WITH THE SOFTWARE OR THE USE OR OTHER DEALINGS IN THE
// SOFTWARE.

package thrift

import (
	"github.com/uber/cadence/common/types"

	"github.com/uber/cadence/.gen/go/history"
)

// FromDescribeMutableStateRequest converts internal DescribeMutableStateRequest type to thrift
func FromDescribeMutableStateRequest(t *types.DescribeMutableStateRequest) *history.DescribeMutableStateRequest {
	if t == nil {
		return nil
	}
	return &history.DescribeMutableStateRequest{
		DomainUUID: &t.DomainUUID,
		Execution:  FromWorkflowExecution(t.Execution),
	}
}

// ToDescribeMutableStateRequest converts thrift DescribeMutableStateRequest type to internal
func ToDescribeMutableStateRequest(t *history.DescribeMutableStateRequest) *types.DescribeMutableStateRequest {
	if t == nil {
		return nil
	}
	return &types.DescribeMutableStateRequest{
		DomainUUID: t.GetDomainUUID(),
		Execution:  ToWorkflowExecution(t.Execution),
	}
}

// FromDescribeMutableStateResponse converts internal DescribeMutableStateResponse type to thrift
func FromDescribeMutableStateResponse(t *types.DescribeMutableStateResponse) *history.DescribeMutableStateResponse {
	if t == nil {
		return nil
	}
	return &history.DescribeMutableStateResponse{
		MutableStateInCache:    t.MutableStateInCache,
		MutableStateInDatabase: t.MutableStateInDatabase,
	}
}

// ToDescribeMutableStateResponse converts thrift DescribeMutableStateResponse type to internal
func ToDescribeMutableStateResponse(t *history.DescribeMutableStateResponse) *types.DescribeMutableStateResponse {
	if t == nil {
		return nil
	}
	return &types.DescribeMutableStateResponse{
		MutableStateInCache:    t.MutableStateInCache,
		MutableStateInDatabase: t.MutableStateInDatabase,
	}
}

// FromHistoryDescribeWorkflowExecutionRequest converts internal DescribeWorkflowExecutionRequest type to thrift
func FromHistoryDescribeWorkflowExecutionRequest(t *types.HistoryDescribeWorkflowExecutionRequest) *history.DescribeWorkflowExecutionRequest {
	if t == nil {
		return nil
	}
	return &history.DescribeWorkflowExecutionRequest{
		DomainUUID: &t.DomainUUID,
		Request:    FromDescribeWorkflowExecutionRequest(t.Request),
	}
}

// ToHistoryDescribeWorkflowExecutionRequest converts thrift DescribeWorkflowExecutionRequest type to internal
func ToHistoryDescribeWorkflowExecutionRequest(t *history.DescribeWorkflowExecutionRequest) *types.HistoryDescribeWorkflowExecutionRequest {
	if t == nil {
		return nil
	}
	return &types.HistoryDescribeWorkflowExecutionRequest{
		DomainUUID: t.GetDomainUUID(),
		Request:    ToDescribeWorkflowExecutionRequest(t.Request),
	}
}

// FromDomainFilter converts internal DomainFilter type to thrift
func FromDomainFilter(t *types.DomainFilter) *history.DomainFilter {
	if t == nil {
		return nil
	}
	return &history.DomainFilter{
		DomainIDs:    t.DomainIDs,
		ReverseMatch: t.ReverseMatch,
	}
}

// ToDomainFilter converts thrift DomainFilter type to internal
func ToDomainFilter(t *history.DomainFilter) *types.DomainFilter {
	if t == nil {
		return nil
	}
	return &types.DomainFilter{
		DomainIDs:    t.DomainIDs,
		ReverseMatch: t.ReverseMatch,
	}
}

// FromEventAlreadyStartedError converts internal EventAlreadyStartedError type to thrift
func FromEventAlreadyStartedError(t *types.EventAlreadyStartedError) *history.EventAlreadyStartedError {
	if t == nil {
		return nil
	}
	return &history.EventAlreadyStartedError{
		Message: t.Message,
	}
}

// ToEventAlreadyStartedError converts thrift EventAlreadyStartedError type to internal
func ToEventAlreadyStartedError(t *history.EventAlreadyStartedError) *types.EventAlreadyStartedError {
	if t == nil {
		return nil
	}
	return &types.EventAlreadyStartedError{
		Message: t.Message,
	}
}

// FromFailoverMarkerToken converts internal FailoverMarkerToken type to thrift
func FromFailoverMarkerToken(t *types.FailoverMarkerToken) *history.FailoverMarkerToken {
	if t == nil {
		return nil
	}
	return &history.FailoverMarkerToken{
		ShardIDs:       t.ShardIDs,
		FailoverMarker: FromFailoverMarkerAttributes(t.FailoverMarker),
	}
}

// ToFailoverMarkerToken converts thrift FailoverMarkerToken type to internal
func ToFailoverMarkerToken(t *history.FailoverMarkerToken) *types.FailoverMarkerToken {
	if t == nil {
		return nil
	}
	return &types.FailoverMarkerToken{
		ShardIDs:       t.ShardIDs,
		FailoverMarker: ToFailoverMarkerAttributes(t.FailoverMarker),
	}
}

// FromGetMutableStateRequest converts internal GetMutableStateRequest type to thrift
func FromGetMutableStateRequest(t *types.GetMutableStateRequest) *history.GetMutableStateRequest {
	if t == nil {
		return nil
	}
	return &history.GetMutableStateRequest{
		DomainUUID:          &t.DomainUUID,
		Execution:           FromWorkflowExecution(t.Execution),
		ExpectedNextEventId: t.ExpectedNextEventID,
		CurrentBranchToken:  t.CurrentBranchToken,
	}
}

// ToGetMutableStateRequest converts thrift GetMutableStateRequest type to internal
func ToGetMutableStateRequest(t *history.GetMutableStateRequest) *types.GetMutableStateRequest {
	if t == nil {
		return nil
	}
	return &types.GetMutableStateRequest{
		DomainUUID:          t.GetDomainUUID(),
		Execution:           ToWorkflowExecution(t.Execution),
		ExpectedNextEventID: t.ExpectedNextEventId,
		CurrentBranchToken:  t.CurrentBranchToken,
	}
}

// FromGetMutableStateResponse converts internal GetMutableStateResponse type to thrift
func FromGetMutableStateResponse(t *types.GetMutableStateResponse) *history.GetMutableStateResponse {
	if t == nil {
		return nil
	}
	return &history.GetMutableStateResponse{
		Execution:                            FromWorkflowExecution(t.Execution),
		WorkflowType:                         FromWorkflowType(t.WorkflowType),
		NextEventId:                          t.NextEventID,
		PreviousStartedEventId:               t.PreviousStartedEventID,
		LastFirstEventId:                     t.LastFirstEventID,
		TaskList:                             FromTaskList(t.TaskList),
		StickyTaskList:                       FromTaskList(t.StickyTaskList),
		ClientLibraryVersion:                 t.ClientLibraryVersion,
		ClientFeatureVersion:                 t.ClientFeatureVersion,
		ClientImpl:                           t.ClientImpl,
		IsWorkflowRunning:                    t.IsWorkflowRunning,
		StickyTaskListScheduleToStartTimeout: t.StickyTaskListScheduleToStartTimeout,
		EventStoreVersion:                    t.EventStoreVersion,
		CurrentBranchToken:                   t.CurrentBranchToken,
		WorkflowState:                        t.WorkflowState,
		WorkflowCloseState:                   t.WorkflowCloseState,
		VersionHistories:                     FromVersionHistories(t.VersionHistories),
		IsStickyTaskListEnabled:              t.IsStickyTaskListEnabled,
	}
}

// ToGetMutableStateResponse converts thrift GetMutableStateResponse type to internal
func ToGetMutableStateResponse(t *history.GetMutableStateResponse) *types.GetMutableStateResponse {
	if t == nil {
		return nil
	}
	return &types.GetMutableStateResponse{
		Execution:                            ToWorkflowExecution(t.Execution),
		WorkflowType:                         ToWorkflowType(t.WorkflowType),
		NextEventID:                          t.NextEventId,
		PreviousStartedEventID:               t.PreviousStartedEventId,
		LastFirstEventID:                     t.LastFirstEventId,
		TaskList:                             ToTaskList(t.TaskList),
		StickyTaskList:                       ToTaskList(t.StickyTaskList),
		ClientLibraryVersion:                 t.ClientLibraryVersion,
		ClientFeatureVersion:                 t.ClientFeatureVersion,
		ClientImpl:                           t.ClientImpl,
		IsWorkflowRunning:                    t.IsWorkflowRunning,
		StickyTaskListScheduleToStartTimeout: t.StickyTaskListScheduleToStartTimeout,
		EventStoreVersion:                    t.EventStoreVersion,
		CurrentBranchToken:                   t.CurrentBranchToken,
		WorkflowState:                        t.WorkflowState,
		WorkflowCloseState:                   t.WorkflowCloseState,
		VersionHistories:                     ToVersionHistories(t.VersionHistories),
		IsStickyTaskListEnabled:              t.IsStickyTaskListEnabled,
	}
}

// FromHistoryServiceCloseShardArgs converts internal HistoryService_CloseShard_Args type to thrift
func FromHistoryServiceCloseShardArgs(t *types.HistoryServiceCloseShardArgs) *history.HistoryService_CloseShard_Args {
	if t == nil {
		return nil
	}
	return &history.HistoryService_CloseShard_Args{
		Request: FromCloseShardRequest(t.Request),
	}
}

// ToHistoryServiceCloseShardArgs converts thrift HistoryService_CloseShard_Args type to internal
func ToHistoryServiceCloseShardArgs(t *history.HistoryService_CloseShard_Args) *types.HistoryServiceCloseShardArgs {
	if t == nil {
		return nil
	}
	return &types.HistoryServiceCloseShardArgs{
		Request: ToCloseShardRequest(t.Request),
	}
}

// FromHistoryServiceCloseShardResult converts internal HistoryService_CloseShard_Result type to thrift
func FromHistoryServiceCloseShardResult(t *types.HistoryServiceCloseShardResult) *history.HistoryService_CloseShard_Result {
	if t == nil {
		return nil
	}
	return &history.HistoryService_CloseShard_Result{
		BadRequestError:      FromBadRequestError(t.BadRequestError),
		InternalServiceError: FromInternalServiceError(t.InternalServiceError),
		AccessDeniedError:    FromAccessDeniedError(t.AccessDeniedError),
	}
}

// ToHistoryServiceCloseShardResult converts thrift HistoryService_CloseShard_Result type to internal
func ToHistoryServiceCloseShardResult(t *history.HistoryService_CloseShard_Result) *types.HistoryServiceCloseShardResult {
	if t == nil {
		return nil
	}
	return &types.HistoryServiceCloseShardResult{
		BadRequestError:      ToBadRequestError(t.BadRequestError),
		InternalServiceError: ToInternalServiceError(t.InternalServiceError),
		AccessDeniedError:    ToAccessDeniedError(t.AccessDeniedError),
	}
}

// FromHistoryServiceDescribeHistoryHostArgs converts internal HistoryService_DescribeHistoryHost_Args type to thrift
func FromHistoryServiceDescribeHistoryHostArgs(t *types.HistoryServiceDescribeHistoryHostArgs) *history.HistoryService_DescribeHistoryHost_Args {
	if t == nil {
		return nil
	}
	return &history.HistoryService_DescribeHistoryHost_Args{
		Request: FromDescribeHistoryHostRequest(t.Request),
	}
}

// ToHistoryServiceDescribeHistoryHostArgs converts thrift HistoryService_DescribeHistoryHost_Args type to internal
func ToHistoryServiceDescribeHistoryHostArgs(t *history.HistoryService_DescribeHistoryHost_Args) *types.HistoryServiceDescribeHistoryHostArgs {
	if t == nil {
		return nil
	}
	return &types.HistoryServiceDescribeHistoryHostArgs{
		Request: ToDescribeHistoryHostRequest(t.Request),
	}
}

// FromHistoryServiceDescribeHistoryHostResult converts internal HistoryService_DescribeHistoryHost_Result type to thrift
func FromHistoryServiceDescribeHistoryHostResult(t *types.HistoryServiceDescribeHistoryHostResult) *history.HistoryService_DescribeHistoryHost_Result {
	if t == nil {
		return nil
	}
	return &history.HistoryService_DescribeHistoryHost_Result{
		Success:              FromDescribeHistoryHostResponse(t.Success),
		BadRequestError:      FromBadRequestError(t.BadRequestError),
		InternalServiceError: FromInternalServiceError(t.InternalServiceError),
		AccessDeniedError:    FromAccessDeniedError(t.AccessDeniedError),
	}
}

// ToHistoryServiceDescribeHistoryHostResult converts thrift HistoryService_DescribeHistoryHost_Result type to internal
func ToHistoryServiceDescribeHistoryHostResult(t *history.HistoryService_DescribeHistoryHost_Result) *types.HistoryServiceDescribeHistoryHostResult {
	if t == nil {
		return nil
	}
	return &types.HistoryServiceDescribeHistoryHostResult{
		Success:              ToDescribeHistoryHostResponse(t.Success),
		BadRequestError:      ToBadRequestError(t.BadRequestError),
		InternalServiceError: ToInternalServiceError(t.InternalServiceError),
		AccessDeniedError:    ToAccessDeniedError(t.AccessDeniedError),
	}
}

// FromHistoryServiceDescribeMutableStateArgs converts internal HistoryService_DescribeMutableState_Args type to thrift
func FromHistoryServiceDescribeMutableStateArgs(t *types.HistoryServiceDescribeMutableStateArgs) *history.HistoryService_DescribeMutableState_Args {
	if t == nil {
		return nil
	}
	return &history.HistoryService_DescribeMutableState_Args{
		Request: FromDescribeMutableStateRequest(t.Request),
	}
}

// ToHistoryServiceDescribeMutableStateArgs converts thrift HistoryService_DescribeMutableState_Args type to internal
func ToHistoryServiceDescribeMutableStateArgs(t *history.HistoryService_DescribeMutableState_Args) *types.HistoryServiceDescribeMutableStateArgs {
	if t == nil {
		return nil
	}
	return &types.HistoryServiceDescribeMutableStateArgs{
		Request: ToDescribeMutableStateRequest(t.Request),
	}
}

// FromHistoryServiceDescribeMutableStateResult converts internal HistoryService_DescribeMutableState_Result type to thrift
func FromHistoryServiceDescribeMutableStateResult(t *types.HistoryServiceDescribeMutableStateResult) *history.HistoryService_DescribeMutableState_Result {
	if t == nil {
		return nil
	}
	return &history.HistoryService_DescribeMutableState_Result{
		Success:                 FromDescribeMutableStateResponse(t.Success),
		BadRequestError:         FromBadRequestError(t.BadRequestError),
		InternalServiceError:    FromInternalServiceError(t.InternalServiceError),
		EntityNotExistError:     FromEntityNotExistsError(t.EntityNotExistError),
		AccessDeniedError:       FromAccessDeniedError(t.AccessDeniedError),
		ShardOwnershipLostError: FromShardOwnershipLostError(t.ShardOwnershipLostError),
		LimitExceededError:      FromLimitExceededError(t.LimitExceededError),
	}
}

// ToHistoryServiceDescribeMutableStateResult converts thrift HistoryService_DescribeMutableState_Result type to internal
func ToHistoryServiceDescribeMutableStateResult(t *history.HistoryService_DescribeMutableState_Result) *types.HistoryServiceDescribeMutableStateResult {
	if t == nil {
		return nil
	}
	return &types.HistoryServiceDescribeMutableStateResult{
		Success:                 ToDescribeMutableStateResponse(t.Success),
		BadRequestError:         ToBadRequestError(t.BadRequestError),
		InternalServiceError:    ToInternalServiceError(t.InternalServiceError),
		EntityNotExistError:     ToEntityNotExistsError(t.EntityNotExistError),
		AccessDeniedError:       ToAccessDeniedError(t.AccessDeniedError),
		ShardOwnershipLostError: ToShardOwnershipLostError(t.ShardOwnershipLostError),
		LimitExceededError:      ToLimitExceededError(t.LimitExceededError),
	}
}

// FromHistoryServiceDescribeQueueArgs converts internal HistoryService_DescribeQueue_Args type to thrift
func FromHistoryServiceDescribeQueueArgs(t *types.HistoryServiceDescribeQueueArgs) *history.HistoryService_DescribeQueue_Args {
	if t == nil {
		return nil
	}
	return &history.HistoryService_DescribeQueue_Args{
		Request: FromDescribeQueueRequest(t.Request),
	}
}

// ToHistoryServiceDescribeQueueArgs converts thrift HistoryService_DescribeQueue_Args type to internal
func ToHistoryServiceDescribeQueueArgs(t *history.HistoryService_DescribeQueue_Args) *types.HistoryServiceDescribeQueueArgs {
	if t == nil {
		return nil
	}
	return &types.HistoryServiceDescribeQueueArgs{
		Request: ToDescribeQueueRequest(t.Request),
	}
}

// FromHistoryServiceDescribeQueueResult converts internal HistoryService_DescribeQueue_Result type to thrift
func FromHistoryServiceDescribeQueueResult(t *types.HistoryServiceDescribeQueueResult) *history.HistoryService_DescribeQueue_Result {
	if t == nil {
		return nil
	}
	return &history.HistoryService_DescribeQueue_Result{
		Success:              FromDescribeQueueResponse(t.Success),
		BadRequestError:      FromBadRequestError(t.BadRequestError),
		InternalServiceError: FromInternalServiceError(t.InternalServiceError),
		AccessDeniedError:    FromAccessDeniedError(t.AccessDeniedError),
	}
}

// ToHistoryServiceDescribeQueueResult converts thrift HistoryService_DescribeQueue_Result type to internal
func ToHistoryServiceDescribeQueueResult(t *history.HistoryService_DescribeQueue_Result) *types.HistoryServiceDescribeQueueResult {
	if t == nil {
		return nil
	}
	return &types.HistoryServiceDescribeQueueResult{
		Success:              ToDescribeQueueResponse(t.Success),
		BadRequestError:      ToBadRequestError(t.BadRequestError),
		InternalServiceError: ToInternalServiceError(t.InternalServiceError),
		AccessDeniedError:    ToAccessDeniedError(t.AccessDeniedError),
	}
}

// FromHistoryServiceDescribeWorkflowExecutionArgs converts internal HistoryService_DescribeWorkflowExecution_Args type to thrift
func FromHistoryServiceDescribeWorkflowExecutionArgs(t *types.HistoryServiceDescribeWorkflowExecutionArgs) *history.HistoryService_DescribeWorkflowExecution_Args {
	if t == nil {
		return nil
	}
	return &history.HistoryService_DescribeWorkflowExecution_Args{
		DescribeRequest: FromHistoryDescribeWorkflowExecutionRequest(t.DescribeRequest),
	}
}

// ToHistoryServiceDescribeWorkflowExecutionArgs converts thrift HistoryService_DescribeWorkflowExecution_Args type to internal
func ToHistoryServiceDescribeWorkflowExecutionArgs(t *history.HistoryService_DescribeWorkflowExecution_Args) *types.HistoryServiceDescribeWorkflowExecutionArgs {
	if t == nil {
		return nil
	}
	return &types.HistoryServiceDescribeWorkflowExecutionArgs{
		DescribeRequest: ToHistoryDescribeWorkflowExecutionRequest(t.DescribeRequest),
	}
}

// FromHistoryServiceDescribeWorkflowExecutionResult converts internal HistoryService_DescribeWorkflowExecution_Result type to thrift
func FromHistoryServiceDescribeWorkflowExecutionResult(t *types.HistoryServiceDescribeWorkflowExecutionResult) *history.HistoryService_DescribeWorkflowExecution_Result {
	if t == nil {
		return nil
	}
	return &history.HistoryService_DescribeWorkflowExecution_Result{
		Success:                 FromDescribeWorkflowExecutionResponse(t.Success),
		BadRequestError:         FromBadRequestError(t.BadRequestError),
		InternalServiceError:    FromInternalServiceError(t.InternalServiceError),
		EntityNotExistError:     FromEntityNotExistsError(t.EntityNotExistError),
		ShardOwnershipLostError: FromShardOwnershipLostError(t.ShardOwnershipLostError),
		LimitExceededError:      FromLimitExceededError(t.LimitExceededError),
		ServiceBusyError:        FromServiceBusyError(t.ServiceBusyError),
	}
}

// ToHistoryServiceDescribeWorkflowExecutionResult converts thrift HistoryService_DescribeWorkflowExecution_Result type to internal
func ToHistoryServiceDescribeWorkflowExecutionResult(t *history.HistoryService_DescribeWorkflowExecution_Result) *types.HistoryServiceDescribeWorkflowExecutionResult {
	if t == nil {
		return nil
	}
	return &types.HistoryServiceDescribeWorkflowExecutionResult{
		Success:                 ToDescribeWorkflowExecutionResponse(t.Success),
		BadRequestError:         ToBadRequestError(t.BadRequestError),
		InternalServiceError:    ToInternalServiceError(t.InternalServiceError),
		EntityNotExistError:     ToEntityNotExistsError(t.EntityNotExistError),
		ShardOwnershipLostError: ToShardOwnershipLostError(t.ShardOwnershipLostError),
		LimitExceededError:      ToLimitExceededError(t.LimitExceededError),
		ServiceBusyError:        ToServiceBusyError(t.ServiceBusyError),
	}
}

// FromHistoryServiceGetDLQReplicationMessagesArgs converts internal HistoryService_GetDLQReplicationMessages_Args type to thrift
func FromHistoryServiceGetDLQReplicationMessagesArgs(t *types.HistoryServiceGetDLQReplicationMessagesArgs) *history.HistoryService_GetDLQReplicationMessages_Args {
	if t == nil {
		return nil
	}
	return &history.HistoryService_GetDLQReplicationMessages_Args{
		Request: FromGetDLQReplicationMessagesRequest(t.Request),
	}
}

// ToHistoryServiceGetDLQReplicationMessagesArgs converts thrift HistoryService_GetDLQReplicationMessages_Args type to internal
func ToHistoryServiceGetDLQReplicationMessagesArgs(t *history.HistoryService_GetDLQReplicationMessages_Args) *types.HistoryServiceGetDLQReplicationMessagesArgs {
	if t == nil {
		return nil
	}
	return &types.HistoryServiceGetDLQReplicationMessagesArgs{
		Request: ToGetDLQReplicationMessagesRequest(t.Request),
	}
}

// FromHistoryServiceGetDLQReplicationMessagesResult converts internal HistoryService_GetDLQReplicationMessages_Result type to thrift
func FromHistoryServiceGetDLQReplicationMessagesResult(t *types.HistoryServiceGetDLQReplicationMessagesResult) *history.HistoryService_GetDLQReplicationMessages_Result {
	if t == nil {
		return nil
	}
	return &history.HistoryService_GetDLQReplicationMessages_Result{
		Success:              FromGetDLQReplicationMessagesResponse(t.Success),
		BadRequestError:      FromBadRequestError(t.BadRequestError),
		InternalServiceError: FromInternalServiceError(t.InternalServiceError),
		ServiceBusyError:     FromServiceBusyError(t.ServiceBusyError),
		EntityNotExistError:  FromEntityNotExistsError(t.EntityNotExistError),
	}
}

// ToHistoryServiceGetDLQReplicationMessagesResult converts thrift HistoryService_GetDLQReplicationMessages_Result type to internal
func ToHistoryServiceGetDLQReplicationMessagesResult(t *history.HistoryService_GetDLQReplicationMessages_Result) *types.HistoryServiceGetDLQReplicationMessagesResult {
	if t == nil {
		return nil
	}
	return &types.HistoryServiceGetDLQReplicationMessagesResult{
		Success:              ToGetDLQReplicationMessagesResponse(t.Success),
		BadRequestError:      ToBadRequestError(t.BadRequestError),
		InternalServiceError: ToInternalServiceError(t.InternalServiceError),
		ServiceBusyError:     ToServiceBusyError(t.ServiceBusyError),
		EntityNotExistError:  ToEntityNotExistsError(t.EntityNotExistError),
	}
}

// FromHistoryServiceGetMutableStateArgs converts internal HistoryService_GetMutableState_Args type to thrift
func FromHistoryServiceGetMutableStateArgs(t *types.HistoryServiceGetMutableStateArgs) *history.HistoryService_GetMutableState_Args {
	if t == nil {
		return nil
	}
	return &history.HistoryService_GetMutableState_Args{
		GetRequest: FromGetMutableStateRequest(t.GetRequest),
	}
}

// ToHistoryServiceGetMutableStateArgs converts thrift HistoryService_GetMutableState_Args type to internal
func ToHistoryServiceGetMutableStateArgs(t *history.HistoryService_GetMutableState_Args) *types.HistoryServiceGetMutableStateArgs {
	if t == nil {
		return nil
	}
	return &types.HistoryServiceGetMutableStateArgs{
		GetRequest: ToGetMutableStateRequest(t.GetRequest),
	}
}

// FromHistoryServiceGetMutableStateResult converts internal HistoryService_GetMutableState_Result type to thrift
func FromHistoryServiceGetMutableStateResult(t *types.HistoryServiceGetMutableStateResult) *history.HistoryService_GetMutableState_Result {
	if t == nil {
		return nil
	}
	return &history.HistoryService_GetMutableState_Result{
		Success:                   FromGetMutableStateResponse(t.Success),
		BadRequestError:           FromBadRequestError(t.BadRequestError),
		InternalServiceError:      FromInternalServiceError(t.InternalServiceError),
		EntityNotExistError:       FromEntityNotExistsError(t.EntityNotExistError),
		ShardOwnershipLostError:   FromShardOwnershipLostError(t.ShardOwnershipLostError),
		LimitExceededError:        FromLimitExceededError(t.LimitExceededError),
		ServiceBusyError:          FromServiceBusyError(t.ServiceBusyError),
		CurrentBranchChangedError: FromCurrentBranchChangedError(t.CurrentBranchChangedError),
	}
}

// ToHistoryServiceGetMutableStateResult converts thrift HistoryService_GetMutableState_Result type to internal
func ToHistoryServiceGetMutableStateResult(t *history.HistoryService_GetMutableState_Result) *types.HistoryServiceGetMutableStateResult {
	if t == nil {
		return nil
	}
	return &types.HistoryServiceGetMutableStateResult{
		Success:                   ToGetMutableStateResponse(t.Success),
		BadRequestError:           ToBadRequestError(t.BadRequestError),
		InternalServiceError:      ToInternalServiceError(t.InternalServiceError),
		EntityNotExistError:       ToEntityNotExistsError(t.EntityNotExistError),
		ShardOwnershipLostError:   ToShardOwnershipLostError(t.ShardOwnershipLostError),
		LimitExceededError:        ToLimitExceededError(t.LimitExceededError),
		ServiceBusyError:          ToServiceBusyError(t.ServiceBusyError),
		CurrentBranchChangedError: ToCurrentBranchChangedError(t.CurrentBranchChangedError),
	}
}

// FromHistoryServiceGetReplicationMessagesArgs converts internal HistoryService_GetReplicationMessages_Args type to thrift
func FromHistoryServiceGetReplicationMessagesArgs(t *types.HistoryServiceGetReplicationMessagesArgs) *history.HistoryService_GetReplicationMessages_Args {
	if t == nil {
		return nil
	}
	return &history.HistoryService_GetReplicationMessages_Args{
		Request: FromGetReplicationMessagesRequest(t.Request),
	}
}

// ToHistoryServiceGetReplicationMessagesArgs converts thrift HistoryService_GetReplicationMessages_Args type to internal
func ToHistoryServiceGetReplicationMessagesArgs(t *history.HistoryService_GetReplicationMessages_Args) *types.HistoryServiceGetReplicationMessagesArgs {
	if t == nil {
		return nil
	}
	return &types.HistoryServiceGetReplicationMessagesArgs{
		Request: ToGetReplicationMessagesRequest(t.Request),
	}
}

// FromHistoryServiceGetReplicationMessagesResult converts internal HistoryService_GetReplicationMessages_Result type to thrift
func FromHistoryServiceGetReplicationMessagesResult(t *types.HistoryServiceGetReplicationMessagesResult) *history.HistoryService_GetReplicationMessages_Result {
	if t == nil {
		return nil
	}
	return &history.HistoryService_GetReplicationMessages_Result{
		Success:                        FromGetReplicationMessagesResponse(t.Success),
		BadRequestError:                FromBadRequestError(t.BadRequestError),
		InternalServiceError:           FromInternalServiceError(t.InternalServiceError),
		LimitExceededError:             FromLimitExceededError(t.LimitExceededError),
		ServiceBusyError:               FromServiceBusyError(t.ServiceBusyError),
		ClientVersionNotSupportedError: FromClientVersionNotSupportedError(t.ClientVersionNotSupportedError),
	}
}

// ToHistoryServiceGetReplicationMessagesResult converts thrift HistoryService_GetReplicationMessages_Result type to internal
func ToHistoryServiceGetReplicationMessagesResult(t *history.HistoryService_GetReplicationMessages_Result) *types.HistoryServiceGetReplicationMessagesResult {
	if t == nil {
		return nil
	}
	return &types.HistoryServiceGetReplicationMessagesResult{
		Success:                        ToGetReplicationMessagesResponse(t.Success),
		BadRequestError:                ToBadRequestError(t.BadRequestError),
		InternalServiceError:           ToInternalServiceError(t.InternalServiceError),
		LimitExceededError:             ToLimitExceededError(t.LimitExceededError),
		ServiceBusyError:               ToServiceBusyError(t.ServiceBusyError),
		ClientVersionNotSupportedError: ToClientVersionNotSupportedError(t.ClientVersionNotSupportedError),
	}
}

// FromHistoryServiceMergeDLQMessagesArgs converts internal HistoryService_MergeDLQMessages_Args type to thrift
func FromHistoryServiceMergeDLQMessagesArgs(t *types.HistoryServiceMergeDLQMessagesArgs) *history.HistoryService_MergeDLQMessages_Args {
	if t == nil {
		return nil
	}
	return &history.HistoryService_MergeDLQMessages_Args{
		Request: FromMergeDLQMessagesRequest(t.Request),
	}
}

// ToHistoryServiceMergeDLQMessagesArgs converts thrift HistoryService_MergeDLQMessages_Args type to internal
func ToHistoryServiceMergeDLQMessagesArgs(t *history.HistoryService_MergeDLQMessages_Args) *types.HistoryServiceMergeDLQMessagesArgs {
	if t == nil {
		return nil
	}
	return &types.HistoryServiceMergeDLQMessagesArgs{
		Request: ToMergeDLQMessagesRequest(t.Request),
	}
}

// FromHistoryServiceMergeDLQMessagesResult converts internal HistoryService_MergeDLQMessages_Result type to thrift
func FromHistoryServiceMergeDLQMessagesResult(t *types.HistoryServiceMergeDLQMessagesResult) *history.HistoryService_MergeDLQMessages_Result {
	if t == nil {
		return nil
	}
	return &history.HistoryService_MergeDLQMessages_Result{
		Success:                 FromMergeDLQMessagesResponse(t.Success),
		BadRequestError:         FromBadRequestError(t.BadRequestError),
		InternalServiceError:    FromInternalServiceError(t.InternalServiceError),
		ServiceBusyError:        FromServiceBusyError(t.ServiceBusyError),
		EntityNotExistError:     FromEntityNotExistsError(t.EntityNotExistError),
		ShardOwnershipLostError: FromShardOwnershipLostError(t.ShardOwnershipLostError),
	}
}

// ToHistoryServiceMergeDLQMessagesResult converts thrift HistoryService_MergeDLQMessages_Result type to internal
func ToHistoryServiceMergeDLQMessagesResult(t *history.HistoryService_MergeDLQMessages_Result) *types.HistoryServiceMergeDLQMessagesResult {
	if t == nil {
		return nil
	}
	return &types.HistoryServiceMergeDLQMessagesResult{
		Success:                 ToMergeDLQMessagesResponse(t.Success),
		BadRequestError:         ToBadRequestError(t.BadRequestError),
		InternalServiceError:    ToInternalServiceError(t.InternalServiceError),
		ServiceBusyError:        ToServiceBusyError(t.ServiceBusyError),
		EntityNotExistError:     ToEntityNotExistsError(t.EntityNotExistError),
		ShardOwnershipLostError: ToShardOwnershipLostError(t.ShardOwnershipLostError),
	}
}

// FromHistoryServiceNotifyFailoverMarkersArgs converts internal HistoryService_NotifyFailoverMarkers_Args type to thrift
func FromHistoryServiceNotifyFailoverMarkersArgs(t *types.HistoryServiceNotifyFailoverMarkersArgs) *history.HistoryService_NotifyFailoverMarkers_Args {
	if t == nil {
		return nil
	}
	return &history.HistoryService_NotifyFailoverMarkers_Args{
		Request: FromNotifyFailoverMarkersRequest(t.Request),
	}
}

// ToHistoryServiceNotifyFailoverMarkersArgs converts thrift HistoryService_NotifyFailoverMarkers_Args type to internal
func ToHistoryServiceNotifyFailoverMarkersArgs(t *history.HistoryService_NotifyFailoverMarkers_Args) *types.HistoryServiceNotifyFailoverMarkersArgs {
	if t == nil {
		return nil
	}
	return &types.HistoryServiceNotifyFailoverMarkersArgs{
		Request: ToNotifyFailoverMarkersRequest(t.Request),
	}
}

// FromHistoryServiceNotifyFailoverMarkersResult converts internal HistoryService_NotifyFailoverMarkers_Result type to thrift
func FromHistoryServiceNotifyFailoverMarkersResult(t *types.HistoryServiceNotifyFailoverMarkersResult) *history.HistoryService_NotifyFailoverMarkers_Result {
	if t == nil {
		return nil
	}
	return &history.HistoryService_NotifyFailoverMarkers_Result{
		BadRequestError:      FromBadRequestError(t.BadRequestError),
		InternalServiceError: FromInternalServiceError(t.InternalServiceError),
		ServiceBusyError:     FromServiceBusyError(t.ServiceBusyError),
	}
}

// ToHistoryServiceNotifyFailoverMarkersResult converts thrift HistoryService_NotifyFailoverMarkers_Result type to internal
func ToHistoryServiceNotifyFailoverMarkersResult(t *history.HistoryService_NotifyFailoverMarkers_Result) *types.HistoryServiceNotifyFailoverMarkersResult {
	if t == nil {
		return nil
	}
	return &types.HistoryServiceNotifyFailoverMarkersResult{
		BadRequestError:      ToBadRequestError(t.BadRequestError),
		InternalServiceError: ToInternalServiceError(t.InternalServiceError),
		ServiceBusyError:     ToServiceBusyError(t.ServiceBusyError),
	}
}

// FromHistoryServicePollMutableStateArgs converts internal HistoryService_PollMutableState_Args type to thrift
func FromHistoryServicePollMutableStateArgs(t *types.HistoryServicePollMutableStateArgs) *history.HistoryService_PollMutableState_Args {
	if t == nil {
		return nil
	}
	return &history.HistoryService_PollMutableState_Args{
		PollRequest: FromPollMutableStateRequest(t.PollRequest),
	}
}

// ToHistoryServicePollMutableStateArgs converts thrift HistoryService_PollMutableState_Args type to internal
func ToHistoryServicePollMutableStateArgs(t *history.HistoryService_PollMutableState_Args) *types.HistoryServicePollMutableStateArgs {
	if t == nil {
		return nil
	}
	return &types.HistoryServicePollMutableStateArgs{
		PollRequest: ToPollMutableStateRequest(t.PollRequest),
	}
}

// FromHistoryServicePollMutableStateResult converts internal HistoryService_PollMutableState_Result type to thrift
func FromHistoryServicePollMutableStateResult(t *types.HistoryServicePollMutableStateResult) *history.HistoryService_PollMutableState_Result {
	if t == nil {
		return nil
	}
	return &history.HistoryService_PollMutableState_Result{
		Success:                   FromPollMutableStateResponse(t.Success),
		BadRequestError:           FromBadRequestError(t.BadRequestError),
		InternalServiceError:      FromInternalServiceError(t.InternalServiceError),
		EntityNotExistError:       FromEntityNotExistsError(t.EntityNotExistError),
		ShardOwnershipLostError:   FromShardOwnershipLostError(t.ShardOwnershipLostError),
		LimitExceededError:        FromLimitExceededError(t.LimitExceededError),
		ServiceBusyError:          FromServiceBusyError(t.ServiceBusyError),
		CurrentBranchChangedError: FromCurrentBranchChangedError(t.CurrentBranchChangedError),
	}
}

// ToHistoryServicePollMutableStateResult converts thrift HistoryService_PollMutableState_Result type to internal
func ToHistoryServicePollMutableStateResult(t *history.HistoryService_PollMutableState_Result) *types.HistoryServicePollMutableStateResult {
	if t == nil {
		return nil
	}
	return &types.HistoryServicePollMutableStateResult{
		Success:                   ToPollMutableStateResponse(t.Success),
		BadRequestError:           ToBadRequestError(t.BadRequestError),
		InternalServiceError:      ToInternalServiceError(t.InternalServiceError),
		EntityNotExistError:       ToEntityNotExistsError(t.EntityNotExistError),
		ShardOwnershipLostError:   ToShardOwnershipLostError(t.ShardOwnershipLostError),
		LimitExceededError:        ToLimitExceededError(t.LimitExceededError),
		ServiceBusyError:          ToServiceBusyError(t.ServiceBusyError),
		CurrentBranchChangedError: ToCurrentBranchChangedError(t.CurrentBranchChangedError),
	}
}

// FromHistoryServicePurgeDLQMessagesArgs converts internal HistoryService_PurgeDLQMessages_Args type to thrift
func FromHistoryServicePurgeDLQMessagesArgs(t *types.HistoryServicePurgeDLQMessagesArgs) *history.HistoryService_PurgeDLQMessages_Args {
	if t == nil {
		return nil
	}
	return &history.HistoryService_PurgeDLQMessages_Args{
		Request: FromPurgeDLQMessagesRequest(t.Request),
	}
}

// ToHistoryServicePurgeDLQMessagesArgs converts thrift HistoryService_PurgeDLQMessages_Args type to internal
func ToHistoryServicePurgeDLQMessagesArgs(t *history.HistoryService_PurgeDLQMessages_Args) *types.HistoryServicePurgeDLQMessagesArgs {
	if t == nil {
		return nil
	}
	return &types.HistoryServicePurgeDLQMessagesArgs{
		Request: ToPurgeDLQMessagesRequest(t.Request),
	}
}

// FromHistoryServicePurgeDLQMessagesResult converts internal HistoryService_PurgeDLQMessages_Result type to thrift
func FromHistoryServicePurgeDLQMessagesResult(t *types.HistoryServicePurgeDLQMessagesResult) *history.HistoryService_PurgeDLQMessages_Result {
	if t == nil {
		return nil
	}
	return &history.HistoryService_PurgeDLQMessages_Result{
		BadRequestError:         FromBadRequestError(t.BadRequestError),
		InternalServiceError:    FromInternalServiceError(t.InternalServiceError),
		ServiceBusyError:        FromServiceBusyError(t.ServiceBusyError),
		EntityNotExistError:     FromEntityNotExistsError(t.EntityNotExistError),
		ShardOwnershipLostError: FromShardOwnershipLostError(t.ShardOwnershipLostError),
	}
}

// ToHistoryServicePurgeDLQMessagesResult converts thrift HistoryService_PurgeDLQMessages_Result type to internal
func ToHistoryServicePurgeDLQMessagesResult(t *history.HistoryService_PurgeDLQMessages_Result) *types.HistoryServicePurgeDLQMessagesResult {
	if t == nil {
		return nil
	}
	return &types.HistoryServicePurgeDLQMessagesResult{
		BadRequestError:         ToBadRequestError(t.BadRequestError),
		InternalServiceError:    ToInternalServiceError(t.InternalServiceError),
		ServiceBusyError:        ToServiceBusyError(t.ServiceBusyError),
		EntityNotExistError:     ToEntityNotExistsError(t.EntityNotExistError),
		ShardOwnershipLostError: ToShardOwnershipLostError(t.ShardOwnershipLostError),
	}
}

// FromHistoryServiceQueryWorkflowArgs converts internal HistoryService_QueryWorkflow_Args type to thrift
func FromHistoryServiceQueryWorkflowArgs(t *types.HistoryServiceQueryWorkflowArgs) *history.HistoryService_QueryWorkflow_Args {
	if t == nil {
		return nil
	}
	return &history.HistoryService_QueryWorkflow_Args{
		QueryRequest: FromHistoryQueryWorkflowRequest(t.QueryRequest),
	}
}

// ToHistoryServiceQueryWorkflowArgs converts thrift HistoryService_QueryWorkflow_Args type to internal
func ToHistoryServiceQueryWorkflowArgs(t *history.HistoryService_QueryWorkflow_Args) *types.HistoryServiceQueryWorkflowArgs {
	if t == nil {
		return nil
	}
	return &types.HistoryServiceQueryWorkflowArgs{
		QueryRequest: ToHistoryQueryWorkflowRequest(t.QueryRequest),
	}
}

// FromHistoryServiceQueryWorkflowResult converts internal HistoryService_QueryWorkflow_Result type to thrift
func FromHistoryServiceQueryWorkflowResult(t *types.HistoryServiceQueryWorkflowResult) *history.HistoryService_QueryWorkflow_Result {
	if t == nil {
		return nil
	}
	return &history.HistoryService_QueryWorkflow_Result{
		Success:                        FromHistoryQueryWorkflowResponse(t.Success),
		BadRequestError:                FromBadRequestError(t.BadRequestError),
		InternalServiceError:           FromInternalServiceError(t.InternalServiceError),
		EntityNotExistError:            FromEntityNotExistsError(t.EntityNotExistError),
		QueryFailedError:               FromQueryFailedError(t.QueryFailedError),
		LimitExceededError:             FromLimitExceededError(t.LimitExceededError),
		ServiceBusyError:               FromServiceBusyError(t.ServiceBusyError),
		ClientVersionNotSupportedError: FromClientVersionNotSupportedError(t.ClientVersionNotSupportedError),
	}
}

// ToHistoryServiceQueryWorkflowResult converts thrift HistoryService_QueryWorkflow_Result type to internal
func ToHistoryServiceQueryWorkflowResult(t *history.HistoryService_QueryWorkflow_Result) *types.HistoryServiceQueryWorkflowResult {
	if t == nil {
		return nil
	}
	return &types.HistoryServiceQueryWorkflowResult{
		Success:                        ToHistoryQueryWorkflowResponse(t.Success),
		BadRequestError:                ToBadRequestError(t.BadRequestError),
		InternalServiceError:           ToInternalServiceError(t.InternalServiceError),
		EntityNotExistError:            ToEntityNotExistsError(t.EntityNotExistError),
		QueryFailedError:               ToQueryFailedError(t.QueryFailedError),
		LimitExceededError:             ToLimitExceededError(t.LimitExceededError),
		ServiceBusyError:               ToServiceBusyError(t.ServiceBusyError),
		ClientVersionNotSupportedError: ToClientVersionNotSupportedError(t.ClientVersionNotSupportedError),
	}
}

// FromHistoryServiceReadDLQMessagesArgs converts internal HistoryService_ReadDLQMessages_Args type to thrift
func FromHistoryServiceReadDLQMessagesArgs(t *types.HistoryServiceReadDLQMessagesArgs) *history.HistoryService_ReadDLQMessages_Args {
	if t == nil {
		return nil
	}
	return &history.HistoryService_ReadDLQMessages_Args{
		Request: FromReadDLQMessagesRequest(t.Request),
	}
}

// ToHistoryServiceReadDLQMessagesArgs converts thrift HistoryService_ReadDLQMessages_Args type to internal
func ToHistoryServiceReadDLQMessagesArgs(t *history.HistoryService_ReadDLQMessages_Args) *types.HistoryServiceReadDLQMessagesArgs {
	if t == nil {
		return nil
	}
	return &types.HistoryServiceReadDLQMessagesArgs{
		Request: ToReadDLQMessagesRequest(t.Request),
	}
}

// FromHistoryServiceReadDLQMessagesResult converts internal HistoryService_ReadDLQMessages_Result type to thrift
func FromHistoryServiceReadDLQMessagesResult(t *types.HistoryServiceReadDLQMessagesResult) *history.HistoryService_ReadDLQMessages_Result {
	if t == nil {
		return nil
	}
	return &history.HistoryService_ReadDLQMessages_Result{
		Success:                 FromReadDLQMessagesResponse(t.Success),
		BadRequestError:         FromBadRequestError(t.BadRequestError),
		InternalServiceError:    FromInternalServiceError(t.InternalServiceError),
		ServiceBusyError:        FromServiceBusyError(t.ServiceBusyError),
		EntityNotExistError:     FromEntityNotExistsError(t.EntityNotExistError),
		ShardOwnershipLostError: FromShardOwnershipLostError(t.ShardOwnershipLostError),
	}
}

// ToHistoryServiceReadDLQMessagesResult converts thrift HistoryService_ReadDLQMessages_Result type to internal
func ToHistoryServiceReadDLQMessagesResult(t *history.HistoryService_ReadDLQMessages_Result) *types.HistoryServiceReadDLQMessagesResult {
	if t == nil {
		return nil
	}
	return &types.HistoryServiceReadDLQMessagesResult{
		Success:                 ToReadDLQMessagesResponse(t.Success),
		BadRequestError:         ToBadRequestError(t.BadRequestError),
		InternalServiceError:    ToInternalServiceError(t.InternalServiceError),
		ServiceBusyError:        ToServiceBusyError(t.ServiceBusyError),
		EntityNotExistError:     ToEntityNotExistsError(t.EntityNotExistError),
		ShardOwnershipLostError: ToShardOwnershipLostError(t.ShardOwnershipLostError),
	}
}

// FromHistoryServiceReapplyEventsArgs converts internal HistoryService_ReapplyEvents_Args type to thrift
func FromHistoryServiceReapplyEventsArgs(t *types.HistoryServiceReapplyEventsArgs) *history.HistoryService_ReapplyEvents_Args {
	if t == nil {
		return nil
	}
	return &history.HistoryService_ReapplyEvents_Args{
		ReapplyEventsRequest: FromHistoryReapplyEventsRequest(t.ReapplyEventsRequest),
	}
}

// ToHistoryServiceReapplyEventsArgs converts thrift HistoryService_ReapplyEvents_Args type to internal
func ToHistoryServiceReapplyEventsArgs(t *history.HistoryService_ReapplyEvents_Args) *types.HistoryServiceReapplyEventsArgs {
	if t == nil {
		return nil
	}
	return &types.HistoryServiceReapplyEventsArgs{
		ReapplyEventsRequest: ToHistoryReapplyEventsRequest(t.ReapplyEventsRequest),
	}
}

// FromHistoryServiceReapplyEventsResult converts internal HistoryService_ReapplyEvents_Result type to thrift
func FromHistoryServiceReapplyEventsResult(t *types.HistoryServiceReapplyEventsResult) *history.HistoryService_ReapplyEvents_Result {
	if t == nil {
		return nil
	}
	return &history.HistoryService_ReapplyEvents_Result{
		BadRequestError:         FromBadRequestError(t.BadRequestError),
		InternalServiceError:    FromInternalServiceError(t.InternalServiceError),
		DomainNotActiveError:    FromDomainNotActiveError(t.DomainNotActiveError),
		LimitExceededError:      FromLimitExceededError(t.LimitExceededError),
		ServiceBusyError:        FromServiceBusyError(t.ServiceBusyError),
		ShardOwnershipLostError: FromShardOwnershipLostError(t.ShardOwnershipLostError),
		EntityNotExistError:     FromEntityNotExistsError(t.EntityNotExistError),
	}
}

// ToHistoryServiceReapplyEventsResult converts thrift HistoryService_ReapplyEvents_Result type to internal
func ToHistoryServiceReapplyEventsResult(t *history.HistoryService_ReapplyEvents_Result) *types.HistoryServiceReapplyEventsResult {
	if t == nil {
		return nil
	}
	return &types.HistoryServiceReapplyEventsResult{
		BadRequestError:         ToBadRequestError(t.BadRequestError),
		InternalServiceError:    ToInternalServiceError(t.InternalServiceError),
		DomainNotActiveError:    ToDomainNotActiveError(t.DomainNotActiveError),
		LimitExceededError:      ToLimitExceededError(t.LimitExceededError),
		ServiceBusyError:        ToServiceBusyError(t.ServiceBusyError),
		ShardOwnershipLostError: ToShardOwnershipLostError(t.ShardOwnershipLostError),
		EntityNotExistError:     ToEntityNotExistsError(t.EntityNotExistError),
	}
}

// FromHistoryServiceRecordActivityTaskHeartbeatArgs converts internal HistoryService_RecordActivityTaskHeartbeat_Args type to thrift
func FromHistoryServiceRecordActivityTaskHeartbeatArgs(t *types.HistoryServiceRecordActivityTaskHeartbeatArgs) *history.HistoryService_RecordActivityTaskHeartbeat_Args {
	if t == nil {
		return nil
	}
	return &history.HistoryService_RecordActivityTaskHeartbeat_Args{
		HeartbeatRequest: FromHistoryRecordActivityTaskHeartbeatRequest(t.HeartbeatRequest),
	}
}

// ToHistoryServiceRecordActivityTaskHeartbeatArgs converts thrift HistoryService_RecordActivityTaskHeartbeat_Args type to internal
func ToHistoryServiceRecordActivityTaskHeartbeatArgs(t *history.HistoryService_RecordActivityTaskHeartbeat_Args) *types.HistoryServiceRecordActivityTaskHeartbeatArgs {
	if t == nil {
		return nil
	}
	return &types.HistoryServiceRecordActivityTaskHeartbeatArgs{
		HeartbeatRequest: ToHistoryRecordActivityTaskHeartbeatRequest(t.HeartbeatRequest),
	}
}

// FromHistoryServiceRecordActivityTaskHeartbeatResult converts internal HistoryService_RecordActivityTaskHeartbeat_Result type to thrift
func FromHistoryServiceRecordActivityTaskHeartbeatResult(t *types.HistoryServiceRecordActivityTaskHeartbeatResult) *history.HistoryService_RecordActivityTaskHeartbeat_Result {
	if t == nil {
		return nil
	}
	return &history.HistoryService_RecordActivityTaskHeartbeat_Result{
		Success:                 FromRecordActivityTaskHeartbeatResponse(t.Success),
		BadRequestError:         FromBadRequestError(t.BadRequestError),
		InternalServiceError:    FromInternalServiceError(t.InternalServiceError),
		EntityNotExistError:     FromEntityNotExistsError(t.EntityNotExistError),
		ShardOwnershipLostError: FromShardOwnershipLostError(t.ShardOwnershipLostError),
		DomainNotActiveError:    FromDomainNotActiveError(t.DomainNotActiveError),
		LimitExceededError:      FromLimitExceededError(t.LimitExceededError),
		ServiceBusyError:        FromServiceBusyError(t.ServiceBusyError),
	}
}

// ToHistoryServiceRecordActivityTaskHeartbeatResult converts thrift HistoryService_RecordActivityTaskHeartbeat_Result type to internal
func ToHistoryServiceRecordActivityTaskHeartbeatResult(t *history.HistoryService_RecordActivityTaskHeartbeat_Result) *types.HistoryServiceRecordActivityTaskHeartbeatResult {
	if t == nil {
		return nil
	}
	return &types.HistoryServiceRecordActivityTaskHeartbeatResult{
		Success:                 ToRecordActivityTaskHeartbeatResponse(t.Success),
		BadRequestError:         ToBadRequestError(t.BadRequestError),
		InternalServiceError:    ToInternalServiceError(t.InternalServiceError),
		EntityNotExistError:     ToEntityNotExistsError(t.EntityNotExistError),
		ShardOwnershipLostError: ToShardOwnershipLostError(t.ShardOwnershipLostError),
		DomainNotActiveError:    ToDomainNotActiveError(t.DomainNotActiveError),
		LimitExceededError:      ToLimitExceededError(t.LimitExceededError),
		ServiceBusyError:        ToServiceBusyError(t.ServiceBusyError),
	}
}

// FromHistoryServiceRecordActivityTaskStartedArgs converts internal HistoryService_RecordActivityTaskStarted_Args type to thrift
func FromHistoryServiceRecordActivityTaskStartedArgs(t *types.HistoryServiceRecordActivityTaskStartedArgs) *history.HistoryService_RecordActivityTaskStarted_Args {
	if t == nil {
		return nil
	}
	return &history.HistoryService_RecordActivityTaskStarted_Args{
		AddRequest: FromRecordActivityTaskStartedRequest(t.AddRequest),
	}
}

// ToHistoryServiceRecordActivityTaskStartedArgs converts thrift HistoryService_RecordActivityTaskStarted_Args type to internal
func ToHistoryServiceRecordActivityTaskStartedArgs(t *history.HistoryService_RecordActivityTaskStarted_Args) *types.HistoryServiceRecordActivityTaskStartedArgs {
	if t == nil {
		return nil
	}
	return &types.HistoryServiceRecordActivityTaskStartedArgs{
		AddRequest: ToRecordActivityTaskStartedRequest(t.AddRequest),
	}
}

// FromHistoryServiceRecordActivityTaskStartedResult converts internal HistoryService_RecordActivityTaskStarted_Result type to thrift
func FromHistoryServiceRecordActivityTaskStartedResult(t *types.HistoryServiceRecordActivityTaskStartedResult) *history.HistoryService_RecordActivityTaskStarted_Result {
	if t == nil {
		return nil
	}
	return &history.HistoryService_RecordActivityTaskStarted_Result{
		Success:                  FromRecordActivityTaskStartedResponse(t.Success),
		BadRequestError:          FromBadRequestError(t.BadRequestError),
		InternalServiceError:     FromInternalServiceError(t.InternalServiceError),
		EventAlreadyStartedError: FromEventAlreadyStartedError(t.EventAlreadyStartedError),
		EntityNotExistError:      FromEntityNotExistsError(t.EntityNotExistError),
		ShardOwnershipLostError:  FromShardOwnershipLostError(t.ShardOwnershipLostError),
		DomainNotActiveError:     FromDomainNotActiveError(t.DomainNotActiveError),
		LimitExceededError:       FromLimitExceededError(t.LimitExceededError),
		ServiceBusyError:         FromServiceBusyError(t.ServiceBusyError),
	}
}

// ToHistoryServiceRecordActivityTaskStartedResult converts thrift HistoryService_RecordActivityTaskStarted_Result type to internal
func ToHistoryServiceRecordActivityTaskStartedResult(t *history.HistoryService_RecordActivityTaskStarted_Result) *types.HistoryServiceRecordActivityTaskStartedResult {
	if t == nil {
		return nil
	}
	return &types.HistoryServiceRecordActivityTaskStartedResult{
		Success:                  ToRecordActivityTaskStartedResponse(t.Success),
		BadRequestError:          ToBadRequestError(t.BadRequestError),
		InternalServiceError:     ToInternalServiceError(t.InternalServiceError),
		EventAlreadyStartedError: ToEventAlreadyStartedError(t.EventAlreadyStartedError),
		EntityNotExistError:      ToEntityNotExistsError(t.EntityNotExistError),
		ShardOwnershipLostError:  ToShardOwnershipLostError(t.ShardOwnershipLostError),
		DomainNotActiveError:     ToDomainNotActiveError(t.DomainNotActiveError),
		LimitExceededError:       ToLimitExceededError(t.LimitExceededError),
		ServiceBusyError:         ToServiceBusyError(t.ServiceBusyError),
	}
}

// FromHistoryServiceRecordChildExecutionCompletedArgs converts internal HistoryService_RecordChildExecutionCompleted_Args type to thrift
func FromHistoryServiceRecordChildExecutionCompletedArgs(t *types.HistoryServiceRecordChildExecutionCompletedArgs) *history.HistoryService_RecordChildExecutionCompleted_Args {
	if t == nil {
		return nil
	}
	return &history.HistoryService_RecordChildExecutionCompleted_Args{
		CompletionRequest: FromRecordChildExecutionCompletedRequest(t.CompletionRequest),
	}
}

// ToHistoryServiceRecordChildExecutionCompletedArgs converts thrift HistoryService_RecordChildExecutionCompleted_Args type to internal
func ToHistoryServiceRecordChildExecutionCompletedArgs(t *history.HistoryService_RecordChildExecutionCompleted_Args) *types.HistoryServiceRecordChildExecutionCompletedArgs {
	if t == nil {
		return nil
	}
	return &types.HistoryServiceRecordChildExecutionCompletedArgs{
		CompletionRequest: ToRecordChildExecutionCompletedRequest(t.CompletionRequest),
	}
}

// FromHistoryServiceRecordChildExecutionCompletedResult converts internal HistoryService_RecordChildExecutionCompleted_Result type to thrift
func FromHistoryServiceRecordChildExecutionCompletedResult(t *types.HistoryServiceRecordChildExecutionCompletedResult) *history.HistoryService_RecordChildExecutionCompleted_Result {
	if t == nil {
		return nil
	}
	return &history.HistoryService_RecordChildExecutionCompleted_Result{
		BadRequestError:         FromBadRequestError(t.BadRequestError),
		InternalServiceError:    FromInternalServiceError(t.InternalServiceError),
		EntityNotExistError:     FromEntityNotExistsError(t.EntityNotExistError),
		ShardOwnershipLostError: FromShardOwnershipLostError(t.ShardOwnershipLostError),
		DomainNotActiveError:    FromDomainNotActiveError(t.DomainNotActiveError),
		LimitExceededError:      FromLimitExceededError(t.LimitExceededError),
		ServiceBusyError:        FromServiceBusyError(t.ServiceBusyError),
	}
}

// ToHistoryServiceRecordChildExecutionCompletedResult converts thrift HistoryService_RecordChildExecutionCompleted_Result type to internal
func ToHistoryServiceRecordChildExecutionCompletedResult(t *history.HistoryService_RecordChildExecutionCompleted_Result) *types.HistoryServiceRecordChildExecutionCompletedResult {
	if t == nil {
		return nil
	}
	return &types.HistoryServiceRecordChildExecutionCompletedResult{
		BadRequestError:         ToBadRequestError(t.BadRequestError),
		InternalServiceError:    ToInternalServiceError(t.InternalServiceError),
		EntityNotExistError:     ToEntityNotExistsError(t.EntityNotExistError),
		ShardOwnershipLostError: ToShardOwnershipLostError(t.ShardOwnershipLostError),
		DomainNotActiveError:    ToDomainNotActiveError(t.DomainNotActiveError),
		LimitExceededError:      ToLimitExceededError(t.LimitExceededError),
		ServiceBusyError:        ToServiceBusyError(t.ServiceBusyError),
	}
}

// FromHistoryServiceRecordDecisionTaskStartedArgs converts internal HistoryService_RecordDecisionTaskStarted_Args type to thrift
func FromHistoryServiceRecordDecisionTaskStartedArgs(t *types.HistoryServiceRecordDecisionTaskStartedArgs) *history.HistoryService_RecordDecisionTaskStarted_Args {
	if t == nil {
		return nil
	}
	return &history.HistoryService_RecordDecisionTaskStarted_Args{
		AddRequest: FromRecordDecisionTaskStartedRequest(t.AddRequest),
	}
}

// ToHistoryServiceRecordDecisionTaskStartedArgs converts thrift HistoryService_RecordDecisionTaskStarted_Args type to internal
func ToHistoryServiceRecordDecisionTaskStartedArgs(t *history.HistoryService_RecordDecisionTaskStarted_Args) *types.HistoryServiceRecordDecisionTaskStartedArgs {
	if t == nil {
		return nil
	}
	return &types.HistoryServiceRecordDecisionTaskStartedArgs{
		AddRequest: ToRecordDecisionTaskStartedRequest(t.AddRequest),
	}
}

// FromHistoryServiceRecordDecisionTaskStartedResult converts internal HistoryService_RecordDecisionTaskStarted_Result type to thrift
func FromHistoryServiceRecordDecisionTaskStartedResult(t *types.HistoryServiceRecordDecisionTaskStartedResult) *history.HistoryService_RecordDecisionTaskStarted_Result {
	if t == nil {
		return nil
	}
	return &history.HistoryService_RecordDecisionTaskStarted_Result{
		Success:                  FromRecordDecisionTaskStartedResponse(t.Success),
		BadRequestError:          FromBadRequestError(t.BadRequestError),
		InternalServiceError:     FromInternalServiceError(t.InternalServiceError),
		EventAlreadyStartedError: FromEventAlreadyStartedError(t.EventAlreadyStartedError),
		EntityNotExistError:      FromEntityNotExistsError(t.EntityNotExistError),
		ShardOwnershipLostError:  FromShardOwnershipLostError(t.ShardOwnershipLostError),
		DomainNotActiveError:     FromDomainNotActiveError(t.DomainNotActiveError),
		LimitExceededError:       FromLimitExceededError(t.LimitExceededError),
		ServiceBusyError:         FromServiceBusyError(t.ServiceBusyError),
	}
}

// ToHistoryServiceRecordDecisionTaskStartedResult converts thrift HistoryService_RecordDecisionTaskStarted_Result type to internal
func ToHistoryServiceRecordDecisionTaskStartedResult(t *history.HistoryService_RecordDecisionTaskStarted_Result) *types.HistoryServiceRecordDecisionTaskStartedResult {
	if t == nil {
		return nil
	}
	return &types.HistoryServiceRecordDecisionTaskStartedResult{
		Success:                  ToRecordDecisionTaskStartedResponse(t.Success),
		BadRequestError:          ToBadRequestError(t.BadRequestError),
		InternalServiceError:     ToInternalServiceError(t.InternalServiceError),
		EventAlreadyStartedError: ToEventAlreadyStartedError(t.EventAlreadyStartedError),
		EntityNotExistError:      ToEntityNotExistsError(t.EntityNotExistError),
		ShardOwnershipLostError:  ToShardOwnershipLostError(t.ShardOwnershipLostError),
		DomainNotActiveError:     ToDomainNotActiveError(t.DomainNotActiveError),
		LimitExceededError:       ToLimitExceededError(t.LimitExceededError),
		ServiceBusyError:         ToServiceBusyError(t.ServiceBusyError),
	}
}

// FromHistoryServiceRefreshWorkflowTasksArgs converts internal HistoryService_RefreshWorkflowTasks_Args type to thrift
func FromHistoryServiceRefreshWorkflowTasksArgs(t *types.HistoryServiceRefreshWorkflowTasksArgs) *history.HistoryService_RefreshWorkflowTasks_Args {
	if t == nil {
		return nil
	}
	return &history.HistoryService_RefreshWorkflowTasks_Args{
		Request: FromHistoryRefreshWorkflowTasksRequest(t.Request),
	}
}

// ToHistoryServiceRefreshWorkflowTasksArgs converts thrift HistoryService_RefreshWorkflowTasks_Args type to internal
func ToHistoryServiceRefreshWorkflowTasksArgs(t *history.HistoryService_RefreshWorkflowTasks_Args) *types.HistoryServiceRefreshWorkflowTasksArgs {
	if t == nil {
		return nil
	}
	return &types.HistoryServiceRefreshWorkflowTasksArgs{
		Request: ToHistoryRefreshWorkflowTasksRequest(t.Request),
	}
}

// FromHistoryServiceRefreshWorkflowTasksResult converts internal HistoryService_RefreshWorkflowTasks_Result type to thrift
func FromHistoryServiceRefreshWorkflowTasksResult(t *types.HistoryServiceRefreshWorkflowTasksResult) *history.HistoryService_RefreshWorkflowTasks_Result {
	if t == nil {
		return nil
	}
	return &history.HistoryService_RefreshWorkflowTasks_Result{
		BadRequestError:         FromBadRequestError(t.BadRequestError),
		InternalServiceError:    FromInternalServiceError(t.InternalServiceError),
		DomainNotActiveError:    FromDomainNotActiveError(t.DomainNotActiveError),
		ShardOwnershipLostError: FromShardOwnershipLostError(t.ShardOwnershipLostError),
		ServiceBusyError:        FromServiceBusyError(t.ServiceBusyError),
		EntityNotExistError:     FromEntityNotExistsError(t.EntityNotExistError),
	}
}

// ToHistoryServiceRefreshWorkflowTasksResult converts thrift HistoryService_RefreshWorkflowTasks_Result type to internal
func ToHistoryServiceRefreshWorkflowTasksResult(t *history.HistoryService_RefreshWorkflowTasks_Result) *types.HistoryServiceRefreshWorkflowTasksResult {
	if t == nil {
		return nil
	}
	return &types.HistoryServiceRefreshWorkflowTasksResult{
		BadRequestError:         ToBadRequestError(t.BadRequestError),
		InternalServiceError:    ToInternalServiceError(t.InternalServiceError),
		DomainNotActiveError:    ToDomainNotActiveError(t.DomainNotActiveError),
		ShardOwnershipLostError: ToShardOwnershipLostError(t.ShardOwnershipLostError),
		ServiceBusyError:        ToServiceBusyError(t.ServiceBusyError),
		EntityNotExistError:     ToEntityNotExistsError(t.EntityNotExistError),
	}
}

// FromHistoryServiceRemoveSignalMutableStateArgs converts internal HistoryService_RemoveSignalMutableState_Args type to thrift
func FromHistoryServiceRemoveSignalMutableStateArgs(t *types.HistoryServiceRemoveSignalMutableStateArgs) *history.HistoryService_RemoveSignalMutableState_Args {
	if t == nil {
		return nil
	}
	return &history.HistoryService_RemoveSignalMutableState_Args{
		RemoveRequest: FromRemoveSignalMutableStateRequest(t.RemoveRequest),
	}
}

// ToHistoryServiceRemoveSignalMutableStateArgs converts thrift HistoryService_RemoveSignalMutableState_Args type to internal
func ToHistoryServiceRemoveSignalMutableStateArgs(t *history.HistoryService_RemoveSignalMutableState_Args) *types.HistoryServiceRemoveSignalMutableStateArgs {
	if t == nil {
		return nil
	}
	return &types.HistoryServiceRemoveSignalMutableStateArgs{
		RemoveRequest: ToRemoveSignalMutableStateRequest(t.RemoveRequest),
	}
}

// FromHistoryServiceRemoveSignalMutableStateResult converts internal HistoryService_RemoveSignalMutableState_Result type to thrift
func FromHistoryServiceRemoveSignalMutableStateResult(t *types.HistoryServiceRemoveSignalMutableStateResult) *history.HistoryService_RemoveSignalMutableState_Result {
	if t == nil {
		return nil
	}
	return &history.HistoryService_RemoveSignalMutableState_Result{
		BadRequestError:         FromBadRequestError(t.BadRequestError),
		InternalServiceError:    FromInternalServiceError(t.InternalServiceError),
		EntityNotExistError:     FromEntityNotExistsError(t.EntityNotExistError),
		ShardOwnershipLostError: FromShardOwnershipLostError(t.ShardOwnershipLostError),
		DomainNotActiveError:    FromDomainNotActiveError(t.DomainNotActiveError),
		LimitExceededError:      FromLimitExceededError(t.LimitExceededError),
		ServiceBusyError:        FromServiceBusyError(t.ServiceBusyError),
	}
}

// ToHistoryServiceRemoveSignalMutableStateResult converts thrift HistoryService_RemoveSignalMutableState_Result type to internal
func ToHistoryServiceRemoveSignalMutableStateResult(t *history.HistoryService_RemoveSignalMutableState_Result) *types.HistoryServiceRemoveSignalMutableStateResult {
	if t == nil {
		return nil
	}
	return &types.HistoryServiceRemoveSignalMutableStateResult{
		BadRequestError:         ToBadRequestError(t.BadRequestError),
		InternalServiceError:    ToInternalServiceError(t.InternalServiceError),
		EntityNotExistError:     ToEntityNotExistsError(t.EntityNotExistError),
		ShardOwnershipLostError: ToShardOwnershipLostError(t.ShardOwnershipLostError),
		DomainNotActiveError:    ToDomainNotActiveError(t.DomainNotActiveError),
		LimitExceededError:      ToLimitExceededError(t.LimitExceededError),
		ServiceBusyError:        ToServiceBusyError(t.ServiceBusyError),
	}
}

// FromHistoryServiceRemoveTaskArgs converts internal HistoryService_RemoveTask_Args type to thrift
func FromHistoryServiceRemoveTaskArgs(t *types.HistoryServiceRemoveTaskArgs) *history.HistoryService_RemoveTask_Args {
	if t == nil {
		return nil
	}
	return &history.HistoryService_RemoveTask_Args{
		Request: FromRemoveTaskRequest(t.Request),
	}
}

// ToHistoryServiceRemoveTaskArgs converts thrift HistoryService_RemoveTask_Args type to internal
func ToHistoryServiceRemoveTaskArgs(t *history.HistoryService_RemoveTask_Args) *types.HistoryServiceRemoveTaskArgs {
	if t == nil {
		return nil
	}
	return &types.HistoryServiceRemoveTaskArgs{
		Request: ToRemoveTaskRequest(t.Request),
	}
}

// FromHistoryServiceRemoveTaskResult converts internal HistoryService_RemoveTask_Result type to thrift
func FromHistoryServiceRemoveTaskResult(t *types.HistoryServiceRemoveTaskResult) *history.HistoryService_RemoveTask_Result {
	if t == nil {
		return nil
	}
	return &history.HistoryService_RemoveTask_Result{
		BadRequestError:      FromBadRequestError(t.BadRequestError),
		InternalServiceError: FromInternalServiceError(t.InternalServiceError),
		AccessDeniedError:    FromAccessDeniedError(t.AccessDeniedError),
	}
}

// ToHistoryServiceRemoveTaskResult converts thrift HistoryService_RemoveTask_Result type to internal
func ToHistoryServiceRemoveTaskResult(t *history.HistoryService_RemoveTask_Result) *types.HistoryServiceRemoveTaskResult {
	if t == nil {
		return nil
	}
	return &types.HistoryServiceRemoveTaskResult{
		BadRequestError:      ToBadRequestError(t.BadRequestError),
		InternalServiceError: ToInternalServiceError(t.InternalServiceError),
		AccessDeniedError:    ToAccessDeniedError(t.AccessDeniedError),
	}
}

// FromHistoryServiceReplicateEventsV2Args converts internal HistoryService_ReplicateEventsV2_Args type to thrift
func FromHistoryServiceReplicateEventsV2Args(t *types.HistoryServiceReplicateEventsV2Args) *history.HistoryService_ReplicateEventsV2_Args {
	if t == nil {
		return nil
	}
	return &history.HistoryService_ReplicateEventsV2_Args{
		ReplicateV2Request: FromReplicateEventsV2Request(t.ReplicateV2Request),
	}
}

// ToHistoryServiceReplicateEventsV2Args converts thrift HistoryService_ReplicateEventsV2_Args type to internal
func ToHistoryServiceReplicateEventsV2Args(t *history.HistoryService_ReplicateEventsV2_Args) *types.HistoryServiceReplicateEventsV2Args {
	if t == nil {
		return nil
	}
	return &types.HistoryServiceReplicateEventsV2Args{
		ReplicateV2Request: ToReplicateEventsV2Request(t.ReplicateV2Request),
	}
}

// FromHistoryServiceReplicateEventsV2Result converts internal HistoryService_ReplicateEventsV2_Result type to thrift
func FromHistoryServiceReplicateEventsV2Result(t *types.HistoryServiceReplicateEventsV2Result) *history.HistoryService_ReplicateEventsV2_Result {
	if t == nil {
		return nil
	}
	return &history.HistoryService_ReplicateEventsV2_Result{
		BadRequestError:         FromBadRequestError(t.BadRequestError),
		InternalServiceError:    FromInternalServiceError(t.InternalServiceError),
		EntityNotExistError:     FromEntityNotExistsError(t.EntityNotExistError),
		ShardOwnershipLostError: FromShardOwnershipLostError(t.ShardOwnershipLostError),
		LimitExceededError:      FromLimitExceededError(t.LimitExceededError),
		RetryTaskError:          FromRetryTaskV2Error(t.RetryTaskError),
		ServiceBusyError:        FromServiceBusyError(t.ServiceBusyError),
	}
}

// ToHistoryServiceReplicateEventsV2Result converts thrift HistoryService_ReplicateEventsV2_Result type to internal
func ToHistoryServiceReplicateEventsV2Result(t *history.HistoryService_ReplicateEventsV2_Result) *types.HistoryServiceReplicateEventsV2Result {
	if t == nil {
		return nil
	}
	return &types.HistoryServiceReplicateEventsV2Result{
		BadRequestError:         ToBadRequestError(t.BadRequestError),
		InternalServiceError:    ToInternalServiceError(t.InternalServiceError),
		EntityNotExistError:     ToEntityNotExistsError(t.EntityNotExistError),
		ShardOwnershipLostError: ToShardOwnershipLostError(t.ShardOwnershipLostError),
		LimitExceededError:      ToLimitExceededError(t.LimitExceededError),
		RetryTaskError:          ToRetryTaskV2Error(t.RetryTaskError),
		ServiceBusyError:        ToServiceBusyError(t.ServiceBusyError),
	}
}

// FromHistoryServiceRequestCancelWorkflowExecutionArgs converts internal HistoryService_RequestCancelWorkflowExecution_Args type to thrift
func FromHistoryServiceRequestCancelWorkflowExecutionArgs(t *types.HistoryServiceRequestCancelWorkflowExecutionArgs) *history.HistoryService_RequestCancelWorkflowExecution_Args {
	if t == nil {
		return nil
	}
	return &history.HistoryService_RequestCancelWorkflowExecution_Args{
		CancelRequest: FromHistoryRequestCancelWorkflowExecutionRequest(t.CancelRequest),
	}
}

// ToHistoryServiceRequestCancelWorkflowExecutionArgs converts thrift HistoryService_RequestCancelWorkflowExecution_Args type to internal
func ToHistoryServiceRequestCancelWorkflowExecutionArgs(t *history.HistoryService_RequestCancelWorkflowExecution_Args) *types.HistoryServiceRequestCancelWorkflowExecutionArgs {
	if t == nil {
		return nil
	}
	return &types.HistoryServiceRequestCancelWorkflowExecutionArgs{
		CancelRequest: ToHistoryRequestCancelWorkflowExecutionRequest(t.CancelRequest),
	}
}

// FromHistoryServiceRequestCancelWorkflowExecutionResult converts internal HistoryService_RequestCancelWorkflowExecution_Result type to thrift
func FromHistoryServiceRequestCancelWorkflowExecutionResult(t *types.HistoryServiceRequestCancelWorkflowExecutionResult) *history.HistoryService_RequestCancelWorkflowExecution_Result {
	if t == nil {
		return nil
	}
	return &history.HistoryService_RequestCancelWorkflowExecution_Result{
		BadRequestError:                   FromBadRequestError(t.BadRequestError),
		InternalServiceError:              FromInternalServiceError(t.InternalServiceError),
		EntityNotExistError:               FromEntityNotExistsError(t.EntityNotExistError),
		ShardOwnershipLostError:           FromShardOwnershipLostError(t.ShardOwnershipLostError),
		CancellationAlreadyRequestedError: FromCancellationAlreadyRequestedError(t.CancellationAlreadyRequestedError),
		DomainNotActiveError:              FromDomainNotActiveError(t.DomainNotActiveError),
		LimitExceededError:                FromLimitExceededError(t.LimitExceededError),
		ServiceBusyError:                  FromServiceBusyError(t.ServiceBusyError),
	}
}

// ToHistoryServiceRequestCancelWorkflowExecutionResult converts thrift HistoryService_RequestCancelWorkflowExecution_Result type to internal
func ToHistoryServiceRequestCancelWorkflowExecutionResult(t *history.HistoryService_RequestCancelWorkflowExecution_Result) *types.HistoryServiceRequestCancelWorkflowExecutionResult {
	if t == nil {
		return nil
	}
	return &types.HistoryServiceRequestCancelWorkflowExecutionResult{
		BadRequestError:                   ToBadRequestError(t.BadRequestError),
		InternalServiceError:              ToInternalServiceError(t.InternalServiceError),
		EntityNotExistError:               ToEntityNotExistsError(t.EntityNotExistError),
		ShardOwnershipLostError:           ToShardOwnershipLostError(t.ShardOwnershipLostError),
		CancellationAlreadyRequestedError: ToCancellationAlreadyRequestedError(t.CancellationAlreadyRequestedError),
		DomainNotActiveError:              ToDomainNotActiveError(t.DomainNotActiveError),
		LimitExceededError:                ToLimitExceededError(t.LimitExceededError),
		ServiceBusyError:                  ToServiceBusyError(t.ServiceBusyError),
	}
}

// FromHistoryServiceResetQueueArgs converts internal HistoryService_ResetQueue_Args type to thrift
func FromHistoryServiceResetQueueArgs(t *types.HistoryServiceResetQueueArgs) *history.HistoryService_ResetQueue_Args {
	if t == nil {
		return nil
	}
	return &history.HistoryService_ResetQueue_Args{
		Request: FromResetQueueRequest(t.Request),
	}
}

// ToHistoryServiceResetQueueArgs converts thrift HistoryService_ResetQueue_Args type to internal
func ToHistoryServiceResetQueueArgs(t *history.HistoryService_ResetQueue_Args) *types.HistoryServiceResetQueueArgs {
	if t == nil {
		return nil
	}
	return &types.HistoryServiceResetQueueArgs{
		Request: ToResetQueueRequest(t.Request),
	}
}

// FromHistoryServiceResetQueueResult converts internal HistoryService_ResetQueue_Result type to thrift
func FromHistoryServiceResetQueueResult(t *types.HistoryServiceResetQueueResult) *history.HistoryService_ResetQueue_Result {
	if t == nil {
		return nil
	}
	return &history.HistoryService_ResetQueue_Result{
		BadRequestError:      FromBadRequestError(t.BadRequestError),
		InternalServiceError: FromInternalServiceError(t.InternalServiceError),
		AccessDeniedError:    FromAccessDeniedError(t.AccessDeniedError),
	}
}

// ToHistoryServiceResetQueueResult converts thrift HistoryService_ResetQueue_Result type to internal
func ToHistoryServiceResetQueueResult(t *history.HistoryService_ResetQueue_Result) *types.HistoryServiceResetQueueResult {
	if t == nil {
		return nil
	}
	return &types.HistoryServiceResetQueueResult{
		BadRequestError:      ToBadRequestError(t.BadRequestError),
		InternalServiceError: ToInternalServiceError(t.InternalServiceError),
		AccessDeniedError:    ToAccessDeniedError(t.AccessDeniedError),
	}
}

// FromHistoryServiceResetStickyTaskListArgs converts internal HistoryService_ResetStickyTaskList_Args type to thrift
func FromHistoryServiceResetStickyTaskListArgs(t *types.HistoryServiceResetStickyTaskListArgs) *history.HistoryService_ResetStickyTaskList_Args {
	if t == nil {
		return nil
	}
	return &history.HistoryService_ResetStickyTaskList_Args{
		ResetRequest: FromHistoryResetStickyTaskListRequest(t.ResetRequest),
	}
}

// ToHistoryServiceResetStickyTaskListArgs converts thrift HistoryService_ResetStickyTaskList_Args type to internal
func ToHistoryServiceResetStickyTaskListArgs(t *history.HistoryService_ResetStickyTaskList_Args) *types.HistoryServiceResetStickyTaskListArgs {
	if t == nil {
		return nil
	}
	return &types.HistoryServiceResetStickyTaskListArgs{
		ResetRequest: ToHistoryResetStickyTaskListRequest(t.ResetRequest),
	}
}

// FromHistoryServiceResetStickyTaskListResult converts internal HistoryService_ResetStickyTaskList_Result type to thrift
func FromHistoryServiceResetStickyTaskListResult(t *types.HistoryServiceResetStickyTaskListResult) *history.HistoryService_ResetStickyTaskList_Result {
	if t == nil {
		return nil
	}
	return &history.HistoryService_ResetStickyTaskList_Result{
		Success:                 FromHistoryResetStickyTaskListResponse(t.Success),
		BadRequestError:         FromBadRequestError(t.BadRequestError),
		InternalServiceError:    FromInternalServiceError(t.InternalServiceError),
		EntityNotExistError:     FromEntityNotExistsError(t.EntityNotExistError),
		ShardOwnershipLostError: FromShardOwnershipLostError(t.ShardOwnershipLostError),
		LimitExceededError:      FromLimitExceededError(t.LimitExceededError),
		ServiceBusyError:        FromServiceBusyError(t.ServiceBusyError),
	}
}

// ToHistoryServiceResetStickyTaskListResult converts thrift HistoryService_ResetStickyTaskList_Result type to internal
func ToHistoryServiceResetStickyTaskListResult(t *history.HistoryService_ResetStickyTaskList_Result) *types.HistoryServiceResetStickyTaskListResult {
	if t == nil {
		return nil
	}
	return &types.HistoryServiceResetStickyTaskListResult{
		Success:                 ToHistoryResetStickyTaskListResponse(t.Success),
		BadRequestError:         ToBadRequestError(t.BadRequestError),
		InternalServiceError:    ToInternalServiceError(t.InternalServiceError),
		EntityNotExistError:     ToEntityNotExistsError(t.EntityNotExistError),
		ShardOwnershipLostError: ToShardOwnershipLostError(t.ShardOwnershipLostError),
		LimitExceededError:      ToLimitExceededError(t.LimitExceededError),
		ServiceBusyError:        ToServiceBusyError(t.ServiceBusyError),
	}
}

// FromHistoryServiceResetWorkflowExecutionArgs converts internal HistoryService_ResetWorkflowExecution_Args type to thrift
func FromHistoryServiceResetWorkflowExecutionArgs(t *types.HistoryServiceResetWorkflowExecutionArgs) *history.HistoryService_ResetWorkflowExecution_Args {
	if t == nil {
		return nil
	}
	return &history.HistoryService_ResetWorkflowExecution_Args{
		ResetRequest: FromHistoryResetWorkflowExecutionRequest(t.ResetRequest),
	}
}

// ToHistoryServiceResetWorkflowExecutionArgs converts thrift HistoryService_ResetWorkflowExecution_Args type to internal
func ToHistoryServiceResetWorkflowExecutionArgs(t *history.HistoryService_ResetWorkflowExecution_Args) *types.HistoryServiceResetWorkflowExecutionArgs {
	if t == nil {
		return nil
	}
	return &types.HistoryServiceResetWorkflowExecutionArgs{
		ResetRequest: ToHistoryResetWorkflowExecutionRequest(t.ResetRequest),
	}
}

// FromHistoryServiceResetWorkflowExecutionResult converts internal HistoryService_ResetWorkflowExecution_Result type to thrift
func FromHistoryServiceResetWorkflowExecutionResult(t *types.HistoryServiceResetWorkflowExecutionResult) *history.HistoryService_ResetWorkflowExecution_Result {
	if t == nil {
		return nil
	}
	return &history.HistoryService_ResetWorkflowExecution_Result{
		Success:                 FromResetWorkflowExecutionResponse(t.Success),
		BadRequestError:         FromBadRequestError(t.BadRequestError),
		InternalServiceError:    FromInternalServiceError(t.InternalServiceError),
		EntityNotExistError:     FromEntityNotExistsError(t.EntityNotExistError),
		ShardOwnershipLostError: FromShardOwnershipLostError(t.ShardOwnershipLostError),
		DomainNotActiveError:    FromDomainNotActiveError(t.DomainNotActiveError),
		LimitExceededError:      FromLimitExceededError(t.LimitExceededError),
		ServiceBusyError:        FromServiceBusyError(t.ServiceBusyError),
	}
}

// ToHistoryServiceResetWorkflowExecutionResult converts thrift HistoryService_ResetWorkflowExecution_Result type to internal
func ToHistoryServiceResetWorkflowExecutionResult(t *history.HistoryService_ResetWorkflowExecution_Result) *types.HistoryServiceResetWorkflowExecutionResult {
	if t == nil {
		return nil
	}
	return &types.HistoryServiceResetWorkflowExecutionResult{
		Success:                 ToResetWorkflowExecutionResponse(t.Success),
		BadRequestError:         ToBadRequestError(t.BadRequestError),
		InternalServiceError:    ToInternalServiceError(t.InternalServiceError),
		EntityNotExistError:     ToEntityNotExistsError(t.EntityNotExistError),
		ShardOwnershipLostError: ToShardOwnershipLostError(t.ShardOwnershipLostError),
		DomainNotActiveError:    ToDomainNotActiveError(t.DomainNotActiveError),
		LimitExceededError:      ToLimitExceededError(t.LimitExceededError),
		ServiceBusyError:        ToServiceBusyError(t.ServiceBusyError),
	}
}

// FromHistoryServiceRespondActivityTaskCanceledArgs converts internal HistoryService_RespondActivityTaskCanceled_Args type to thrift
func FromHistoryServiceRespondActivityTaskCanceledArgs(t *types.HistoryServiceRespondActivityTaskCanceledArgs) *history.HistoryService_RespondActivityTaskCanceled_Args {
	if t == nil {
		return nil
	}
	return &history.HistoryService_RespondActivityTaskCanceled_Args{
		CanceledRequest: FromHistoryRespondActivityTaskCanceledRequest(t.CanceledRequest),
	}
}

// ToHistoryServiceRespondActivityTaskCanceledArgs converts thrift HistoryService_RespondActivityTaskCanceled_Args type to internal
func ToHistoryServiceRespondActivityTaskCanceledArgs(t *history.HistoryService_RespondActivityTaskCanceled_Args) *types.HistoryServiceRespondActivityTaskCanceledArgs {
	if t == nil {
		return nil
	}
	return &types.HistoryServiceRespondActivityTaskCanceledArgs{
		CanceledRequest: ToHistoryRespondActivityTaskCanceledRequest(t.CanceledRequest),
	}
}

// FromHistoryServiceRespondActivityTaskCanceledResult converts internal HistoryService_RespondActivityTaskCanceled_Result type to thrift
func FromHistoryServiceRespondActivityTaskCanceledResult(t *types.HistoryServiceRespondActivityTaskCanceledResult) *history.HistoryService_RespondActivityTaskCanceled_Result {
	if t == nil {
		return nil
	}
	return &history.HistoryService_RespondActivityTaskCanceled_Result{
		BadRequestError:         FromBadRequestError(t.BadRequestError),
		InternalServiceError:    FromInternalServiceError(t.InternalServiceError),
		EntityNotExistError:     FromEntityNotExistsError(t.EntityNotExistError),
		ShardOwnershipLostError: FromShardOwnershipLostError(t.ShardOwnershipLostError),
		DomainNotActiveError:    FromDomainNotActiveError(t.DomainNotActiveError),
		LimitExceededError:      FromLimitExceededError(t.LimitExceededError),
		ServiceBusyError:        FromServiceBusyError(t.ServiceBusyError),
	}
}

// ToHistoryServiceRespondActivityTaskCanceledResult converts thrift HistoryService_RespondActivityTaskCanceled_Result type to internal
func ToHistoryServiceRespondActivityTaskCanceledResult(t *history.HistoryService_RespondActivityTaskCanceled_Result) *types.HistoryServiceRespondActivityTaskCanceledResult {
	if t == nil {
		return nil
	}
	return &types.HistoryServiceRespondActivityTaskCanceledResult{
		BadRequestError:         ToBadRequestError(t.BadRequestError),
		InternalServiceError:    ToInternalServiceError(t.InternalServiceError),
		EntityNotExistError:     ToEntityNotExistsError(t.EntityNotExistError),
		ShardOwnershipLostError: ToShardOwnershipLostError(t.ShardOwnershipLostError),
		DomainNotActiveError:    ToDomainNotActiveError(t.DomainNotActiveError),
		LimitExceededError:      ToLimitExceededError(t.LimitExceededError),
		ServiceBusyError:        ToServiceBusyError(t.ServiceBusyError),
	}
}

// FromHistoryServiceRespondActivityTaskCompletedArgs converts internal HistoryService_RespondActivityTaskCompleted_Args type to thrift
func FromHistoryServiceRespondActivityTaskCompletedArgs(t *types.HistoryServiceRespondActivityTaskCompletedArgs) *history.HistoryService_RespondActivityTaskCompleted_Args {
	if t == nil {
		return nil
	}
	return &history.HistoryService_RespondActivityTaskCompleted_Args{
		CompleteRequest: FromHistoryRespondActivityTaskCompletedRequest(t.CompleteRequest),
	}
}

// ToHistoryServiceRespondActivityTaskCompletedArgs converts thrift HistoryService_RespondActivityTaskCompleted_Args type to internal
func ToHistoryServiceRespondActivityTaskCompletedArgs(t *history.HistoryService_RespondActivityTaskCompleted_Args) *types.HistoryServiceRespondActivityTaskCompletedArgs {
	if t == nil {
		return nil
	}
	return &types.HistoryServiceRespondActivityTaskCompletedArgs{
		CompleteRequest: ToHistoryRespondActivityTaskCompletedRequest(t.CompleteRequest),
	}
}

// FromHistoryServiceRespondActivityTaskCompletedResult converts internal HistoryService_RespondActivityTaskCompleted_Result type to thrift
func FromHistoryServiceRespondActivityTaskCompletedResult(t *types.HistoryServiceRespondActivityTaskCompletedResult) *history.HistoryService_RespondActivityTaskCompleted_Result {
	if t == nil {
		return nil
	}
	return &history.HistoryService_RespondActivityTaskCompleted_Result{
		BadRequestError:         FromBadRequestError(t.BadRequestError),
		InternalServiceError:    FromInternalServiceError(t.InternalServiceError),
		EntityNotExistError:     FromEntityNotExistsError(t.EntityNotExistError),
		ShardOwnershipLostError: FromShardOwnershipLostError(t.ShardOwnershipLostError),
		DomainNotActiveError:    FromDomainNotActiveError(t.DomainNotActiveError),
		LimitExceededError:      FromLimitExceededError(t.LimitExceededError),
		ServiceBusyError:        FromServiceBusyError(t.ServiceBusyError),
	}
}

// ToHistoryServiceRespondActivityTaskCompletedResult converts thrift HistoryService_RespondActivityTaskCompleted_Result type to internal
func ToHistoryServiceRespondActivityTaskCompletedResult(t *history.HistoryService_RespondActivityTaskCompleted_Result) *types.HistoryServiceRespondActivityTaskCompletedResult {
	if t == nil {
		return nil
	}
	return &types.HistoryServiceRespondActivityTaskCompletedResult{
		BadRequestError:         ToBadRequestError(t.BadRequestError),
		InternalServiceError:    ToInternalServiceError(t.InternalServiceError),
		EntityNotExistError:     ToEntityNotExistsError(t.EntityNotExistError),
		ShardOwnershipLostError: ToShardOwnershipLostError(t.ShardOwnershipLostError),
		DomainNotActiveError:    ToDomainNotActiveError(t.DomainNotActiveError),
		LimitExceededError:      ToLimitExceededError(t.LimitExceededError),
		ServiceBusyError:        ToServiceBusyError(t.ServiceBusyError),
	}
}

// FromHistoryServiceRespondActivityTaskFailedArgs converts internal HistoryService_RespondActivityTaskFailed_Args type to thrift
func FromHistoryServiceRespondActivityTaskFailedArgs(t *types.HistoryServiceRespondActivityTaskFailedArgs) *history.HistoryService_RespondActivityTaskFailed_Args {
	if t == nil {
		return nil
	}
	return &history.HistoryService_RespondActivityTaskFailed_Args{
		FailRequest: FromHistoryRespondActivityTaskFailedRequest(t.FailRequest),
	}
}

// ToHistoryServiceRespondActivityTaskFailedArgs converts thrift HistoryService_RespondActivityTaskFailed_Args type to internal
func ToHistoryServiceRespondActivityTaskFailedArgs(t *history.HistoryService_RespondActivityTaskFailed_Args) *types.HistoryServiceRespondActivityTaskFailedArgs {
	if t == nil {
		return nil
	}
	return &types.HistoryServiceRespondActivityTaskFailedArgs{
		FailRequest: ToHistoryRespondActivityTaskFailedRequest(t.FailRequest),
	}
}

// FromHistoryServiceRespondActivityTaskFailedResult converts internal HistoryService_RespondActivityTaskFailed_Result type to thrift
func FromHistoryServiceRespondActivityTaskFailedResult(t *types.HistoryServiceRespondActivityTaskFailedResult) *history.HistoryService_RespondActivityTaskFailed_Result {
	if t == nil {
		return nil
	}
	return &history.HistoryService_RespondActivityTaskFailed_Result{
		BadRequestError:         FromBadRequestError(t.BadRequestError),
		InternalServiceError:    FromInternalServiceError(t.InternalServiceError),
		EntityNotExistError:     FromEntityNotExistsError(t.EntityNotExistError),
		ShardOwnershipLostError: FromShardOwnershipLostError(t.ShardOwnershipLostError),
		DomainNotActiveError:    FromDomainNotActiveError(t.DomainNotActiveError),
		LimitExceededError:      FromLimitExceededError(t.LimitExceededError),
		ServiceBusyError:        FromServiceBusyError(t.ServiceBusyError),
	}
}

// ToHistoryServiceRespondActivityTaskFailedResult converts thrift HistoryService_RespondActivityTaskFailed_Result type to internal
func ToHistoryServiceRespondActivityTaskFailedResult(t *history.HistoryService_RespondActivityTaskFailed_Result) *types.HistoryServiceRespondActivityTaskFailedResult {
	if t == nil {
		return nil
	}
	return &types.HistoryServiceRespondActivityTaskFailedResult{
		BadRequestError:         ToBadRequestError(t.BadRequestError),
		InternalServiceError:    ToInternalServiceError(t.InternalServiceError),
		EntityNotExistError:     ToEntityNotExistsError(t.EntityNotExistError),
		ShardOwnershipLostError: ToShardOwnershipLostError(t.ShardOwnershipLostError),
		DomainNotActiveError:    ToDomainNotActiveError(t.DomainNotActiveError),
		LimitExceededError:      ToLimitExceededError(t.LimitExceededError),
		ServiceBusyError:        ToServiceBusyError(t.ServiceBusyError),
	}
}

// FromHistoryServiceRespondDecisionTaskCompletedArgs converts internal HistoryService_RespondDecisionTaskCompleted_Args type to thrift
func FromHistoryServiceRespondDecisionTaskCompletedArgs(t *types.HistoryServiceRespondDecisionTaskCompletedArgs) *history.HistoryService_RespondDecisionTaskCompleted_Args {
	if t == nil {
		return nil
	}
	return &history.HistoryService_RespondDecisionTaskCompleted_Args{
		CompleteRequest: FromHistoryRespondDecisionTaskCompletedRequest(t.CompleteRequest),
	}
}

// ToHistoryServiceRespondDecisionTaskCompletedArgs converts thrift HistoryService_RespondDecisionTaskCompleted_Args type to internal
func ToHistoryServiceRespondDecisionTaskCompletedArgs(t *history.HistoryService_RespondDecisionTaskCompleted_Args) *types.HistoryServiceRespondDecisionTaskCompletedArgs {
	if t == nil {
		return nil
	}
	return &types.HistoryServiceRespondDecisionTaskCompletedArgs{
		CompleteRequest: ToHistoryRespondDecisionTaskCompletedRequest(t.CompleteRequest),
	}
}

// FromHistoryServiceRespondDecisionTaskCompletedResult converts internal HistoryService_RespondDecisionTaskCompleted_Result type to thrift
func FromHistoryServiceRespondDecisionTaskCompletedResult(t *types.HistoryServiceRespondDecisionTaskCompletedResult) *history.HistoryService_RespondDecisionTaskCompleted_Result {
	if t == nil {
		return nil
	}
	return &history.HistoryService_RespondDecisionTaskCompleted_Result{
		Success:                 FromHistoryRespondDecisionTaskCompletedResponse(t.Success),
		BadRequestError:         FromBadRequestError(t.BadRequestError),
		InternalServiceError:    FromInternalServiceError(t.InternalServiceError),
		EntityNotExistError:     FromEntityNotExistsError(t.EntityNotExistError),
		ShardOwnershipLostError: FromShardOwnershipLostError(t.ShardOwnershipLostError),
		DomainNotActiveError:    FromDomainNotActiveError(t.DomainNotActiveError),
		LimitExceededError:      FromLimitExceededError(t.LimitExceededError),
		ServiceBusyError:        FromServiceBusyError(t.ServiceBusyError),
	}
}

// ToHistoryServiceRespondDecisionTaskCompletedResult converts thrift HistoryService_RespondDecisionTaskCompleted_Result type to internal
func ToHistoryServiceRespondDecisionTaskCompletedResult(t *history.HistoryService_RespondDecisionTaskCompleted_Result) *types.HistoryServiceRespondDecisionTaskCompletedResult {
	if t == nil {
		return nil
	}
	return &types.HistoryServiceRespondDecisionTaskCompletedResult{
		Success:                 ToHistoryRespondDecisionTaskCompletedResponse(t.Success),
		BadRequestError:         ToBadRequestError(t.BadRequestError),
		InternalServiceError:    ToInternalServiceError(t.InternalServiceError),
		EntityNotExistError:     ToEntityNotExistsError(t.EntityNotExistError),
		ShardOwnershipLostError: ToShardOwnershipLostError(t.ShardOwnershipLostError),
		DomainNotActiveError:    ToDomainNotActiveError(t.DomainNotActiveError),
		LimitExceededError:      ToLimitExceededError(t.LimitExceededError),
		ServiceBusyError:        ToServiceBusyError(t.ServiceBusyError),
	}
}

// FromHistoryServiceRespondDecisionTaskFailedArgs converts internal HistoryService_RespondDecisionTaskFailed_Args type to thrift
func FromHistoryServiceRespondDecisionTaskFailedArgs(t *types.HistoryServiceRespondDecisionTaskFailedArgs) *history.HistoryService_RespondDecisionTaskFailed_Args {
	if t == nil {
		return nil
	}
	return &history.HistoryService_RespondDecisionTaskFailed_Args{
		FailedRequest: FromHistoryRespondDecisionTaskFailedRequest(t.FailedRequest),
	}
}

// ToHistoryServiceRespondDecisionTaskFailedArgs converts thrift HistoryService_RespondDecisionTaskFailed_Args type to internal
func ToHistoryServiceRespondDecisionTaskFailedArgs(t *history.HistoryService_RespondDecisionTaskFailed_Args) *types.HistoryServiceRespondDecisionTaskFailedArgs {
	if t == nil {
		return nil
	}
	return &types.HistoryServiceRespondDecisionTaskFailedArgs{
		FailedRequest: ToHistoryRespondDecisionTaskFailedRequest(t.FailedRequest),
	}
}

// FromHistoryServiceRespondDecisionTaskFailedResult converts internal HistoryService_RespondDecisionTaskFailed_Result type to thrift
func FromHistoryServiceRespondDecisionTaskFailedResult(t *types.HistoryServiceRespondDecisionTaskFailedResult) *history.HistoryService_RespondDecisionTaskFailed_Result {
	if t == nil {
		return nil
	}
	return &history.HistoryService_RespondDecisionTaskFailed_Result{
		BadRequestError:         FromBadRequestError(t.BadRequestError),
		InternalServiceError:    FromInternalServiceError(t.InternalServiceError),
		EntityNotExistError:     FromEntityNotExistsError(t.EntityNotExistError),
		ShardOwnershipLostError: FromShardOwnershipLostError(t.ShardOwnershipLostError),
		DomainNotActiveError:    FromDomainNotActiveError(t.DomainNotActiveError),
		LimitExceededError:      FromLimitExceededError(t.LimitExceededError),
		ServiceBusyError:        FromServiceBusyError(t.ServiceBusyError),
	}
}

// ToHistoryServiceRespondDecisionTaskFailedResult converts thrift HistoryService_RespondDecisionTaskFailed_Result type to internal
func ToHistoryServiceRespondDecisionTaskFailedResult(t *history.HistoryService_RespondDecisionTaskFailed_Result) *types.HistoryServiceRespondDecisionTaskFailedResult {
	if t == nil {
		return nil
	}
	return &types.HistoryServiceRespondDecisionTaskFailedResult{
		BadRequestError:         ToBadRequestError(t.BadRequestError),
		InternalServiceError:    ToInternalServiceError(t.InternalServiceError),
		EntityNotExistError:     ToEntityNotExistsError(t.EntityNotExistError),
		ShardOwnershipLostError: ToShardOwnershipLostError(t.ShardOwnershipLostError),
		DomainNotActiveError:    ToDomainNotActiveError(t.DomainNotActiveError),
		LimitExceededError:      ToLimitExceededError(t.LimitExceededError),
		ServiceBusyError:        ToServiceBusyError(t.ServiceBusyError),
	}
}

// FromHistoryServiceScheduleDecisionTaskArgs converts internal HistoryService_ScheduleDecisionTask_Args type to thrift
func FromHistoryServiceScheduleDecisionTaskArgs(t *types.HistoryServiceScheduleDecisionTaskArgs) *history.HistoryService_ScheduleDecisionTask_Args {
	if t == nil {
		return nil
	}
	return &history.HistoryService_ScheduleDecisionTask_Args{
		ScheduleRequest: FromScheduleDecisionTaskRequest(t.ScheduleRequest),
	}
}

// ToHistoryServiceScheduleDecisionTaskArgs converts thrift HistoryService_ScheduleDecisionTask_Args type to internal
func ToHistoryServiceScheduleDecisionTaskArgs(t *history.HistoryService_ScheduleDecisionTask_Args) *types.HistoryServiceScheduleDecisionTaskArgs {
	if t == nil {
		return nil
	}
	return &types.HistoryServiceScheduleDecisionTaskArgs{
		ScheduleRequest: ToScheduleDecisionTaskRequest(t.ScheduleRequest),
	}
}

// FromHistoryServiceScheduleDecisionTaskResult converts internal HistoryService_ScheduleDecisionTask_Result type to thrift
func FromHistoryServiceScheduleDecisionTaskResult(t *types.HistoryServiceScheduleDecisionTaskResult) *history.HistoryService_ScheduleDecisionTask_Result {
	if t == nil {
		return nil
	}
	return &history.HistoryService_ScheduleDecisionTask_Result{
		BadRequestError:         FromBadRequestError(t.BadRequestError),
		InternalServiceError:    FromInternalServiceError(t.InternalServiceError),
		EntityNotExistError:     FromEntityNotExistsError(t.EntityNotExistError),
		ShardOwnershipLostError: FromShardOwnershipLostError(t.ShardOwnershipLostError),
		DomainNotActiveError:    FromDomainNotActiveError(t.DomainNotActiveError),
		LimitExceededError:      FromLimitExceededError(t.LimitExceededError),
		ServiceBusyError:        FromServiceBusyError(t.ServiceBusyError),
	}
}

// ToHistoryServiceScheduleDecisionTaskResult converts thrift HistoryService_ScheduleDecisionTask_Result type to internal
func ToHistoryServiceScheduleDecisionTaskResult(t *history.HistoryService_ScheduleDecisionTask_Result) *types.HistoryServiceScheduleDecisionTaskResult {
	if t == nil {
		return nil
	}
	return &types.HistoryServiceScheduleDecisionTaskResult{
		BadRequestError:         ToBadRequestError(t.BadRequestError),
		InternalServiceError:    ToInternalServiceError(t.InternalServiceError),
		EntityNotExistError:     ToEntityNotExistsError(t.EntityNotExistError),
		ShardOwnershipLostError: ToShardOwnershipLostError(t.ShardOwnershipLostError),
		DomainNotActiveError:    ToDomainNotActiveError(t.DomainNotActiveError),
		LimitExceededError:      ToLimitExceededError(t.LimitExceededError),
		ServiceBusyError:        ToServiceBusyError(t.ServiceBusyError),
	}
}

// FromHistoryServiceSignalWithStartWorkflowExecutionArgs converts internal HistoryService_SignalWithStartWorkflowExecution_Args type to thrift
func FromHistoryServiceSignalWithStartWorkflowExecutionArgs(t *types.HistoryServiceSignalWithStartWorkflowExecutionArgs) *history.HistoryService_SignalWithStartWorkflowExecution_Args {
	if t == nil {
		return nil
	}
	return &history.HistoryService_SignalWithStartWorkflowExecution_Args{
		SignalWithStartRequest: FromHistorySignalWithStartWorkflowExecutionRequest(t.SignalWithStartRequest),
	}
}

// ToHistoryServiceSignalWithStartWorkflowExecutionArgs converts thrift HistoryService_SignalWithStartWorkflowExecution_Args type to internal
func ToHistoryServiceSignalWithStartWorkflowExecutionArgs(t *history.HistoryService_SignalWithStartWorkflowExecution_Args) *types.HistoryServiceSignalWithStartWorkflowExecutionArgs {
	if t == nil {
		return nil
	}
	return &types.HistoryServiceSignalWithStartWorkflowExecutionArgs{
		SignalWithStartRequest: ToHistorySignalWithStartWorkflowExecutionRequest(t.SignalWithStartRequest),
	}
}

// FromHistoryServiceSignalWithStartWorkflowExecutionResult converts internal HistoryService_SignalWithStartWorkflowExecution_Result type to thrift
func FromHistoryServiceSignalWithStartWorkflowExecutionResult(t *types.HistoryServiceSignalWithStartWorkflowExecutionResult) *history.HistoryService_SignalWithStartWorkflowExecution_Result {
	if t == nil {
		return nil
	}
	return &history.HistoryService_SignalWithStartWorkflowExecution_Result{
		Success:                     FromStartWorkflowExecutionResponse(t.Success),
		BadRequestError:             FromBadRequestError(t.BadRequestError),
		InternalServiceError:        FromInternalServiceError(t.InternalServiceError),
		ShardOwnershipLostError:     FromShardOwnershipLostError(t.ShardOwnershipLostError),
		DomainNotActiveError:        FromDomainNotActiveError(t.DomainNotActiveError),
		LimitExceededError:          FromLimitExceededError(t.LimitExceededError),
		ServiceBusyError:            FromServiceBusyError(t.ServiceBusyError),
		WorkflowAlreadyStartedError: FromWorkflowExecutionAlreadyStartedError(t.WorkflowAlreadyStartedError),
	}
}

// ToHistoryServiceSignalWithStartWorkflowExecutionResult converts thrift HistoryService_SignalWithStartWorkflowExecution_Result type to internal
func ToHistoryServiceSignalWithStartWorkflowExecutionResult(t *history.HistoryService_SignalWithStartWorkflowExecution_Result) *types.HistoryServiceSignalWithStartWorkflowExecutionResult {
	if t == nil {
		return nil
	}
	return &types.HistoryServiceSignalWithStartWorkflowExecutionResult{
		Success:                     ToStartWorkflowExecutionResponse(t.Success),
		BadRequestError:             ToBadRequestError(t.BadRequestError),
		InternalServiceError:        ToInternalServiceError(t.InternalServiceError),
		ShardOwnershipLostError:     ToShardOwnershipLostError(t.ShardOwnershipLostError),
		DomainNotActiveError:        ToDomainNotActiveError(t.DomainNotActiveError),
		LimitExceededError:          ToLimitExceededError(t.LimitExceededError),
		ServiceBusyError:            ToServiceBusyError(t.ServiceBusyError),
		WorkflowAlreadyStartedError: ToWorkflowExecutionAlreadyStartedError(t.WorkflowAlreadyStartedError),
	}
}

// FromHistoryServiceSignalWorkflowExecutionArgs converts internal HistoryService_SignalWorkflowExecution_Args type to thrift
func FromHistoryServiceSignalWorkflowExecutionArgs(t *types.HistoryServiceSignalWorkflowExecutionArgs) *history.HistoryService_SignalWorkflowExecution_Args {
	if t == nil {
		return nil
	}
	return &history.HistoryService_SignalWorkflowExecution_Args{
		SignalRequest: FromHistorySignalWorkflowExecutionRequest(t.SignalRequest),
	}
}

// ToHistoryServiceSignalWorkflowExecutionArgs converts thrift HistoryService_SignalWorkflowExecution_Args type to internal
func ToHistoryServiceSignalWorkflowExecutionArgs(t *history.HistoryService_SignalWorkflowExecution_Args) *types.HistoryServiceSignalWorkflowExecutionArgs {
	if t == nil {
		return nil
	}
	return &types.HistoryServiceSignalWorkflowExecutionArgs{
		SignalRequest: ToHistorySignalWorkflowExecutionRequest(t.SignalRequest),
	}
}

// FromHistoryServiceSignalWorkflowExecutionResult converts internal HistoryService_SignalWorkflowExecution_Result type to thrift
func FromHistoryServiceSignalWorkflowExecutionResult(t *types.HistoryServiceSignalWorkflowExecutionResult) *history.HistoryService_SignalWorkflowExecution_Result {
	if t == nil {
		return nil
	}
	return &history.HistoryService_SignalWorkflowExecution_Result{
		BadRequestError:         FromBadRequestError(t.BadRequestError),
		InternalServiceError:    FromInternalServiceError(t.InternalServiceError),
		EntityNotExistError:     FromEntityNotExistsError(t.EntityNotExistError),
		ShardOwnershipLostError: FromShardOwnershipLostError(t.ShardOwnershipLostError),
		DomainNotActiveError:    FromDomainNotActiveError(t.DomainNotActiveError),
		ServiceBusyError:        FromServiceBusyError(t.ServiceBusyError),
		LimitExceededError:      FromLimitExceededError(t.LimitExceededError),
	}
}

// ToHistoryServiceSignalWorkflowExecutionResult converts thrift HistoryService_SignalWorkflowExecution_Result type to internal
func ToHistoryServiceSignalWorkflowExecutionResult(t *history.HistoryService_SignalWorkflowExecution_Result) *types.HistoryServiceSignalWorkflowExecutionResult {
	if t == nil {
		return nil
	}
	return &types.HistoryServiceSignalWorkflowExecutionResult{
		BadRequestError:         ToBadRequestError(t.BadRequestError),
		InternalServiceError:    ToInternalServiceError(t.InternalServiceError),
		EntityNotExistError:     ToEntityNotExistsError(t.EntityNotExistError),
		ShardOwnershipLostError: ToShardOwnershipLostError(t.ShardOwnershipLostError),
		DomainNotActiveError:    ToDomainNotActiveError(t.DomainNotActiveError),
		ServiceBusyError:        ToServiceBusyError(t.ServiceBusyError),
		LimitExceededError:      ToLimitExceededError(t.LimitExceededError),
	}
}

// FromHistoryServiceStartWorkflowExecutionArgs converts internal HistoryService_StartWorkflowExecution_Args type to thrift
func FromHistoryServiceStartWorkflowExecutionArgs(t *types.HistoryServiceStartWorkflowExecutionArgs) *history.HistoryService_StartWorkflowExecution_Args {
	if t == nil {
		return nil
	}
	return &history.HistoryService_StartWorkflowExecution_Args{
		StartRequest: FromHistoryStartWorkflowExecutionRequest(t.StartRequest),
	}
}

// ToHistoryServiceStartWorkflowExecutionArgs converts thrift HistoryService_StartWorkflowExecution_Args type to internal
func ToHistoryServiceStartWorkflowExecutionArgs(t *history.HistoryService_StartWorkflowExecution_Args) *types.HistoryServiceStartWorkflowExecutionArgs {
	if t == nil {
		return nil
	}
	return &types.HistoryServiceStartWorkflowExecutionArgs{
		StartRequest: ToHistoryStartWorkflowExecutionRequest(t.StartRequest),
	}
}

// FromHistoryServiceStartWorkflowExecutionResult converts internal HistoryService_StartWorkflowExecution_Result type to thrift
func FromHistoryServiceStartWorkflowExecutionResult(t *types.HistoryServiceStartWorkflowExecutionResult) *history.HistoryService_StartWorkflowExecution_Result {
	if t == nil {
		return nil
	}
	return &history.HistoryService_StartWorkflowExecution_Result{
		Success:                  FromStartWorkflowExecutionResponse(t.Success),
		BadRequestError:          FromBadRequestError(t.BadRequestError),
		InternalServiceError:     FromInternalServiceError(t.InternalServiceError),
		SessionAlreadyExistError: FromWorkflowExecutionAlreadyStartedError(t.SessionAlreadyExistError),
		ShardOwnershipLostError:  FromShardOwnershipLostError(t.ShardOwnershipLostError),
		DomainNotActiveError:     FromDomainNotActiveError(t.DomainNotActiveError),
		LimitExceededError:       FromLimitExceededError(t.LimitExceededError),
		ServiceBusyError:         FromServiceBusyError(t.ServiceBusyError),
	}
}

// ToHistoryServiceStartWorkflowExecutionResult converts thrift HistoryService_StartWorkflowExecution_Result type to internal
func ToHistoryServiceStartWorkflowExecutionResult(t *history.HistoryService_StartWorkflowExecution_Result) *types.HistoryServiceStartWorkflowExecutionResult {
	if t == nil {
		return nil
	}
	return &types.HistoryServiceStartWorkflowExecutionResult{
		Success:                  ToStartWorkflowExecutionResponse(t.Success),
		BadRequestError:          ToBadRequestError(t.BadRequestError),
		InternalServiceError:     ToInternalServiceError(t.InternalServiceError),
		SessionAlreadyExistError: ToWorkflowExecutionAlreadyStartedError(t.SessionAlreadyExistError),
		ShardOwnershipLostError:  ToShardOwnershipLostError(t.ShardOwnershipLostError),
		DomainNotActiveError:     ToDomainNotActiveError(t.DomainNotActiveError),
		LimitExceededError:       ToLimitExceededError(t.LimitExceededError),
		ServiceBusyError:         ToServiceBusyError(t.ServiceBusyError),
	}
}

// FromHistoryServiceSyncActivityArgs converts internal HistoryService_SyncActivity_Args type to thrift
func FromHistoryServiceSyncActivityArgs(t *types.HistoryServiceSyncActivityArgs) *history.HistoryService_SyncActivity_Args {
	if t == nil {
		return nil
	}
	return &history.HistoryService_SyncActivity_Args{
		SyncActivityRequest: FromSyncActivityRequest(t.SyncActivityRequest),
	}
}

// ToHistoryServiceSyncActivityArgs converts thrift HistoryService_SyncActivity_Args type to internal
func ToHistoryServiceSyncActivityArgs(t *history.HistoryService_SyncActivity_Args) *types.HistoryServiceSyncActivityArgs {
	if t == nil {
		return nil
	}
	return &types.HistoryServiceSyncActivityArgs{
		SyncActivityRequest: ToSyncActivityRequest(t.SyncActivityRequest),
	}
}

// FromHistoryServiceSyncActivityResult converts internal HistoryService_SyncActivity_Result type to thrift
func FromHistoryServiceSyncActivityResult(t *types.HistoryServiceSyncActivityResult) *history.HistoryService_SyncActivity_Result {
	if t == nil {
		return nil
	}
	return &history.HistoryService_SyncActivity_Result{
		BadRequestError:         FromBadRequestError(t.BadRequestError),
		InternalServiceError:    FromInternalServiceError(t.InternalServiceError),
		EntityNotExistError:     FromEntityNotExistsError(t.EntityNotExistError),
		ShardOwnershipLostError: FromShardOwnershipLostError(t.ShardOwnershipLostError),
		ServiceBusyError:        FromServiceBusyError(t.ServiceBusyError),
		RetryTaskV2Error:        FromRetryTaskV2Error(t.RetryTaskV2Error),
	}
}

// ToHistoryServiceSyncActivityResult converts thrift HistoryService_SyncActivity_Result type to internal
func ToHistoryServiceSyncActivityResult(t *history.HistoryService_SyncActivity_Result) *types.HistoryServiceSyncActivityResult {
	if t == nil {
		return nil
	}
	return &types.HistoryServiceSyncActivityResult{
		BadRequestError:         ToBadRequestError(t.BadRequestError),
		InternalServiceError:    ToInternalServiceError(t.InternalServiceError),
		EntityNotExistError:     ToEntityNotExistsError(t.EntityNotExistError),
		ShardOwnershipLostError: ToShardOwnershipLostError(t.ShardOwnershipLostError),
		ServiceBusyError:        ToServiceBusyError(t.ServiceBusyError),
		RetryTaskV2Error:        ToRetryTaskV2Error(t.RetryTaskV2Error),
	}
}

// FromHistoryServiceSyncShardStatusArgs converts internal HistoryService_SyncShardStatus_Args type to thrift
func FromHistoryServiceSyncShardStatusArgs(t *types.HistoryServiceSyncShardStatusArgs) *history.HistoryService_SyncShardStatus_Args {
	if t == nil {
		return nil
	}
	return &history.HistoryService_SyncShardStatus_Args{
		SyncShardStatusRequest: FromSyncShardStatusRequest(t.SyncShardStatusRequest),
	}
}

// ToHistoryServiceSyncShardStatusArgs converts thrift HistoryService_SyncShardStatus_Args type to internal
func ToHistoryServiceSyncShardStatusArgs(t *history.HistoryService_SyncShardStatus_Args) *types.HistoryServiceSyncShardStatusArgs {
	if t == nil {
		return nil
	}
	return &types.HistoryServiceSyncShardStatusArgs{
		SyncShardStatusRequest: ToSyncShardStatusRequest(t.SyncShardStatusRequest),
	}
}

// FromHistoryServiceSyncShardStatusResult converts internal HistoryService_SyncShardStatus_Result type to thrift
func FromHistoryServiceSyncShardStatusResult(t *types.HistoryServiceSyncShardStatusResult) *history.HistoryService_SyncShardStatus_Result {
	if t == nil {
		return nil
	}
	return &history.HistoryService_SyncShardStatus_Result{
		BadRequestError:         FromBadRequestError(t.BadRequestError),
		InternalServiceError:    FromInternalServiceError(t.InternalServiceError),
		ShardOwnershipLostError: FromShardOwnershipLostError(t.ShardOwnershipLostError),
		LimitExceededError:      FromLimitExceededError(t.LimitExceededError),
		ServiceBusyError:        FromServiceBusyError(t.ServiceBusyError),
	}
}

// ToHistoryServiceSyncShardStatusResult converts thrift HistoryService_SyncShardStatus_Result type to internal
func ToHistoryServiceSyncShardStatusResult(t *history.HistoryService_SyncShardStatus_Result) *types.HistoryServiceSyncShardStatusResult {
	if t == nil {
		return nil
	}
	return &types.HistoryServiceSyncShardStatusResult{
		BadRequestError:         ToBadRequestError(t.BadRequestError),
		InternalServiceError:    ToInternalServiceError(t.InternalServiceError),
		ShardOwnershipLostError: ToShardOwnershipLostError(t.ShardOwnershipLostError),
		LimitExceededError:      ToLimitExceededError(t.LimitExceededError),
		ServiceBusyError:        ToServiceBusyError(t.ServiceBusyError),
	}
}

// FromHistoryServiceTerminateWorkflowExecutionArgs converts internal HistoryService_TerminateWorkflowExecution_Args type to thrift
func FromHistoryServiceTerminateWorkflowExecutionArgs(t *types.HistoryServiceTerminateWorkflowExecutionArgs) *history.HistoryService_TerminateWorkflowExecution_Args {
	if t == nil {
		return nil
	}
	return &history.HistoryService_TerminateWorkflowExecution_Args{
		TerminateRequest: FromHistoryTerminateWorkflowExecutionRequest(t.TerminateRequest),
	}
}

// ToHistoryServiceTerminateWorkflowExecutionArgs converts thrift HistoryService_TerminateWorkflowExecution_Args type to internal
func ToHistoryServiceTerminateWorkflowExecutionArgs(t *history.HistoryService_TerminateWorkflowExecution_Args) *types.HistoryServiceTerminateWorkflowExecutionArgs {
	if t == nil {
		return nil
	}
	return &types.HistoryServiceTerminateWorkflowExecutionArgs{
		TerminateRequest: ToHistoryTerminateWorkflowExecutionRequest(t.TerminateRequest),
	}
}

// FromHistoryServiceTerminateWorkflowExecutionResult converts internal HistoryService_TerminateWorkflowExecution_Result type to thrift
func FromHistoryServiceTerminateWorkflowExecutionResult(t *types.HistoryServiceTerminateWorkflowExecutionResult) *history.HistoryService_TerminateWorkflowExecution_Result {
	if t == nil {
		return nil
	}
	return &history.HistoryService_TerminateWorkflowExecution_Result{
		BadRequestError:         FromBadRequestError(t.BadRequestError),
		InternalServiceError:    FromInternalServiceError(t.InternalServiceError),
		EntityNotExistError:     FromEntityNotExistsError(t.EntityNotExistError),
		ShardOwnershipLostError: FromShardOwnershipLostError(t.ShardOwnershipLostError),
		DomainNotActiveError:    FromDomainNotActiveError(t.DomainNotActiveError),
		LimitExceededError:      FromLimitExceededError(t.LimitExceededError),
		ServiceBusyError:        FromServiceBusyError(t.ServiceBusyError),
	}
}

// ToHistoryServiceTerminateWorkflowExecutionResult converts thrift HistoryService_TerminateWorkflowExecution_Result type to internal
func ToHistoryServiceTerminateWorkflowExecutionResult(t *history.HistoryService_TerminateWorkflowExecution_Result) *types.HistoryServiceTerminateWorkflowExecutionResult {
	if t == nil {
		return nil
	}
	return &types.HistoryServiceTerminateWorkflowExecutionResult{
		BadRequestError:         ToBadRequestError(t.BadRequestError),
		InternalServiceError:    ToInternalServiceError(t.InternalServiceError),
		EntityNotExistError:     ToEntityNotExistsError(t.EntityNotExistError),
		ShardOwnershipLostError: ToShardOwnershipLostError(t.ShardOwnershipLostError),
		DomainNotActiveError:    ToDomainNotActiveError(t.DomainNotActiveError),
		LimitExceededError:      ToLimitExceededError(t.LimitExceededError),
		ServiceBusyError:        ToServiceBusyError(t.ServiceBusyError),
	}
}

// FromNotifyFailoverMarkersRequest converts internal NotifyFailoverMarkersRequest type to thrift
func FromNotifyFailoverMarkersRequest(t *types.NotifyFailoverMarkersRequest) *history.NotifyFailoverMarkersRequest {
	if t == nil {
		return nil
	}
	return &history.NotifyFailoverMarkersRequest{
		FailoverMarkerTokens: FromFailoverMarkerTokenArray(t.FailoverMarkerTokens),
	}
}

// ToNotifyFailoverMarkersRequest converts thrift NotifyFailoverMarkersRequest type to internal
func ToNotifyFailoverMarkersRequest(t *history.NotifyFailoverMarkersRequest) *types.NotifyFailoverMarkersRequest {
	if t == nil {
		return nil
	}
	return &types.NotifyFailoverMarkersRequest{
		FailoverMarkerTokens: ToFailoverMarkerTokenArray(t.FailoverMarkerTokens),
	}
}

// FromParentExecutionInfo converts internal ParentExecutionInfo type to thrift
func FromParentExecutionInfo(t *types.ParentExecutionInfo) *history.ParentExecutionInfo {
	if t == nil {
		return nil
	}
	return &history.ParentExecutionInfo{
		DomainUUID:  t.DomainUUID,
		Domain:      t.Domain,
		Execution:   FromWorkflowExecution(t.Execution),
		InitiatedId: t.InitiatedID,
	}
}

// ToParentExecutionInfo converts thrift ParentExecutionInfo type to internal
func ToParentExecutionInfo(t *history.ParentExecutionInfo) *types.ParentExecutionInfo {
	if t == nil {
		return nil
	}
	return &types.ParentExecutionInfo{
		DomainUUID:  t.DomainUUID,
		Domain:      t.Domain,
		Execution:   ToWorkflowExecution(t.Execution),
		InitiatedID: t.InitiatedId,
	}
}

// FromPollMutableStateRequest converts internal PollMutableStateRequest type to thrift
func FromPollMutableStateRequest(t *types.PollMutableStateRequest) *history.PollMutableStateRequest {
	if t == nil {
		return nil
	}
	return &history.PollMutableStateRequest{
		DomainUUID:          &t.DomainUUID,
		Execution:           FromWorkflowExecution(t.Execution),
		ExpectedNextEventId: t.ExpectedNextEventID,
		CurrentBranchToken:  t.CurrentBranchToken,
	}
}

// ToPollMutableStateRequest converts thrift PollMutableStateRequest type to internal
func ToPollMutableStateRequest(t *history.PollMutableStateRequest) *types.PollMutableStateRequest {
	if t == nil {
		return nil
	}
	return &types.PollMutableStateRequest{
		DomainUUID:          t.GetDomainUUID(),
		Execution:           ToWorkflowExecution(t.Execution),
		ExpectedNextEventID: t.ExpectedNextEventId,
		CurrentBranchToken:  t.CurrentBranchToken,
	}
}

// FromPollMutableStateResponse converts internal PollMutableStateResponse type to thrift
func FromPollMutableStateResponse(t *types.PollMutableStateResponse) *history.PollMutableStateResponse {
	if t == nil {
		return nil
	}
	return &history.PollMutableStateResponse{
		Execution:                            FromWorkflowExecution(t.Execution),
		WorkflowType:                         FromWorkflowType(t.WorkflowType),
		NextEventId:                          t.NextEventID,
		PreviousStartedEventId:               t.PreviousStartedEventID,
		LastFirstEventId:                     t.LastFirstEventID,
		TaskList:                             FromTaskList(t.TaskList),
		StickyTaskList:                       FromTaskList(t.StickyTaskList),
		ClientLibraryVersion:                 t.ClientLibraryVersion,
		ClientFeatureVersion:                 t.ClientFeatureVersion,
		ClientImpl:                           t.ClientImpl,
		StickyTaskListScheduleToStartTimeout: t.StickyTaskListScheduleToStartTimeout,
		CurrentBranchToken:                   t.CurrentBranchToken,
		VersionHistories:                     FromVersionHistories(t.VersionHistories),
		WorkflowState:                        t.WorkflowState,
		WorkflowCloseState:                   t.WorkflowCloseState,
	}
}

// ToPollMutableStateResponse converts thrift PollMutableStateResponse type to internal
func ToPollMutableStateResponse(t *history.PollMutableStateResponse) *types.PollMutableStateResponse {
	if t == nil {
		return nil
	}
	return &types.PollMutableStateResponse{
		Execution:                            ToWorkflowExecution(t.Execution),
		WorkflowType:                         ToWorkflowType(t.WorkflowType),
		NextEventID:                          t.NextEventId,
		PreviousStartedEventID:               t.PreviousStartedEventId,
		LastFirstEventID:                     t.LastFirstEventId,
		TaskList:                             ToTaskList(t.TaskList),
		StickyTaskList:                       ToTaskList(t.StickyTaskList),
		ClientLibraryVersion:                 t.ClientLibraryVersion,
		ClientFeatureVersion:                 t.ClientFeatureVersion,
		ClientImpl:                           t.ClientImpl,
		StickyTaskListScheduleToStartTimeout: t.StickyTaskListScheduleToStartTimeout,
		CurrentBranchToken:                   t.CurrentBranchToken,
		VersionHistories:                     ToVersionHistories(t.VersionHistories),
		WorkflowState:                        t.WorkflowState,
		WorkflowCloseState:                   t.WorkflowCloseState,
	}
}

// FromProcessingQueueState converts internal ProcessingQueueState type to thrift
func FromProcessingQueueState(t *types.ProcessingQueueState) *history.ProcessingQueueState {
	if t == nil {
		return nil
	}
	return &history.ProcessingQueueState{
		Level:        t.Level,
		AckLevel:     t.AckLevel,
		MaxLevel:     t.MaxLevel,
		DomainFilter: FromDomainFilter(t.DomainFilter),
	}
}

// ToProcessingQueueState converts thrift ProcessingQueueState type to internal
func ToProcessingQueueState(t *history.ProcessingQueueState) *types.ProcessingQueueState {
	if t == nil {
		return nil
	}
	return &types.ProcessingQueueState{
		Level:        t.Level,
		AckLevel:     t.AckLevel,
		MaxLevel:     t.MaxLevel,
		DomainFilter: ToDomainFilter(t.DomainFilter),
	}
}

// FromProcessingQueueStates converts internal ProcessingQueueStates type to thrift
func FromProcessingQueueStates(t *types.ProcessingQueueStates) *history.ProcessingQueueStates {
	if t == nil {
		return nil
	}
	return &history.ProcessingQueueStates{
		StatesByCluster: FromProcessingQueueStateArrayMap(t.StatesByCluster),
	}
}

// ToProcessingQueueStates converts thrift ProcessingQueueStates type to internal
func ToProcessingQueueStates(t *history.ProcessingQueueStates) *types.ProcessingQueueStates {
	if t == nil {
		return nil
	}
	return &types.ProcessingQueueStates{
		StatesByCluster: ToProcessingQueueStateArrayMap(t.StatesByCluster),
	}
}

// FromHistoryQueryWorkflowRequest converts internal QueryWorkflowRequest type to thrift
func FromHistoryQueryWorkflowRequest(t *types.HistoryQueryWorkflowRequest) *history.QueryWorkflowRequest {
	if t == nil {
		return nil
	}
	return &history.QueryWorkflowRequest{
		DomainUUID: &t.DomainUUID,
		Request:    FromQueryWorkflowRequest(t.Request),
	}
}

// ToHistoryQueryWorkflowRequest converts thrift QueryWorkflowRequest type to internal
func ToHistoryQueryWorkflowRequest(t *history.QueryWorkflowRequest) *types.HistoryQueryWorkflowRequest {
	if t == nil {
		return nil
	}
	return &types.HistoryQueryWorkflowRequest{
		DomainUUID: t.GetDomainUUID(),
		Request:    ToQueryWorkflowRequest(t.Request),
	}
}

// FromHistoryQueryWorkflowResponse converts internal QueryWorkflowResponse type to thrift
func FromHistoryQueryWorkflowResponse(t *types.HistoryQueryWorkflowResponse) *history.QueryWorkflowResponse {
	if t == nil {
		return nil
	}
	return &history.QueryWorkflowResponse{
		Response: FromQueryWorkflowResponse(t.Response),
	}
}

// ToHistoryQueryWorkflowResponse converts thrift QueryWorkflowResponse type to internal
func ToHistoryQueryWorkflowResponse(t *history.QueryWorkflowResponse) *types.HistoryQueryWorkflowResponse {
	if t == nil {
		return nil
	}
	return &types.HistoryQueryWorkflowResponse{
		Response: ToQueryWorkflowResponse(t.Response),
	}
}

// FromHistoryReapplyEventsRequest converts internal ReapplyEventsRequest type to thrift
func FromHistoryReapplyEventsRequest(t *types.HistoryReapplyEventsRequest) *history.ReapplyEventsRequest {
	if t == nil {
		return nil
	}
	return &history.ReapplyEventsRequest{
		DomainUUID: &t.DomainUUID,
		Request:    FromReapplyEventsRequest(t.Request),
	}
}

// ToHistoryReapplyEventsRequest converts thrift ReapplyEventsRequest type to internal
func ToHistoryReapplyEventsRequest(t *history.ReapplyEventsRequest) *types.HistoryReapplyEventsRequest {
	if t == nil {
		return nil
	}
	return &types.HistoryReapplyEventsRequest{
		DomainUUID: t.GetDomainUUID(),
		Request:    ToReapplyEventsRequest(t.Request),
	}
}

// FromHistoryRecordActivityTaskHeartbeatRequest converts internal RecordActivityTaskHeartbeatRequest type to thrift
func FromHistoryRecordActivityTaskHeartbeatRequest(t *types.HistoryRecordActivityTaskHeartbeatRequest) *history.RecordActivityTaskHeartbeatRequest {
	if t == nil {
		return nil
	}
	return &history.RecordActivityTaskHeartbeatRequest{
		DomainUUID:       &t.DomainUUID,
		HeartbeatRequest: FromRecordActivityTaskHeartbeatRequest(t.HeartbeatRequest),
	}
}

// ToHistoryRecordActivityTaskHeartbeatRequest converts thrift RecordActivityTaskHeartbeatRequest type to internal
func ToHistoryRecordActivityTaskHeartbeatRequest(t *history.RecordActivityTaskHeartbeatRequest) *types.HistoryRecordActivityTaskHeartbeatRequest {
	if t == nil {
		return nil
	}
	return &types.HistoryRecordActivityTaskHeartbeatRequest{
		DomainUUID:       t.GetDomainUUID(),
		HeartbeatRequest: ToRecordActivityTaskHeartbeatRequest(t.HeartbeatRequest),
	}
}

// FromRecordActivityTaskStartedRequest converts internal RecordActivityTaskStartedRequest type to thrift
func FromRecordActivityTaskStartedRequest(t *types.RecordActivityTaskStartedRequest) *history.RecordActivityTaskStartedRequest {
	if t == nil {
		return nil
	}
	return &history.RecordActivityTaskStartedRequest{
		DomainUUID:        &t.DomainUUID,
		WorkflowExecution: FromWorkflowExecution(t.WorkflowExecution),
		ScheduleId:        t.ScheduleID,
		TaskId:            t.TaskID,
		RequestId:         t.RequestID,
		PollRequest:       FromPollForActivityTaskRequest(t.PollRequest),
	}
}

// ToRecordActivityTaskStartedRequest converts thrift RecordActivityTaskStartedRequest type to internal
func ToRecordActivityTaskStartedRequest(t *history.RecordActivityTaskStartedRequest) *types.RecordActivityTaskStartedRequest {
	if t == nil {
		return nil
	}
	return &types.RecordActivityTaskStartedRequest{
		DomainUUID:        t.GetDomainUUID(),
		WorkflowExecution: ToWorkflowExecution(t.WorkflowExecution),
		ScheduleID:        t.ScheduleId,
		TaskID:            t.TaskId,
		RequestID:         t.RequestId,
		PollRequest:       ToPollForActivityTaskRequest(t.PollRequest),
	}
}

// FromRecordActivityTaskStartedResponse converts internal RecordActivityTaskStartedResponse type to thrift
func FromRecordActivityTaskStartedResponse(t *types.RecordActivityTaskStartedResponse) *history.RecordActivityTaskStartedResponse {
	if t == nil {
		return nil
	}
	return &history.RecordActivityTaskStartedResponse{
		ScheduledEvent:                  FromHistoryEvent(t.ScheduledEvent),
		StartedTimestamp:                t.StartedTimestamp,
		Attempt:                         t.Attempt,
		ScheduledTimestampOfThisAttempt: t.ScheduledTimestampOfThisAttempt,
		HeartbeatDetails:                t.HeartbeatDetails,
		WorkflowType:                    FromWorkflowType(t.WorkflowType),
		WorkflowDomain:                  &t.WorkflowDomain,
	}
}

// ToRecordActivityTaskStartedResponse converts thrift RecordActivityTaskStartedResponse type to internal
func ToRecordActivityTaskStartedResponse(t *history.RecordActivityTaskStartedResponse) *types.RecordActivityTaskStartedResponse {
	if t == nil {
		return nil
	}
	return &types.RecordActivityTaskStartedResponse{
		ScheduledEvent:                  ToHistoryEvent(t.ScheduledEvent),
		StartedTimestamp:                t.StartedTimestamp,
		Attempt:                         t.Attempt,
		ScheduledTimestampOfThisAttempt: t.ScheduledTimestampOfThisAttempt,
		HeartbeatDetails:                t.HeartbeatDetails,
		WorkflowType:                    ToWorkflowType(t.WorkflowType),
		WorkflowDomain:                  t.GetWorkflowDomain(),
	}
}

// FromRecordChildExecutionCompletedRequest converts internal RecordChildExecutionCompletedRequest type to thrift
func FromRecordChildExecutionCompletedRequest(t *types.RecordChildExecutionCompletedRequest) *history.RecordChildExecutionCompletedRequest {
	if t == nil {
		return nil
	}
	return &history.RecordChildExecutionCompletedRequest{
		DomainUUID:         &t.DomainUUID,
		WorkflowExecution:  FromWorkflowExecution(t.WorkflowExecution),
		InitiatedId:        t.InitiatedID,
		CompletedExecution: FromWorkflowExecution(t.CompletedExecution),
		CompletionEvent:    FromHistoryEvent(t.CompletionEvent),
	}
}

// ToRecordChildExecutionCompletedRequest converts thrift RecordChildExecutionCompletedRequest type to internal
func ToRecordChildExecutionCompletedRequest(t *history.RecordChildExecutionCompletedRequest) *types.RecordChildExecutionCompletedRequest {
	if t == nil {
		return nil
	}
	return &types.RecordChildExecutionCompletedRequest{
		DomainUUID:         t.GetDomainUUID(),
		WorkflowExecution:  ToWorkflowExecution(t.WorkflowExecution),
		InitiatedID:        t.InitiatedId,
		CompletedExecution: ToWorkflowExecution(t.CompletedExecution),
		CompletionEvent:    ToHistoryEvent(t.CompletionEvent),
	}
}

// FromRecordDecisionTaskStartedRequest converts internal RecordDecisionTaskStartedRequest type to thrift
func FromRecordDecisionTaskStartedRequest(t *types.RecordDecisionTaskStartedRequest) *history.RecordDecisionTaskStartedRequest {
	if t == nil {
		return nil
	}
	return &history.RecordDecisionTaskStartedRequest{
		DomainUUID:        &t.DomainUUID,
		WorkflowExecution: FromWorkflowExecution(t.WorkflowExecution),
		ScheduleId:        t.ScheduleID,
		TaskId:            t.TaskID,
		RequestId:         t.RequestID,
		PollRequest:       FromPollForDecisionTaskRequest(t.PollRequest),
	}
}

// ToRecordDecisionTaskStartedRequest converts thrift RecordDecisionTaskStartedRequest type to internal
func ToRecordDecisionTaskStartedRequest(t *history.RecordDecisionTaskStartedRequest) *types.RecordDecisionTaskStartedRequest {
	if t == nil {
		return nil
	}
	return &types.RecordDecisionTaskStartedRequest{
		DomainUUID:        t.GetDomainUUID(),
		WorkflowExecution: ToWorkflowExecution(t.WorkflowExecution),
		ScheduleID:        t.ScheduleId,
		TaskID:            t.TaskId,
		RequestID:         t.RequestId,
		PollRequest:       ToPollForDecisionTaskRequest(t.PollRequest),
	}
}

// FromRecordDecisionTaskStartedResponse converts internal RecordDecisionTaskStartedResponse type to thrift
func FromRecordDecisionTaskStartedResponse(t *types.RecordDecisionTaskStartedResponse) *history.RecordDecisionTaskStartedResponse {
	if t == nil {
		return nil
	}
	return &history.RecordDecisionTaskStartedResponse{
		WorkflowType:              FromWorkflowType(t.WorkflowType),
		PreviousStartedEventId:    t.PreviousStartedEventID,
		ScheduledEventId:          t.ScheduledEventID,
		StartedEventId:            t.StartedEventID,
		NextEventId:               t.NextEventID,
		Attempt:                   t.Attempt,
		StickyExecutionEnabled:    t.StickyExecutionEnabled,
		DecisionInfo:              FromTransientDecisionInfo(t.DecisionInfo),
		WorkflowExecutionTaskList: FromTaskList(t.WorkflowExecutionTaskList),
		EventStoreVersion:         t.EventStoreVersion,
		BranchToken:               t.BranchToken,
		ScheduledTimestamp:        t.ScheduledTimestamp,
		StartedTimestamp:          t.StartedTimestamp,
		Queries:                   FromWorkflowQueryMap(t.Queries),
	}
}

// ToRecordDecisionTaskStartedResponse converts thrift RecordDecisionTaskStartedResponse type to internal
func ToRecordDecisionTaskStartedResponse(t *history.RecordDecisionTaskStartedResponse) *types.RecordDecisionTaskStartedResponse {
	if t == nil {
		return nil
	}
	return &types.RecordDecisionTaskStartedResponse{
		WorkflowType:              ToWorkflowType(t.WorkflowType),
		PreviousStartedEventID:    t.PreviousStartedEventId,
		ScheduledEventID:          t.ScheduledEventId,
		StartedEventID:            t.StartedEventId,
		NextEventID:               t.NextEventId,
		Attempt:                   t.Attempt,
		StickyExecutionEnabled:    t.StickyExecutionEnabled,
		DecisionInfo:              ToTransientDecisionInfo(t.DecisionInfo),
		WorkflowExecutionTaskList: ToTaskList(t.WorkflowExecutionTaskList),
		EventStoreVersion:         t.EventStoreVersion,
		BranchToken:               t.BranchToken,
		ScheduledTimestamp:        t.ScheduledTimestamp,
		StartedTimestamp:          t.StartedTimestamp,
		Queries:                   ToWorkflowQueryMap(t.Queries),
	}
}

// FromHistoryRefreshWorkflowTasksRequest converts internal RefreshWorkflowTasksRequest type to thrift
func FromHistoryRefreshWorkflowTasksRequest(t *types.HistoryRefreshWorkflowTasksRequest) *history.RefreshWorkflowTasksRequest {
	if t == nil {
		return nil
	}
	return &history.RefreshWorkflowTasksRequest{
		DomainUIID: &t.DomainUIID,
		Request:    FromRefreshWorkflowTasksRequest(t.Request),
	}
}

// ToHistoryRefreshWorkflowTasksRequest converts thrift RefreshWorkflowTasksRequest type to internal
func ToHistoryRefreshWorkflowTasksRequest(t *history.RefreshWorkflowTasksRequest) *types.HistoryRefreshWorkflowTasksRequest {
	if t == nil {
		return nil
	}
	return &types.HistoryRefreshWorkflowTasksRequest{
		DomainUIID: t.GetDomainUIID(),
		Request:    ToRefreshWorkflowTasksRequest(t.Request),
	}
}

// FromRemoveSignalMutableStateRequest converts internal RemoveSignalMutableStateRequest type to thrift
func FromRemoveSignalMutableStateRequest(t *types.RemoveSignalMutableStateRequest) *history.RemoveSignalMutableStateRequest {
	if t == nil {
		return nil
	}
	return &history.RemoveSignalMutableStateRequest{
		DomainUUID:        &t.DomainUUID,
		WorkflowExecution: FromWorkflowExecution(t.WorkflowExecution),
		RequestId:         t.RequestID,
	}
}

// ToRemoveSignalMutableStateRequest converts thrift RemoveSignalMutableStateRequest type to internal
func ToRemoveSignalMutableStateRequest(t *history.RemoveSignalMutableStateRequest) *types.RemoveSignalMutableStateRequest {
	if t == nil {
		return nil
	}
	return &types.RemoveSignalMutableStateRequest{
		DomainUUID:        t.GetDomainUUID(),
		WorkflowExecution: ToWorkflowExecution(t.WorkflowExecution),
		RequestID:         t.RequestId,
	}
}

// FromReplicateEventsV2Request converts internal ReplicateEventsV2Request type to thrift
func FromReplicateEventsV2Request(t *types.ReplicateEventsV2Request) *history.ReplicateEventsV2Request {
	if t == nil {
		return nil
	}
	return &history.ReplicateEventsV2Request{
		DomainUUID:          &t.DomainUUID,
		WorkflowExecution:   FromWorkflowExecution(t.WorkflowExecution),
		VersionHistoryItems: FromVersionHistoryItemArray(t.VersionHistoryItems),
		Events:              FromDataBlob(t.Events),
		NewRunEvents:        FromDataBlob(t.NewRunEvents),
	}
}

// ToReplicateEventsV2Request converts thrift ReplicateEventsV2Request type to internal
func ToReplicateEventsV2Request(t *history.ReplicateEventsV2Request) *types.ReplicateEventsV2Request {
	if t == nil {
		return nil
	}
	return &types.ReplicateEventsV2Request{
		DomainUUID:          t.GetDomainUUID(),
		WorkflowExecution:   ToWorkflowExecution(t.WorkflowExecution),
		VersionHistoryItems: ToVersionHistoryItemArray(t.VersionHistoryItems),
		Events:              ToDataBlob(t.Events),
		NewRunEvents:        ToDataBlob(t.NewRunEvents),
	}
}

// FromHistoryRequestCancelWorkflowExecutionRequest converts internal RequestCancelWorkflowExecutionRequest type to thrift
func FromHistoryRequestCancelWorkflowExecutionRequest(t *types.HistoryRequestCancelWorkflowExecutionRequest) *history.RequestCancelWorkflowExecutionRequest {
	if t == nil {
		return nil
	}
	return &history.RequestCancelWorkflowExecutionRequest{
		DomainUUID:                &t.DomainUUID,
		CancelRequest:             FromRequestCancelWorkflowExecutionRequest(t.CancelRequest),
		ExternalInitiatedEventId:  t.ExternalInitiatedEventID,
		ExternalWorkflowExecution: FromWorkflowExecution(t.ExternalWorkflowExecution),
		ChildWorkflowOnly:         t.ChildWorkflowOnly,
	}
}

// ToHistoryRequestCancelWorkflowExecutionRequest converts thrift RequestCancelWorkflowExecutionRequest type to internal
func ToHistoryRequestCancelWorkflowExecutionRequest(t *history.RequestCancelWorkflowExecutionRequest) *types.HistoryRequestCancelWorkflowExecutionRequest {
	if t == nil {
		return nil
	}
	return &types.HistoryRequestCancelWorkflowExecutionRequest{
		DomainUUID:                t.GetDomainUUID(),
		CancelRequest:             ToRequestCancelWorkflowExecutionRequest(t.CancelRequest),
		ExternalInitiatedEventID:  t.ExternalInitiatedEventId,
		ExternalWorkflowExecution: ToWorkflowExecution(t.ExternalWorkflowExecution),
		ChildWorkflowOnly:         t.ChildWorkflowOnly,
	}
}

// FromHistoryResetStickyTaskListRequest converts internal ResetStickyTaskListRequest type to thrift
func FromHistoryResetStickyTaskListRequest(t *types.HistoryResetStickyTaskListRequest) *history.ResetStickyTaskListRequest {
	if t == nil {
		return nil
	}
	return &history.ResetStickyTaskListRequest{
		DomainUUID: &t.DomainUUID,
		Execution:  FromWorkflowExecution(t.Execution),
	}
}

// ToHistoryResetStickyTaskListRequest converts thrift ResetStickyTaskListRequest type to internal
func ToHistoryResetStickyTaskListRequest(t *history.ResetStickyTaskListRequest) *types.HistoryResetStickyTaskListRequest {
	if t == nil {
		return nil
	}
	return &types.HistoryResetStickyTaskListRequest{
		DomainUUID: t.GetDomainUUID(),
		Execution:  ToWorkflowExecution(t.Execution),
	}
}

// FromHistoryResetStickyTaskListResponse converts internal ResetStickyTaskListResponse type to thrift
func FromHistoryResetStickyTaskListResponse(t *types.HistoryResetStickyTaskListResponse) *history.ResetStickyTaskListResponse {
	if t == nil {
		return nil
	}
	return &history.ResetStickyTaskListResponse{}
}

// ToHistoryResetStickyTaskListResponse converts thrift ResetStickyTaskListResponse type to internal
func ToHistoryResetStickyTaskListResponse(t *history.ResetStickyTaskListResponse) *types.HistoryResetStickyTaskListResponse {
	if t == nil {
		return nil
	}
	return &types.HistoryResetStickyTaskListResponse{}
}

// FromHistoryResetWorkflowExecutionRequest converts internal ResetWorkflowExecutionRequest type to thrift
func FromHistoryResetWorkflowExecutionRequest(t *types.HistoryResetWorkflowExecutionRequest) *history.ResetWorkflowExecutionRequest {
	if t == nil {
		return nil
	}
	return &history.ResetWorkflowExecutionRequest{
		DomainUUID:   &t.DomainUUID,
		ResetRequest: FromResetWorkflowExecutionRequest(t.ResetRequest),
	}
}

// ToHistoryResetWorkflowExecutionRequest converts thrift ResetWorkflowExecutionRequest type to internal
func ToHistoryResetWorkflowExecutionRequest(t *history.ResetWorkflowExecutionRequest) *types.HistoryResetWorkflowExecutionRequest {
	if t == nil {
		return nil
	}
	return &types.HistoryResetWorkflowExecutionRequest{
		DomainUUID:   t.GetDomainUUID(),
		ResetRequest: ToResetWorkflowExecutionRequest(t.ResetRequest),
	}
}

// FromHistoryRespondActivityTaskCanceledRequest converts internal RespondActivityTaskCanceledRequest type to thrift
func FromHistoryRespondActivityTaskCanceledRequest(t *types.HistoryRespondActivityTaskCanceledRequest) *history.RespondActivityTaskCanceledRequest {
	if t == nil {
		return nil
	}
	return &history.RespondActivityTaskCanceledRequest{
		DomainUUID:    &t.DomainUUID,
		CancelRequest: FromRespondActivityTaskCanceledRequest(t.CancelRequest),
	}
}

// ToHistoryRespondActivityTaskCanceledRequest converts thrift RespondActivityTaskCanceledRequest type to internal
func ToHistoryRespondActivityTaskCanceledRequest(t *history.RespondActivityTaskCanceledRequest) *types.HistoryRespondActivityTaskCanceledRequest {
	if t == nil {
		return nil
	}
	return &types.HistoryRespondActivityTaskCanceledRequest{
		DomainUUID:    t.GetDomainUUID(),
		CancelRequest: ToRespondActivityTaskCanceledRequest(t.CancelRequest),
	}
}

// FromHistoryRespondActivityTaskCompletedRequest converts internal RespondActivityTaskCompletedRequest type to thrift
func FromHistoryRespondActivityTaskCompletedRequest(t *types.HistoryRespondActivityTaskCompletedRequest) *history.RespondActivityTaskCompletedRequest {
	if t == nil {
		return nil
	}
	return &history.RespondActivityTaskCompletedRequest{
		DomainUUID:      &t.DomainUUID,
		CompleteRequest: FromRespondActivityTaskCompletedRequest(t.CompleteRequest),
	}
}

// ToHistoryRespondActivityTaskCompletedRequest converts thrift RespondActivityTaskCompletedRequest type to internal
func ToHistoryRespondActivityTaskCompletedRequest(t *history.RespondActivityTaskCompletedRequest) *types.HistoryRespondActivityTaskCompletedRequest {
	if t == nil {
		return nil
	}
	return &types.HistoryRespondActivityTaskCompletedRequest{
		DomainUUID:      t.GetDomainUUID(),
		CompleteRequest: ToRespondActivityTaskCompletedRequest(t.CompleteRequest),
	}
}

// FromHistoryRespondActivityTaskFailedRequest converts internal RespondActivityTaskFailedRequest type to thrift
func FromHistoryRespondActivityTaskFailedRequest(t *types.HistoryRespondActivityTaskFailedRequest) *history.RespondActivityTaskFailedRequest {
	if t == nil {
		return nil
	}
	return &history.RespondActivityTaskFailedRequest{
		DomainUUID:    &t.DomainUUID,
		FailedRequest: FromRespondActivityTaskFailedRequest(t.FailedRequest),
	}
}

// ToHistoryRespondActivityTaskFailedRequest converts thrift RespondActivityTaskFailedRequest type to internal
func ToHistoryRespondActivityTaskFailedRequest(t *history.RespondActivityTaskFailedRequest) *types.HistoryRespondActivityTaskFailedRequest {
	if t == nil {
		return nil
	}
	return &types.HistoryRespondActivityTaskFailedRequest{
		DomainUUID:    t.GetDomainUUID(),
		FailedRequest: ToRespondActivityTaskFailedRequest(t.FailedRequest),
	}
}

// FromHistoryRespondDecisionTaskCompletedRequest converts internal RespondDecisionTaskCompletedRequest type to thrift
func FromHistoryRespondDecisionTaskCompletedRequest(t *types.HistoryRespondDecisionTaskCompletedRequest) *history.RespondDecisionTaskCompletedRequest {
	if t == nil {
		return nil
	}
	return &history.RespondDecisionTaskCompletedRequest{
		DomainUUID:      &t.DomainUUID,
		CompleteRequest: FromRespondDecisionTaskCompletedRequest(t.CompleteRequest),
	}
}

// ToHistoryRespondDecisionTaskCompletedRequest converts thrift RespondDecisionTaskCompletedRequest type to internal
func ToHistoryRespondDecisionTaskCompletedRequest(t *history.RespondDecisionTaskCompletedRequest) *types.HistoryRespondDecisionTaskCompletedRequest {
	if t == nil {
		return nil
	}
	return &types.HistoryRespondDecisionTaskCompletedRequest{
		DomainUUID:      t.GetDomainUUID(),
		CompleteRequest: ToRespondDecisionTaskCompletedRequest(t.CompleteRequest),
	}
}

// FromHistoryRespondDecisionTaskCompletedResponse converts internal RespondDecisionTaskCompletedResponse type to thrift
func FromHistoryRespondDecisionTaskCompletedResponse(t *types.HistoryRespondDecisionTaskCompletedResponse) *history.RespondDecisionTaskCompletedResponse {
	if t == nil {
		return nil
	}
	return &history.RespondDecisionTaskCompletedResponse{
		StartedResponse:             FromRecordDecisionTaskStartedResponse(t.StartedResponse),
		ActivitiesToDispatchLocally: FromActivityLocalDispatchInfoMap(t.ActivitiesToDispatchLocally),
	}
}

// ToHistoryRespondDecisionTaskCompletedResponse converts thrift RespondDecisionTaskCompletedResponse type to internal
func ToHistoryRespondDecisionTaskCompletedResponse(t *history.RespondDecisionTaskCompletedResponse) *types.HistoryRespondDecisionTaskCompletedResponse {
	if t == nil {
		return nil
	}
	return &types.HistoryRespondDecisionTaskCompletedResponse{
		StartedResponse:             ToRecordDecisionTaskStartedResponse(t.StartedResponse),
		ActivitiesToDispatchLocally: ToActivityLocalDispatchInfoMap(t.ActivitiesToDispatchLocally),
	}
}

// FromHistoryRespondDecisionTaskFailedRequest converts internal RespondDecisionTaskFailedRequest type to thrift
func FromHistoryRespondDecisionTaskFailedRequest(t *types.HistoryRespondDecisionTaskFailedRequest) *history.RespondDecisionTaskFailedRequest {
	if t == nil {
		return nil
	}
	return &history.RespondDecisionTaskFailedRequest{
		DomainUUID:    &t.DomainUUID,
		FailedRequest: FromRespondDecisionTaskFailedRequest(t.FailedRequest),
	}
}

// ToHistoryRespondDecisionTaskFailedRequest converts thrift RespondDecisionTaskFailedRequest type to internal
func ToHistoryRespondDecisionTaskFailedRequest(t *history.RespondDecisionTaskFailedRequest) *types.HistoryRespondDecisionTaskFailedRequest {
	if t == nil {
		return nil
	}
	return &types.HistoryRespondDecisionTaskFailedRequest{
		DomainUUID:    t.GetDomainUUID(),
		FailedRequest: ToRespondDecisionTaskFailedRequest(t.FailedRequest),
	}
}

// FromScheduleDecisionTaskRequest converts internal ScheduleDecisionTaskRequest type to thrift
func FromScheduleDecisionTaskRequest(t *types.ScheduleDecisionTaskRequest) *history.ScheduleDecisionTaskRequest {
	if t == nil {
		return nil
	}
	return &history.ScheduleDecisionTaskRequest{
		DomainUUID:        &t.DomainUUID,
		WorkflowExecution: FromWorkflowExecution(t.WorkflowExecution),
		IsFirstDecision:   t.IsFirstDecision,
	}
}

// ToScheduleDecisionTaskRequest converts thrift ScheduleDecisionTaskRequest type to internal
func ToScheduleDecisionTaskRequest(t *history.ScheduleDecisionTaskRequest) *types.ScheduleDecisionTaskRequest {
	if t == nil {
		return nil
	}
	return &types.ScheduleDecisionTaskRequest{
		DomainUUID:        t.GetDomainUUID(),
		WorkflowExecution: ToWorkflowExecution(t.WorkflowExecution),
		IsFirstDecision:   t.IsFirstDecision,
	}
}

// FromShardOwnershipLostError converts internal ShardOwnershipLostError type to thrift
func FromShardOwnershipLostError(t *types.ShardOwnershipLostError) *history.ShardOwnershipLostError {
	if t == nil {
		return nil
	}
	return &history.ShardOwnershipLostError{
		Message: t.Message,
		Owner:   t.Owner,
	}
}

// ToShardOwnershipLostError converts thrift ShardOwnershipLostError type to internal
func ToShardOwnershipLostError(t *history.ShardOwnershipLostError) *types.ShardOwnershipLostError {
	if t == nil {
		return nil
	}
	return &types.ShardOwnershipLostError{
		Message: t.Message,
		Owner:   t.Owner,
	}
}

// FromHistorySignalWithStartWorkflowExecutionRequest converts internal SignalWithStartWorkflowExecutionRequest type to thrift
func FromHistorySignalWithStartWorkflowExecutionRequest(t *types.HistorySignalWithStartWorkflowExecutionRequest) *history.SignalWithStartWorkflowExecutionRequest {
	if t == nil {
		return nil
	}
	return &history.SignalWithStartWorkflowExecutionRequest{
		DomainUUID:             &t.DomainUUID,
		SignalWithStartRequest: FromSignalWithStartWorkflowExecutionRequest(t.SignalWithStartRequest),
	}
}

// ToHistorySignalWithStartWorkflowExecutionRequest converts thrift SignalWithStartWorkflowExecutionRequest type to internal
func ToHistorySignalWithStartWorkflowExecutionRequest(t *history.SignalWithStartWorkflowExecutionRequest) *types.HistorySignalWithStartWorkflowExecutionRequest {
	if t == nil {
		return nil
	}
	return &types.HistorySignalWithStartWorkflowExecutionRequest{
		DomainUUID:             t.GetDomainUUID(),
		SignalWithStartRequest: ToSignalWithStartWorkflowExecutionRequest(t.SignalWithStartRequest),
	}
}

// FromHistorySignalWorkflowExecutionRequest converts internal SignalWorkflowExecutionRequest type to thrift
func FromHistorySignalWorkflowExecutionRequest(t *types.HistorySignalWorkflowExecutionRequest) *history.SignalWorkflowExecutionRequest {
	if t == nil {
		return nil
	}
	return &history.SignalWorkflowExecutionRequest{
		DomainUUID:                &t.DomainUUID,
		SignalRequest:             FromSignalWorkflowExecutionRequest(t.SignalRequest),
		ExternalWorkflowExecution: FromWorkflowExecution(t.ExternalWorkflowExecution),
		ChildWorkflowOnly:         t.ChildWorkflowOnly,
	}
}

// ToHistorySignalWorkflowExecutionRequest converts thrift SignalWorkflowExecutionRequest type to internal
func ToHistorySignalWorkflowExecutionRequest(t *history.SignalWorkflowExecutionRequest) *types.HistorySignalWorkflowExecutionRequest {
	if t == nil {
		return nil
	}
	return &types.HistorySignalWorkflowExecutionRequest{
		DomainUUID:                t.GetDomainUUID(),
		SignalRequest:             ToSignalWorkflowExecutionRequest(t.SignalRequest),
		ExternalWorkflowExecution: ToWorkflowExecution(t.ExternalWorkflowExecution),
		ChildWorkflowOnly:         t.ChildWorkflowOnly,
	}
}

// FromHistoryStartWorkflowExecutionRequest converts internal StartWorkflowExecutionRequest type to thrift
func FromHistoryStartWorkflowExecutionRequest(t *types.HistoryStartWorkflowExecutionRequest) *history.StartWorkflowExecutionRequest {
	if t == nil {
		return nil
	}
	return &history.StartWorkflowExecutionRequest{
		DomainUUID:                      &t.DomainUUID,
		StartRequest:                    FromStartWorkflowExecutionRequest(t.StartRequest),
		ParentExecutionInfo:             FromParentExecutionInfo(t.ParentExecutionInfo),
		Attempt:                         t.Attempt,
		ExpirationTimestamp:             t.ExpirationTimestamp,
		ContinueAsNewInitiator:          FromContinueAsNewInitiator(t.ContinueAsNewInitiator),
		ContinuedFailureReason:          t.ContinuedFailureReason,
		ContinuedFailureDetails:         t.ContinuedFailureDetails,
		LastCompletionResult:            t.LastCompletionResult,
		FirstDecisionTaskBackoffSeconds: t.FirstDecisionTaskBackoffSeconds,
	}
}

// ToHistoryStartWorkflowExecutionRequest converts thrift StartWorkflowExecutionRequest type to internal
func ToHistoryStartWorkflowExecutionRequest(t *history.StartWorkflowExecutionRequest) *types.HistoryStartWorkflowExecutionRequest {
	if t == nil {
		return nil
	}
	return &types.HistoryStartWorkflowExecutionRequest{
		DomainUUID:                      t.GetDomainUUID(),
		StartRequest:                    ToStartWorkflowExecutionRequest(t.StartRequest),
		ParentExecutionInfo:             ToParentExecutionInfo(t.ParentExecutionInfo),
		Attempt:                         t.Attempt,
		ExpirationTimestamp:             t.ExpirationTimestamp,
		ContinueAsNewInitiator:          ToContinueAsNewInitiator(t.ContinueAsNewInitiator),
		ContinuedFailureReason:          t.ContinuedFailureReason,
		ContinuedFailureDetails:         t.ContinuedFailureDetails,
		LastCompletionResult:            t.LastCompletionResult,
		FirstDecisionTaskBackoffSeconds: t.FirstDecisionTaskBackoffSeconds,
	}
}

// FromSyncActivityRequest converts internal SyncActivityRequest type to thrift
func FromSyncActivityRequest(t *types.SyncActivityRequest) *history.SyncActivityRequest {
	if t == nil {
		return nil
	}
	return &history.SyncActivityRequest{
<<<<<<< HEAD
		DomainId:           t.DomainID,
		WorkflowId:         &t.WorkflowID,
		RunId:              &t.RunID,
=======
		DomainId:           &t.DomainID,
		WorkflowId:         t.WorkflowID,
		RunId:              t.RunID,
>>>>>>> 2847890a
		Version:            t.Version,
		ScheduledId:        t.ScheduledID,
		ScheduledTime:      t.ScheduledTime,
		StartedId:          t.StartedID,
		StartedTime:        t.StartedTime,
		LastHeartbeatTime:  t.LastHeartbeatTime,
		Details:            t.Details,
		Attempt:            t.Attempt,
		LastFailureReason:  t.LastFailureReason,
		LastWorkerIdentity: t.LastWorkerIdentity,
		LastFailureDetails: t.LastFailureDetails,
		VersionHistory:     FromVersionHistory(t.VersionHistory),
	}
}

// ToSyncActivityRequest converts thrift SyncActivityRequest type to internal
func ToSyncActivityRequest(t *history.SyncActivityRequest) *types.SyncActivityRequest {
	if t == nil {
		return nil
	}
	return &types.SyncActivityRequest{
<<<<<<< HEAD
		DomainID:           t.DomainId,
		WorkflowID:         t.GetWorkflowId(),
		RunID:              t.GetRunId(),
=======
		DomainID:           t.GetDomainId(),
		WorkflowID:         t.WorkflowId,
		RunID:              t.RunId,
>>>>>>> 2847890a
		Version:            t.Version,
		ScheduledID:        t.ScheduledId,
		ScheduledTime:      t.ScheduledTime,
		StartedID:          t.StartedId,
		StartedTime:        t.StartedTime,
		LastHeartbeatTime:  t.LastHeartbeatTime,
		Details:            t.Details,
		Attempt:            t.Attempt,
		LastFailureReason:  t.LastFailureReason,
		LastWorkerIdentity: t.LastWorkerIdentity,
		LastFailureDetails: t.LastFailureDetails,
		VersionHistory:     ToVersionHistory(t.VersionHistory),
	}
}

// FromSyncShardStatusRequest converts internal SyncShardStatusRequest type to thrift
func FromSyncShardStatusRequest(t *types.SyncShardStatusRequest) *history.SyncShardStatusRequest {
	if t == nil {
		return nil
	}
	return &history.SyncShardStatusRequest{
		SourceCluster: t.SourceCluster,
		ShardId:       t.ShardID,
		Timestamp:     t.Timestamp,
	}
}

// ToSyncShardStatusRequest converts thrift SyncShardStatusRequest type to internal
func ToSyncShardStatusRequest(t *history.SyncShardStatusRequest) *types.SyncShardStatusRequest {
	if t == nil {
		return nil
	}
	return &types.SyncShardStatusRequest{
		SourceCluster: t.SourceCluster,
		ShardID:       t.ShardId,
		Timestamp:     t.Timestamp,
	}
}

// FromHistoryTerminateWorkflowExecutionRequest converts internal TerminateWorkflowExecutionRequest type to thrift
func FromHistoryTerminateWorkflowExecutionRequest(t *types.HistoryTerminateWorkflowExecutionRequest) *history.TerminateWorkflowExecutionRequest {
	if t == nil {
		return nil
	}
	return &history.TerminateWorkflowExecutionRequest{
		DomainUUID:       &t.DomainUUID,
		TerminateRequest: FromTerminateWorkflowExecutionRequest(t.TerminateRequest),
	}
}

// ToHistoryTerminateWorkflowExecutionRequest converts thrift TerminateWorkflowExecutionRequest type to internal
func ToHistoryTerminateWorkflowExecutionRequest(t *history.TerminateWorkflowExecutionRequest) *types.HistoryTerminateWorkflowExecutionRequest {
	if t == nil {
		return nil
	}
	return &types.HistoryTerminateWorkflowExecutionRequest{
		DomainUUID:       t.GetDomainUUID(),
		TerminateRequest: ToTerminateWorkflowExecutionRequest(t.TerminateRequest),
	}
}

// FromFailoverMarkerTokenArray converts internal FailoverMarkerToken type array to thrift
func FromFailoverMarkerTokenArray(t []*types.FailoverMarkerToken) []*history.FailoverMarkerToken {
	if t == nil {
		return nil
	}
	v := make([]*history.FailoverMarkerToken, len(t))
	for i := range t {
		v[i] = FromFailoverMarkerToken(t[i])
	}
	return v
}

// ToFailoverMarkerTokenArray converts thrift FailoverMarkerToken type array to internal
func ToFailoverMarkerTokenArray(t []*history.FailoverMarkerToken) []*types.FailoverMarkerToken {
	if t == nil {
		return nil
	}
	v := make([]*types.FailoverMarkerToken, len(t))
	for i := range t {
		v[i] = ToFailoverMarkerToken(t[i])
	}
	return v
}

// FromProcessingQueueStateArray converts internal ProcessingQueueState type array to thrift
func FromProcessingQueueStateArray(t []*types.ProcessingQueueState) []*history.ProcessingQueueState {
	if t == nil {
		return nil
	}
	v := make([]*history.ProcessingQueueState, len(t))
	for i := range t {
		v[i] = FromProcessingQueueState(t[i])
	}
	return v
}

// ToProcessingQueueStateArray converts thrift ProcessingQueueState type array to internal
func ToProcessingQueueStateArray(t []*history.ProcessingQueueState) []*types.ProcessingQueueState {
	if t == nil {
		return nil
	}
	v := make([]*types.ProcessingQueueState, len(t))
	for i := range t {
		v[i] = ToProcessingQueueState(t[i])
	}
	return v
}

// FromProcessingQueueStateMap converts internal ProcessingQueueState type map to thrift
func FromProcessingQueueStateMap(t map[string]*types.ProcessingQueueState) map[string]*history.ProcessingQueueState {
	if t == nil {
		return nil
	}
	v := make(map[string]*history.ProcessingQueueState, len(t))
	for key := range t {
		v[key] = FromProcessingQueueState(t[key])
	}
	return v
}

// ToProcessingQueueStateMap converts thrift ProcessingQueueState type map to internal
func ToProcessingQueueStateMap(t map[string]*history.ProcessingQueueState) map[string]*types.ProcessingQueueState {
	if t == nil {
		return nil
	}
	v := make(map[string]*types.ProcessingQueueState, len(t))
	for key := range t {
		v[key] = ToProcessingQueueState(t[key])
	}
	return v
}

// FromProcessingQueueStateArrayMap converts internal ProcessingQueueState array map to thrift
func FromProcessingQueueStateArrayMap(t map[string][]*types.ProcessingQueueState) map[string][]*history.ProcessingQueueState {
	if t == nil {
		return nil
	}
	v := make(map[string][]*history.ProcessingQueueState, len(t))
	for key := range t {
		v[key] = FromProcessingQueueStateArray(t[key])
	}
	return v
}

// ToProcessingQueueStateArrayMap converts thrift ProcessingQueueState array map to internal
func ToProcessingQueueStateArrayMap(t map[string][]*history.ProcessingQueueState) map[string][]*types.ProcessingQueueState {
	if t == nil {
		return nil
	}
	v := make(map[string][]*types.ProcessingQueueState, len(t))
	for key := range t {
		v[key] = ToProcessingQueueStateArray(t[key])
	}
	return v
}<|MERGE_RESOLUTION|>--- conflicted
+++ resolved
@@ -3074,15 +3074,9 @@
 		return nil
 	}
 	return &history.SyncActivityRequest{
-<<<<<<< HEAD
-		DomainId:           t.DomainID,
+		DomainId:           &t.DomainID,
 		WorkflowId:         &t.WorkflowID,
 		RunId:              &t.RunID,
-=======
-		DomainId:           &t.DomainID,
-		WorkflowId:         t.WorkflowID,
-		RunId:              t.RunID,
->>>>>>> 2847890a
 		Version:            t.Version,
 		ScheduledId:        t.ScheduledID,
 		ScheduledTime:      t.ScheduledTime,
@@ -3104,15 +3098,9 @@
 		return nil
 	}
 	return &types.SyncActivityRequest{
-<<<<<<< HEAD
-		DomainID:           t.DomainId,
+		DomainID:           t.GetDomainId(),
 		WorkflowID:         t.GetWorkflowId(),
 		RunID:              t.GetRunId(),
-=======
-		DomainID:           t.GetDomainId(),
-		WorkflowID:         t.WorkflowId,
-		RunID:              t.RunId,
->>>>>>> 2847890a
 		Version:            t.Version,
 		ScheduledID:        t.ScheduledId,
 		ScheduledTime:      t.ScheduledTime,
