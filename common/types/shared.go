--- conflicted
+++ resolved
@@ -9465,28 +9465,13 @@
 
 // WorkflowExecutionInfo is an internal type (TBD...)
 type WorkflowExecutionInfo struct {
-<<<<<<< HEAD
-	Execution        *WorkflowExecution            `json:"execution,omitempty"`
-	Type             *WorkflowType                 `json:"type,omitempty"`
-	StartTime        *int64                        `json:"startTime,omitempty"`
-	CloseTime        *int64                        `json:"closeTime,omitempty"`
-	CloseStatus      *WorkflowExecutionCloseStatus `json:"closeStatus,omitempty"`
-	HistoryLength    int64                         `json:"historyLength,omitempty"`
-	ParentDomainID   *string                       `json:"parentDomainId,omitempty"`
-	ParentExecution  *WorkflowExecution            `json:"parentExecution,omitempty"`
-	ExecutionTime    *int64                        `json:"executionTime,omitempty"`
-	Memo             *Memo                         `json:"memo,omitempty"`
-	SearchAttributes *SearchAttributes             `json:"searchAttributes,omitempty"`
-	AutoResetPoints  *ResetPoints                  `json:"autoResetPoints,omitempty"`
-	TaskList         string                        `json:"taskList,omitempty"`
-=======
 	Execution         *WorkflowExecution            `json:"execution,omitempty"`
 	Type              *WorkflowType                 `json:"type,omitempty"`
 	StartTime         *int64                        `json:"startTime,omitempty"`
 	CloseTime         *int64                        `json:"closeTime,omitempty"`
 	CloseStatus       *WorkflowExecutionCloseStatus `json:"closeStatus,omitempty"`
-	HistoryLength     *int64                        `json:"historyLength,omitempty"`
-	ParentDomainID    *string                       `json:"parentDomainId,omitempty"`
+	HistoryLength     int64                         `json:"historyLength,omitempty"`
+	ParentDomainID   *string                       `json:"parentDomainId,omitempty"`
 	ParentDomain      *string                       `json:"parentDomain,omitempty"`
 	ParentExecution   *WorkflowExecution            `json:"parentExecution,omitempty"`
 	ParentInitiatedID *int64                        `json:"parentInitiatedId,omitempty"`
@@ -9494,8 +9479,7 @@
 	Memo              *Memo                         `json:"memo,omitempty"`
 	SearchAttributes  *SearchAttributes             `json:"searchAttributes,omitempty"`
 	AutoResetPoints   *ResetPoints                  `json:"autoResetPoints,omitempty"`
-	TaskList          *string                       `json:"taskList,omitempty"`
->>>>>>> c5d67e3e
+	TaskList          string                        `json:"taskList,omitempty"`
 }
 
 // GetExecution is an internal getter (TBD...)
