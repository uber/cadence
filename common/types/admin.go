// Copyright (c) 2017-2020 Uber Technologies Inc.
//
// Permission is hereby granted, free of charge, to any person obtaining a copy
// of this software and associated documentation files (the "Software"), to deal
// in the Software without restriction, including without limitation the rights
// to use, copy, modify, merge, publish, distribute, sublicense, and/or sell
// copies of the Software, and to permit persons to whom the Software is
// furnished to do so, subject to the following conditions:
//
// The above copyright notice and this permission notice shall be included in all
// copies or substantial portions of the Software.
//
// THE SOFTWARE IS PROVIDED "AS IS", WITHOUT WARRANTY OF ANY KIND, EXPRESS OR
// IMPLIED, INCLUDING BUT NOT LIMITED TO THE WARRANTIES OF MERCHANTABILITY,
// FITNESS FOR A PARTICULAR PURPOSE AND NONINFRINGEMENT. IN NO EVENT SHALL THE
// AUTHORS OR COPYRIGHT HOLDERS BE LIABLE FOR ANY CLAIM, DAMAGES OR OTHER
// LIABILITY, WHETHER IN AN ACTION OF CONTRACT, TORT OR OTHERWISE, ARISING FROM,
// OUT OF OR IN CONNECTION WITH THE SOFTWARE OR THE USE OR OTHER DEALINGS IN THE
// SOFTWARE.

package types

// AddSearchAttributeRequest is an internal type (TBD...)
type AddSearchAttributeRequest struct {
	SearchAttribute map[string]IndexedValueType `json:"searchAttribute,omitempty"`
	SecurityToken   *string                     `json:"securityToken,omitempty"`
}

// GetSearchAttribute is an internal getter (TBD...)
func (v *AddSearchAttributeRequest) GetSearchAttribute() (o map[string]IndexedValueType) {
	if v != nil && v.SearchAttribute != nil {
		return v.SearchAttribute
	}
	return
}

// GetSecurityToken is an internal getter (TBD...)
func (v *AddSearchAttributeRequest) GetSecurityToken() (o string) {
	if v != nil && v.SecurityToken != nil {
		return *v.SecurityToken
	}
	return
}

// AdminServiceAddSearchAttributeArgs is an internal type (TBD...)
type AdminServiceAddSearchAttributeArgs struct {
	Request *AddSearchAttributeRequest `json:"request,omitempty"`
}

// GetRequest is an internal getter (TBD...)
func (v *AdminServiceAddSearchAttributeArgs) GetRequest() (o *AddSearchAttributeRequest) {
	if v != nil && v.Request != nil {
		return v.Request
	}
	return
}

// AdminServiceAddSearchAttributeResult is an internal type (TBD...)
type AdminServiceAddSearchAttributeResult struct {
	BadRequestError      *BadRequestError      `json:"badRequestError,omitempty"`
	InternalServiceError *InternalServiceError `json:"internalServiceError,omitempty"`
	ServiceBusyError     *ServiceBusyError     `json:"serviceBusyError,omitempty"`
}

// GetBadRequestError is an internal getter (TBD...)
func (v *AdminServiceAddSearchAttributeResult) GetBadRequestError() (o *BadRequestError) {
	if v != nil && v.BadRequestError != nil {
		return v.BadRequestError
	}
	return
}

// GetInternalServiceError is an internal getter (TBD...)
func (v *AdminServiceAddSearchAttributeResult) GetInternalServiceError() (o *InternalServiceError) {
	if v != nil && v.InternalServiceError != nil {
		return v.InternalServiceError
	}
	return
}

// GetServiceBusyError is an internal getter (TBD...)
func (v *AdminServiceAddSearchAttributeResult) GetServiceBusyError() (o *ServiceBusyError) {
	if v != nil && v.ServiceBusyError != nil {
		return v.ServiceBusyError
	}
	return
}

// AdminServiceCloseShardArgs is an internal type (TBD...)
type AdminServiceCloseShardArgs struct {
	Request *CloseShardRequest `json:"request,omitempty"`
}

// GetRequest is an internal getter (TBD...)
func (v *AdminServiceCloseShardArgs) GetRequest() (o *CloseShardRequest) {
	if v != nil && v.Request != nil {
		return v.Request
	}
	return
}

// AdminServiceCloseShardResult is an internal type (TBD...)
type AdminServiceCloseShardResult struct {
	BadRequestError      *BadRequestError      `json:"badRequestError,omitempty"`
	InternalServiceError *InternalServiceError `json:"internalServiceError,omitempty"`
	AccessDeniedError    *AccessDeniedError    `json:"accessDeniedError,omitempty"`
}

// GetBadRequestError is an internal getter (TBD...)
func (v *AdminServiceCloseShardResult) GetBadRequestError() (o *BadRequestError) {
	if v != nil && v.BadRequestError != nil {
		return v.BadRequestError
	}
	return
}

// GetInternalServiceError is an internal getter (TBD...)
func (v *AdminServiceCloseShardResult) GetInternalServiceError() (o *InternalServiceError) {
	if v != nil && v.InternalServiceError != nil {
		return v.InternalServiceError
	}
	return
}

// GetAccessDeniedError is an internal getter (TBD...)
func (v *AdminServiceCloseShardResult) GetAccessDeniedError() (o *AccessDeniedError) {
	if v != nil && v.AccessDeniedError != nil {
		return v.AccessDeniedError
	}
	return
}

// AdminServiceDescribeClusterArgs is an internal type (TBD...)
type AdminServiceDescribeClusterArgs struct {
}

// AdminServiceDescribeClusterResult is an internal type (TBD...)
type AdminServiceDescribeClusterResult struct {
	Success              *DescribeClusterResponse `json:"success,omitempty"`
	InternalServiceError *InternalServiceError    `json:"internalServiceError,omitempty"`
	ServiceBusyError     *ServiceBusyError        `json:"serviceBusyError,omitempty"`
}

// GetSuccess is an internal getter (TBD...)
func (v *AdminServiceDescribeClusterResult) GetSuccess() (o *DescribeClusterResponse) {
	if v != nil && v.Success != nil {
		return v.Success
	}
	return
}

// GetInternalServiceError is an internal getter (TBD...)
func (v *AdminServiceDescribeClusterResult) GetInternalServiceError() (o *InternalServiceError) {
	if v != nil && v.InternalServiceError != nil {
		return v.InternalServiceError
	}
	return
}

// GetServiceBusyError is an internal getter (TBD...)
func (v *AdminServiceDescribeClusterResult) GetServiceBusyError() (o *ServiceBusyError) {
	if v != nil && v.ServiceBusyError != nil {
		return v.ServiceBusyError
	}
	return
}

// AdminServiceDescribeHistoryHostArgs is an internal type (TBD...)
type AdminServiceDescribeHistoryHostArgs struct {
	Request *DescribeHistoryHostRequest `json:"request,omitempty"`
}

// GetRequest is an internal getter (TBD...)
func (v *AdminServiceDescribeHistoryHostArgs) GetRequest() (o *DescribeHistoryHostRequest) {
	if v != nil && v.Request != nil {
		return v.Request
	}
	return
}

// AdminServiceDescribeHistoryHostResult is an internal type (TBD...)
type AdminServiceDescribeHistoryHostResult struct {
	Success              *DescribeHistoryHostResponse `json:"success,omitempty"`
	BadRequestError      *BadRequestError             `json:"badRequestError,omitempty"`
	InternalServiceError *InternalServiceError        `json:"internalServiceError,omitempty"`
	AccessDeniedError    *AccessDeniedError           `json:"accessDeniedError,omitempty"`
}

// GetSuccess is an internal getter (TBD...)
func (v *AdminServiceDescribeHistoryHostResult) GetSuccess() (o *DescribeHistoryHostResponse) {
	if v != nil && v.Success != nil {
		return v.Success
	}
	return
}

// GetBadRequestError is an internal getter (TBD...)
func (v *AdminServiceDescribeHistoryHostResult) GetBadRequestError() (o *BadRequestError) {
	if v != nil && v.BadRequestError != nil {
		return v.BadRequestError
	}
	return
}

// GetInternalServiceError is an internal getter (TBD...)
func (v *AdminServiceDescribeHistoryHostResult) GetInternalServiceError() (o *InternalServiceError) {
	if v != nil && v.InternalServiceError != nil {
		return v.InternalServiceError
	}
	return
}

// GetAccessDeniedError is an internal getter (TBD...)
func (v *AdminServiceDescribeHistoryHostResult) GetAccessDeniedError() (o *AccessDeniedError) {
	if v != nil && v.AccessDeniedError != nil {
		return v.AccessDeniedError
	}
	return
}

// AdminServiceDescribeQueueArgs is an internal type (TBD...)
type AdminServiceDescribeQueueArgs struct {
	Request *DescribeQueueRequest `json:"request,omitempty"`
}

// GetRequest is an internal getter (TBD...)
func (v *AdminServiceDescribeQueueArgs) GetRequest() (o *DescribeQueueRequest) {
	if v != nil && v.Request != nil {
		return v.Request
	}
	return
}

// AdminServiceDescribeQueueResult is an internal type (TBD...)
type AdminServiceDescribeQueueResult struct {
	Success              *DescribeQueueResponse `json:"success,omitempty"`
	BadRequestError      *BadRequestError       `json:"badRequestError,omitempty"`
	InternalServiceError *InternalServiceError  `json:"internalServiceError,omitempty"`
	AccessDeniedError    *AccessDeniedError     `json:"accessDeniedError,omitempty"`
}

// GetSuccess is an internal getter (TBD...)
func (v *AdminServiceDescribeQueueResult) GetSuccess() (o *DescribeQueueResponse) {
	if v != nil && v.Success != nil {
		return v.Success
	}
	return
}

// GetBadRequestError is an internal getter (TBD...)
func (v *AdminServiceDescribeQueueResult) GetBadRequestError() (o *BadRequestError) {
	if v != nil && v.BadRequestError != nil {
		return v.BadRequestError
	}
	return
}

// GetInternalServiceError is an internal getter (TBD...)
func (v *AdminServiceDescribeQueueResult) GetInternalServiceError() (o *InternalServiceError) {
	if v != nil && v.InternalServiceError != nil {
		return v.InternalServiceError
	}
	return
}

// GetAccessDeniedError is an internal getter (TBD...)
func (v *AdminServiceDescribeQueueResult) GetAccessDeniedError() (o *AccessDeniedError) {
	if v != nil && v.AccessDeniedError != nil {
		return v.AccessDeniedError
	}
	return
}

// AdminServiceDescribeWorkflowExecutionArgs is an internal type (TBD...)
type AdminServiceDescribeWorkflowExecutionArgs struct {
	Request *AdminDescribeWorkflowExecutionRequest `json:"request,omitempty"`
}

// GetRequest is an internal getter (TBD...)
func (v *AdminServiceDescribeWorkflowExecutionArgs) GetRequest() (o *AdminDescribeWorkflowExecutionRequest) {
	if v != nil && v.Request != nil {
		return v.Request
	}
	return
}

// AdminServiceDescribeWorkflowExecutionResult is an internal type (TBD...)
type AdminServiceDescribeWorkflowExecutionResult struct {
	Success              *AdminDescribeWorkflowExecutionResponse `json:"success,omitempty"`
	BadRequestError      *BadRequestError                        `json:"badRequestError,omitempty"`
	InternalServiceError *InternalServiceError                   `json:"internalServiceError,omitempty"`
	EntityNotExistError  *EntityNotExistsError                   `json:"entityNotExistError,omitempty"`
	AccessDeniedError    *AccessDeniedError                      `json:"accessDeniedError,omitempty"`
}

// GetSuccess is an internal getter (TBD...)
func (v *AdminServiceDescribeWorkflowExecutionResult) GetSuccess() (o *AdminDescribeWorkflowExecutionResponse) {
	if v != nil && v.Success != nil {
		return v.Success
	}
	return
}

// GetBadRequestError is an internal getter (TBD...)
func (v *AdminServiceDescribeWorkflowExecutionResult) GetBadRequestError() (o *BadRequestError) {
	if v != nil && v.BadRequestError != nil {
		return v.BadRequestError
	}
	return
}

// GetInternalServiceError is an internal getter (TBD...)
func (v *AdminServiceDescribeWorkflowExecutionResult) GetInternalServiceError() (o *InternalServiceError) {
	if v != nil && v.InternalServiceError != nil {
		return v.InternalServiceError
	}
	return
}

// GetEntityNotExistError is an internal getter (TBD...)
func (v *AdminServiceDescribeWorkflowExecutionResult) GetEntityNotExistError() (o *EntityNotExistsError) {
	if v != nil && v.EntityNotExistError != nil {
		return v.EntityNotExistError
	}
	return
}

// GetAccessDeniedError is an internal getter (TBD...)
func (v *AdminServiceDescribeWorkflowExecutionResult) GetAccessDeniedError() (o *AccessDeniedError) {
	if v != nil && v.AccessDeniedError != nil {
		return v.AccessDeniedError
	}
	return
}

// AdminServiceGetDLQReplicationMessagesArgs is an internal type (TBD...)
type AdminServiceGetDLQReplicationMessagesArgs struct {
	Request *GetDLQReplicationMessagesRequest `json:"request,omitempty"`
}

// GetRequest is an internal getter (TBD...)
func (v *AdminServiceGetDLQReplicationMessagesArgs) GetRequest() (o *GetDLQReplicationMessagesRequest) {
	if v != nil && v.Request != nil {
		return v.Request
	}
	return
}

// AdminServiceGetDLQReplicationMessagesResult is an internal type (TBD...)
type AdminServiceGetDLQReplicationMessagesResult struct {
	Success          *GetDLQReplicationMessagesResponse `json:"success,omitempty"`
	BadRequestError  *BadRequestError                   `json:"badRequestError,omitempty"`
	ServiceBusyError *ServiceBusyError                  `json:"serviceBusyError,omitempty"`
}

// GetSuccess is an internal getter (TBD...)
func (v *AdminServiceGetDLQReplicationMessagesResult) GetSuccess() (o *GetDLQReplicationMessagesResponse) {
	if v != nil && v.Success != nil {
		return v.Success
	}
	return
}

// GetBadRequestError is an internal getter (TBD...)
func (v *AdminServiceGetDLQReplicationMessagesResult) GetBadRequestError() (o *BadRequestError) {
	if v != nil && v.BadRequestError != nil {
		return v.BadRequestError
	}
	return
}

// GetServiceBusyError is an internal getter (TBD...)
func (v *AdminServiceGetDLQReplicationMessagesResult) GetServiceBusyError() (o *ServiceBusyError) {
	if v != nil && v.ServiceBusyError != nil {
		return v.ServiceBusyError
	}
	return
}

// AdminServiceGetDomainReplicationMessagesArgs is an internal type (TBD...)
type AdminServiceGetDomainReplicationMessagesArgs struct {
	Request *GetDomainReplicationMessagesRequest `json:"request,omitempty"`
}

// GetRequest is an internal getter (TBD...)
func (v *AdminServiceGetDomainReplicationMessagesArgs) GetRequest() (o *GetDomainReplicationMessagesRequest) {
	if v != nil && v.Request != nil {
		return v.Request
	}
	return
}

// AdminServiceGetDomainReplicationMessagesResult is an internal type (TBD...)
type AdminServiceGetDomainReplicationMessagesResult struct {
	Success                        *GetDomainReplicationMessagesResponse `json:"success,omitempty"`
	BadRequestError                *BadRequestError                      `json:"badRequestError,omitempty"`
	LimitExceededError             *LimitExceededError                   `json:"limitExceededError,omitempty"`
	ServiceBusyError               *ServiceBusyError                     `json:"serviceBusyError,omitempty"`
	ClientVersionNotSupportedError *ClientVersionNotSupportedError       `json:"clientVersionNotSupportedError,omitempty"`
}

// GetSuccess is an internal getter (TBD...)
func (v *AdminServiceGetDomainReplicationMessagesResult) GetSuccess() (o *GetDomainReplicationMessagesResponse) {
	if v != nil && v.Success != nil {
		return v.Success
	}
	return
}

// GetBadRequestError is an internal getter (TBD...)
func (v *AdminServiceGetDomainReplicationMessagesResult) GetBadRequestError() (o *BadRequestError) {
	if v != nil && v.BadRequestError != nil {
		return v.BadRequestError
	}
	return
}

// GetLimitExceededError is an internal getter (TBD...)
func (v *AdminServiceGetDomainReplicationMessagesResult) GetLimitExceededError() (o *LimitExceededError) {
	if v != nil && v.LimitExceededError != nil {
		return v.LimitExceededError
	}
	return
}

// GetServiceBusyError is an internal getter (TBD...)
func (v *AdminServiceGetDomainReplicationMessagesResult) GetServiceBusyError() (o *ServiceBusyError) {
	if v != nil && v.ServiceBusyError != nil {
		return v.ServiceBusyError
	}
	return
}

// GetClientVersionNotSupportedError is an internal getter (TBD...)
func (v *AdminServiceGetDomainReplicationMessagesResult) GetClientVersionNotSupportedError() (o *ClientVersionNotSupportedError) {
	if v != nil && v.ClientVersionNotSupportedError != nil {
		return v.ClientVersionNotSupportedError
	}
	return
}

// AdminServiceGetReplicationMessagesArgs is an internal type (TBD...)
type AdminServiceGetReplicationMessagesArgs struct {
	Request *GetReplicationMessagesRequest `json:"request,omitempty"`
}

// GetRequest is an internal getter (TBD...)
func (v *AdminServiceGetReplicationMessagesArgs) GetRequest() (o *GetReplicationMessagesRequest) {
	if v != nil && v.Request != nil {
		return v.Request
	}
	return
}

// AdminServiceGetReplicationMessagesResult is an internal type (TBD...)
type AdminServiceGetReplicationMessagesResult struct {
	Success                        *GetReplicationMessagesResponse `json:"success,omitempty"`
	BadRequestError                *BadRequestError                `json:"badRequestError,omitempty"`
	LimitExceededError             *LimitExceededError             `json:"limitExceededError,omitempty"`
	ServiceBusyError               *ServiceBusyError               `json:"serviceBusyError,omitempty"`
	ClientVersionNotSupportedError *ClientVersionNotSupportedError `json:"clientVersionNotSupportedError,omitempty"`
}

// GetSuccess is an internal getter (TBD...)
func (v *AdminServiceGetReplicationMessagesResult) GetSuccess() (o *GetReplicationMessagesResponse) {
	if v != nil && v.Success != nil {
		return v.Success
	}
	return
}

// GetBadRequestError is an internal getter (TBD...)
func (v *AdminServiceGetReplicationMessagesResult) GetBadRequestError() (o *BadRequestError) {
	if v != nil && v.BadRequestError != nil {
		return v.BadRequestError
	}
	return
}

// GetLimitExceededError is an internal getter (TBD...)
func (v *AdminServiceGetReplicationMessagesResult) GetLimitExceededError() (o *LimitExceededError) {
	if v != nil && v.LimitExceededError != nil {
		return v.LimitExceededError
	}
	return
}

// GetServiceBusyError is an internal getter (TBD...)
func (v *AdminServiceGetReplicationMessagesResult) GetServiceBusyError() (o *ServiceBusyError) {
	if v != nil && v.ServiceBusyError != nil {
		return v.ServiceBusyError
	}
	return
}

// GetClientVersionNotSupportedError is an internal getter (TBD...)
func (v *AdminServiceGetReplicationMessagesResult) GetClientVersionNotSupportedError() (o *ClientVersionNotSupportedError) {
	if v != nil && v.ClientVersionNotSupportedError != nil {
		return v.ClientVersionNotSupportedError
	}
	return
}

// AdminServiceGetWorkflowExecutionRawHistoryV2Args is an internal type (TBD...)
type AdminServiceGetWorkflowExecutionRawHistoryV2Args struct {
	GetRequest *GetWorkflowExecutionRawHistoryV2Request `json:"getRequest,omitempty"`
}

// GetGetRequest is an internal getter (TBD...)
func (v *AdminServiceGetWorkflowExecutionRawHistoryV2Args) GetGetRequest() (o *GetWorkflowExecutionRawHistoryV2Request) {
	if v != nil && v.GetRequest != nil {
		return v.GetRequest
	}
	return
}

// AdminServiceGetWorkflowExecutionRawHistoryV2Result is an internal type (TBD...)
type AdminServiceGetWorkflowExecutionRawHistoryV2Result struct {
	Success              *GetWorkflowExecutionRawHistoryV2Response `json:"success,omitempty"`
	BadRequestError      *BadRequestError                          `json:"badRequestError,omitempty"`
	InternalServiceError *InternalServiceError                     `json:"internalServiceError,omitempty"`
	EntityNotExistError  *EntityNotExistsError                     `json:"entityNotExistError,omitempty"`
	ServiceBusyError     *ServiceBusyError                         `json:"serviceBusyError,omitempty"`
}

// GetSuccess is an internal getter (TBD...)
func (v *AdminServiceGetWorkflowExecutionRawHistoryV2Result) GetSuccess() (o *GetWorkflowExecutionRawHistoryV2Response) {
	if v != nil && v.Success != nil {
		return v.Success
	}
	return
}

// GetBadRequestError is an internal getter (TBD...)
func (v *AdminServiceGetWorkflowExecutionRawHistoryV2Result) GetBadRequestError() (o *BadRequestError) {
	if v != nil && v.BadRequestError != nil {
		return v.BadRequestError
	}
	return
}

// GetInternalServiceError is an internal getter (TBD...)
func (v *AdminServiceGetWorkflowExecutionRawHistoryV2Result) GetInternalServiceError() (o *InternalServiceError) {
	if v != nil && v.InternalServiceError != nil {
		return v.InternalServiceError
	}
	return
}

// GetEntityNotExistError is an internal getter (TBD...)
func (v *AdminServiceGetWorkflowExecutionRawHistoryV2Result) GetEntityNotExistError() (o *EntityNotExistsError) {
	if v != nil && v.EntityNotExistError != nil {
		return v.EntityNotExistError
	}
	return
}

// GetServiceBusyError is an internal getter (TBD...)
func (v *AdminServiceGetWorkflowExecutionRawHistoryV2Result) GetServiceBusyError() (o *ServiceBusyError) {
	if v != nil && v.ServiceBusyError != nil {
		return v.ServiceBusyError
	}
	return
}

// AdminServiceMergeDLQMessagesArgs is an internal type (TBD...)
type AdminServiceMergeDLQMessagesArgs struct {
	Request *MergeDLQMessagesRequest `json:"request,omitempty"`
}

// GetRequest is an internal getter (TBD...)
func (v *AdminServiceMergeDLQMessagesArgs) GetRequest() (o *MergeDLQMessagesRequest) {
	if v != nil && v.Request != nil {
		return v.Request
	}
	return
}

// AdminServiceMergeDLQMessagesResult is an internal type (TBD...)
type AdminServiceMergeDLQMessagesResult struct {
	Success              *MergeDLQMessagesResponse `json:"success,omitempty"`
	BadRequestError      *BadRequestError          `json:"badRequestError,omitempty"`
	InternalServiceError *InternalServiceError     `json:"internalServiceError,omitempty"`
	ServiceBusyError     *ServiceBusyError         `json:"serviceBusyError,omitempty"`
	EntityNotExistError  *EntityNotExistsError     `json:"entityNotExistError,omitempty"`
}

// GetSuccess is an internal getter (TBD...)
func (v *AdminServiceMergeDLQMessagesResult) GetSuccess() (o *MergeDLQMessagesResponse) {
	if v != nil && v.Success != nil {
		return v.Success
	}
	return
}

// GetBadRequestError is an internal getter (TBD...)
func (v *AdminServiceMergeDLQMessagesResult) GetBadRequestError() (o *BadRequestError) {
	if v != nil && v.BadRequestError != nil {
		return v.BadRequestError
	}
	return
}

// GetInternalServiceError is an internal getter (TBD...)
func (v *AdminServiceMergeDLQMessagesResult) GetInternalServiceError() (o *InternalServiceError) {
	if v != nil && v.InternalServiceError != nil {
		return v.InternalServiceError
	}
	return
}

// GetServiceBusyError is an internal getter (TBD...)
func (v *AdminServiceMergeDLQMessagesResult) GetServiceBusyError() (o *ServiceBusyError) {
	if v != nil && v.ServiceBusyError != nil {
		return v.ServiceBusyError
	}
	return
}

// GetEntityNotExistError is an internal getter (TBD...)
func (v *AdminServiceMergeDLQMessagesResult) GetEntityNotExistError() (o *EntityNotExistsError) {
	if v != nil && v.EntityNotExistError != nil {
		return v.EntityNotExistError
	}
	return
}

// AdminServicePurgeDLQMessagesArgs is an internal type (TBD...)
type AdminServicePurgeDLQMessagesArgs struct {
	Request *PurgeDLQMessagesRequest `json:"request,omitempty"`
}

// GetRequest is an internal getter (TBD...)
func (v *AdminServicePurgeDLQMessagesArgs) GetRequest() (o *PurgeDLQMessagesRequest) {
	if v != nil && v.Request != nil {
		return v.Request
	}
	return
}

// AdminServicePurgeDLQMessagesResult is an internal type (TBD...)
type AdminServicePurgeDLQMessagesResult struct {
	BadRequestError      *BadRequestError      `json:"badRequestError,omitempty"`
	InternalServiceError *InternalServiceError `json:"internalServiceError,omitempty"`
	ServiceBusyError     *ServiceBusyError     `json:"serviceBusyError,omitempty"`
	EntityNotExistError  *EntityNotExistsError `json:"entityNotExistError,omitempty"`
}

// GetBadRequestError is an internal getter (TBD...)
func (v *AdminServicePurgeDLQMessagesResult) GetBadRequestError() (o *BadRequestError) {
	if v != nil && v.BadRequestError != nil {
		return v.BadRequestError
	}
	return
}

// GetInternalServiceError is an internal getter (TBD...)
func (v *AdminServicePurgeDLQMessagesResult) GetInternalServiceError() (o *InternalServiceError) {
	if v != nil && v.InternalServiceError != nil {
		return v.InternalServiceError
	}
	return
}

// GetServiceBusyError is an internal getter (TBD...)
func (v *AdminServicePurgeDLQMessagesResult) GetServiceBusyError() (o *ServiceBusyError) {
	if v != nil && v.ServiceBusyError != nil {
		return v.ServiceBusyError
	}
	return
}

// GetEntityNotExistError is an internal getter (TBD...)
func (v *AdminServicePurgeDLQMessagesResult) GetEntityNotExistError() (o *EntityNotExistsError) {
	if v != nil && v.EntityNotExistError != nil {
		return v.EntityNotExistError
	}
	return
}

// AdminServiceReadDLQMessagesArgs is an internal type (TBD...)
type AdminServiceReadDLQMessagesArgs struct {
	Request *ReadDLQMessagesRequest `json:"request,omitempty"`
}

// GetRequest is an internal getter (TBD...)
func (v *AdminServiceReadDLQMessagesArgs) GetRequest() (o *ReadDLQMessagesRequest) {
	if v != nil && v.Request != nil {
		return v.Request
	}
	return
}

// AdminServiceReadDLQMessagesResult is an internal type (TBD...)
type AdminServiceReadDLQMessagesResult struct {
	Success              *ReadDLQMessagesResponse `json:"success,omitempty"`
	BadRequestError      *BadRequestError         `json:"badRequestError,omitempty"`
	InternalServiceError *InternalServiceError    `json:"internalServiceError,omitempty"`
	ServiceBusyError     *ServiceBusyError        `json:"serviceBusyError,omitempty"`
	EntityNotExistError  *EntityNotExistsError    `json:"entityNotExistError,omitempty"`
}

// GetSuccess is an internal getter (TBD...)
func (v *AdminServiceReadDLQMessagesResult) GetSuccess() (o *ReadDLQMessagesResponse) {
	if v != nil && v.Success != nil {
		return v.Success
	}
	return
}

// GetBadRequestError is an internal getter (TBD...)
func (v *AdminServiceReadDLQMessagesResult) GetBadRequestError() (o *BadRequestError) {
	if v != nil && v.BadRequestError != nil {
		return v.BadRequestError
	}
	return
}

// GetInternalServiceError is an internal getter (TBD...)
func (v *AdminServiceReadDLQMessagesResult) GetInternalServiceError() (o *InternalServiceError) {
	if v != nil && v.InternalServiceError != nil {
		return v.InternalServiceError
	}
	return
}

// GetServiceBusyError is an internal getter (TBD...)
func (v *AdminServiceReadDLQMessagesResult) GetServiceBusyError() (o *ServiceBusyError) {
	if v != nil && v.ServiceBusyError != nil {
		return v.ServiceBusyError
	}
	return
}

// GetEntityNotExistError is an internal getter (TBD...)
func (v *AdminServiceReadDLQMessagesResult) GetEntityNotExistError() (o *EntityNotExistsError) {
	if v != nil && v.EntityNotExistError != nil {
		return v.EntityNotExistError
	}
	return
}

// AdminServiceReapplyEventsArgs is an internal type (TBD...)
type AdminServiceReapplyEventsArgs struct {
	ReapplyEventsRequest *ReapplyEventsRequest `json:"reapplyEventsRequest,omitempty"`
}

// GetReapplyEventsRequest is an internal getter (TBD...)
func (v *AdminServiceReapplyEventsArgs) GetReapplyEventsRequest() (o *ReapplyEventsRequest) {
	if v != nil && v.ReapplyEventsRequest != nil {
		return v.ReapplyEventsRequest
	}
	return
}

// AdminServiceReapplyEventsResult is an internal type (TBD...)
type AdminServiceReapplyEventsResult struct {
	BadRequestError      *BadRequestError      `json:"badRequestError,omitempty"`
	DomainNotActiveError *DomainNotActiveError `json:"domainNotActiveError,omitempty"`
	LimitExceededError   *LimitExceededError   `json:"limitExceededError,omitempty"`
	ServiceBusyError     *ServiceBusyError     `json:"serviceBusyError,omitempty"`
	EntityNotExistError  *EntityNotExistsError `json:"entityNotExistError,omitempty"`
}

// GetBadRequestError is an internal getter (TBD...)
func (v *AdminServiceReapplyEventsResult) GetBadRequestError() (o *BadRequestError) {
	if v != nil && v.BadRequestError != nil {
		return v.BadRequestError
	}
	return
}

// GetDomainNotActiveError is an internal getter (TBD...)
func (v *AdminServiceReapplyEventsResult) GetDomainNotActiveError() (o *DomainNotActiveError) {
	if v != nil && v.DomainNotActiveError != nil {
		return v.DomainNotActiveError
	}
	return
}

// GetLimitExceededError is an internal getter (TBD...)
func (v *AdminServiceReapplyEventsResult) GetLimitExceededError() (o *LimitExceededError) {
	if v != nil && v.LimitExceededError != nil {
		return v.LimitExceededError
	}
	return
}

// GetServiceBusyError is an internal getter (TBD...)
func (v *AdminServiceReapplyEventsResult) GetServiceBusyError() (o *ServiceBusyError) {
	if v != nil && v.ServiceBusyError != nil {
		return v.ServiceBusyError
	}
	return
}

// GetEntityNotExistError is an internal getter (TBD...)
func (v *AdminServiceReapplyEventsResult) GetEntityNotExistError() (o *EntityNotExistsError) {
	if v != nil && v.EntityNotExistError != nil {
		return v.EntityNotExistError
	}
	return
}

// AdminServiceRefreshWorkflowTasksArgs is an internal type (TBD...)
type AdminServiceRefreshWorkflowTasksArgs struct {
	Request *RefreshWorkflowTasksRequest `json:"request,omitempty"`
}

// GetRequest is an internal getter (TBD...)
func (v *AdminServiceRefreshWorkflowTasksArgs) GetRequest() (o *RefreshWorkflowTasksRequest) {
	if v != nil && v.Request != nil {
		return v.Request
	}
	return
}

// AdminServiceRefreshWorkflowTasksResult is an internal type (TBD...)
type AdminServiceRefreshWorkflowTasksResult struct {
	BadRequestError      *BadRequestError      `json:"badRequestError,omitempty"`
	DomainNotActiveError *DomainNotActiveError `json:"domainNotActiveError,omitempty"`
	ServiceBusyError     *ServiceBusyError     `json:"serviceBusyError,omitempty"`
	EntityNotExistError  *EntityNotExistsError `json:"entityNotExistError,omitempty"`
}

// GetBadRequestError is an internal getter (TBD...)
func (v *AdminServiceRefreshWorkflowTasksResult) GetBadRequestError() (o *BadRequestError) {
	if v != nil && v.BadRequestError != nil {
		return v.BadRequestError
	}
	return
}

// GetDomainNotActiveError is an internal getter (TBD...)
func (v *AdminServiceRefreshWorkflowTasksResult) GetDomainNotActiveError() (o *DomainNotActiveError) {
	if v != nil && v.DomainNotActiveError != nil {
		return v.DomainNotActiveError
	}
	return
}

// GetServiceBusyError is an internal getter (TBD...)
func (v *AdminServiceRefreshWorkflowTasksResult) GetServiceBusyError() (o *ServiceBusyError) {
	if v != nil && v.ServiceBusyError != nil {
		return v.ServiceBusyError
	}
	return
}

// GetEntityNotExistError is an internal getter (TBD...)
func (v *AdminServiceRefreshWorkflowTasksResult) GetEntityNotExistError() (o *EntityNotExistsError) {
	if v != nil && v.EntityNotExistError != nil {
		return v.EntityNotExistError
	}
	return
}

// AdminServiceRemoveTaskArgs is an internal type (TBD...)
type AdminServiceRemoveTaskArgs struct {
	Request *RemoveTaskRequest `json:"request,omitempty"`
}

// GetRequest is an internal getter (TBD...)
func (v *AdminServiceRemoveTaskArgs) GetRequest() (o *RemoveTaskRequest) {
	if v != nil && v.Request != nil {
		return v.Request
	}
	return
}

// AdminServiceRemoveTaskResult is an internal type (TBD...)
type AdminServiceRemoveTaskResult struct {
	BadRequestError      *BadRequestError      `json:"badRequestError,omitempty"`
	InternalServiceError *InternalServiceError `json:"internalServiceError,omitempty"`
	AccessDeniedError    *AccessDeniedError    `json:"accessDeniedError,omitempty"`
}

// GetBadRequestError is an internal getter (TBD...)
func (v *AdminServiceRemoveTaskResult) GetBadRequestError() (o *BadRequestError) {
	if v != nil && v.BadRequestError != nil {
		return v.BadRequestError
	}
	return
}

// GetInternalServiceError is an internal getter (TBD...)
func (v *AdminServiceRemoveTaskResult) GetInternalServiceError() (o *InternalServiceError) {
	if v != nil && v.InternalServiceError != nil {
		return v.InternalServiceError
	}
	return
}

// GetAccessDeniedError is an internal getter (TBD...)
func (v *AdminServiceRemoveTaskResult) GetAccessDeniedError() (o *AccessDeniedError) {
	if v != nil && v.AccessDeniedError != nil {
		return v.AccessDeniedError
	}
	return
}

// AdminServiceResendReplicationTasksArgs is an internal type (TBD...)
type AdminServiceResendReplicationTasksArgs struct {
	Request *ResendReplicationTasksRequest `json:"request,omitempty"`
}

// GetRequest is an internal getter (TBD...)
func (v *AdminServiceResendReplicationTasksArgs) GetRequest() (o *ResendReplicationTasksRequest) {
	if v != nil && v.Request != nil {
		return v.Request
	}
	return
}

// AdminServiceResendReplicationTasksResult is an internal type (TBD...)
type AdminServiceResendReplicationTasksResult struct {
	BadRequestError     *BadRequestError      `json:"badRequestError,omitempty"`
	ServiceBusyError    *ServiceBusyError     `json:"serviceBusyError,omitempty"`
	EntityNotExistError *EntityNotExistsError `json:"entityNotExistError,omitempty"`
}

// GetBadRequestError is an internal getter (TBD...)
func (v *AdminServiceResendReplicationTasksResult) GetBadRequestError() (o *BadRequestError) {
	if v != nil && v.BadRequestError != nil {
		return v.BadRequestError
	}
	return
}

// GetServiceBusyError is an internal getter (TBD...)
func (v *AdminServiceResendReplicationTasksResult) GetServiceBusyError() (o *ServiceBusyError) {
	if v != nil && v.ServiceBusyError != nil {
		return v.ServiceBusyError
	}
	return
}

// GetEntityNotExistError is an internal getter (TBD...)
func (v *AdminServiceResendReplicationTasksResult) GetEntityNotExistError() (o *EntityNotExistsError) {
	if v != nil && v.EntityNotExistError != nil {
		return v.EntityNotExistError
	}
	return
}

// AdminServiceResetQueueArgs is an internal type (TBD...)
type AdminServiceResetQueueArgs struct {
	Request *ResetQueueRequest `json:"request,omitempty"`
}

// GetRequest is an internal getter (TBD...)
func (v *AdminServiceResetQueueArgs) GetRequest() (o *ResetQueueRequest) {
	if v != nil && v.Request != nil {
		return v.Request
	}
	return
}

// AdminServiceResetQueueResult is an internal type (TBD...)
type AdminServiceResetQueueResult struct {
	BadRequestError      *BadRequestError      `json:"badRequestError,omitempty"`
	InternalServiceError *InternalServiceError `json:"internalServiceError,omitempty"`
	AccessDeniedError    *AccessDeniedError    `json:"accessDeniedError,omitempty"`
}

// GetBadRequestError is an internal getter (TBD...)
func (v *AdminServiceResetQueueResult) GetBadRequestError() (o *BadRequestError) {
	if v != nil && v.BadRequestError != nil {
		return v.BadRequestError
	}
	return
}

// GetInternalServiceError is an internal getter (TBD...)
func (v *AdminServiceResetQueueResult) GetInternalServiceError() (o *InternalServiceError) {
	if v != nil && v.InternalServiceError != nil {
		return v.InternalServiceError
	}
	return
}

// GetAccessDeniedError is an internal getter (TBD...)
func (v *AdminServiceResetQueueResult) GetAccessDeniedError() (o *AccessDeniedError) {
	if v != nil && v.AccessDeniedError != nil {
		return v.AccessDeniedError
	}
	return
}

// DescribeClusterResponse is an internal type (TBD...)
type DescribeClusterResponse struct {
	SupportedClientVersions *SupportedClientVersions `json:"supportedClientVersions,omitempty"`
	MembershipInfo          *MembershipInfo          `json:"membershipInfo,omitempty"`
}

// GetSupportedClientVersions is an internal getter (TBD...)
func (v *DescribeClusterResponse) GetSupportedClientVersions() (o *SupportedClientVersions) {
	if v != nil && v.SupportedClientVersions != nil {
		return v.SupportedClientVersions
	}
	return
}

// GetMembershipInfo is an internal getter (TBD...)
func (v *DescribeClusterResponse) GetMembershipInfo() (o *MembershipInfo) {
	if v != nil && v.MembershipInfo != nil {
		return v.MembershipInfo
	}
	return
}

// AdminDescribeWorkflowExecutionRequest is an internal type (TBD...)
type AdminDescribeWorkflowExecutionRequest struct {
	Domain    string             `json:"domain,omitempty"`
	Execution *WorkflowExecution `json:"execution,omitempty"`
}

// GetDomain is an internal getter (TBD...)
func (v *AdminDescribeWorkflowExecutionRequest) GetDomain() (o string) {
	if v != nil {
		return v.Domain
	}
	return
}

// GetExecution is an internal getter (TBD...)
func (v *AdminDescribeWorkflowExecutionRequest) GetExecution() (o *WorkflowExecution) {
	if v != nil && v.Execution != nil {
		return v.Execution
	}
	return
}

// AdminDescribeWorkflowExecutionResponse is an internal type (TBD...)
type AdminDescribeWorkflowExecutionResponse struct {
	ShardID                *string `json:"shardId,omitempty"`
	HistoryAddr            *string `json:"historyAddr,omitempty"`
	MutableStateInCache    *string `json:"mutableStateInCache,omitempty"`
	MutableStateInDatabase *string `json:"mutableStateInDatabase,omitempty"`
}

// GetShardID is an internal getter (TBD...)
func (v *AdminDescribeWorkflowExecutionResponse) GetShardID() (o string) {
	if v != nil && v.ShardID != nil {
		return *v.ShardID
	}
	return
}

// GetHistoryAddr is an internal getter (TBD...)
func (v *AdminDescribeWorkflowExecutionResponse) GetHistoryAddr() (o string) {
	if v != nil && v.HistoryAddr != nil {
		return *v.HistoryAddr
	}
	return
}

// GetMutableStateInCache is an internal getter (TBD...)
func (v *AdminDescribeWorkflowExecutionResponse) GetMutableStateInCache() (o string) {
	if v != nil && v.MutableStateInCache != nil {
		return *v.MutableStateInCache
	}
	return
}

// GetMutableStateInDatabase is an internal getter (TBD...)
func (v *AdminDescribeWorkflowExecutionResponse) GetMutableStateInDatabase() (o string) {
	if v != nil && v.MutableStateInDatabase != nil {
		return *v.MutableStateInDatabase
	}
	return
}

// GetWorkflowExecutionRawHistoryV2Request is an internal type (TBD...)
type GetWorkflowExecutionRawHistoryV2Request struct {
	Domain            string             `json:"domain,omitempty"`
	Execution         *WorkflowExecution `json:"execution,omitempty"`
	StartEventID      *int64             `json:"startEventId,omitempty"`
	StartEventVersion *int64             `json:"startEventVersion,omitempty"`
	EndEventID        *int64             `json:"endEventId,omitempty"`
	EndEventVersion   *int64             `json:"endEventVersion,omitempty"`
	MaximumPageSize   *int32             `json:"maximumPageSize,omitempty"`
	NextPageToken     []byte             `json:"nextPageToken,omitempty"`
}

// GetDomain is an internal getter (TBD...)
func (v *GetWorkflowExecutionRawHistoryV2Request) GetDomain() (o string) {
	if v != nil {
		return v.Domain
	}
	return
}

// GetExecution is an internal getter (TBD...)
func (v *GetWorkflowExecutionRawHistoryV2Request) GetExecution() (o *WorkflowExecution) {
	if v != nil && v.Execution != nil {
		return v.Execution
	}
	return
}

// GetStartEventID is an internal getter (TBD...)
func (v *GetWorkflowExecutionRawHistoryV2Request) GetStartEventID() (o int64) {
	if v != nil && v.StartEventID != nil {
		return *v.StartEventID
	}
	return
}

// GetStartEventVersion is an internal getter (TBD...)
func (v *GetWorkflowExecutionRawHistoryV2Request) GetStartEventVersion() (o int64) {
	if v != nil && v.StartEventVersion != nil {
		return *v.StartEventVersion
	}
	return
}

// GetEndEventID is an internal getter (TBD...)
func (v *GetWorkflowExecutionRawHistoryV2Request) GetEndEventID() (o int64) {
	if v != nil && v.EndEventID != nil {
		return *v.EndEventID
	}
	return
}

// GetEndEventVersion is an internal getter (TBD...)
func (v *GetWorkflowExecutionRawHistoryV2Request) GetEndEventVersion() (o int64) {
	if v != nil && v.EndEventVersion != nil {
		return *v.EndEventVersion
	}
	return
}

// GetMaximumPageSize is an internal getter (TBD...)
func (v *GetWorkflowExecutionRawHistoryV2Request) GetMaximumPageSize() (o int32) {
	if v != nil && v.MaximumPageSize != nil {
		return *v.MaximumPageSize
	}
	return
}

// GetNextPageToken is an internal getter (TBD...)
func (v *GetWorkflowExecutionRawHistoryV2Request) GetNextPageToken() (o []byte) {
	if v != nil && v.NextPageToken != nil {
		return v.NextPageToken
	}
	return
}

// GetWorkflowExecutionRawHistoryV2Response is an internal type (TBD...)
type GetWorkflowExecutionRawHistoryV2Response struct {
	NextPageToken  []byte          `json:"nextPageToken,omitempty"`
	HistoryBatches []*DataBlob     `json:"historyBatches,omitempty"`
	VersionHistory *VersionHistory `json:"versionHistory,omitempty"`
}

// GetNextPageToken is an internal getter (TBD...)
func (v *GetWorkflowExecutionRawHistoryV2Response) GetNextPageToken() (o []byte) {
	if v != nil && v.NextPageToken != nil {
		return v.NextPageToken
	}
	return
}

// GetHistoryBatches is an internal getter (TBD...)
func (v *GetWorkflowExecutionRawHistoryV2Response) GetHistoryBatches() (o []*DataBlob) {
	if v != nil && v.HistoryBatches != nil {
		return v.HistoryBatches
	}
	return
}

// GetVersionHistory is an internal getter (TBD...)
func (v *GetWorkflowExecutionRawHistoryV2Response) GetVersionHistory() (o *VersionHistory) {
	if v != nil && v.VersionHistory != nil {
		return v.VersionHistory
	}
	return
}

// HostInfo is an internal type (TBD...)
type HostInfo struct {
	Identity *string `json:"Identity,omitempty"`
}

// GetIdentity is an internal getter (TBD...)
func (v *HostInfo) GetIdentity() (o string) {
	if v != nil && v.Identity != nil {
		return *v.Identity
	}
	return
}

// MembershipInfo is an internal type (TBD...)
type MembershipInfo struct {
	CurrentHost      *HostInfo   `json:"currentHost,omitempty"`
	ReachableMembers []string    `json:"reachableMembers,omitempty"`
	Rings            []*RingInfo `json:"rings,omitempty"`
}

// GetCurrentHost is an internal getter (TBD...)
func (v *MembershipInfo) GetCurrentHost() (o *HostInfo) {
	if v != nil && v.CurrentHost != nil {
		return v.CurrentHost
	}
	return
}

// GetReachableMembers is an internal getter (TBD...)
func (v *MembershipInfo) GetReachableMembers() (o []string) {
	if v != nil && v.ReachableMembers != nil {
		return v.ReachableMembers
	}
	return
}

// GetRings is an internal getter (TBD...)
func (v *MembershipInfo) GetRings() (o []*RingInfo) {
	if v != nil && v.Rings != nil {
		return v.Rings
	}
	return
}

// ResendReplicationTasksRequest is an internal type (TBD...)
type ResendReplicationTasksRequest struct {
<<<<<<< HEAD
	DomainID      *string `json:"domainID,omitempty"`
	WorkflowID    string  `json:"workflowID,omitempty"`
	RunID         string  `json:"runID,omitempty"`
=======
	DomainID      string  `json:"domainID,omitempty"`
	WorkflowID    *string `json:"workflowID,omitempty"`
	RunID         *string `json:"runID,omitempty"`
>>>>>>> 2847890a
	RemoteCluster *string `json:"remoteCluster,omitempty"`
	StartEventID  *int64  `json:"startEventID,omitempty"`
	StartVersion  *int64  `json:"startVersion,omitempty"`
	EndEventID    *int64  `json:"endEventID,omitempty"`
	EndVersion    *int64  `json:"endVersion,omitempty"`
}

// GetDomainID is an internal getter (TBD...)
func (v *ResendReplicationTasksRequest) GetDomainID() (o string) {
	if v != nil {
		return v.DomainID
	}
	return
}

// GetWorkflowID is an internal getter (TBD...)
func (v *ResendReplicationTasksRequest) GetWorkflowID() (o string) {
	if v != nil {
		return v.WorkflowID
	}
	return
}

// GetRunID is an internal getter (TBD...)
func (v *ResendReplicationTasksRequest) GetRunID() (o string) {
	if v != nil {
		return v.RunID
	}
	return
}

// GetRemoteCluster is an internal getter (TBD...)
func (v *ResendReplicationTasksRequest) GetRemoteCluster() (o string) {
	if v != nil && v.RemoteCluster != nil {
		return *v.RemoteCluster
	}
	return
}

// GetStartEventID is an internal getter (TBD...)
func (v *ResendReplicationTasksRequest) GetStartEventID() (o int64) {
	if v != nil && v.StartEventID != nil {
		return *v.StartEventID
	}
	return
}

// GetStartVersion is an internal getter (TBD...)
func (v *ResendReplicationTasksRequest) GetStartVersion() (o int64) {
	if v != nil && v.StartVersion != nil {
		return *v.StartVersion
	}
	return
}

// GetEndEventID is an internal getter (TBD...)
func (v *ResendReplicationTasksRequest) GetEndEventID() (o int64) {
	if v != nil && v.EndEventID != nil {
		return *v.EndEventID
	}
	return
}

// GetEndVersion is an internal getter (TBD...)
func (v *ResendReplicationTasksRequest) GetEndVersion() (o int64) {
	if v != nil && v.EndVersion != nil {
		return *v.EndVersion
	}
	return
}

// RingInfo is an internal type (TBD...)
type RingInfo struct {
	Role        *string     `json:"role,omitempty"`
	MemberCount *int32      `json:"memberCount,omitempty"`
	Members     []*HostInfo `json:"members,omitempty"`
}

// GetRole is an internal getter (TBD...)
func (v *RingInfo) GetRole() (o string) {
	if v != nil && v.Role != nil {
		return *v.Role
	}
	return
}

// GetMemberCount is an internal getter (TBD...)
func (v *RingInfo) GetMemberCount() (o int32) {
	if v != nil && v.MemberCount != nil {
		return *v.MemberCount
	}
	return
}

// GetMembers is an internal getter (TBD...)
func (v *RingInfo) GetMembers() (o []*HostInfo) {
	if v != nil && v.Members != nil {
		return v.Members
	}
	return
}<|MERGE_RESOLUTION|>--- conflicted
+++ resolved
@@ -1224,15 +1224,9 @@
 
 // ResendReplicationTasksRequest is an internal type (TBD...)
 type ResendReplicationTasksRequest struct {
-<<<<<<< HEAD
-	DomainID      *string `json:"domainID,omitempty"`
+	DomainID      string  `json:"domainID,omitempty"`
 	WorkflowID    string  `json:"workflowID,omitempty"`
 	RunID         string  `json:"runID,omitempty"`
-=======
-	DomainID      string  `json:"domainID,omitempty"`
-	WorkflowID    *string `json:"workflowID,omitempty"`
-	RunID         *string `json:"runID,omitempty"`
->>>>>>> 2847890a
 	RemoteCluster *string `json:"remoteCluster,omitempty"`
 	StartEventID  *int64  `json:"startEventID,omitempty"`
 	StartVersion  *int64  `json:"startVersion,omitempty"`
