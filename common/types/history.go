// Copyright (c) 2017-2020 Uber Technologies Inc.
//
// Permission is hereby granted, free of charge, to any person obtaining a copy
// of this software and associated documentation files (the "Software"), to deal
// in the Software without restriction, including without limitation the rights
// to use, copy, modify, merge, publish, distribute, sublicense, and/or sell
// copies of the Software, and to permit persons to whom the Software is
// furnished to do so, subject to the following conditions:
//
// The above copyright notice and this permission notice shall be included in all
// copies or substantial portions of the Software.
//
// THE SOFTWARE IS PROVIDED "AS IS", WITHOUT WARRANTY OF ANY KIND, EXPRESS OR
// IMPLIED, INCLUDING BUT NOT LIMITED TO THE WARRANTIES OF MERCHANTABILITY,
// FITNESS FOR A PARTICULAR PURPOSE AND NONINFRINGEMENT. IN NO EVENT SHALL THE
// AUTHORS OR COPYRIGHT HOLDERS BE LIABLE FOR ANY CLAIM, DAMAGES OR OTHER
// LIABILITY, WHETHER IN AN ACTION OF CONTRACT, TORT OR OTHERWISE, ARISING FROM,
// OUT OF OR IN CONNECTION WITH THE SOFTWARE OR THE USE OR OTHER DEALINGS IN THE
// SOFTWARE.

package types

// DescribeMutableStateRequest is an internal type (TBD...)
type DescribeMutableStateRequest struct {
	DomainUUID string             `json:"domainUUID,omitempty"`
	Execution  *WorkflowExecution `json:"execution,omitempty"`
}

// GetDomainUUID is an internal getter (TBD...)
func (v *DescribeMutableStateRequest) GetDomainUUID() (o string) {
	if v != nil {
		return v.DomainUUID
	}
	return
}

// GetExecution is an internal getter (TBD...)
func (v *DescribeMutableStateRequest) GetExecution() (o *WorkflowExecution) {
	if v != nil && v.Execution != nil {
		return v.Execution
	}
	return
}

// DescribeMutableStateResponse is an internal type (TBD...)
type DescribeMutableStateResponse struct {
	MutableStateInCache    *string `json:"mutableStateInCache,omitempty"`
	MutableStateInDatabase *string `json:"mutableStateInDatabase,omitempty"`
}

// GetMutableStateInCache is an internal getter (TBD...)
func (v *DescribeMutableStateResponse) GetMutableStateInCache() (o string) {
	if v != nil && v.MutableStateInCache != nil {
		return *v.MutableStateInCache
	}
	return
}

// GetMutableStateInDatabase is an internal getter (TBD...)
func (v *DescribeMutableStateResponse) GetMutableStateInDatabase() (o string) {
	if v != nil && v.MutableStateInDatabase != nil {
		return *v.MutableStateInDatabase
	}
	return
}

// HistoryDescribeWorkflowExecutionRequest is an internal type (TBD...)
type HistoryDescribeWorkflowExecutionRequest struct {
	DomainUUID string                            `json:"domainUUID,omitempty"`
	Request    *DescribeWorkflowExecutionRequest `json:"request,omitempty"`
}

// GetDomainUUID is an internal getter (TBD...)
func (v *HistoryDescribeWorkflowExecutionRequest) GetDomainUUID() (o string) {
	if v != nil {
		return v.DomainUUID
	}
	return
}

// GetRequest is an internal getter (TBD...)
func (v *HistoryDescribeWorkflowExecutionRequest) GetRequest() (o *DescribeWorkflowExecutionRequest) {
	if v != nil && v.Request != nil {
		return v.Request
	}
	return
}

// DomainFilter is an internal type (TBD...)
type DomainFilter struct {
	DomainIDs    []string `json:"domainIDs,omitempty"`
	ReverseMatch *bool    `json:"reverseMatch,omitempty"`
}

// GetDomainIDs is an internal getter (TBD...)
func (v *DomainFilter) GetDomainIDs() (o []string) {
	if v != nil && v.DomainIDs != nil {
		return v.DomainIDs
	}
	return
}

// GetReverseMatch is an internal getter (TBD...)
func (v *DomainFilter) GetReverseMatch() (o bool) {
	if v != nil && v.ReverseMatch != nil {
		return *v.ReverseMatch
	}
	return
}

// EventAlreadyStartedError is an internal type (TBD...)
type EventAlreadyStartedError struct {
	Message string `json:"message,required"`
}

// GetMessage is an internal getter (TBD...)
func (v *EventAlreadyStartedError) GetMessage() (o string) {
	if v != nil {
		return v.Message
	}
	return
}

// FailoverMarkerToken is an internal type (TBD...)
type FailoverMarkerToken struct {
	ShardIDs       []int32                   `json:"shardIDs,omitempty"`
	FailoverMarker *FailoverMarkerAttributes `json:"failoverMarker,omitempty"`
}

// GetShardIDs is an internal getter (TBD...)
func (v *FailoverMarkerToken) GetShardIDs() (o []int32) {
	if v != nil && v.ShardIDs != nil {
		return v.ShardIDs
	}
	return
}

// GetFailoverMarker is an internal getter (TBD...)
func (v *FailoverMarkerToken) GetFailoverMarker() (o *FailoverMarkerAttributes) {
	if v != nil && v.FailoverMarker != nil {
		return v.FailoverMarker
	}
	return
}

// GetMutableStateRequest is an internal type (TBD...)
type GetMutableStateRequest struct {
	DomainUUID          string             `json:"domainUUID,omitempty"`
	Execution           *WorkflowExecution `json:"execution,omitempty"`
	ExpectedNextEventID *int64             `json:"expectedNextEventId,omitempty"`
	CurrentBranchToken  []byte             `json:"currentBranchToken,omitempty"`
}

// GetDomainUUID is an internal getter (TBD...)
func (v *GetMutableStateRequest) GetDomainUUID() (o string) {
	if v != nil {
		return v.DomainUUID
	}
	return
}

// GetExecution is an internal getter (TBD...)
func (v *GetMutableStateRequest) GetExecution() (o *WorkflowExecution) {
	if v != nil && v.Execution != nil {
		return v.Execution
	}
	return
}

// GetExpectedNextEventID is an internal getter (TBD...)
func (v *GetMutableStateRequest) GetExpectedNextEventID() (o int64) {
	if v != nil && v.ExpectedNextEventID != nil {
		return *v.ExpectedNextEventID
	}
	return
}

// GetCurrentBranchToken is an internal getter (TBD...)
func (v *GetMutableStateRequest) GetCurrentBranchToken() (o []byte) {
	if v != nil && v.CurrentBranchToken != nil {
		return v.CurrentBranchToken
	}
	return
}

// GetMutableStateResponse is an internal type (TBD...)
type GetMutableStateResponse struct {
	Execution                            *WorkflowExecution `json:"execution,omitempty"`
	WorkflowType                         *WorkflowType      `json:"workflowType,omitempty"`
	NextEventID                          *int64             `json:"NextEventId,omitempty"`
	PreviousStartedEventID               *int64             `json:"PreviousStartedEventId,omitempty"`
	LastFirstEventID                     *int64             `json:"LastFirstEventId,omitempty"`
	TaskList                             *TaskList          `json:"taskList,omitempty"`
	StickyTaskList                       *TaskList          `json:"stickyTaskList,omitempty"`
	ClientLibraryVersion                 *string            `json:"clientLibraryVersion,omitempty"`
	ClientFeatureVersion                 *string            `json:"clientFeatureVersion,omitempty"`
	ClientImpl                           *string            `json:"clientImpl,omitempty"`
	IsWorkflowRunning                    *bool              `json:"isWorkflowRunning,omitempty"`
	StickyTaskListScheduleToStartTimeout *int32             `json:"stickyTaskListScheduleToStartTimeout,omitempty"`
	EventStoreVersion                    *int32             `json:"eventStoreVersion,omitempty"`
	CurrentBranchToken                   []byte             `json:"currentBranchToken,omitempty"`
	WorkflowState                        *int32             `json:"workflowState,omitempty"`
	WorkflowCloseState                   *int32             `json:"workflowCloseState,omitempty"`
	VersionHistories                     *VersionHistories  `json:"versionHistories,omitempty"`
	IsStickyTaskListEnabled              *bool              `json:"isStickyTaskListEnabled,omitempty"`
}

// GetExecution is an internal getter (TBD...)
func (v *GetMutableStateResponse) GetExecution() (o *WorkflowExecution) {
	if v != nil && v.Execution != nil {
		return v.Execution
	}
	return
}

// GetWorkflowType is an internal getter (TBD...)
func (v *GetMutableStateResponse) GetWorkflowType() (o *WorkflowType) {
	if v != nil && v.WorkflowType != nil {
		return v.WorkflowType
	}
	return
}

// GetNextEventID is an internal getter (TBD...)
func (v *GetMutableStateResponse) GetNextEventID() (o int64) {
	if v != nil && v.NextEventID != nil {
		return *v.NextEventID
	}
	return
}

// GetPreviousStartedEventID is an internal getter (TBD...)
func (v *GetMutableStateResponse) GetPreviousStartedEventID() (o int64) {
	if v != nil && v.PreviousStartedEventID != nil {
		return *v.PreviousStartedEventID
	}
	return
}

// GetLastFirstEventID is an internal getter (TBD...)
func (v *GetMutableStateResponse) GetLastFirstEventID() (o int64) {
	if v != nil && v.LastFirstEventID != nil {
		return *v.LastFirstEventID
	}
	return
}

// GetTaskList is an internal getter (TBD...)
func (v *GetMutableStateResponse) GetTaskList() (o *TaskList) {
	if v != nil && v.TaskList != nil {
		return v.TaskList
	}
	return
}

// GetStickyTaskList is an internal getter (TBD...)
func (v *GetMutableStateResponse) GetStickyTaskList() (o *TaskList) {
	if v != nil && v.StickyTaskList != nil {
		return v.StickyTaskList
	}
	return
}

// GetClientLibraryVersion is an internal getter (TBD...)
func (v *GetMutableStateResponse) GetClientLibraryVersion() (o string) {
	if v != nil && v.ClientLibraryVersion != nil {
		return *v.ClientLibraryVersion
	}
	return
}

// GetClientFeatureVersion is an internal getter (TBD...)
func (v *GetMutableStateResponse) GetClientFeatureVersion() (o string) {
	if v != nil && v.ClientFeatureVersion != nil {
		return *v.ClientFeatureVersion
	}
	return
}

// GetClientImpl is an internal getter (TBD...)
func (v *GetMutableStateResponse) GetClientImpl() (o string) {
	if v != nil && v.ClientImpl != nil {
		return *v.ClientImpl
	}
	return
}

// GetIsWorkflowRunning is an internal getter (TBD...)
func (v *GetMutableStateResponse) GetIsWorkflowRunning() (o bool) {
	if v != nil && v.IsWorkflowRunning != nil {
		return *v.IsWorkflowRunning
	}
	return
}

// GetStickyTaskListScheduleToStartTimeout is an internal getter (TBD...)
func (v *GetMutableStateResponse) GetStickyTaskListScheduleToStartTimeout() (o int32) {
	if v != nil && v.StickyTaskListScheduleToStartTimeout != nil {
		return *v.StickyTaskListScheduleToStartTimeout
	}
	return
}

// GetEventStoreVersion is an internal getter (TBD...)
func (v *GetMutableStateResponse) GetEventStoreVersion() (o int32) {
	if v != nil && v.EventStoreVersion != nil {
		return *v.EventStoreVersion
	}
	return
}

// GetCurrentBranchToken is an internal getter (TBD...)
func (v *GetMutableStateResponse) GetCurrentBranchToken() (o []byte) {
	if v != nil && v.CurrentBranchToken != nil {
		return v.CurrentBranchToken
	}
	return
}

// GetWorkflowState is an internal getter (TBD...)
func (v *GetMutableStateResponse) GetWorkflowState() (o int32) {
	if v != nil && v.WorkflowState != nil {
		return *v.WorkflowState
	}
	return
}

// GetWorkflowCloseState is an internal getter (TBD...)
func (v *GetMutableStateResponse) GetWorkflowCloseState() (o int32) {
	if v != nil && v.WorkflowCloseState != nil {
		return *v.WorkflowCloseState
	}
	return
}

// GetVersionHistories is an internal getter (TBD...)
func (v *GetMutableStateResponse) GetVersionHistories() (o *VersionHistories) {
	if v != nil && v.VersionHistories != nil {
		return v.VersionHistories
	}
	return
}

// GetIsStickyTaskListEnabled is an internal getter (TBD...)
func (v *GetMutableStateResponse) GetIsStickyTaskListEnabled() (o bool) {
	if v != nil && v.IsStickyTaskListEnabled != nil {
		return *v.IsStickyTaskListEnabled
	}
	return
}

// HistoryServiceCloseShardArgs is an internal type (TBD...)
type HistoryServiceCloseShardArgs struct {
	Request *CloseShardRequest `json:"request,omitempty"`
}

// GetRequest is an internal getter (TBD...)
func (v *HistoryServiceCloseShardArgs) GetRequest() (o *CloseShardRequest) {
	if v != nil && v.Request != nil {
		return v.Request
	}
	return
}

// HistoryServiceCloseShardResult is an internal type (TBD...)
type HistoryServiceCloseShardResult struct {
	BadRequestError      *BadRequestError      `json:"badRequestError,omitempty"`
	InternalServiceError *InternalServiceError `json:"internalServiceError,omitempty"`
	AccessDeniedError    *AccessDeniedError    `json:"accessDeniedError,omitempty"`
}

// GetBadRequestError is an internal getter (TBD...)
func (v *HistoryServiceCloseShardResult) GetBadRequestError() (o *BadRequestError) {
	if v != nil && v.BadRequestError != nil {
		return v.BadRequestError
	}
	return
}

// GetInternalServiceError is an internal getter (TBD...)
func (v *HistoryServiceCloseShardResult) GetInternalServiceError() (o *InternalServiceError) {
	if v != nil && v.InternalServiceError != nil {
		return v.InternalServiceError
	}
	return
}

// GetAccessDeniedError is an internal getter (TBD...)
func (v *HistoryServiceCloseShardResult) GetAccessDeniedError() (o *AccessDeniedError) {
	if v != nil && v.AccessDeniedError != nil {
		return v.AccessDeniedError
	}
	return
}

// HistoryServiceDescribeHistoryHostArgs is an internal type (TBD...)
type HistoryServiceDescribeHistoryHostArgs struct {
	Request *DescribeHistoryHostRequest `json:"request,omitempty"`
}

// GetRequest is an internal getter (TBD...)
func (v *HistoryServiceDescribeHistoryHostArgs) GetRequest() (o *DescribeHistoryHostRequest) {
	if v != nil && v.Request != nil {
		return v.Request
	}
	return
}

// HistoryServiceDescribeHistoryHostResult is an internal type (TBD...)
type HistoryServiceDescribeHistoryHostResult struct {
	Success              *DescribeHistoryHostResponse `json:"success,omitempty"`
	BadRequestError      *BadRequestError             `json:"badRequestError,omitempty"`
	InternalServiceError *InternalServiceError        `json:"internalServiceError,omitempty"`
	AccessDeniedError    *AccessDeniedError           `json:"accessDeniedError,omitempty"`
}

// GetSuccess is an internal getter (TBD...)
func (v *HistoryServiceDescribeHistoryHostResult) GetSuccess() (o *DescribeHistoryHostResponse) {
	if v != nil && v.Success != nil {
		return v.Success
	}
	return
}

// GetBadRequestError is an internal getter (TBD...)
func (v *HistoryServiceDescribeHistoryHostResult) GetBadRequestError() (o *BadRequestError) {
	if v != nil && v.BadRequestError != nil {
		return v.BadRequestError
	}
	return
}

// GetInternalServiceError is an internal getter (TBD...)
func (v *HistoryServiceDescribeHistoryHostResult) GetInternalServiceError() (o *InternalServiceError) {
	if v != nil && v.InternalServiceError != nil {
		return v.InternalServiceError
	}
	return
}

// GetAccessDeniedError is an internal getter (TBD...)
func (v *HistoryServiceDescribeHistoryHostResult) GetAccessDeniedError() (o *AccessDeniedError) {
	if v != nil && v.AccessDeniedError != nil {
		return v.AccessDeniedError
	}
	return
}

// HistoryServiceDescribeMutableStateArgs is an internal type (TBD...)
type HistoryServiceDescribeMutableStateArgs struct {
	Request *DescribeMutableStateRequest `json:"request,omitempty"`
}

// GetRequest is an internal getter (TBD...)
func (v *HistoryServiceDescribeMutableStateArgs) GetRequest() (o *DescribeMutableStateRequest) {
	if v != nil && v.Request != nil {
		return v.Request
	}
	return
}

// HistoryServiceDescribeMutableStateResult is an internal type (TBD...)
type HistoryServiceDescribeMutableStateResult struct {
	Success                 *DescribeMutableStateResponse `json:"success,omitempty"`
	BadRequestError         *BadRequestError              `json:"badRequestError,omitempty"`
	InternalServiceError    *InternalServiceError         `json:"internalServiceError,omitempty"`
	EntityNotExistError     *EntityNotExistsError         `json:"entityNotExistError,omitempty"`
	AccessDeniedError       *AccessDeniedError            `json:"accessDeniedError,omitempty"`
	ShardOwnershipLostError *ShardOwnershipLostError      `json:"shardOwnershipLostError,omitempty"`
	LimitExceededError      *LimitExceededError           `json:"limitExceededError,omitempty"`
}

// GetSuccess is an internal getter (TBD...)
func (v *HistoryServiceDescribeMutableStateResult) GetSuccess() (o *DescribeMutableStateResponse) {
	if v != nil && v.Success != nil {
		return v.Success
	}
	return
}

// GetBadRequestError is an internal getter (TBD...)
func (v *HistoryServiceDescribeMutableStateResult) GetBadRequestError() (o *BadRequestError) {
	if v != nil && v.BadRequestError != nil {
		return v.BadRequestError
	}
	return
}

// GetInternalServiceError is an internal getter (TBD...)
func (v *HistoryServiceDescribeMutableStateResult) GetInternalServiceError() (o *InternalServiceError) {
	if v != nil && v.InternalServiceError != nil {
		return v.InternalServiceError
	}
	return
}

// GetEntityNotExistError is an internal getter (TBD...)
func (v *HistoryServiceDescribeMutableStateResult) GetEntityNotExistError() (o *EntityNotExistsError) {
	if v != nil && v.EntityNotExistError != nil {
		return v.EntityNotExistError
	}
	return
}

// GetAccessDeniedError is an internal getter (TBD...)
func (v *HistoryServiceDescribeMutableStateResult) GetAccessDeniedError() (o *AccessDeniedError) {
	if v != nil && v.AccessDeniedError != nil {
		return v.AccessDeniedError
	}
	return
}

// GetShardOwnershipLostError is an internal getter (TBD...)
func (v *HistoryServiceDescribeMutableStateResult) GetShardOwnershipLostError() (o *ShardOwnershipLostError) {
	if v != nil && v.ShardOwnershipLostError != nil {
		return v.ShardOwnershipLostError
	}
	return
}

// GetLimitExceededError is an internal getter (TBD...)
func (v *HistoryServiceDescribeMutableStateResult) GetLimitExceededError() (o *LimitExceededError) {
	if v != nil && v.LimitExceededError != nil {
		return v.LimitExceededError
	}
	return
}

// HistoryServiceDescribeQueueArgs is an internal type (TBD...)
type HistoryServiceDescribeQueueArgs struct {
	Request *DescribeQueueRequest `json:"request,omitempty"`
}

// GetRequest is an internal getter (TBD...)
func (v *HistoryServiceDescribeQueueArgs) GetRequest() (o *DescribeQueueRequest) {
	if v != nil && v.Request != nil {
		return v.Request
	}
	return
}

// HistoryServiceDescribeQueueResult is an internal type (TBD...)
type HistoryServiceDescribeQueueResult struct {
	Success              *DescribeQueueResponse `json:"success,omitempty"`
	BadRequestError      *BadRequestError       `json:"badRequestError,omitempty"`
	InternalServiceError *InternalServiceError  `json:"internalServiceError,omitempty"`
	AccessDeniedError    *AccessDeniedError     `json:"accessDeniedError,omitempty"`
}

// GetSuccess is an internal getter (TBD...)
func (v *HistoryServiceDescribeQueueResult) GetSuccess() (o *DescribeQueueResponse) {
	if v != nil && v.Success != nil {
		return v.Success
	}
	return
}

// GetBadRequestError is an internal getter (TBD...)
func (v *HistoryServiceDescribeQueueResult) GetBadRequestError() (o *BadRequestError) {
	if v != nil && v.BadRequestError != nil {
		return v.BadRequestError
	}
	return
}

// GetInternalServiceError is an internal getter (TBD...)
func (v *HistoryServiceDescribeQueueResult) GetInternalServiceError() (o *InternalServiceError) {
	if v != nil && v.InternalServiceError != nil {
		return v.InternalServiceError
	}
	return
}

// GetAccessDeniedError is an internal getter (TBD...)
func (v *HistoryServiceDescribeQueueResult) GetAccessDeniedError() (o *AccessDeniedError) {
	if v != nil && v.AccessDeniedError != nil {
		return v.AccessDeniedError
	}
	return
}

// HistoryServiceDescribeWorkflowExecutionArgs is an internal type (TBD...)
type HistoryServiceDescribeWorkflowExecutionArgs struct {
	DescribeRequest *HistoryDescribeWorkflowExecutionRequest `json:"describeRequest,omitempty"`
}

// GetDescribeRequest is an internal getter (TBD...)
func (v *HistoryServiceDescribeWorkflowExecutionArgs) GetDescribeRequest() (o *HistoryDescribeWorkflowExecutionRequest) {
	if v != nil && v.DescribeRequest != nil {
		return v.DescribeRequest
	}
	return
}

// HistoryServiceDescribeWorkflowExecutionResult is an internal type (TBD...)
type HistoryServiceDescribeWorkflowExecutionResult struct {
	Success                 *DescribeWorkflowExecutionResponse `json:"success,omitempty"`
	BadRequestError         *BadRequestError                   `json:"badRequestError,omitempty"`
	InternalServiceError    *InternalServiceError              `json:"internalServiceError,omitempty"`
	EntityNotExistError     *EntityNotExistsError              `json:"entityNotExistError,omitempty"`
	ShardOwnershipLostError *ShardOwnershipLostError           `json:"shardOwnershipLostError,omitempty"`
	LimitExceededError      *LimitExceededError                `json:"limitExceededError,omitempty"`
	ServiceBusyError        *ServiceBusyError                  `json:"serviceBusyError,omitempty"`
}

// GetSuccess is an internal getter (TBD...)
func (v *HistoryServiceDescribeWorkflowExecutionResult) GetSuccess() (o *DescribeWorkflowExecutionResponse) {
	if v != nil && v.Success != nil {
		return v.Success
	}
	return
}

// GetBadRequestError is an internal getter (TBD...)
func (v *HistoryServiceDescribeWorkflowExecutionResult) GetBadRequestError() (o *BadRequestError) {
	if v != nil && v.BadRequestError != nil {
		return v.BadRequestError
	}
	return
}

// GetInternalServiceError is an internal getter (TBD...)
func (v *HistoryServiceDescribeWorkflowExecutionResult) GetInternalServiceError() (o *InternalServiceError) {
	if v != nil && v.InternalServiceError != nil {
		return v.InternalServiceError
	}
	return
}

// GetEntityNotExistError is an internal getter (TBD...)
func (v *HistoryServiceDescribeWorkflowExecutionResult) GetEntityNotExistError() (o *EntityNotExistsError) {
	if v != nil && v.EntityNotExistError != nil {
		return v.EntityNotExistError
	}
	return
}

// GetShardOwnershipLostError is an internal getter (TBD...)
func (v *HistoryServiceDescribeWorkflowExecutionResult) GetShardOwnershipLostError() (o *ShardOwnershipLostError) {
	if v != nil && v.ShardOwnershipLostError != nil {
		return v.ShardOwnershipLostError
	}
	return
}

// GetLimitExceededError is an internal getter (TBD...)
func (v *HistoryServiceDescribeWorkflowExecutionResult) GetLimitExceededError() (o *LimitExceededError) {
	if v != nil && v.LimitExceededError != nil {
		return v.LimitExceededError
	}
	return
}

// GetServiceBusyError is an internal getter (TBD...)
func (v *HistoryServiceDescribeWorkflowExecutionResult) GetServiceBusyError() (o *ServiceBusyError) {
	if v != nil && v.ServiceBusyError != nil {
		return v.ServiceBusyError
	}
	return
}

// HistoryServiceGetDLQReplicationMessagesArgs is an internal type (TBD...)
type HistoryServiceGetDLQReplicationMessagesArgs struct {
	Request *GetDLQReplicationMessagesRequest `json:"request,omitempty"`
}

// GetRequest is an internal getter (TBD...)
func (v *HistoryServiceGetDLQReplicationMessagesArgs) GetRequest() (o *GetDLQReplicationMessagesRequest) {
	if v != nil && v.Request != nil {
		return v.Request
	}
	return
}

// HistoryServiceGetDLQReplicationMessagesResult is an internal type (TBD...)
type HistoryServiceGetDLQReplicationMessagesResult struct {
	Success              *GetDLQReplicationMessagesResponse `json:"success,omitempty"`
	BadRequestError      *BadRequestError                   `json:"badRequestError,omitempty"`
	InternalServiceError *InternalServiceError              `json:"internalServiceError,omitempty"`
	ServiceBusyError     *ServiceBusyError                  `json:"serviceBusyError,omitempty"`
	EntityNotExistError  *EntityNotExistsError              `json:"entityNotExistError,omitempty"`
}

// GetSuccess is an internal getter (TBD...)
func (v *HistoryServiceGetDLQReplicationMessagesResult) GetSuccess() (o *GetDLQReplicationMessagesResponse) {
	if v != nil && v.Success != nil {
		return v.Success
	}
	return
}

// GetBadRequestError is an internal getter (TBD...)
func (v *HistoryServiceGetDLQReplicationMessagesResult) GetBadRequestError() (o *BadRequestError) {
	if v != nil && v.BadRequestError != nil {
		return v.BadRequestError
	}
	return
}

// GetInternalServiceError is an internal getter (TBD...)
func (v *HistoryServiceGetDLQReplicationMessagesResult) GetInternalServiceError() (o *InternalServiceError) {
	if v != nil && v.InternalServiceError != nil {
		return v.InternalServiceError
	}
	return
}

// GetServiceBusyError is an internal getter (TBD...)
func (v *HistoryServiceGetDLQReplicationMessagesResult) GetServiceBusyError() (o *ServiceBusyError) {
	if v != nil && v.ServiceBusyError != nil {
		return v.ServiceBusyError
	}
	return
}

// GetEntityNotExistError is an internal getter (TBD...)
func (v *HistoryServiceGetDLQReplicationMessagesResult) GetEntityNotExistError() (o *EntityNotExistsError) {
	if v != nil && v.EntityNotExistError != nil {
		return v.EntityNotExistError
	}
	return
}

// HistoryServiceGetMutableStateArgs is an internal type (TBD...)
type HistoryServiceGetMutableStateArgs struct {
	GetRequest *GetMutableStateRequest `json:"getRequest,omitempty"`
}

// GetGetRequest is an internal getter (TBD...)
func (v *HistoryServiceGetMutableStateArgs) GetGetRequest() (o *GetMutableStateRequest) {
	if v != nil && v.GetRequest != nil {
		return v.GetRequest
	}
	return
}

// HistoryServiceGetMutableStateResult is an internal type (TBD...)
type HistoryServiceGetMutableStateResult struct {
	Success                   *GetMutableStateResponse   `json:"success,omitempty"`
	BadRequestError           *BadRequestError           `json:"badRequestError,omitempty"`
	InternalServiceError      *InternalServiceError      `json:"internalServiceError,omitempty"`
	EntityNotExistError       *EntityNotExistsError      `json:"entityNotExistError,omitempty"`
	ShardOwnershipLostError   *ShardOwnershipLostError   `json:"shardOwnershipLostError,omitempty"`
	LimitExceededError        *LimitExceededError        `json:"limitExceededError,omitempty"`
	ServiceBusyError          *ServiceBusyError          `json:"serviceBusyError,omitempty"`
	CurrentBranchChangedError *CurrentBranchChangedError `json:"currentBranchChangedError,omitempty"`
}

// GetSuccess is an internal getter (TBD...)
func (v *HistoryServiceGetMutableStateResult) GetSuccess() (o *GetMutableStateResponse) {
	if v != nil && v.Success != nil {
		return v.Success
	}
	return
}

// GetBadRequestError is an internal getter (TBD...)
func (v *HistoryServiceGetMutableStateResult) GetBadRequestError() (o *BadRequestError) {
	if v != nil && v.BadRequestError != nil {
		return v.BadRequestError
	}
	return
}

// GetInternalServiceError is an internal getter (TBD...)
func (v *HistoryServiceGetMutableStateResult) GetInternalServiceError() (o *InternalServiceError) {
	if v != nil && v.InternalServiceError != nil {
		return v.InternalServiceError
	}
	return
}

// GetEntityNotExistError is an internal getter (TBD...)
func (v *HistoryServiceGetMutableStateResult) GetEntityNotExistError() (o *EntityNotExistsError) {
	if v != nil && v.EntityNotExistError != nil {
		return v.EntityNotExistError
	}
	return
}

// GetShardOwnershipLostError is an internal getter (TBD...)
func (v *HistoryServiceGetMutableStateResult) GetShardOwnershipLostError() (o *ShardOwnershipLostError) {
	if v != nil && v.ShardOwnershipLostError != nil {
		return v.ShardOwnershipLostError
	}
	return
}

// GetLimitExceededError is an internal getter (TBD...)
func (v *HistoryServiceGetMutableStateResult) GetLimitExceededError() (o *LimitExceededError) {
	if v != nil && v.LimitExceededError != nil {
		return v.LimitExceededError
	}
	return
}

// GetServiceBusyError is an internal getter (TBD...)
func (v *HistoryServiceGetMutableStateResult) GetServiceBusyError() (o *ServiceBusyError) {
	if v != nil && v.ServiceBusyError != nil {
		return v.ServiceBusyError
	}
	return
}

// GetCurrentBranchChangedError is an internal getter (TBD...)
func (v *HistoryServiceGetMutableStateResult) GetCurrentBranchChangedError() (o *CurrentBranchChangedError) {
	if v != nil && v.CurrentBranchChangedError != nil {
		return v.CurrentBranchChangedError
	}
	return
}

// HistoryServiceGetReplicationMessagesArgs is an internal type (TBD...)
type HistoryServiceGetReplicationMessagesArgs struct {
	Request *GetReplicationMessagesRequest `json:"request,omitempty"`
}

// GetRequest is an internal getter (TBD...)
func (v *HistoryServiceGetReplicationMessagesArgs) GetRequest() (o *GetReplicationMessagesRequest) {
	if v != nil && v.Request != nil {
		return v.Request
	}
	return
}

// HistoryServiceGetReplicationMessagesResult is an internal type (TBD...)
type HistoryServiceGetReplicationMessagesResult struct {
	Success                        *GetReplicationMessagesResponse `json:"success,omitempty"`
	BadRequestError                *BadRequestError                `json:"badRequestError,omitempty"`
	InternalServiceError           *InternalServiceError           `json:"internalServiceError,omitempty"`
	LimitExceededError             *LimitExceededError             `json:"limitExceededError,omitempty"`
	ServiceBusyError               *ServiceBusyError               `json:"serviceBusyError,omitempty"`
	ClientVersionNotSupportedError *ClientVersionNotSupportedError `json:"clientVersionNotSupportedError,omitempty"`
}

// GetSuccess is an internal getter (TBD...)
func (v *HistoryServiceGetReplicationMessagesResult) GetSuccess() (o *GetReplicationMessagesResponse) {
	if v != nil && v.Success != nil {
		return v.Success
	}
	return
}

// GetBadRequestError is an internal getter (TBD...)
func (v *HistoryServiceGetReplicationMessagesResult) GetBadRequestError() (o *BadRequestError) {
	if v != nil && v.BadRequestError != nil {
		return v.BadRequestError
	}
	return
}

// GetInternalServiceError is an internal getter (TBD...)
func (v *HistoryServiceGetReplicationMessagesResult) GetInternalServiceError() (o *InternalServiceError) {
	if v != nil && v.InternalServiceError != nil {
		return v.InternalServiceError
	}
	return
}

// GetLimitExceededError is an internal getter (TBD...)
func (v *HistoryServiceGetReplicationMessagesResult) GetLimitExceededError() (o *LimitExceededError) {
	if v != nil && v.LimitExceededError != nil {
		return v.LimitExceededError
	}
	return
}

// GetServiceBusyError is an internal getter (TBD...)
func (v *HistoryServiceGetReplicationMessagesResult) GetServiceBusyError() (o *ServiceBusyError) {
	if v != nil && v.ServiceBusyError != nil {
		return v.ServiceBusyError
	}
	return
}

// GetClientVersionNotSupportedError is an internal getter (TBD...)
func (v *HistoryServiceGetReplicationMessagesResult) GetClientVersionNotSupportedError() (o *ClientVersionNotSupportedError) {
	if v != nil && v.ClientVersionNotSupportedError != nil {
		return v.ClientVersionNotSupportedError
	}
	return
}

// HistoryServiceMergeDLQMessagesArgs is an internal type (TBD...)
type HistoryServiceMergeDLQMessagesArgs struct {
	Request *MergeDLQMessagesRequest `json:"request,omitempty"`
}

// GetRequest is an internal getter (TBD...)
func (v *HistoryServiceMergeDLQMessagesArgs) GetRequest() (o *MergeDLQMessagesRequest) {
	if v != nil && v.Request != nil {
		return v.Request
	}
	return
}

// HistoryServiceMergeDLQMessagesResult is an internal type (TBD...)
type HistoryServiceMergeDLQMessagesResult struct {
	Success                 *MergeDLQMessagesResponse `json:"success,omitempty"`
	BadRequestError         *BadRequestError          `json:"badRequestError,omitempty"`
	InternalServiceError    *InternalServiceError     `json:"internalServiceError,omitempty"`
	ServiceBusyError        *ServiceBusyError         `json:"serviceBusyError,omitempty"`
	EntityNotExistError     *EntityNotExistsError     `json:"entityNotExistError,omitempty"`
	ShardOwnershipLostError *ShardOwnershipLostError  `json:"shardOwnershipLostError,omitempty"`
}

// GetSuccess is an internal getter (TBD...)
func (v *HistoryServiceMergeDLQMessagesResult) GetSuccess() (o *MergeDLQMessagesResponse) {
	if v != nil && v.Success != nil {
		return v.Success
	}
	return
}

// GetBadRequestError is an internal getter (TBD...)
func (v *HistoryServiceMergeDLQMessagesResult) GetBadRequestError() (o *BadRequestError) {
	if v != nil && v.BadRequestError != nil {
		return v.BadRequestError
	}
	return
}

// GetInternalServiceError is an internal getter (TBD...)
func (v *HistoryServiceMergeDLQMessagesResult) GetInternalServiceError() (o *InternalServiceError) {
	if v != nil && v.InternalServiceError != nil {
		return v.InternalServiceError
	}
	return
}

// GetServiceBusyError is an internal getter (TBD...)
func (v *HistoryServiceMergeDLQMessagesResult) GetServiceBusyError() (o *ServiceBusyError) {
	if v != nil && v.ServiceBusyError != nil {
		return v.ServiceBusyError
	}
	return
}

// GetEntityNotExistError is an internal getter (TBD...)
func (v *HistoryServiceMergeDLQMessagesResult) GetEntityNotExistError() (o *EntityNotExistsError) {
	if v != nil && v.EntityNotExistError != nil {
		return v.EntityNotExistError
	}
	return
}

// GetShardOwnershipLostError is an internal getter (TBD...)
func (v *HistoryServiceMergeDLQMessagesResult) GetShardOwnershipLostError() (o *ShardOwnershipLostError) {
	if v != nil && v.ShardOwnershipLostError != nil {
		return v.ShardOwnershipLostError
	}
	return
}

// HistoryServiceNotifyFailoverMarkersArgs is an internal type (TBD...)
type HistoryServiceNotifyFailoverMarkersArgs struct {
	Request *NotifyFailoverMarkersRequest `json:"request,omitempty"`
}

// GetRequest is an internal getter (TBD...)
func (v *HistoryServiceNotifyFailoverMarkersArgs) GetRequest() (o *NotifyFailoverMarkersRequest) {
	if v != nil && v.Request != nil {
		return v.Request
	}
	return
}

// HistoryServiceNotifyFailoverMarkersResult is an internal type (TBD...)
type HistoryServiceNotifyFailoverMarkersResult struct {
	BadRequestError      *BadRequestError      `json:"badRequestError,omitempty"`
	InternalServiceError *InternalServiceError `json:"internalServiceError,omitempty"`
	ServiceBusyError     *ServiceBusyError     `json:"serviceBusyError,omitempty"`
}

// GetBadRequestError is an internal getter (TBD...)
func (v *HistoryServiceNotifyFailoverMarkersResult) GetBadRequestError() (o *BadRequestError) {
	if v != nil && v.BadRequestError != nil {
		return v.BadRequestError
	}
	return
}

// GetInternalServiceError is an internal getter (TBD...)
func (v *HistoryServiceNotifyFailoverMarkersResult) GetInternalServiceError() (o *InternalServiceError) {
	if v != nil && v.InternalServiceError != nil {
		return v.InternalServiceError
	}
	return
}

// GetServiceBusyError is an internal getter (TBD...)
func (v *HistoryServiceNotifyFailoverMarkersResult) GetServiceBusyError() (o *ServiceBusyError) {
	if v != nil && v.ServiceBusyError != nil {
		return v.ServiceBusyError
	}
	return
}

// HistoryServicePollMutableStateArgs is an internal type (TBD...)
type HistoryServicePollMutableStateArgs struct {
	PollRequest *PollMutableStateRequest `json:"pollRequest,omitempty"`
}

// GetPollRequest is an internal getter (TBD...)
func (v *HistoryServicePollMutableStateArgs) GetPollRequest() (o *PollMutableStateRequest) {
	if v != nil && v.PollRequest != nil {
		return v.PollRequest
	}
	return
}

// HistoryServicePollMutableStateResult is an internal type (TBD...)
type HistoryServicePollMutableStateResult struct {
	Success                   *PollMutableStateResponse  `json:"success,omitempty"`
	BadRequestError           *BadRequestError           `json:"badRequestError,omitempty"`
	InternalServiceError      *InternalServiceError      `json:"internalServiceError,omitempty"`
	EntityNotExistError       *EntityNotExistsError      `json:"entityNotExistError,omitempty"`
	ShardOwnershipLostError   *ShardOwnershipLostError   `json:"shardOwnershipLostError,omitempty"`
	LimitExceededError        *LimitExceededError        `json:"limitExceededError,omitempty"`
	ServiceBusyError          *ServiceBusyError          `json:"serviceBusyError,omitempty"`
	CurrentBranchChangedError *CurrentBranchChangedError `json:"currentBranchChangedError,omitempty"`
}

// GetSuccess is an internal getter (TBD...)
func (v *HistoryServicePollMutableStateResult) GetSuccess() (o *PollMutableStateResponse) {
	if v != nil && v.Success != nil {
		return v.Success
	}
	return
}

// GetBadRequestError is an internal getter (TBD...)
func (v *HistoryServicePollMutableStateResult) GetBadRequestError() (o *BadRequestError) {
	if v != nil && v.BadRequestError != nil {
		return v.BadRequestError
	}
	return
}

// GetInternalServiceError is an internal getter (TBD...)
func (v *HistoryServicePollMutableStateResult) GetInternalServiceError() (o *InternalServiceError) {
	if v != nil && v.InternalServiceError != nil {
		return v.InternalServiceError
	}
	return
}

// GetEntityNotExistError is an internal getter (TBD...)
func (v *HistoryServicePollMutableStateResult) GetEntityNotExistError() (o *EntityNotExistsError) {
	if v != nil && v.EntityNotExistError != nil {
		return v.EntityNotExistError
	}
	return
}

// GetShardOwnershipLostError is an internal getter (TBD...)
func (v *HistoryServicePollMutableStateResult) GetShardOwnershipLostError() (o *ShardOwnershipLostError) {
	if v != nil && v.ShardOwnershipLostError != nil {
		return v.ShardOwnershipLostError
	}
	return
}

// GetLimitExceededError is an internal getter (TBD...)
func (v *HistoryServicePollMutableStateResult) GetLimitExceededError() (o *LimitExceededError) {
	if v != nil && v.LimitExceededError != nil {
		return v.LimitExceededError
	}
	return
}

// GetServiceBusyError is an internal getter (TBD...)
func (v *HistoryServicePollMutableStateResult) GetServiceBusyError() (o *ServiceBusyError) {
	if v != nil && v.ServiceBusyError != nil {
		return v.ServiceBusyError
	}
	return
}

// GetCurrentBranchChangedError is an internal getter (TBD...)
func (v *HistoryServicePollMutableStateResult) GetCurrentBranchChangedError() (o *CurrentBranchChangedError) {
	if v != nil && v.CurrentBranchChangedError != nil {
		return v.CurrentBranchChangedError
	}
	return
}

// HistoryServicePurgeDLQMessagesArgs is an internal type (TBD...)
type HistoryServicePurgeDLQMessagesArgs struct {
	Request *PurgeDLQMessagesRequest `json:"request,omitempty"`
}

// GetRequest is an internal getter (TBD...)
func (v *HistoryServicePurgeDLQMessagesArgs) GetRequest() (o *PurgeDLQMessagesRequest) {
	if v != nil && v.Request != nil {
		return v.Request
	}
	return
}

// HistoryServicePurgeDLQMessagesResult is an internal type (TBD...)
type HistoryServicePurgeDLQMessagesResult struct {
	BadRequestError         *BadRequestError         `json:"badRequestError,omitempty"`
	InternalServiceError    *InternalServiceError    `json:"internalServiceError,omitempty"`
	ServiceBusyError        *ServiceBusyError        `json:"serviceBusyError,omitempty"`
	EntityNotExistError     *EntityNotExistsError    `json:"entityNotExistError,omitempty"`
	ShardOwnershipLostError *ShardOwnershipLostError `json:"shardOwnershipLostError,omitempty"`
}

// GetBadRequestError is an internal getter (TBD...)
func (v *HistoryServicePurgeDLQMessagesResult) GetBadRequestError() (o *BadRequestError) {
	if v != nil && v.BadRequestError != nil {
		return v.BadRequestError
	}
	return
}

// GetInternalServiceError is an internal getter (TBD...)
func (v *HistoryServicePurgeDLQMessagesResult) GetInternalServiceError() (o *InternalServiceError) {
	if v != nil && v.InternalServiceError != nil {
		return v.InternalServiceError
	}
	return
}

// GetServiceBusyError is an internal getter (TBD...)
func (v *HistoryServicePurgeDLQMessagesResult) GetServiceBusyError() (o *ServiceBusyError) {
	if v != nil && v.ServiceBusyError != nil {
		return v.ServiceBusyError
	}
	return
}

// GetEntityNotExistError is an internal getter (TBD...)
func (v *HistoryServicePurgeDLQMessagesResult) GetEntityNotExistError() (o *EntityNotExistsError) {
	if v != nil && v.EntityNotExistError != nil {
		return v.EntityNotExistError
	}
	return
}

// GetShardOwnershipLostError is an internal getter (TBD...)
func (v *HistoryServicePurgeDLQMessagesResult) GetShardOwnershipLostError() (o *ShardOwnershipLostError) {
	if v != nil && v.ShardOwnershipLostError != nil {
		return v.ShardOwnershipLostError
	}
	return
}

// HistoryServiceQueryWorkflowArgs is an internal type (TBD...)
type HistoryServiceQueryWorkflowArgs struct {
	QueryRequest *HistoryQueryWorkflowRequest `json:"queryRequest,omitempty"`
}

// GetQueryRequest is an internal getter (TBD...)
func (v *HistoryServiceQueryWorkflowArgs) GetQueryRequest() (o *HistoryQueryWorkflowRequest) {
	if v != nil && v.QueryRequest != nil {
		return v.QueryRequest
	}
	return
}

// HistoryServiceQueryWorkflowResult is an internal type (TBD...)
type HistoryServiceQueryWorkflowResult struct {
	Success                        *HistoryQueryWorkflowResponse   `json:"success,omitempty"`
	BadRequestError                *BadRequestError                `json:"badRequestError,omitempty"`
	InternalServiceError           *InternalServiceError           `json:"internalServiceError,omitempty"`
	EntityNotExistError            *EntityNotExistsError           `json:"entityNotExistError,omitempty"`
	QueryFailedError               *QueryFailedError               `json:"queryFailedError,omitempty"`
	LimitExceededError             *LimitExceededError             `json:"limitExceededError,omitempty"`
	ServiceBusyError               *ServiceBusyError               `json:"serviceBusyError,omitempty"`
	ClientVersionNotSupportedError *ClientVersionNotSupportedError `json:"clientVersionNotSupportedError,omitempty"`
}

// GetSuccess is an internal getter (TBD...)
func (v *HistoryServiceQueryWorkflowResult) GetSuccess() (o *HistoryQueryWorkflowResponse) {
	if v != nil && v.Success != nil {
		return v.Success
	}
	return
}

// GetBadRequestError is an internal getter (TBD...)
func (v *HistoryServiceQueryWorkflowResult) GetBadRequestError() (o *BadRequestError) {
	if v != nil && v.BadRequestError != nil {
		return v.BadRequestError
	}
	return
}

// GetInternalServiceError is an internal getter (TBD...)
func (v *HistoryServiceQueryWorkflowResult) GetInternalServiceError() (o *InternalServiceError) {
	if v != nil && v.InternalServiceError != nil {
		return v.InternalServiceError
	}
	return
}

// GetEntityNotExistError is an internal getter (TBD...)
func (v *HistoryServiceQueryWorkflowResult) GetEntityNotExistError() (o *EntityNotExistsError) {
	if v != nil && v.EntityNotExistError != nil {
		return v.EntityNotExistError
	}
	return
}

// GetQueryFailedError is an internal getter (TBD...)
func (v *HistoryServiceQueryWorkflowResult) GetQueryFailedError() (o *QueryFailedError) {
	if v != nil && v.QueryFailedError != nil {
		return v.QueryFailedError
	}
	return
}

// GetLimitExceededError is an internal getter (TBD...)
func (v *HistoryServiceQueryWorkflowResult) GetLimitExceededError() (o *LimitExceededError) {
	if v != nil && v.LimitExceededError != nil {
		return v.LimitExceededError
	}
	return
}

// GetServiceBusyError is an internal getter (TBD...)
func (v *HistoryServiceQueryWorkflowResult) GetServiceBusyError() (o *ServiceBusyError) {
	if v != nil && v.ServiceBusyError != nil {
		return v.ServiceBusyError
	}
	return
}

// GetClientVersionNotSupportedError is an internal getter (TBD...)
func (v *HistoryServiceQueryWorkflowResult) GetClientVersionNotSupportedError() (o *ClientVersionNotSupportedError) {
	if v != nil && v.ClientVersionNotSupportedError != nil {
		return v.ClientVersionNotSupportedError
	}
	return
}

// HistoryServiceReadDLQMessagesArgs is an internal type (TBD...)
type HistoryServiceReadDLQMessagesArgs struct {
	Request *ReadDLQMessagesRequest `json:"request,omitempty"`
}

// GetRequest is an internal getter (TBD...)
func (v *HistoryServiceReadDLQMessagesArgs) GetRequest() (o *ReadDLQMessagesRequest) {
	if v != nil && v.Request != nil {
		return v.Request
	}
	return
}

// HistoryServiceReadDLQMessagesResult is an internal type (TBD...)
type HistoryServiceReadDLQMessagesResult struct {
	Success                 *ReadDLQMessagesResponse `json:"success,omitempty"`
	BadRequestError         *BadRequestError         `json:"badRequestError,omitempty"`
	InternalServiceError    *InternalServiceError    `json:"internalServiceError,omitempty"`
	ServiceBusyError        *ServiceBusyError        `json:"serviceBusyError,omitempty"`
	EntityNotExistError     *EntityNotExistsError    `json:"entityNotExistError,omitempty"`
	ShardOwnershipLostError *ShardOwnershipLostError `json:"shardOwnershipLostError,omitempty"`
}

// GetSuccess is an internal getter (TBD...)
func (v *HistoryServiceReadDLQMessagesResult) GetSuccess() (o *ReadDLQMessagesResponse) {
	if v != nil && v.Success != nil {
		return v.Success
	}
	return
}

// GetBadRequestError is an internal getter (TBD...)
func (v *HistoryServiceReadDLQMessagesResult) GetBadRequestError() (o *BadRequestError) {
	if v != nil && v.BadRequestError != nil {
		return v.BadRequestError
	}
	return
}

// GetInternalServiceError is an internal getter (TBD...)
func (v *HistoryServiceReadDLQMessagesResult) GetInternalServiceError() (o *InternalServiceError) {
	if v != nil && v.InternalServiceError != nil {
		return v.InternalServiceError
	}
	return
}

// GetServiceBusyError is an internal getter (TBD...)
func (v *HistoryServiceReadDLQMessagesResult) GetServiceBusyError() (o *ServiceBusyError) {
	if v != nil && v.ServiceBusyError != nil {
		return v.ServiceBusyError
	}
	return
}

// GetEntityNotExistError is an internal getter (TBD...)
func (v *HistoryServiceReadDLQMessagesResult) GetEntityNotExistError() (o *EntityNotExistsError) {
	if v != nil && v.EntityNotExistError != nil {
		return v.EntityNotExistError
	}
	return
}

// GetShardOwnershipLostError is an internal getter (TBD...)
func (v *HistoryServiceReadDLQMessagesResult) GetShardOwnershipLostError() (o *ShardOwnershipLostError) {
	if v != nil && v.ShardOwnershipLostError != nil {
		return v.ShardOwnershipLostError
	}
	return
}

// HistoryServiceReapplyEventsArgs is an internal type (TBD...)
type HistoryServiceReapplyEventsArgs struct {
	ReapplyEventsRequest *HistoryReapplyEventsRequest `json:"reapplyEventsRequest,omitempty"`
}

// GetReapplyEventsRequest is an internal getter (TBD...)
func (v *HistoryServiceReapplyEventsArgs) GetReapplyEventsRequest() (o *HistoryReapplyEventsRequest) {
	if v != nil && v.ReapplyEventsRequest != nil {
		return v.ReapplyEventsRequest
	}
	return
}

// HistoryServiceReapplyEventsResult is an internal type (TBD...)
type HistoryServiceReapplyEventsResult struct {
	BadRequestError         *BadRequestError         `json:"badRequestError,omitempty"`
	InternalServiceError    *InternalServiceError    `json:"internalServiceError,omitempty"`
	DomainNotActiveError    *DomainNotActiveError    `json:"domainNotActiveError,omitempty"`
	LimitExceededError      *LimitExceededError      `json:"limitExceededError,omitempty"`
	ServiceBusyError        *ServiceBusyError        `json:"serviceBusyError,omitempty"`
	ShardOwnershipLostError *ShardOwnershipLostError `json:"shardOwnershipLostError,omitempty"`
	EntityNotExistError     *EntityNotExistsError    `json:"entityNotExistError,omitempty"`
}

// GetBadRequestError is an internal getter (TBD...)
func (v *HistoryServiceReapplyEventsResult) GetBadRequestError() (o *BadRequestError) {
	if v != nil && v.BadRequestError != nil {
		return v.BadRequestError
	}
	return
}

// GetInternalServiceError is an internal getter (TBD...)
func (v *HistoryServiceReapplyEventsResult) GetInternalServiceError() (o *InternalServiceError) {
	if v != nil && v.InternalServiceError != nil {
		return v.InternalServiceError
	}
	return
}

// GetDomainNotActiveError is an internal getter (TBD...)
func (v *HistoryServiceReapplyEventsResult) GetDomainNotActiveError() (o *DomainNotActiveError) {
	if v != nil && v.DomainNotActiveError != nil {
		return v.DomainNotActiveError
	}
	return
}

// GetLimitExceededError is an internal getter (TBD...)
func (v *HistoryServiceReapplyEventsResult) GetLimitExceededError() (o *LimitExceededError) {
	if v != nil && v.LimitExceededError != nil {
		return v.LimitExceededError
	}
	return
}

// GetServiceBusyError is an internal getter (TBD...)
func (v *HistoryServiceReapplyEventsResult) GetServiceBusyError() (o *ServiceBusyError) {
	if v != nil && v.ServiceBusyError != nil {
		return v.ServiceBusyError
	}
	return
}

// GetShardOwnershipLostError is an internal getter (TBD...)
func (v *HistoryServiceReapplyEventsResult) GetShardOwnershipLostError() (o *ShardOwnershipLostError) {
	if v != nil && v.ShardOwnershipLostError != nil {
		return v.ShardOwnershipLostError
	}
	return
}

// GetEntityNotExistError is an internal getter (TBD...)
func (v *HistoryServiceReapplyEventsResult) GetEntityNotExistError() (o *EntityNotExistsError) {
	if v != nil && v.EntityNotExistError != nil {
		return v.EntityNotExistError
	}
	return
}

// HistoryServiceRecordActivityTaskHeartbeatArgs is an internal type (TBD...)
type HistoryServiceRecordActivityTaskHeartbeatArgs struct {
	HeartbeatRequest *HistoryRecordActivityTaskHeartbeatRequest `json:"heartbeatRequest,omitempty"`
}

// GetHeartbeatRequest is an internal getter (TBD...)
func (v *HistoryServiceRecordActivityTaskHeartbeatArgs) GetHeartbeatRequest() (o *HistoryRecordActivityTaskHeartbeatRequest) {
	if v != nil && v.HeartbeatRequest != nil {
		return v.HeartbeatRequest
	}
	return
}

// HistoryServiceRecordActivityTaskHeartbeatResult is an internal type (TBD...)
type HistoryServiceRecordActivityTaskHeartbeatResult struct {
	Success                 *RecordActivityTaskHeartbeatResponse `json:"success,omitempty"`
	BadRequestError         *BadRequestError                     `json:"badRequestError,omitempty"`
	InternalServiceError    *InternalServiceError                `json:"internalServiceError,omitempty"`
	EntityNotExistError     *EntityNotExistsError                `json:"entityNotExistError,omitempty"`
	ShardOwnershipLostError *ShardOwnershipLostError             `json:"shardOwnershipLostError,omitempty"`
	DomainNotActiveError    *DomainNotActiveError                `json:"domainNotActiveError,omitempty"`
	LimitExceededError      *LimitExceededError                  `json:"limitExceededError,omitempty"`
	ServiceBusyError        *ServiceBusyError                    `json:"serviceBusyError,omitempty"`
}

// GetSuccess is an internal getter (TBD...)
func (v *HistoryServiceRecordActivityTaskHeartbeatResult) GetSuccess() (o *RecordActivityTaskHeartbeatResponse) {
	if v != nil && v.Success != nil {
		return v.Success
	}
	return
}

// GetBadRequestError is an internal getter (TBD...)
func (v *HistoryServiceRecordActivityTaskHeartbeatResult) GetBadRequestError() (o *BadRequestError) {
	if v != nil && v.BadRequestError != nil {
		return v.BadRequestError
	}
	return
}

// GetInternalServiceError is an internal getter (TBD...)
func (v *HistoryServiceRecordActivityTaskHeartbeatResult) GetInternalServiceError() (o *InternalServiceError) {
	if v != nil && v.InternalServiceError != nil {
		return v.InternalServiceError
	}
	return
}

// GetEntityNotExistError is an internal getter (TBD...)
func (v *HistoryServiceRecordActivityTaskHeartbeatResult) GetEntityNotExistError() (o *EntityNotExistsError) {
	if v != nil && v.EntityNotExistError != nil {
		return v.EntityNotExistError
	}
	return
}

// GetShardOwnershipLostError is an internal getter (TBD...)
func (v *HistoryServiceRecordActivityTaskHeartbeatResult) GetShardOwnershipLostError() (o *ShardOwnershipLostError) {
	if v != nil && v.ShardOwnershipLostError != nil {
		return v.ShardOwnershipLostError
	}
	return
}

// GetDomainNotActiveError is an internal getter (TBD...)
func (v *HistoryServiceRecordActivityTaskHeartbeatResult) GetDomainNotActiveError() (o *DomainNotActiveError) {
	if v != nil && v.DomainNotActiveError != nil {
		return v.DomainNotActiveError
	}
	return
}

// GetLimitExceededError is an internal getter (TBD...)
func (v *HistoryServiceRecordActivityTaskHeartbeatResult) GetLimitExceededError() (o *LimitExceededError) {
	if v != nil && v.LimitExceededError != nil {
		return v.LimitExceededError
	}
	return
}

// GetServiceBusyError is an internal getter (TBD...)
func (v *HistoryServiceRecordActivityTaskHeartbeatResult) GetServiceBusyError() (o *ServiceBusyError) {
	if v != nil && v.ServiceBusyError != nil {
		return v.ServiceBusyError
	}
	return
}

// HistoryServiceRecordActivityTaskStartedArgs is an internal type (TBD...)
type HistoryServiceRecordActivityTaskStartedArgs struct {
	AddRequest *RecordActivityTaskStartedRequest `json:"addRequest,omitempty"`
}

// GetAddRequest is an internal getter (TBD...)
func (v *HistoryServiceRecordActivityTaskStartedArgs) GetAddRequest() (o *RecordActivityTaskStartedRequest) {
	if v != nil && v.AddRequest != nil {
		return v.AddRequest
	}
	return
}

// HistoryServiceRecordActivityTaskStartedResult is an internal type (TBD...)
type HistoryServiceRecordActivityTaskStartedResult struct {
	Success                  *RecordActivityTaskStartedResponse `json:"success,omitempty"`
	BadRequestError          *BadRequestError                   `json:"badRequestError,omitempty"`
	InternalServiceError     *InternalServiceError              `json:"internalServiceError,omitempty"`
	EventAlreadyStartedError *EventAlreadyStartedError          `json:"eventAlreadyStartedError,omitempty"`
	EntityNotExistError      *EntityNotExistsError              `json:"entityNotExistError,omitempty"`
	ShardOwnershipLostError  *ShardOwnershipLostError           `json:"shardOwnershipLostError,omitempty"`
	DomainNotActiveError     *DomainNotActiveError              `json:"domainNotActiveError,omitempty"`
	LimitExceededError       *LimitExceededError                `json:"limitExceededError,omitempty"`
	ServiceBusyError         *ServiceBusyError                  `json:"serviceBusyError,omitempty"`
}

// GetSuccess is an internal getter (TBD...)
func (v *HistoryServiceRecordActivityTaskStartedResult) GetSuccess() (o *RecordActivityTaskStartedResponse) {
	if v != nil && v.Success != nil {
		return v.Success
	}
	return
}

// GetBadRequestError is an internal getter (TBD...)
func (v *HistoryServiceRecordActivityTaskStartedResult) GetBadRequestError() (o *BadRequestError) {
	if v != nil && v.BadRequestError != nil {
		return v.BadRequestError
	}
	return
}

// GetInternalServiceError is an internal getter (TBD...)
func (v *HistoryServiceRecordActivityTaskStartedResult) GetInternalServiceError() (o *InternalServiceError) {
	if v != nil && v.InternalServiceError != nil {
		return v.InternalServiceError
	}
	return
}

// GetEventAlreadyStartedError is an internal getter (TBD...)
func (v *HistoryServiceRecordActivityTaskStartedResult) GetEventAlreadyStartedError() (o *EventAlreadyStartedError) {
	if v != nil && v.EventAlreadyStartedError != nil {
		return v.EventAlreadyStartedError
	}
	return
}

// GetEntityNotExistError is an internal getter (TBD...)
func (v *HistoryServiceRecordActivityTaskStartedResult) GetEntityNotExistError() (o *EntityNotExistsError) {
	if v != nil && v.EntityNotExistError != nil {
		return v.EntityNotExistError
	}
	return
}

// GetShardOwnershipLostError is an internal getter (TBD...)
func (v *HistoryServiceRecordActivityTaskStartedResult) GetShardOwnershipLostError() (o *ShardOwnershipLostError) {
	if v != nil && v.ShardOwnershipLostError != nil {
		return v.ShardOwnershipLostError
	}
	return
}

// GetDomainNotActiveError is an internal getter (TBD...)
func (v *HistoryServiceRecordActivityTaskStartedResult) GetDomainNotActiveError() (o *DomainNotActiveError) {
	if v != nil && v.DomainNotActiveError != nil {
		return v.DomainNotActiveError
	}
	return
}

// GetLimitExceededError is an internal getter (TBD...)
func (v *HistoryServiceRecordActivityTaskStartedResult) GetLimitExceededError() (o *LimitExceededError) {
	if v != nil && v.LimitExceededError != nil {
		return v.LimitExceededError
	}
	return
}

// GetServiceBusyError is an internal getter (TBD...)
func (v *HistoryServiceRecordActivityTaskStartedResult) GetServiceBusyError() (o *ServiceBusyError) {
	if v != nil && v.ServiceBusyError != nil {
		return v.ServiceBusyError
	}
	return
}

// HistoryServiceRecordChildExecutionCompletedArgs is an internal type (TBD...)
type HistoryServiceRecordChildExecutionCompletedArgs struct {
	CompletionRequest *RecordChildExecutionCompletedRequest `json:"completionRequest,omitempty"`
}

// GetCompletionRequest is an internal getter (TBD...)
func (v *HistoryServiceRecordChildExecutionCompletedArgs) GetCompletionRequest() (o *RecordChildExecutionCompletedRequest) {
	if v != nil && v.CompletionRequest != nil {
		return v.CompletionRequest
	}
	return
}

// HistoryServiceRecordChildExecutionCompletedResult is an internal type (TBD...)
type HistoryServiceRecordChildExecutionCompletedResult struct {
	BadRequestError         *BadRequestError         `json:"badRequestError,omitempty"`
	InternalServiceError    *InternalServiceError    `json:"internalServiceError,omitempty"`
	EntityNotExistError     *EntityNotExistsError    `json:"entityNotExistError,omitempty"`
	ShardOwnershipLostError *ShardOwnershipLostError `json:"shardOwnershipLostError,omitempty"`
	DomainNotActiveError    *DomainNotActiveError    `json:"domainNotActiveError,omitempty"`
	LimitExceededError      *LimitExceededError      `json:"limitExceededError,omitempty"`
	ServiceBusyError        *ServiceBusyError        `json:"serviceBusyError,omitempty"`
}

// GetBadRequestError is an internal getter (TBD...)
func (v *HistoryServiceRecordChildExecutionCompletedResult) GetBadRequestError() (o *BadRequestError) {
	if v != nil && v.BadRequestError != nil {
		return v.BadRequestError
	}
	return
}

// GetInternalServiceError is an internal getter (TBD...)
func (v *HistoryServiceRecordChildExecutionCompletedResult) GetInternalServiceError() (o *InternalServiceError) {
	if v != nil && v.InternalServiceError != nil {
		return v.InternalServiceError
	}
	return
}

// GetEntityNotExistError is an internal getter (TBD...)
func (v *HistoryServiceRecordChildExecutionCompletedResult) GetEntityNotExistError() (o *EntityNotExistsError) {
	if v != nil && v.EntityNotExistError != nil {
		return v.EntityNotExistError
	}
	return
}

// GetShardOwnershipLostError is an internal getter (TBD...)
func (v *HistoryServiceRecordChildExecutionCompletedResult) GetShardOwnershipLostError() (o *ShardOwnershipLostError) {
	if v != nil && v.ShardOwnershipLostError != nil {
		return v.ShardOwnershipLostError
	}
	return
}

// GetDomainNotActiveError is an internal getter (TBD...)
func (v *HistoryServiceRecordChildExecutionCompletedResult) GetDomainNotActiveError() (o *DomainNotActiveError) {
	if v != nil && v.DomainNotActiveError != nil {
		return v.DomainNotActiveError
	}
	return
}

// GetLimitExceededError is an internal getter (TBD...)
func (v *HistoryServiceRecordChildExecutionCompletedResult) GetLimitExceededError() (o *LimitExceededError) {
	if v != nil && v.LimitExceededError != nil {
		return v.LimitExceededError
	}
	return
}

// GetServiceBusyError is an internal getter (TBD...)
func (v *HistoryServiceRecordChildExecutionCompletedResult) GetServiceBusyError() (o *ServiceBusyError) {
	if v != nil && v.ServiceBusyError != nil {
		return v.ServiceBusyError
	}
	return
}

// HistoryServiceRecordDecisionTaskStartedArgs is an internal type (TBD...)
type HistoryServiceRecordDecisionTaskStartedArgs struct {
	AddRequest *RecordDecisionTaskStartedRequest `json:"addRequest,omitempty"`
}

// GetAddRequest is an internal getter (TBD...)
func (v *HistoryServiceRecordDecisionTaskStartedArgs) GetAddRequest() (o *RecordDecisionTaskStartedRequest) {
	if v != nil && v.AddRequest != nil {
		return v.AddRequest
	}
	return
}

// HistoryServiceRecordDecisionTaskStartedResult is an internal type (TBD...)
type HistoryServiceRecordDecisionTaskStartedResult struct {
	Success                  *RecordDecisionTaskStartedResponse `json:"success,omitempty"`
	BadRequestError          *BadRequestError                   `json:"badRequestError,omitempty"`
	InternalServiceError     *InternalServiceError              `json:"internalServiceError,omitempty"`
	EventAlreadyStartedError *EventAlreadyStartedError          `json:"eventAlreadyStartedError,omitempty"`
	EntityNotExistError      *EntityNotExistsError              `json:"entityNotExistError,omitempty"`
	ShardOwnershipLostError  *ShardOwnershipLostError           `json:"shardOwnershipLostError,omitempty"`
	DomainNotActiveError     *DomainNotActiveError              `json:"domainNotActiveError,omitempty"`
	LimitExceededError       *LimitExceededError                `json:"limitExceededError,omitempty"`
	ServiceBusyError         *ServiceBusyError                  `json:"serviceBusyError,omitempty"`
}

// GetSuccess is an internal getter (TBD...)
func (v *HistoryServiceRecordDecisionTaskStartedResult) GetSuccess() (o *RecordDecisionTaskStartedResponse) {
	if v != nil && v.Success != nil {
		return v.Success
	}
	return
}

// GetBadRequestError is an internal getter (TBD...)
func (v *HistoryServiceRecordDecisionTaskStartedResult) GetBadRequestError() (o *BadRequestError) {
	if v != nil && v.BadRequestError != nil {
		return v.BadRequestError
	}
	return
}

// GetInternalServiceError is an internal getter (TBD...)
func (v *HistoryServiceRecordDecisionTaskStartedResult) GetInternalServiceError() (o *InternalServiceError) {
	if v != nil && v.InternalServiceError != nil {
		return v.InternalServiceError
	}
	return
}

// GetEventAlreadyStartedError is an internal getter (TBD...)
func (v *HistoryServiceRecordDecisionTaskStartedResult) GetEventAlreadyStartedError() (o *EventAlreadyStartedError) {
	if v != nil && v.EventAlreadyStartedError != nil {
		return v.EventAlreadyStartedError
	}
	return
}

// GetEntityNotExistError is an internal getter (TBD...)
func (v *HistoryServiceRecordDecisionTaskStartedResult) GetEntityNotExistError() (o *EntityNotExistsError) {
	if v != nil && v.EntityNotExistError != nil {
		return v.EntityNotExistError
	}
	return
}

// GetShardOwnershipLostError is an internal getter (TBD...)
func (v *HistoryServiceRecordDecisionTaskStartedResult) GetShardOwnershipLostError() (o *ShardOwnershipLostError) {
	if v != nil && v.ShardOwnershipLostError != nil {
		return v.ShardOwnershipLostError
	}
	return
}

// GetDomainNotActiveError is an internal getter (TBD...)
func (v *HistoryServiceRecordDecisionTaskStartedResult) GetDomainNotActiveError() (o *DomainNotActiveError) {
	if v != nil && v.DomainNotActiveError != nil {
		return v.DomainNotActiveError
	}
	return
}

// GetLimitExceededError is an internal getter (TBD...)
func (v *HistoryServiceRecordDecisionTaskStartedResult) GetLimitExceededError() (o *LimitExceededError) {
	if v != nil && v.LimitExceededError != nil {
		return v.LimitExceededError
	}
	return
}

// GetServiceBusyError is an internal getter (TBD...)
func (v *HistoryServiceRecordDecisionTaskStartedResult) GetServiceBusyError() (o *ServiceBusyError) {
	if v != nil && v.ServiceBusyError != nil {
		return v.ServiceBusyError
	}
	return
}

// HistoryServiceRefreshWorkflowTasksArgs is an internal type (TBD...)
type HistoryServiceRefreshWorkflowTasksArgs struct {
	Request *HistoryRefreshWorkflowTasksRequest `json:"request,omitempty"`
}

// GetRequest is an internal getter (TBD...)
func (v *HistoryServiceRefreshWorkflowTasksArgs) GetRequest() (o *HistoryRefreshWorkflowTasksRequest) {
	if v != nil && v.Request != nil {
		return v.Request
	}
	return
}

// HistoryServiceRefreshWorkflowTasksResult is an internal type (TBD...)
type HistoryServiceRefreshWorkflowTasksResult struct {
	BadRequestError         *BadRequestError         `json:"badRequestError,omitempty"`
	InternalServiceError    *InternalServiceError    `json:"internalServiceError,omitempty"`
	DomainNotActiveError    *DomainNotActiveError    `json:"domainNotActiveError,omitempty"`
	ShardOwnershipLostError *ShardOwnershipLostError `json:"shardOwnershipLostError,omitempty"`
	ServiceBusyError        *ServiceBusyError        `json:"serviceBusyError,omitempty"`
	EntityNotExistError     *EntityNotExistsError    `json:"entityNotExistError,omitempty"`
}

// GetBadRequestError is an internal getter (TBD...)
func (v *HistoryServiceRefreshWorkflowTasksResult) GetBadRequestError() (o *BadRequestError) {
	if v != nil && v.BadRequestError != nil {
		return v.BadRequestError
	}
	return
}

// GetInternalServiceError is an internal getter (TBD...)
func (v *HistoryServiceRefreshWorkflowTasksResult) GetInternalServiceError() (o *InternalServiceError) {
	if v != nil && v.InternalServiceError != nil {
		return v.InternalServiceError
	}
	return
}

// GetDomainNotActiveError is an internal getter (TBD...)
func (v *HistoryServiceRefreshWorkflowTasksResult) GetDomainNotActiveError() (o *DomainNotActiveError) {
	if v != nil && v.DomainNotActiveError != nil {
		return v.DomainNotActiveError
	}
	return
}

// GetShardOwnershipLostError is an internal getter (TBD...)
func (v *HistoryServiceRefreshWorkflowTasksResult) GetShardOwnershipLostError() (o *ShardOwnershipLostError) {
	if v != nil && v.ShardOwnershipLostError != nil {
		return v.ShardOwnershipLostError
	}
	return
}

// GetServiceBusyError is an internal getter (TBD...)
func (v *HistoryServiceRefreshWorkflowTasksResult) GetServiceBusyError() (o *ServiceBusyError) {
	if v != nil && v.ServiceBusyError != nil {
		return v.ServiceBusyError
	}
	return
}

// GetEntityNotExistError is an internal getter (TBD...)
func (v *HistoryServiceRefreshWorkflowTasksResult) GetEntityNotExistError() (o *EntityNotExistsError) {
	if v != nil && v.EntityNotExistError != nil {
		return v.EntityNotExistError
	}
	return
}

// HistoryServiceRemoveSignalMutableStateArgs is an internal type (TBD...)
type HistoryServiceRemoveSignalMutableStateArgs struct {
	RemoveRequest *RemoveSignalMutableStateRequest `json:"removeRequest,omitempty"`
}

// GetRemoveRequest is an internal getter (TBD...)
func (v *HistoryServiceRemoveSignalMutableStateArgs) GetRemoveRequest() (o *RemoveSignalMutableStateRequest) {
	if v != nil && v.RemoveRequest != nil {
		return v.RemoveRequest
	}
	return
}

// HistoryServiceRemoveSignalMutableStateResult is an internal type (TBD...)
type HistoryServiceRemoveSignalMutableStateResult struct {
	BadRequestError         *BadRequestError         `json:"badRequestError,omitempty"`
	InternalServiceError    *InternalServiceError    `json:"internalServiceError,omitempty"`
	EntityNotExistError     *EntityNotExistsError    `json:"entityNotExistError,omitempty"`
	ShardOwnershipLostError *ShardOwnershipLostError `json:"shardOwnershipLostError,omitempty"`
	DomainNotActiveError    *DomainNotActiveError    `json:"domainNotActiveError,omitempty"`
	LimitExceededError      *LimitExceededError      `json:"limitExceededError,omitempty"`
	ServiceBusyError        *ServiceBusyError        `json:"serviceBusyError,omitempty"`
}

// GetBadRequestError is an internal getter (TBD...)
func (v *HistoryServiceRemoveSignalMutableStateResult) GetBadRequestError() (o *BadRequestError) {
	if v != nil && v.BadRequestError != nil {
		return v.BadRequestError
	}
	return
}

// GetInternalServiceError is an internal getter (TBD...)
func (v *HistoryServiceRemoveSignalMutableStateResult) GetInternalServiceError() (o *InternalServiceError) {
	if v != nil && v.InternalServiceError != nil {
		return v.InternalServiceError
	}
	return
}

// GetEntityNotExistError is an internal getter (TBD...)
func (v *HistoryServiceRemoveSignalMutableStateResult) GetEntityNotExistError() (o *EntityNotExistsError) {
	if v != nil && v.EntityNotExistError != nil {
		return v.EntityNotExistError
	}
	return
}

// GetShardOwnershipLostError is an internal getter (TBD...)
func (v *HistoryServiceRemoveSignalMutableStateResult) GetShardOwnershipLostError() (o *ShardOwnershipLostError) {
	if v != nil && v.ShardOwnershipLostError != nil {
		return v.ShardOwnershipLostError
	}
	return
}

// GetDomainNotActiveError is an internal getter (TBD...)
func (v *HistoryServiceRemoveSignalMutableStateResult) GetDomainNotActiveError() (o *DomainNotActiveError) {
	if v != nil && v.DomainNotActiveError != nil {
		return v.DomainNotActiveError
	}
	return
}

// GetLimitExceededError is an internal getter (TBD...)
func (v *HistoryServiceRemoveSignalMutableStateResult) GetLimitExceededError() (o *LimitExceededError) {
	if v != nil && v.LimitExceededError != nil {
		return v.LimitExceededError
	}
	return
}

// GetServiceBusyError is an internal getter (TBD...)
func (v *HistoryServiceRemoveSignalMutableStateResult) GetServiceBusyError() (o *ServiceBusyError) {
	if v != nil && v.ServiceBusyError != nil {
		return v.ServiceBusyError
	}
	return
}

// HistoryServiceRemoveTaskArgs is an internal type (TBD...)
type HistoryServiceRemoveTaskArgs struct {
	Request *RemoveTaskRequest `json:"request,omitempty"`
}

// GetRequest is an internal getter (TBD...)
func (v *HistoryServiceRemoveTaskArgs) GetRequest() (o *RemoveTaskRequest) {
	if v != nil && v.Request != nil {
		return v.Request
	}
	return
}

// HistoryServiceRemoveTaskResult is an internal type (TBD...)
type HistoryServiceRemoveTaskResult struct {
	BadRequestError      *BadRequestError      `json:"badRequestError,omitempty"`
	InternalServiceError *InternalServiceError `json:"internalServiceError,omitempty"`
	AccessDeniedError    *AccessDeniedError    `json:"accessDeniedError,omitempty"`
}

// GetBadRequestError is an internal getter (TBD...)
func (v *HistoryServiceRemoveTaskResult) GetBadRequestError() (o *BadRequestError) {
	if v != nil && v.BadRequestError != nil {
		return v.BadRequestError
	}
	return
}

// GetInternalServiceError is an internal getter (TBD...)
func (v *HistoryServiceRemoveTaskResult) GetInternalServiceError() (o *InternalServiceError) {
	if v != nil && v.InternalServiceError != nil {
		return v.InternalServiceError
	}
	return
}

// GetAccessDeniedError is an internal getter (TBD...)
func (v *HistoryServiceRemoveTaskResult) GetAccessDeniedError() (o *AccessDeniedError) {
	if v != nil && v.AccessDeniedError != nil {
		return v.AccessDeniedError
	}
	return
}

// HistoryServiceReplicateEventsV2Args is an internal type (TBD...)
type HistoryServiceReplicateEventsV2Args struct {
	ReplicateV2Request *ReplicateEventsV2Request `json:"replicateV2Request,omitempty"`
}

// GetReplicateV2Request is an internal getter (TBD...)
func (v *HistoryServiceReplicateEventsV2Args) GetReplicateV2Request() (o *ReplicateEventsV2Request) {
	if v != nil && v.ReplicateV2Request != nil {
		return v.ReplicateV2Request
	}
	return
}

// HistoryServiceReplicateEventsV2Result is an internal type (TBD...)
type HistoryServiceReplicateEventsV2Result struct {
	BadRequestError         *BadRequestError         `json:"badRequestError,omitempty"`
	InternalServiceError    *InternalServiceError    `json:"internalServiceError,omitempty"`
	EntityNotExistError     *EntityNotExistsError    `json:"entityNotExistError,omitempty"`
	ShardOwnershipLostError *ShardOwnershipLostError `json:"shardOwnershipLostError,omitempty"`
	LimitExceededError      *LimitExceededError      `json:"limitExceededError,omitempty"`
	RetryTaskError          *RetryTaskV2Error        `json:"retryTaskError,omitempty"`
	ServiceBusyError        *ServiceBusyError        `json:"serviceBusyError,omitempty"`
}

// GetBadRequestError is an internal getter (TBD...)
func (v *HistoryServiceReplicateEventsV2Result) GetBadRequestError() (o *BadRequestError) {
	if v != nil && v.BadRequestError != nil {
		return v.BadRequestError
	}
	return
}

// GetInternalServiceError is an internal getter (TBD...)
func (v *HistoryServiceReplicateEventsV2Result) GetInternalServiceError() (o *InternalServiceError) {
	if v != nil && v.InternalServiceError != nil {
		return v.InternalServiceError
	}
	return
}

// GetEntityNotExistError is an internal getter (TBD...)
func (v *HistoryServiceReplicateEventsV2Result) GetEntityNotExistError() (o *EntityNotExistsError) {
	if v != nil && v.EntityNotExistError != nil {
		return v.EntityNotExistError
	}
	return
}

// GetShardOwnershipLostError is an internal getter (TBD...)
func (v *HistoryServiceReplicateEventsV2Result) GetShardOwnershipLostError() (o *ShardOwnershipLostError) {
	if v != nil && v.ShardOwnershipLostError != nil {
		return v.ShardOwnershipLostError
	}
	return
}

// GetLimitExceededError is an internal getter (TBD...)
func (v *HistoryServiceReplicateEventsV2Result) GetLimitExceededError() (o *LimitExceededError) {
	if v != nil && v.LimitExceededError != nil {
		return v.LimitExceededError
	}
	return
}

// GetRetryTaskError is an internal getter (TBD...)
func (v *HistoryServiceReplicateEventsV2Result) GetRetryTaskError() (o *RetryTaskV2Error) {
	if v != nil && v.RetryTaskError != nil {
		return v.RetryTaskError
	}
	return
}

// GetServiceBusyError is an internal getter (TBD...)
func (v *HistoryServiceReplicateEventsV2Result) GetServiceBusyError() (o *ServiceBusyError) {
	if v != nil && v.ServiceBusyError != nil {
		return v.ServiceBusyError
	}
	return
}

// HistoryServiceRequestCancelWorkflowExecutionArgs is an internal type (TBD...)
type HistoryServiceRequestCancelWorkflowExecutionArgs struct {
	CancelRequest *HistoryRequestCancelWorkflowExecutionRequest `json:"cancelRequest,omitempty"`
}

// GetCancelRequest is an internal getter (TBD...)
func (v *HistoryServiceRequestCancelWorkflowExecutionArgs) GetCancelRequest() (o *HistoryRequestCancelWorkflowExecutionRequest) {
	if v != nil && v.CancelRequest != nil {
		return v.CancelRequest
	}
	return
}

// HistoryServiceRequestCancelWorkflowExecutionResult is an internal type (TBD...)
type HistoryServiceRequestCancelWorkflowExecutionResult struct {
	BadRequestError                   *BadRequestError                   `json:"badRequestError,omitempty"`
	InternalServiceError              *InternalServiceError              `json:"internalServiceError,omitempty"`
	EntityNotExistError               *EntityNotExistsError              `json:"entityNotExistError,omitempty"`
	ShardOwnershipLostError           *ShardOwnershipLostError           `json:"shardOwnershipLostError,omitempty"`
	CancellationAlreadyRequestedError *CancellationAlreadyRequestedError `json:"cancellationAlreadyRequestedError,omitempty"`
	DomainNotActiveError              *DomainNotActiveError              `json:"domainNotActiveError,omitempty"`
	LimitExceededError                *LimitExceededError                `json:"limitExceededError,omitempty"`
	ServiceBusyError                  *ServiceBusyError                  `json:"serviceBusyError,omitempty"`
}

// GetBadRequestError is an internal getter (TBD...)
func (v *HistoryServiceRequestCancelWorkflowExecutionResult) GetBadRequestError() (o *BadRequestError) {
	if v != nil && v.BadRequestError != nil {
		return v.BadRequestError
	}
	return
}

// GetInternalServiceError is an internal getter (TBD...)
func (v *HistoryServiceRequestCancelWorkflowExecutionResult) GetInternalServiceError() (o *InternalServiceError) {
	if v != nil && v.InternalServiceError != nil {
		return v.InternalServiceError
	}
	return
}

// GetEntityNotExistError is an internal getter (TBD...)
func (v *HistoryServiceRequestCancelWorkflowExecutionResult) GetEntityNotExistError() (o *EntityNotExistsError) {
	if v != nil && v.EntityNotExistError != nil {
		return v.EntityNotExistError
	}
	return
}

// GetShardOwnershipLostError is an internal getter (TBD...)
func (v *HistoryServiceRequestCancelWorkflowExecutionResult) GetShardOwnershipLostError() (o *ShardOwnershipLostError) {
	if v != nil && v.ShardOwnershipLostError != nil {
		return v.ShardOwnershipLostError
	}
	return
}

// GetCancellationAlreadyRequestedError is an internal getter (TBD...)
func (v *HistoryServiceRequestCancelWorkflowExecutionResult) GetCancellationAlreadyRequestedError() (o *CancellationAlreadyRequestedError) {
	if v != nil && v.CancellationAlreadyRequestedError != nil {
		return v.CancellationAlreadyRequestedError
	}
	return
}

// GetDomainNotActiveError is an internal getter (TBD...)
func (v *HistoryServiceRequestCancelWorkflowExecutionResult) GetDomainNotActiveError() (o *DomainNotActiveError) {
	if v != nil && v.DomainNotActiveError != nil {
		return v.DomainNotActiveError
	}
	return
}

// GetLimitExceededError is an internal getter (TBD...)
func (v *HistoryServiceRequestCancelWorkflowExecutionResult) GetLimitExceededError() (o *LimitExceededError) {
	if v != nil && v.LimitExceededError != nil {
		return v.LimitExceededError
	}
	return
}

// GetServiceBusyError is an internal getter (TBD...)
func (v *HistoryServiceRequestCancelWorkflowExecutionResult) GetServiceBusyError() (o *ServiceBusyError) {
	if v != nil && v.ServiceBusyError != nil {
		return v.ServiceBusyError
	}
	return
}

// HistoryServiceResetQueueArgs is an internal type (TBD...)
type HistoryServiceResetQueueArgs struct {
	Request *ResetQueueRequest `json:"request,omitempty"`
}

// GetRequest is an internal getter (TBD...)
func (v *HistoryServiceResetQueueArgs) GetRequest() (o *ResetQueueRequest) {
	if v != nil && v.Request != nil {
		return v.Request
	}
	return
}

// HistoryServiceResetQueueResult is an internal type (TBD...)
type HistoryServiceResetQueueResult struct {
	BadRequestError      *BadRequestError      `json:"badRequestError,omitempty"`
	InternalServiceError *InternalServiceError `json:"internalServiceError,omitempty"`
	AccessDeniedError    *AccessDeniedError    `json:"accessDeniedError,omitempty"`
}

// GetBadRequestError is an internal getter (TBD...)
func (v *HistoryServiceResetQueueResult) GetBadRequestError() (o *BadRequestError) {
	if v != nil && v.BadRequestError != nil {
		return v.BadRequestError
	}
	return
}

// GetInternalServiceError is an internal getter (TBD...)
func (v *HistoryServiceResetQueueResult) GetInternalServiceError() (o *InternalServiceError) {
	if v != nil && v.InternalServiceError != nil {
		return v.InternalServiceError
	}
	return
}

// GetAccessDeniedError is an internal getter (TBD...)
func (v *HistoryServiceResetQueueResult) GetAccessDeniedError() (o *AccessDeniedError) {
	if v != nil && v.AccessDeniedError != nil {
		return v.AccessDeniedError
	}
	return
}

// HistoryServiceResetStickyTaskListArgs is an internal type (TBD...)
type HistoryServiceResetStickyTaskListArgs struct {
	ResetRequest *HistoryResetStickyTaskListRequest `json:"resetRequest,omitempty"`
}

// GetResetRequest is an internal getter (TBD...)
func (v *HistoryServiceResetStickyTaskListArgs) GetResetRequest() (o *HistoryResetStickyTaskListRequest) {
	if v != nil && v.ResetRequest != nil {
		return v.ResetRequest
	}
	return
}

// HistoryServiceResetStickyTaskListResult is an internal type (TBD...)
type HistoryServiceResetStickyTaskListResult struct {
	Success                 *HistoryResetStickyTaskListResponse `json:"success,omitempty"`
	BadRequestError         *BadRequestError                    `json:"badRequestError,omitempty"`
	InternalServiceError    *InternalServiceError               `json:"internalServiceError,omitempty"`
	EntityNotExistError     *EntityNotExistsError               `json:"entityNotExistError,omitempty"`
	ShardOwnershipLostError *ShardOwnershipLostError            `json:"shardOwnershipLostError,omitempty"`
	LimitExceededError      *LimitExceededError                 `json:"limitExceededError,omitempty"`
	ServiceBusyError        *ServiceBusyError                   `json:"serviceBusyError,omitempty"`
}

// GetSuccess is an internal getter (TBD...)
func (v *HistoryServiceResetStickyTaskListResult) GetSuccess() (o *HistoryResetStickyTaskListResponse) {
	if v != nil && v.Success != nil {
		return v.Success
	}
	return
}

// GetBadRequestError is an internal getter (TBD...)
func (v *HistoryServiceResetStickyTaskListResult) GetBadRequestError() (o *BadRequestError) {
	if v != nil && v.BadRequestError != nil {
		return v.BadRequestError
	}
	return
}

// GetInternalServiceError is an internal getter (TBD...)
func (v *HistoryServiceResetStickyTaskListResult) GetInternalServiceError() (o *InternalServiceError) {
	if v != nil && v.InternalServiceError != nil {
		return v.InternalServiceError
	}
	return
}

// GetEntityNotExistError is an internal getter (TBD...)
func (v *HistoryServiceResetStickyTaskListResult) GetEntityNotExistError() (o *EntityNotExistsError) {
	if v != nil && v.EntityNotExistError != nil {
		return v.EntityNotExistError
	}
	return
}

// GetShardOwnershipLostError is an internal getter (TBD...)
func (v *HistoryServiceResetStickyTaskListResult) GetShardOwnershipLostError() (o *ShardOwnershipLostError) {
	if v != nil && v.ShardOwnershipLostError != nil {
		return v.ShardOwnershipLostError
	}
	return
}

// GetLimitExceededError is an internal getter (TBD...)
func (v *HistoryServiceResetStickyTaskListResult) GetLimitExceededError() (o *LimitExceededError) {
	if v != nil && v.LimitExceededError != nil {
		return v.LimitExceededError
	}
	return
}

// GetServiceBusyError is an internal getter (TBD...)
func (v *HistoryServiceResetStickyTaskListResult) GetServiceBusyError() (o *ServiceBusyError) {
	if v != nil && v.ServiceBusyError != nil {
		return v.ServiceBusyError
	}
	return
}

// HistoryServiceResetWorkflowExecutionArgs is an internal type (TBD...)
type HistoryServiceResetWorkflowExecutionArgs struct {
	ResetRequest *HistoryResetWorkflowExecutionRequest `json:"resetRequest,omitempty"`
}

// GetResetRequest is an internal getter (TBD...)
func (v *HistoryServiceResetWorkflowExecutionArgs) GetResetRequest() (o *HistoryResetWorkflowExecutionRequest) {
	if v != nil && v.ResetRequest != nil {
		return v.ResetRequest
	}
	return
}

// HistoryServiceResetWorkflowExecutionResult is an internal type (TBD...)
type HistoryServiceResetWorkflowExecutionResult struct {
	Success                 *ResetWorkflowExecutionResponse `json:"success,omitempty"`
	BadRequestError         *BadRequestError                `json:"badRequestError,omitempty"`
	InternalServiceError    *InternalServiceError           `json:"internalServiceError,omitempty"`
	EntityNotExistError     *EntityNotExistsError           `json:"entityNotExistError,omitempty"`
	ShardOwnershipLostError *ShardOwnershipLostError        `json:"shardOwnershipLostError,omitempty"`
	DomainNotActiveError    *DomainNotActiveError           `json:"domainNotActiveError,omitempty"`
	LimitExceededError      *LimitExceededError             `json:"limitExceededError,omitempty"`
	ServiceBusyError        *ServiceBusyError               `json:"serviceBusyError,omitempty"`
}

// GetSuccess is an internal getter (TBD...)
func (v *HistoryServiceResetWorkflowExecutionResult) GetSuccess() (o *ResetWorkflowExecutionResponse) {
	if v != nil && v.Success != nil {
		return v.Success
	}
	return
}

// GetBadRequestError is an internal getter (TBD...)
func (v *HistoryServiceResetWorkflowExecutionResult) GetBadRequestError() (o *BadRequestError) {
	if v != nil && v.BadRequestError != nil {
		return v.BadRequestError
	}
	return
}

// GetInternalServiceError is an internal getter (TBD...)
func (v *HistoryServiceResetWorkflowExecutionResult) GetInternalServiceError() (o *InternalServiceError) {
	if v != nil && v.InternalServiceError != nil {
		return v.InternalServiceError
	}
	return
}

// GetEntityNotExistError is an internal getter (TBD...)
func (v *HistoryServiceResetWorkflowExecutionResult) GetEntityNotExistError() (o *EntityNotExistsError) {
	if v != nil && v.EntityNotExistError != nil {
		return v.EntityNotExistError
	}
	return
}

// GetShardOwnershipLostError is an internal getter (TBD...)
func (v *HistoryServiceResetWorkflowExecutionResult) GetShardOwnershipLostError() (o *ShardOwnershipLostError) {
	if v != nil && v.ShardOwnershipLostError != nil {
		return v.ShardOwnershipLostError
	}
	return
}

// GetDomainNotActiveError is an internal getter (TBD...)
func (v *HistoryServiceResetWorkflowExecutionResult) GetDomainNotActiveError() (o *DomainNotActiveError) {
	if v != nil && v.DomainNotActiveError != nil {
		return v.DomainNotActiveError
	}
	return
}

// GetLimitExceededError is an internal getter (TBD...)
func (v *HistoryServiceResetWorkflowExecutionResult) GetLimitExceededError() (o *LimitExceededError) {
	if v != nil && v.LimitExceededError != nil {
		return v.LimitExceededError
	}
	return
}

// GetServiceBusyError is an internal getter (TBD...)
func (v *HistoryServiceResetWorkflowExecutionResult) GetServiceBusyError() (o *ServiceBusyError) {
	if v != nil && v.ServiceBusyError != nil {
		return v.ServiceBusyError
	}
	return
}

// HistoryServiceRespondActivityTaskCanceledArgs is an internal type (TBD...)
type HistoryServiceRespondActivityTaskCanceledArgs struct {
	CanceledRequest *HistoryRespondActivityTaskCanceledRequest `json:"canceledRequest,omitempty"`
}

// GetCanceledRequest is an internal getter (TBD...)
func (v *HistoryServiceRespondActivityTaskCanceledArgs) GetCanceledRequest() (o *HistoryRespondActivityTaskCanceledRequest) {
	if v != nil && v.CanceledRequest != nil {
		return v.CanceledRequest
	}
	return
}

// HistoryServiceRespondActivityTaskCanceledResult is an internal type (TBD...)
type HistoryServiceRespondActivityTaskCanceledResult struct {
	BadRequestError         *BadRequestError         `json:"badRequestError,omitempty"`
	InternalServiceError    *InternalServiceError    `json:"internalServiceError,omitempty"`
	EntityNotExistError     *EntityNotExistsError    `json:"entityNotExistError,omitempty"`
	ShardOwnershipLostError *ShardOwnershipLostError `json:"shardOwnershipLostError,omitempty"`
	DomainNotActiveError    *DomainNotActiveError    `json:"domainNotActiveError,omitempty"`
	LimitExceededError      *LimitExceededError      `json:"limitExceededError,omitempty"`
	ServiceBusyError        *ServiceBusyError        `json:"serviceBusyError,omitempty"`
}

// GetBadRequestError is an internal getter (TBD...)
func (v *HistoryServiceRespondActivityTaskCanceledResult) GetBadRequestError() (o *BadRequestError) {
	if v != nil && v.BadRequestError != nil {
		return v.BadRequestError
	}
	return
}

// GetInternalServiceError is an internal getter (TBD...)
func (v *HistoryServiceRespondActivityTaskCanceledResult) GetInternalServiceError() (o *InternalServiceError) {
	if v != nil && v.InternalServiceError != nil {
		return v.InternalServiceError
	}
	return
}

// GetEntityNotExistError is an internal getter (TBD...)
func (v *HistoryServiceRespondActivityTaskCanceledResult) GetEntityNotExistError() (o *EntityNotExistsError) {
	if v != nil && v.EntityNotExistError != nil {
		return v.EntityNotExistError
	}
	return
}

// GetShardOwnershipLostError is an internal getter (TBD...)
func (v *HistoryServiceRespondActivityTaskCanceledResult) GetShardOwnershipLostError() (o *ShardOwnershipLostError) {
	if v != nil && v.ShardOwnershipLostError != nil {
		return v.ShardOwnershipLostError
	}
	return
}

// GetDomainNotActiveError is an internal getter (TBD...)
func (v *HistoryServiceRespondActivityTaskCanceledResult) GetDomainNotActiveError() (o *DomainNotActiveError) {
	if v != nil && v.DomainNotActiveError != nil {
		return v.DomainNotActiveError
	}
	return
}

// GetLimitExceededError is an internal getter (TBD...)
func (v *HistoryServiceRespondActivityTaskCanceledResult) GetLimitExceededError() (o *LimitExceededError) {
	if v != nil && v.LimitExceededError != nil {
		return v.LimitExceededError
	}
	return
}

// GetServiceBusyError is an internal getter (TBD...)
func (v *HistoryServiceRespondActivityTaskCanceledResult) GetServiceBusyError() (o *ServiceBusyError) {
	if v != nil && v.ServiceBusyError != nil {
		return v.ServiceBusyError
	}
	return
}

// HistoryServiceRespondActivityTaskCompletedArgs is an internal type (TBD...)
type HistoryServiceRespondActivityTaskCompletedArgs struct {
	CompleteRequest *HistoryRespondActivityTaskCompletedRequest `json:"completeRequest,omitempty"`
}

// GetCompleteRequest is an internal getter (TBD...)
func (v *HistoryServiceRespondActivityTaskCompletedArgs) GetCompleteRequest() (o *HistoryRespondActivityTaskCompletedRequest) {
	if v != nil && v.CompleteRequest != nil {
		return v.CompleteRequest
	}
	return
}

// HistoryServiceRespondActivityTaskCompletedResult is an internal type (TBD...)
type HistoryServiceRespondActivityTaskCompletedResult struct {
	BadRequestError         *BadRequestError         `json:"badRequestError,omitempty"`
	InternalServiceError    *InternalServiceError    `json:"internalServiceError,omitempty"`
	EntityNotExistError     *EntityNotExistsError    `json:"entityNotExistError,omitempty"`
	ShardOwnershipLostError *ShardOwnershipLostError `json:"shardOwnershipLostError,omitempty"`
	DomainNotActiveError    *DomainNotActiveError    `json:"domainNotActiveError,omitempty"`
	LimitExceededError      *LimitExceededError      `json:"limitExceededError,omitempty"`
	ServiceBusyError        *ServiceBusyError        `json:"serviceBusyError,omitempty"`
}

// GetBadRequestError is an internal getter (TBD...)
func (v *HistoryServiceRespondActivityTaskCompletedResult) GetBadRequestError() (o *BadRequestError) {
	if v != nil && v.BadRequestError != nil {
		return v.BadRequestError
	}
	return
}

// GetInternalServiceError is an internal getter (TBD...)
func (v *HistoryServiceRespondActivityTaskCompletedResult) GetInternalServiceError() (o *InternalServiceError) {
	if v != nil && v.InternalServiceError != nil {
		return v.InternalServiceError
	}
	return
}

// GetEntityNotExistError is an internal getter (TBD...)
func (v *HistoryServiceRespondActivityTaskCompletedResult) GetEntityNotExistError() (o *EntityNotExistsError) {
	if v != nil && v.EntityNotExistError != nil {
		return v.EntityNotExistError
	}
	return
}

// GetShardOwnershipLostError is an internal getter (TBD...)
func (v *HistoryServiceRespondActivityTaskCompletedResult) GetShardOwnershipLostError() (o *ShardOwnershipLostError) {
	if v != nil && v.ShardOwnershipLostError != nil {
		return v.ShardOwnershipLostError
	}
	return
}

// GetDomainNotActiveError is an internal getter (TBD...)
func (v *HistoryServiceRespondActivityTaskCompletedResult) GetDomainNotActiveError() (o *DomainNotActiveError) {
	if v != nil && v.DomainNotActiveError != nil {
		return v.DomainNotActiveError
	}
	return
}

// GetLimitExceededError is an internal getter (TBD...)
func (v *HistoryServiceRespondActivityTaskCompletedResult) GetLimitExceededError() (o *LimitExceededError) {
	if v != nil && v.LimitExceededError != nil {
		return v.LimitExceededError
	}
	return
}

// GetServiceBusyError is an internal getter (TBD...)
func (v *HistoryServiceRespondActivityTaskCompletedResult) GetServiceBusyError() (o *ServiceBusyError) {
	if v != nil && v.ServiceBusyError != nil {
		return v.ServiceBusyError
	}
	return
}

// HistoryServiceRespondActivityTaskFailedArgs is an internal type (TBD...)
type HistoryServiceRespondActivityTaskFailedArgs struct {
	FailRequest *HistoryRespondActivityTaskFailedRequest `json:"failRequest,omitempty"`
}

// GetFailRequest is an internal getter (TBD...)
func (v *HistoryServiceRespondActivityTaskFailedArgs) GetFailRequest() (o *HistoryRespondActivityTaskFailedRequest) {
	if v != nil && v.FailRequest != nil {
		return v.FailRequest
	}
	return
}

// HistoryServiceRespondActivityTaskFailedResult is an internal type (TBD...)
type HistoryServiceRespondActivityTaskFailedResult struct {
	BadRequestError         *BadRequestError         `json:"badRequestError,omitempty"`
	InternalServiceError    *InternalServiceError    `json:"internalServiceError,omitempty"`
	EntityNotExistError     *EntityNotExistsError    `json:"entityNotExistError,omitempty"`
	ShardOwnershipLostError *ShardOwnershipLostError `json:"shardOwnershipLostError,omitempty"`
	DomainNotActiveError    *DomainNotActiveError    `json:"domainNotActiveError,omitempty"`
	LimitExceededError      *LimitExceededError      `json:"limitExceededError,omitempty"`
	ServiceBusyError        *ServiceBusyError        `json:"serviceBusyError,omitempty"`
}

// GetBadRequestError is an internal getter (TBD...)
func (v *HistoryServiceRespondActivityTaskFailedResult) GetBadRequestError() (o *BadRequestError) {
	if v != nil && v.BadRequestError != nil {
		return v.BadRequestError
	}
	return
}

// GetInternalServiceError is an internal getter (TBD...)
func (v *HistoryServiceRespondActivityTaskFailedResult) GetInternalServiceError() (o *InternalServiceError) {
	if v != nil && v.InternalServiceError != nil {
		return v.InternalServiceError
	}
	return
}

// GetEntityNotExistError is an internal getter (TBD...)
func (v *HistoryServiceRespondActivityTaskFailedResult) GetEntityNotExistError() (o *EntityNotExistsError) {
	if v != nil && v.EntityNotExistError != nil {
		return v.EntityNotExistError
	}
	return
}

// GetShardOwnershipLostError is an internal getter (TBD...)
func (v *HistoryServiceRespondActivityTaskFailedResult) GetShardOwnershipLostError() (o *ShardOwnershipLostError) {
	if v != nil && v.ShardOwnershipLostError != nil {
		return v.ShardOwnershipLostError
	}
	return
}

// GetDomainNotActiveError is an internal getter (TBD...)
func (v *HistoryServiceRespondActivityTaskFailedResult) GetDomainNotActiveError() (o *DomainNotActiveError) {
	if v != nil && v.DomainNotActiveError != nil {
		return v.DomainNotActiveError
	}
	return
}

// GetLimitExceededError is an internal getter (TBD...)
func (v *HistoryServiceRespondActivityTaskFailedResult) GetLimitExceededError() (o *LimitExceededError) {
	if v != nil && v.LimitExceededError != nil {
		return v.LimitExceededError
	}
	return
}

// GetServiceBusyError is an internal getter (TBD...)
func (v *HistoryServiceRespondActivityTaskFailedResult) GetServiceBusyError() (o *ServiceBusyError) {
	if v != nil && v.ServiceBusyError != nil {
		return v.ServiceBusyError
	}
	return
}

// HistoryServiceRespondDecisionTaskCompletedArgs is an internal type (TBD...)
type HistoryServiceRespondDecisionTaskCompletedArgs struct {
	CompleteRequest *HistoryRespondDecisionTaskCompletedRequest `json:"completeRequest,omitempty"`
}

// GetCompleteRequest is an internal getter (TBD...)
func (v *HistoryServiceRespondDecisionTaskCompletedArgs) GetCompleteRequest() (o *HistoryRespondDecisionTaskCompletedRequest) {
	if v != nil && v.CompleteRequest != nil {
		return v.CompleteRequest
	}
	return
}

// HistoryServiceRespondDecisionTaskCompletedResult is an internal type (TBD...)
type HistoryServiceRespondDecisionTaskCompletedResult struct {
	Success                 *HistoryRespondDecisionTaskCompletedResponse `json:"success,omitempty"`
	BadRequestError         *BadRequestError                             `json:"badRequestError,omitempty"`
	InternalServiceError    *InternalServiceError                        `json:"internalServiceError,omitempty"`
	EntityNotExistError     *EntityNotExistsError                        `json:"entityNotExistError,omitempty"`
	ShardOwnershipLostError *ShardOwnershipLostError                     `json:"shardOwnershipLostError,omitempty"`
	DomainNotActiveError    *DomainNotActiveError                        `json:"domainNotActiveError,omitempty"`
	LimitExceededError      *LimitExceededError                          `json:"limitExceededError,omitempty"`
	ServiceBusyError        *ServiceBusyError                            `json:"serviceBusyError,omitempty"`
}

// GetSuccess is an internal getter (TBD...)
func (v *HistoryServiceRespondDecisionTaskCompletedResult) GetSuccess() (o *HistoryRespondDecisionTaskCompletedResponse) {
	if v != nil && v.Success != nil {
		return v.Success
	}
	return
}

// GetBadRequestError is an internal getter (TBD...)
func (v *HistoryServiceRespondDecisionTaskCompletedResult) GetBadRequestError() (o *BadRequestError) {
	if v != nil && v.BadRequestError != nil {
		return v.BadRequestError
	}
	return
}

// GetInternalServiceError is an internal getter (TBD...)
func (v *HistoryServiceRespondDecisionTaskCompletedResult) GetInternalServiceError() (o *InternalServiceError) {
	if v != nil && v.InternalServiceError != nil {
		return v.InternalServiceError
	}
	return
}

// GetEntityNotExistError is an internal getter (TBD...)
func (v *HistoryServiceRespondDecisionTaskCompletedResult) GetEntityNotExistError() (o *EntityNotExistsError) {
	if v != nil && v.EntityNotExistError != nil {
		return v.EntityNotExistError
	}
	return
}

// GetShardOwnershipLostError is an internal getter (TBD...)
func (v *HistoryServiceRespondDecisionTaskCompletedResult) GetShardOwnershipLostError() (o *ShardOwnershipLostError) {
	if v != nil && v.ShardOwnershipLostError != nil {
		return v.ShardOwnershipLostError
	}
	return
}

// GetDomainNotActiveError is an internal getter (TBD...)
func (v *HistoryServiceRespondDecisionTaskCompletedResult) GetDomainNotActiveError() (o *DomainNotActiveError) {
	if v != nil && v.DomainNotActiveError != nil {
		return v.DomainNotActiveError
	}
	return
}

// GetLimitExceededError is an internal getter (TBD...)
func (v *HistoryServiceRespondDecisionTaskCompletedResult) GetLimitExceededError() (o *LimitExceededError) {
	if v != nil && v.LimitExceededError != nil {
		return v.LimitExceededError
	}
	return
}

// GetServiceBusyError is an internal getter (TBD...)
func (v *HistoryServiceRespondDecisionTaskCompletedResult) GetServiceBusyError() (o *ServiceBusyError) {
	if v != nil && v.ServiceBusyError != nil {
		return v.ServiceBusyError
	}
	return
}

// HistoryServiceRespondDecisionTaskFailedArgs is an internal type (TBD...)
type HistoryServiceRespondDecisionTaskFailedArgs struct {
	FailedRequest *HistoryRespondDecisionTaskFailedRequest `json:"failedRequest,omitempty"`
}

// GetFailedRequest is an internal getter (TBD...)
func (v *HistoryServiceRespondDecisionTaskFailedArgs) GetFailedRequest() (o *HistoryRespondDecisionTaskFailedRequest) {
	if v != nil && v.FailedRequest != nil {
		return v.FailedRequest
	}
	return
}

// HistoryServiceRespondDecisionTaskFailedResult is an internal type (TBD...)
type HistoryServiceRespondDecisionTaskFailedResult struct {
	BadRequestError         *BadRequestError         `json:"badRequestError,omitempty"`
	InternalServiceError    *InternalServiceError    `json:"internalServiceError,omitempty"`
	EntityNotExistError     *EntityNotExistsError    `json:"entityNotExistError,omitempty"`
	ShardOwnershipLostError *ShardOwnershipLostError `json:"shardOwnershipLostError,omitempty"`
	DomainNotActiveError    *DomainNotActiveError    `json:"domainNotActiveError,omitempty"`
	LimitExceededError      *LimitExceededError      `json:"limitExceededError,omitempty"`
	ServiceBusyError        *ServiceBusyError        `json:"serviceBusyError,omitempty"`
}

// GetBadRequestError is an internal getter (TBD...)
func (v *HistoryServiceRespondDecisionTaskFailedResult) GetBadRequestError() (o *BadRequestError) {
	if v != nil && v.BadRequestError != nil {
		return v.BadRequestError
	}
	return
}

// GetInternalServiceError is an internal getter (TBD...)
func (v *HistoryServiceRespondDecisionTaskFailedResult) GetInternalServiceError() (o *InternalServiceError) {
	if v != nil && v.InternalServiceError != nil {
		return v.InternalServiceError
	}
	return
}

// GetEntityNotExistError is an internal getter (TBD...)
func (v *HistoryServiceRespondDecisionTaskFailedResult) GetEntityNotExistError() (o *EntityNotExistsError) {
	if v != nil && v.EntityNotExistError != nil {
		return v.EntityNotExistError
	}
	return
}

// GetShardOwnershipLostError is an internal getter (TBD...)
func (v *HistoryServiceRespondDecisionTaskFailedResult) GetShardOwnershipLostError() (o *ShardOwnershipLostError) {
	if v != nil && v.ShardOwnershipLostError != nil {
		return v.ShardOwnershipLostError
	}
	return
}

// GetDomainNotActiveError is an internal getter (TBD...)
func (v *HistoryServiceRespondDecisionTaskFailedResult) GetDomainNotActiveError() (o *DomainNotActiveError) {
	if v != nil && v.DomainNotActiveError != nil {
		return v.DomainNotActiveError
	}
	return
}

// GetLimitExceededError is an internal getter (TBD...)
func (v *HistoryServiceRespondDecisionTaskFailedResult) GetLimitExceededError() (o *LimitExceededError) {
	if v != nil && v.LimitExceededError != nil {
		return v.LimitExceededError
	}
	return
}

// GetServiceBusyError is an internal getter (TBD...)
func (v *HistoryServiceRespondDecisionTaskFailedResult) GetServiceBusyError() (o *ServiceBusyError) {
	if v != nil && v.ServiceBusyError != nil {
		return v.ServiceBusyError
	}
	return
}

// HistoryServiceScheduleDecisionTaskArgs is an internal type (TBD...)
type HistoryServiceScheduleDecisionTaskArgs struct {
	ScheduleRequest *ScheduleDecisionTaskRequest `json:"scheduleRequest,omitempty"`
}

// GetScheduleRequest is an internal getter (TBD...)
func (v *HistoryServiceScheduleDecisionTaskArgs) GetScheduleRequest() (o *ScheduleDecisionTaskRequest) {
	if v != nil && v.ScheduleRequest != nil {
		return v.ScheduleRequest
	}
	return
}

// HistoryServiceScheduleDecisionTaskResult is an internal type (TBD...)
type HistoryServiceScheduleDecisionTaskResult struct {
	BadRequestError         *BadRequestError         `json:"badRequestError,omitempty"`
	InternalServiceError    *InternalServiceError    `json:"internalServiceError,omitempty"`
	EntityNotExistError     *EntityNotExistsError    `json:"entityNotExistError,omitempty"`
	ShardOwnershipLostError *ShardOwnershipLostError `json:"shardOwnershipLostError,omitempty"`
	DomainNotActiveError    *DomainNotActiveError    `json:"domainNotActiveError,omitempty"`
	LimitExceededError      *LimitExceededError      `json:"limitExceededError,omitempty"`
	ServiceBusyError        *ServiceBusyError        `json:"serviceBusyError,omitempty"`
}

// GetBadRequestError is an internal getter (TBD...)
func (v *HistoryServiceScheduleDecisionTaskResult) GetBadRequestError() (o *BadRequestError) {
	if v != nil && v.BadRequestError != nil {
		return v.BadRequestError
	}
	return
}

// GetInternalServiceError is an internal getter (TBD...)
func (v *HistoryServiceScheduleDecisionTaskResult) GetInternalServiceError() (o *InternalServiceError) {
	if v != nil && v.InternalServiceError != nil {
		return v.InternalServiceError
	}
	return
}

// GetEntityNotExistError is an internal getter (TBD...)
func (v *HistoryServiceScheduleDecisionTaskResult) GetEntityNotExistError() (o *EntityNotExistsError) {
	if v != nil && v.EntityNotExistError != nil {
		return v.EntityNotExistError
	}
	return
}

// GetShardOwnershipLostError is an internal getter (TBD...)
func (v *HistoryServiceScheduleDecisionTaskResult) GetShardOwnershipLostError() (o *ShardOwnershipLostError) {
	if v != nil && v.ShardOwnershipLostError != nil {
		return v.ShardOwnershipLostError
	}
	return
}

// GetDomainNotActiveError is an internal getter (TBD...)
func (v *HistoryServiceScheduleDecisionTaskResult) GetDomainNotActiveError() (o *DomainNotActiveError) {
	if v != nil && v.DomainNotActiveError != nil {
		return v.DomainNotActiveError
	}
	return
}

// GetLimitExceededError is an internal getter (TBD...)
func (v *HistoryServiceScheduleDecisionTaskResult) GetLimitExceededError() (o *LimitExceededError) {
	if v != nil && v.LimitExceededError != nil {
		return v.LimitExceededError
	}
	return
}

// GetServiceBusyError is an internal getter (TBD...)
func (v *HistoryServiceScheduleDecisionTaskResult) GetServiceBusyError() (o *ServiceBusyError) {
	if v != nil && v.ServiceBusyError != nil {
		return v.ServiceBusyError
	}
	return
}

// HistoryServiceSignalWithStartWorkflowExecutionArgs is an internal type (TBD...)
type HistoryServiceSignalWithStartWorkflowExecutionArgs struct {
	SignalWithStartRequest *HistorySignalWithStartWorkflowExecutionRequest `json:"signalWithStartRequest,omitempty"`
}

// GetSignalWithStartRequest is an internal getter (TBD...)
func (v *HistoryServiceSignalWithStartWorkflowExecutionArgs) GetSignalWithStartRequest() (o *HistorySignalWithStartWorkflowExecutionRequest) {
	if v != nil && v.SignalWithStartRequest != nil {
		return v.SignalWithStartRequest
	}
	return
}

// HistoryServiceSignalWithStartWorkflowExecutionResult is an internal type (TBD...)
type HistoryServiceSignalWithStartWorkflowExecutionResult struct {
	Success                     *StartWorkflowExecutionResponse       `json:"success,omitempty"`
	BadRequestError             *BadRequestError                      `json:"badRequestError,omitempty"`
	InternalServiceError        *InternalServiceError                 `json:"internalServiceError,omitempty"`
	ShardOwnershipLostError     *ShardOwnershipLostError              `json:"shardOwnershipLostError,omitempty"`
	DomainNotActiveError        *DomainNotActiveError                 `json:"domainNotActiveError,omitempty"`
	LimitExceededError          *LimitExceededError                   `json:"limitExceededError,omitempty"`
	ServiceBusyError            *ServiceBusyError                     `json:"serviceBusyError,omitempty"`
	WorkflowAlreadyStartedError *WorkflowExecutionAlreadyStartedError `json:"workflowAlreadyStartedError,omitempty"`
}

// GetSuccess is an internal getter (TBD...)
func (v *HistoryServiceSignalWithStartWorkflowExecutionResult) GetSuccess() (o *StartWorkflowExecutionResponse) {
	if v != nil && v.Success != nil {
		return v.Success
	}
	return
}

// GetBadRequestError is an internal getter (TBD...)
func (v *HistoryServiceSignalWithStartWorkflowExecutionResult) GetBadRequestError() (o *BadRequestError) {
	if v != nil && v.BadRequestError != nil {
		return v.BadRequestError
	}
	return
}

// GetInternalServiceError is an internal getter (TBD...)
func (v *HistoryServiceSignalWithStartWorkflowExecutionResult) GetInternalServiceError() (o *InternalServiceError) {
	if v != nil && v.InternalServiceError != nil {
		return v.InternalServiceError
	}
	return
}

// GetShardOwnershipLostError is an internal getter (TBD...)
func (v *HistoryServiceSignalWithStartWorkflowExecutionResult) GetShardOwnershipLostError() (o *ShardOwnershipLostError) {
	if v != nil && v.ShardOwnershipLostError != nil {
		return v.ShardOwnershipLostError
	}
	return
}

// GetDomainNotActiveError is an internal getter (TBD...)
func (v *HistoryServiceSignalWithStartWorkflowExecutionResult) GetDomainNotActiveError() (o *DomainNotActiveError) {
	if v != nil && v.DomainNotActiveError != nil {
		return v.DomainNotActiveError
	}
	return
}

// GetLimitExceededError is an internal getter (TBD...)
func (v *HistoryServiceSignalWithStartWorkflowExecutionResult) GetLimitExceededError() (o *LimitExceededError) {
	if v != nil && v.LimitExceededError != nil {
		return v.LimitExceededError
	}
	return
}

// GetServiceBusyError is an internal getter (TBD...)
func (v *HistoryServiceSignalWithStartWorkflowExecutionResult) GetServiceBusyError() (o *ServiceBusyError) {
	if v != nil && v.ServiceBusyError != nil {
		return v.ServiceBusyError
	}
	return
}

// GetWorkflowAlreadyStartedError is an internal getter (TBD...)
func (v *HistoryServiceSignalWithStartWorkflowExecutionResult) GetWorkflowAlreadyStartedError() (o *WorkflowExecutionAlreadyStartedError) {
	if v != nil && v.WorkflowAlreadyStartedError != nil {
		return v.WorkflowAlreadyStartedError
	}
	return
}

// HistoryServiceSignalWorkflowExecutionArgs is an internal type (TBD...)
type HistoryServiceSignalWorkflowExecutionArgs struct {
	SignalRequest *HistorySignalWorkflowExecutionRequest `json:"signalRequest,omitempty"`
}

// GetSignalRequest is an internal getter (TBD...)
func (v *HistoryServiceSignalWorkflowExecutionArgs) GetSignalRequest() (o *HistorySignalWorkflowExecutionRequest) {
	if v != nil && v.SignalRequest != nil {
		return v.SignalRequest
	}
	return
}

// HistoryServiceSignalWorkflowExecutionResult is an internal type (TBD...)
type HistoryServiceSignalWorkflowExecutionResult struct {
	BadRequestError         *BadRequestError         `json:"badRequestError,omitempty"`
	InternalServiceError    *InternalServiceError    `json:"internalServiceError,omitempty"`
	EntityNotExistError     *EntityNotExistsError    `json:"entityNotExistError,omitempty"`
	ShardOwnershipLostError *ShardOwnershipLostError `json:"shardOwnershipLostError,omitempty"`
	DomainNotActiveError    *DomainNotActiveError    `json:"domainNotActiveError,omitempty"`
	ServiceBusyError        *ServiceBusyError        `json:"serviceBusyError,omitempty"`
	LimitExceededError      *LimitExceededError      `json:"limitExceededError,omitempty"`
}

// GetBadRequestError is an internal getter (TBD...)
func (v *HistoryServiceSignalWorkflowExecutionResult) GetBadRequestError() (o *BadRequestError) {
	if v != nil && v.BadRequestError != nil {
		return v.BadRequestError
	}
	return
}

// GetInternalServiceError is an internal getter (TBD...)
func (v *HistoryServiceSignalWorkflowExecutionResult) GetInternalServiceError() (o *InternalServiceError) {
	if v != nil && v.InternalServiceError != nil {
		return v.InternalServiceError
	}
	return
}

// GetEntityNotExistError is an internal getter (TBD...)
func (v *HistoryServiceSignalWorkflowExecutionResult) GetEntityNotExistError() (o *EntityNotExistsError) {
	if v != nil && v.EntityNotExistError != nil {
		return v.EntityNotExistError
	}
	return
}

// GetShardOwnershipLostError is an internal getter (TBD...)
func (v *HistoryServiceSignalWorkflowExecutionResult) GetShardOwnershipLostError() (o *ShardOwnershipLostError) {
	if v != nil && v.ShardOwnershipLostError != nil {
		return v.ShardOwnershipLostError
	}
	return
}

// GetDomainNotActiveError is an internal getter (TBD...)
func (v *HistoryServiceSignalWorkflowExecutionResult) GetDomainNotActiveError() (o *DomainNotActiveError) {
	if v != nil && v.DomainNotActiveError != nil {
		return v.DomainNotActiveError
	}
	return
}

// GetServiceBusyError is an internal getter (TBD...)
func (v *HistoryServiceSignalWorkflowExecutionResult) GetServiceBusyError() (o *ServiceBusyError) {
	if v != nil && v.ServiceBusyError != nil {
		return v.ServiceBusyError
	}
	return
}

// GetLimitExceededError is an internal getter (TBD...)
func (v *HistoryServiceSignalWorkflowExecutionResult) GetLimitExceededError() (o *LimitExceededError) {
	if v != nil && v.LimitExceededError != nil {
		return v.LimitExceededError
	}
	return
}

// HistoryServiceStartWorkflowExecutionArgs is an internal type (TBD...)
type HistoryServiceStartWorkflowExecutionArgs struct {
	StartRequest *HistoryStartWorkflowExecutionRequest `json:"startRequest,omitempty"`
}

// GetStartRequest is an internal getter (TBD...)
func (v *HistoryServiceStartWorkflowExecutionArgs) GetStartRequest() (o *HistoryStartWorkflowExecutionRequest) {
	if v != nil && v.StartRequest != nil {
		return v.StartRequest
	}
	return
}

// HistoryServiceStartWorkflowExecutionResult is an internal type (TBD...)
type HistoryServiceStartWorkflowExecutionResult struct {
	Success                  *StartWorkflowExecutionResponse       `json:"success,omitempty"`
	BadRequestError          *BadRequestError                      `json:"badRequestError,omitempty"`
	InternalServiceError     *InternalServiceError                 `json:"internalServiceError,omitempty"`
	SessionAlreadyExistError *WorkflowExecutionAlreadyStartedError `json:"sessionAlreadyExistError,omitempty"`
	ShardOwnershipLostError  *ShardOwnershipLostError              `json:"shardOwnershipLostError,omitempty"`
	DomainNotActiveError     *DomainNotActiveError                 `json:"domainNotActiveError,omitempty"`
	LimitExceededError       *LimitExceededError                   `json:"limitExceededError,omitempty"`
	ServiceBusyError         *ServiceBusyError                     `json:"serviceBusyError,omitempty"`
}

// GetSuccess is an internal getter (TBD...)
func (v *HistoryServiceStartWorkflowExecutionResult) GetSuccess() (o *StartWorkflowExecutionResponse) {
	if v != nil && v.Success != nil {
		return v.Success
	}
	return
}

// GetBadRequestError is an internal getter (TBD...)
func (v *HistoryServiceStartWorkflowExecutionResult) GetBadRequestError() (o *BadRequestError) {
	if v != nil && v.BadRequestError != nil {
		return v.BadRequestError
	}
	return
}

// GetInternalServiceError is an internal getter (TBD...)
func (v *HistoryServiceStartWorkflowExecutionResult) GetInternalServiceError() (o *InternalServiceError) {
	if v != nil && v.InternalServiceError != nil {
		return v.InternalServiceError
	}
	return
}

// GetSessionAlreadyExistError is an internal getter (TBD...)
func (v *HistoryServiceStartWorkflowExecutionResult) GetSessionAlreadyExistError() (o *WorkflowExecutionAlreadyStartedError) {
	if v != nil && v.SessionAlreadyExistError != nil {
		return v.SessionAlreadyExistError
	}
	return
}

// GetShardOwnershipLostError is an internal getter (TBD...)
func (v *HistoryServiceStartWorkflowExecutionResult) GetShardOwnershipLostError() (o *ShardOwnershipLostError) {
	if v != nil && v.ShardOwnershipLostError != nil {
		return v.ShardOwnershipLostError
	}
	return
}

// GetDomainNotActiveError is an internal getter (TBD...)
func (v *HistoryServiceStartWorkflowExecutionResult) GetDomainNotActiveError() (o *DomainNotActiveError) {
	if v != nil && v.DomainNotActiveError != nil {
		return v.DomainNotActiveError
	}
	return
}

// GetLimitExceededError is an internal getter (TBD...)
func (v *HistoryServiceStartWorkflowExecutionResult) GetLimitExceededError() (o *LimitExceededError) {
	if v != nil && v.LimitExceededError != nil {
		return v.LimitExceededError
	}
	return
}

// GetServiceBusyError is an internal getter (TBD...)
func (v *HistoryServiceStartWorkflowExecutionResult) GetServiceBusyError() (o *ServiceBusyError) {
	if v != nil && v.ServiceBusyError != nil {
		return v.ServiceBusyError
	}
	return
}

// HistoryServiceSyncActivityArgs is an internal type (TBD...)
type HistoryServiceSyncActivityArgs struct {
	SyncActivityRequest *SyncActivityRequest `json:"syncActivityRequest,omitempty"`
}

// GetSyncActivityRequest is an internal getter (TBD...)
func (v *HistoryServiceSyncActivityArgs) GetSyncActivityRequest() (o *SyncActivityRequest) {
	if v != nil && v.SyncActivityRequest != nil {
		return v.SyncActivityRequest
	}
	return
}

// HistoryServiceSyncActivityResult is an internal type (TBD...)
type HistoryServiceSyncActivityResult struct {
	BadRequestError         *BadRequestError         `json:"badRequestError,omitempty"`
	InternalServiceError    *InternalServiceError    `json:"internalServiceError,omitempty"`
	EntityNotExistError     *EntityNotExistsError    `json:"entityNotExistError,omitempty"`
	ShardOwnershipLostError *ShardOwnershipLostError `json:"shardOwnershipLostError,omitempty"`
	ServiceBusyError        *ServiceBusyError        `json:"serviceBusyError,omitempty"`
	RetryTaskV2Error        *RetryTaskV2Error        `json:"retryTaskV2Error,omitempty"`
}

// GetBadRequestError is an internal getter (TBD...)
func (v *HistoryServiceSyncActivityResult) GetBadRequestError() (o *BadRequestError) {
	if v != nil && v.BadRequestError != nil {
		return v.BadRequestError
	}
	return
}

// GetInternalServiceError is an internal getter (TBD...)
func (v *HistoryServiceSyncActivityResult) GetInternalServiceError() (o *InternalServiceError) {
	if v != nil && v.InternalServiceError != nil {
		return v.InternalServiceError
	}
	return
}

// GetEntityNotExistError is an internal getter (TBD...)
func (v *HistoryServiceSyncActivityResult) GetEntityNotExistError() (o *EntityNotExistsError) {
	if v != nil && v.EntityNotExistError != nil {
		return v.EntityNotExistError
	}
	return
}

// GetShardOwnershipLostError is an internal getter (TBD...)
func (v *HistoryServiceSyncActivityResult) GetShardOwnershipLostError() (o *ShardOwnershipLostError) {
	if v != nil && v.ShardOwnershipLostError != nil {
		return v.ShardOwnershipLostError
	}
	return
}

// GetServiceBusyError is an internal getter (TBD...)
func (v *HistoryServiceSyncActivityResult) GetServiceBusyError() (o *ServiceBusyError) {
	if v != nil && v.ServiceBusyError != nil {
		return v.ServiceBusyError
	}
	return
}

// GetRetryTaskV2Error is an internal getter (TBD...)
func (v *HistoryServiceSyncActivityResult) GetRetryTaskV2Error() (o *RetryTaskV2Error) {
	if v != nil && v.RetryTaskV2Error != nil {
		return v.RetryTaskV2Error
	}
	return
}

// HistoryServiceSyncShardStatusArgs is an internal type (TBD...)
type HistoryServiceSyncShardStatusArgs struct {
	SyncShardStatusRequest *SyncShardStatusRequest `json:"syncShardStatusRequest,omitempty"`
}

// GetSyncShardStatusRequest is an internal getter (TBD...)
func (v *HistoryServiceSyncShardStatusArgs) GetSyncShardStatusRequest() (o *SyncShardStatusRequest) {
	if v != nil && v.SyncShardStatusRequest != nil {
		return v.SyncShardStatusRequest
	}
	return
}

// HistoryServiceSyncShardStatusResult is an internal type (TBD...)
type HistoryServiceSyncShardStatusResult struct {
	BadRequestError         *BadRequestError         `json:"badRequestError,omitempty"`
	InternalServiceError    *InternalServiceError    `json:"internalServiceError,omitempty"`
	ShardOwnershipLostError *ShardOwnershipLostError `json:"shardOwnershipLostError,omitempty"`
	LimitExceededError      *LimitExceededError      `json:"limitExceededError,omitempty"`
	ServiceBusyError        *ServiceBusyError        `json:"serviceBusyError,omitempty"`
}

// GetBadRequestError is an internal getter (TBD...)
func (v *HistoryServiceSyncShardStatusResult) GetBadRequestError() (o *BadRequestError) {
	if v != nil && v.BadRequestError != nil {
		return v.BadRequestError
	}
	return
}

// GetInternalServiceError is an internal getter (TBD...)
func (v *HistoryServiceSyncShardStatusResult) GetInternalServiceError() (o *InternalServiceError) {
	if v != nil && v.InternalServiceError != nil {
		return v.InternalServiceError
	}
	return
}

// GetShardOwnershipLostError is an internal getter (TBD...)
func (v *HistoryServiceSyncShardStatusResult) GetShardOwnershipLostError() (o *ShardOwnershipLostError) {
	if v != nil && v.ShardOwnershipLostError != nil {
		return v.ShardOwnershipLostError
	}
	return
}

// GetLimitExceededError is an internal getter (TBD...)
func (v *HistoryServiceSyncShardStatusResult) GetLimitExceededError() (o *LimitExceededError) {
	if v != nil && v.LimitExceededError != nil {
		return v.LimitExceededError
	}
	return
}

// GetServiceBusyError is an internal getter (TBD...)
func (v *HistoryServiceSyncShardStatusResult) GetServiceBusyError() (o *ServiceBusyError) {
	if v != nil && v.ServiceBusyError != nil {
		return v.ServiceBusyError
	}
	return
}

// HistoryServiceTerminateWorkflowExecutionArgs is an internal type (TBD...)
type HistoryServiceTerminateWorkflowExecutionArgs struct {
	TerminateRequest *HistoryTerminateWorkflowExecutionRequest `json:"terminateRequest,omitempty"`
}

// GetTerminateRequest is an internal getter (TBD...)
func (v *HistoryServiceTerminateWorkflowExecutionArgs) GetTerminateRequest() (o *HistoryTerminateWorkflowExecutionRequest) {
	if v != nil && v.TerminateRequest != nil {
		return v.TerminateRequest
	}
	return
}

// HistoryServiceTerminateWorkflowExecutionResult is an internal type (TBD...)
type HistoryServiceTerminateWorkflowExecutionResult struct {
	BadRequestError         *BadRequestError         `json:"badRequestError,omitempty"`
	InternalServiceError    *InternalServiceError    `json:"internalServiceError,omitempty"`
	EntityNotExistError     *EntityNotExistsError    `json:"entityNotExistError,omitempty"`
	ShardOwnershipLostError *ShardOwnershipLostError `json:"shardOwnershipLostError,omitempty"`
	DomainNotActiveError    *DomainNotActiveError    `json:"domainNotActiveError,omitempty"`
	LimitExceededError      *LimitExceededError      `json:"limitExceededError,omitempty"`
	ServiceBusyError        *ServiceBusyError        `json:"serviceBusyError,omitempty"`
}

// GetBadRequestError is an internal getter (TBD...)
func (v *HistoryServiceTerminateWorkflowExecutionResult) GetBadRequestError() (o *BadRequestError) {
	if v != nil && v.BadRequestError != nil {
		return v.BadRequestError
	}
	return
}

// GetInternalServiceError is an internal getter (TBD...)
func (v *HistoryServiceTerminateWorkflowExecutionResult) GetInternalServiceError() (o *InternalServiceError) {
	if v != nil && v.InternalServiceError != nil {
		return v.InternalServiceError
	}
	return
}

// GetEntityNotExistError is an internal getter (TBD...)
func (v *HistoryServiceTerminateWorkflowExecutionResult) GetEntityNotExistError() (o *EntityNotExistsError) {
	if v != nil && v.EntityNotExistError != nil {
		return v.EntityNotExistError
	}
	return
}

// GetShardOwnershipLostError is an internal getter (TBD...)
func (v *HistoryServiceTerminateWorkflowExecutionResult) GetShardOwnershipLostError() (o *ShardOwnershipLostError) {
	if v != nil && v.ShardOwnershipLostError != nil {
		return v.ShardOwnershipLostError
	}
	return
}

// GetDomainNotActiveError is an internal getter (TBD...)
func (v *HistoryServiceTerminateWorkflowExecutionResult) GetDomainNotActiveError() (o *DomainNotActiveError) {
	if v != nil && v.DomainNotActiveError != nil {
		return v.DomainNotActiveError
	}
	return
}

// GetLimitExceededError is an internal getter (TBD...)
func (v *HistoryServiceTerminateWorkflowExecutionResult) GetLimitExceededError() (o *LimitExceededError) {
	if v != nil && v.LimitExceededError != nil {
		return v.LimitExceededError
	}
	return
}

// GetServiceBusyError is an internal getter (TBD...)
func (v *HistoryServiceTerminateWorkflowExecutionResult) GetServiceBusyError() (o *ServiceBusyError) {
	if v != nil && v.ServiceBusyError != nil {
		return v.ServiceBusyError
	}
	return
}

// NotifyFailoverMarkersRequest is an internal type (TBD...)
type NotifyFailoverMarkersRequest struct {
	FailoverMarkerTokens []*FailoverMarkerToken `json:"failoverMarkerTokens,omitempty"`
}

// GetFailoverMarkerTokens is an internal getter (TBD...)
func (v *NotifyFailoverMarkersRequest) GetFailoverMarkerTokens() (o []*FailoverMarkerToken) {
	if v != nil && v.FailoverMarkerTokens != nil {
		return v.FailoverMarkerTokens
	}
	return
}

// ParentExecutionInfo is an internal type (TBD...)
type ParentExecutionInfo struct {
	DomainUUID  *string            `json:"domainUUID,omitempty"`
	Domain      *string            `json:"domain,omitempty"`
	Execution   *WorkflowExecution `json:"execution,omitempty"`
	InitiatedID *int64             `json:"initiatedId,omitempty"`
}

// GetDomainUUID is an internal getter (TBD...)
func (v *ParentExecutionInfo) GetDomainUUID() (o string) {
	if v != nil && v.DomainUUID != nil {
		return *v.DomainUUID
	}
	return
}

// GetDomain is an internal getter (TBD...)
func (v *ParentExecutionInfo) GetDomain() (o string) {
	if v != nil && v.Domain != nil {
		return *v.Domain
	}
	return
}

// GetExecution is an internal getter (TBD...)
func (v *ParentExecutionInfo) GetExecution() (o *WorkflowExecution) {
	if v != nil && v.Execution != nil {
		return v.Execution
	}
	return
}

// GetInitiatedID is an internal getter (TBD...)
func (v *ParentExecutionInfo) GetInitiatedID() (o int64) {
	if v != nil && v.InitiatedID != nil {
		return *v.InitiatedID
	}
	return
}

// PollMutableStateRequest is an internal type (TBD...)
type PollMutableStateRequest struct {
	DomainUUID          string             `json:"domainUUID,omitempty"`
	Execution           *WorkflowExecution `json:"execution,omitempty"`
	ExpectedNextEventID *int64             `json:"expectedNextEventId,omitempty"`
	CurrentBranchToken  []byte             `json:"currentBranchToken,omitempty"`
}

// GetDomainUUID is an internal getter (TBD...)
func (v *PollMutableStateRequest) GetDomainUUID() (o string) {
	if v != nil {
		return v.DomainUUID
	}
	return
}

// GetExecution is an internal getter (TBD...)
func (v *PollMutableStateRequest) GetExecution() (o *WorkflowExecution) {
	if v != nil && v.Execution != nil {
		return v.Execution
	}
	return
}

// GetExpectedNextEventID is an internal getter (TBD...)
func (v *PollMutableStateRequest) GetExpectedNextEventID() (o int64) {
	if v != nil && v.ExpectedNextEventID != nil {
		return *v.ExpectedNextEventID
	}
	return
}

// GetCurrentBranchToken is an internal getter (TBD...)
func (v *PollMutableStateRequest) GetCurrentBranchToken() (o []byte) {
	if v != nil && v.CurrentBranchToken != nil {
		return v.CurrentBranchToken
	}
	return
}

// PollMutableStateResponse is an internal type (TBD...)
type PollMutableStateResponse struct {
	Execution                            *WorkflowExecution `json:"execution,omitempty"`
	WorkflowType                         *WorkflowType      `json:"workflowType,omitempty"`
	NextEventID                          *int64             `json:"NextEventId,omitempty"`
	PreviousStartedEventID               *int64             `json:"PreviousStartedEventId,omitempty"`
	LastFirstEventID                     *int64             `json:"LastFirstEventId,omitempty"`
	TaskList                             *TaskList          `json:"taskList,omitempty"`
	StickyTaskList                       *TaskList          `json:"stickyTaskList,omitempty"`
	ClientLibraryVersion                 *string            `json:"clientLibraryVersion,omitempty"`
	ClientFeatureVersion                 *string            `json:"clientFeatureVersion,omitempty"`
	ClientImpl                           *string            `json:"clientImpl,omitempty"`
	StickyTaskListScheduleToStartTimeout *int32             `json:"stickyTaskListScheduleToStartTimeout,omitempty"`
	CurrentBranchToken                   []byte             `json:"currentBranchToken,omitempty"`
	VersionHistories                     *VersionHistories  `json:"versionHistories,omitempty"`
	WorkflowState                        *int32             `json:"workflowState,omitempty"`
	WorkflowCloseState                   *int32             `json:"workflowCloseState,omitempty"`
}

// GetExecution is an internal getter (TBD...)
func (v *PollMutableStateResponse) GetExecution() (o *WorkflowExecution) {
	if v != nil && v.Execution != nil {
		return v.Execution
	}
	return
}

// GetWorkflowType is an internal getter (TBD...)
func (v *PollMutableStateResponse) GetWorkflowType() (o *WorkflowType) {
	if v != nil && v.WorkflowType != nil {
		return v.WorkflowType
	}
	return
}

// GetNextEventID is an internal getter (TBD...)
func (v *PollMutableStateResponse) GetNextEventID() (o int64) {
	if v != nil && v.NextEventID != nil {
		return *v.NextEventID
	}
	return
}

// GetPreviousStartedEventID is an internal getter (TBD...)
func (v *PollMutableStateResponse) GetPreviousStartedEventID() (o int64) {
	if v != nil && v.PreviousStartedEventID != nil {
		return *v.PreviousStartedEventID
	}
	return
}

// GetLastFirstEventID is an internal getter (TBD...)
func (v *PollMutableStateResponse) GetLastFirstEventID() (o int64) {
	if v != nil && v.LastFirstEventID != nil {
		return *v.LastFirstEventID
	}
	return
}

// GetTaskList is an internal getter (TBD...)
func (v *PollMutableStateResponse) GetTaskList() (o *TaskList) {
	if v != nil && v.TaskList != nil {
		return v.TaskList
	}
	return
}

// GetStickyTaskList is an internal getter (TBD...)
func (v *PollMutableStateResponse) GetStickyTaskList() (o *TaskList) {
	if v != nil && v.StickyTaskList != nil {
		return v.StickyTaskList
	}
	return
}

// GetClientLibraryVersion is an internal getter (TBD...)
func (v *PollMutableStateResponse) GetClientLibraryVersion() (o string) {
	if v != nil && v.ClientLibraryVersion != nil {
		return *v.ClientLibraryVersion
	}
	return
}

// GetClientFeatureVersion is an internal getter (TBD...)
func (v *PollMutableStateResponse) GetClientFeatureVersion() (o string) {
	if v != nil && v.ClientFeatureVersion != nil {
		return *v.ClientFeatureVersion
	}
	return
}

// GetClientImpl is an internal getter (TBD...)
func (v *PollMutableStateResponse) GetClientImpl() (o string) {
	if v != nil && v.ClientImpl != nil {
		return *v.ClientImpl
	}
	return
}

// GetStickyTaskListScheduleToStartTimeout is an internal getter (TBD...)
func (v *PollMutableStateResponse) GetStickyTaskListScheduleToStartTimeout() (o int32) {
	if v != nil && v.StickyTaskListScheduleToStartTimeout != nil {
		return *v.StickyTaskListScheduleToStartTimeout
	}
	return
}

// GetCurrentBranchToken is an internal getter (TBD...)
func (v *PollMutableStateResponse) GetCurrentBranchToken() (o []byte) {
	if v != nil && v.CurrentBranchToken != nil {
		return v.CurrentBranchToken
	}
	return
}

// GetVersionHistories is an internal getter (TBD...)
func (v *PollMutableStateResponse) GetVersionHistories() (o *VersionHistories) {
	if v != nil && v.VersionHistories != nil {
		return v.VersionHistories
	}
	return
}

// GetWorkflowState is an internal getter (TBD...)
func (v *PollMutableStateResponse) GetWorkflowState() (o int32) {
	if v != nil && v.WorkflowState != nil {
		return *v.WorkflowState
	}
	return
}

// GetWorkflowCloseState is an internal getter (TBD...)
func (v *PollMutableStateResponse) GetWorkflowCloseState() (o int32) {
	if v != nil && v.WorkflowCloseState != nil {
		return *v.WorkflowCloseState
	}
	return
}

// ProcessingQueueState is an internal type (TBD...)
type ProcessingQueueState struct {
	Level        *int32        `json:"level,omitempty"`
	AckLevel     *int64        `json:"ackLevel,omitempty"`
	MaxLevel     *int64        `json:"maxLevel,omitempty"`
	DomainFilter *DomainFilter `json:"domainFilter,omitempty"`
}

// GetLevel is an internal getter (TBD...)
func (v *ProcessingQueueState) GetLevel() (o int32) {
	if v != nil && v.Level != nil {
		return *v.Level
	}
	return
}

// GetAckLevel is an internal getter (TBD...)
func (v *ProcessingQueueState) GetAckLevel() (o int64) {
	if v != nil && v.AckLevel != nil {
		return *v.AckLevel
	}
	return
}

// GetMaxLevel is an internal getter (TBD...)
func (v *ProcessingQueueState) GetMaxLevel() (o int64) {
	if v != nil && v.MaxLevel != nil {
		return *v.MaxLevel
	}
	return
}

// GetDomainFilter is an internal getter (TBD...)
func (v *ProcessingQueueState) GetDomainFilter() (o *DomainFilter) {
	if v != nil && v.DomainFilter != nil {
		return v.DomainFilter
	}
	return
}

// ProcessingQueueStates is an internal type (TBD...)
type ProcessingQueueStates struct {
	StatesByCluster map[string][]*ProcessingQueueState `json:"statesByCluster,omitempty"`
}

// GetStatesByCluster is an internal getter (TBD...)
func (v *ProcessingQueueStates) GetStatesByCluster() (o map[string][]*ProcessingQueueState) {
	if v != nil && v.StatesByCluster != nil {
		return v.StatesByCluster
	}
	return
}

// HistoryQueryWorkflowRequest is an internal type (TBD...)
type HistoryQueryWorkflowRequest struct {
	DomainUUID string                `json:"domainUUID,omitempty"`
	Request    *QueryWorkflowRequest `json:"request,omitempty"`
}

// GetDomainUUID is an internal getter (TBD...)
func (v *HistoryQueryWorkflowRequest) GetDomainUUID() (o string) {
	if v != nil {
		return v.DomainUUID
	}
	return
}

// GetRequest is an internal getter (TBD...)
func (v *HistoryQueryWorkflowRequest) GetRequest() (o *QueryWorkflowRequest) {
	if v != nil && v.Request != nil {
		return v.Request
	}
	return
}

// HistoryQueryWorkflowResponse is an internal type (TBD...)
type HistoryQueryWorkflowResponse struct {
	Response *QueryWorkflowResponse `json:"response,omitempty"`
}

// GetResponse is an internal getter (TBD...)
func (v *HistoryQueryWorkflowResponse) GetResponse() (o *QueryWorkflowResponse) {
	if v != nil && v.Response != nil {
		return v.Response
	}
	return
}

// HistoryReapplyEventsRequest is an internal type (TBD...)
type HistoryReapplyEventsRequest struct {
	DomainUUID string                `json:"domainUUID,omitempty"`
	Request    *ReapplyEventsRequest `json:"request,omitempty"`
}

// GetDomainUUID is an internal getter (TBD...)
func (v *HistoryReapplyEventsRequest) GetDomainUUID() (o string) {
	if v != nil {
		return v.DomainUUID
	}
	return
}

// GetRequest is an internal getter (TBD...)
func (v *HistoryReapplyEventsRequest) GetRequest() (o *ReapplyEventsRequest) {
	if v != nil && v.Request != nil {
		return v.Request
	}
	return
}

// HistoryRecordActivityTaskHeartbeatRequest is an internal type (TBD...)
type HistoryRecordActivityTaskHeartbeatRequest struct {
	DomainUUID       string                              `json:"domainUUID,omitempty"`
	HeartbeatRequest *RecordActivityTaskHeartbeatRequest `json:"heartbeatRequest,omitempty"`
}

// GetDomainUUID is an internal getter (TBD...)
func (v *HistoryRecordActivityTaskHeartbeatRequest) GetDomainUUID() (o string) {
	if v != nil {
		return v.DomainUUID
	}
	return
}

// GetHeartbeatRequest is an internal getter (TBD...)
func (v *HistoryRecordActivityTaskHeartbeatRequest) GetHeartbeatRequest() (o *RecordActivityTaskHeartbeatRequest) {
	if v != nil && v.HeartbeatRequest != nil {
		return v.HeartbeatRequest
	}
	return
}

// RecordActivityTaskStartedRequest is an internal type (TBD...)
type RecordActivityTaskStartedRequest struct {
	DomainUUID        string                      `json:"domainUUID,omitempty"`
	WorkflowExecution *WorkflowExecution          `json:"workflowExecution,omitempty"`
	ScheduleID        *int64                      `json:"scheduleId,omitempty"`
	TaskID            *int64                      `json:"taskId,omitempty"`
	RequestID         *string                     `json:"requestId,omitempty"`
	PollRequest       *PollForActivityTaskRequest `json:"pollRequest,omitempty"`
}

// GetDomainUUID is an internal getter (TBD...)
func (v *RecordActivityTaskStartedRequest) GetDomainUUID() (o string) {
	if v != nil {
		return v.DomainUUID
	}
	return
}

// GetWorkflowExecution is an internal getter (TBD...)
func (v *RecordActivityTaskStartedRequest) GetWorkflowExecution() (o *WorkflowExecution) {
	if v != nil && v.WorkflowExecution != nil {
		return v.WorkflowExecution
	}
	return
}

// GetScheduleID is an internal getter (TBD...)
func (v *RecordActivityTaskStartedRequest) GetScheduleID() (o int64) {
	if v != nil && v.ScheduleID != nil {
		return *v.ScheduleID
	}
	return
}

// GetTaskID is an internal getter (TBD...)
func (v *RecordActivityTaskStartedRequest) GetTaskID() (o int64) {
	if v != nil && v.TaskID != nil {
		return *v.TaskID
	}
	return
}

// GetRequestID is an internal getter (TBD...)
func (v *RecordActivityTaskStartedRequest) GetRequestID() (o string) {
	if v != nil && v.RequestID != nil {
		return *v.RequestID
	}
	return
}

// GetPollRequest is an internal getter (TBD...)
func (v *RecordActivityTaskStartedRequest) GetPollRequest() (o *PollForActivityTaskRequest) {
	if v != nil && v.PollRequest != nil {
		return v.PollRequest
	}
	return
}

// RecordActivityTaskStartedResponse is an internal type (TBD...)
type RecordActivityTaskStartedResponse struct {
	ScheduledEvent                  *HistoryEvent `json:"scheduledEvent,omitempty"`
	StartedTimestamp                *int64        `json:"startedTimestamp,omitempty"`
	Attempt                         *int64        `json:"attempt,omitempty"`
	ScheduledTimestampOfThisAttempt *int64        `json:"scheduledTimestampOfThisAttempt,omitempty"`
	HeartbeatDetails                []byte        `json:"heartbeatDetails,omitempty"`
	WorkflowType                    *WorkflowType `json:"workflowType,omitempty"`
	WorkflowDomain                  string        `json:"workflowDomain,omitempty"`
}

// GetScheduledEvent is an internal getter (TBD...)
func (v *RecordActivityTaskStartedResponse) GetScheduledEvent() (o *HistoryEvent) {
	if v != nil && v.ScheduledEvent != nil {
		return v.ScheduledEvent
	}
	return
}

// GetStartedTimestamp is an internal getter (TBD...)
func (v *RecordActivityTaskStartedResponse) GetStartedTimestamp() (o int64) {
	if v != nil && v.StartedTimestamp != nil {
		return *v.StartedTimestamp
	}
	return
}

// GetAttempt is an internal getter (TBD...)
func (v *RecordActivityTaskStartedResponse) GetAttempt() (o int64) {
	if v != nil && v.Attempt != nil {
		return *v.Attempt
	}
	return
}

// GetScheduledTimestampOfThisAttempt is an internal getter (TBD...)
func (v *RecordActivityTaskStartedResponse) GetScheduledTimestampOfThisAttempt() (o int64) {
	if v != nil && v.ScheduledTimestampOfThisAttempt != nil {
		return *v.ScheduledTimestampOfThisAttempt
	}
	return
}

// GetHeartbeatDetails is an internal getter (TBD...)
func (v *RecordActivityTaskStartedResponse) GetHeartbeatDetails() (o []byte) {
	if v != nil && v.HeartbeatDetails != nil {
		return v.HeartbeatDetails
	}
	return
}

// GetWorkflowType is an internal getter (TBD...)
func (v *RecordActivityTaskStartedResponse) GetWorkflowType() (o *WorkflowType) {
	if v != nil && v.WorkflowType != nil {
		return v.WorkflowType
	}
	return
}

// GetWorkflowDomain is an internal getter (TBD...)
func (v *RecordActivityTaskStartedResponse) GetWorkflowDomain() (o string) {
	if v != nil {
		return v.WorkflowDomain
	}
	return
}

// RecordChildExecutionCompletedRequest is an internal type (TBD...)
type RecordChildExecutionCompletedRequest struct {
	DomainUUID         string             `json:"domainUUID,omitempty"`
	WorkflowExecution  *WorkflowExecution `json:"workflowExecution,omitempty"`
	InitiatedID        *int64             `json:"initiatedId,omitempty"`
	CompletedExecution *WorkflowExecution `json:"completedExecution,omitempty"`
	CompletionEvent    *HistoryEvent      `json:"completionEvent,omitempty"`
}

// GetDomainUUID is an internal getter (TBD...)
func (v *RecordChildExecutionCompletedRequest) GetDomainUUID() (o string) {
	if v != nil {
		return v.DomainUUID
	}
	return
}

// GetWorkflowExecution is an internal getter (TBD...)
func (v *RecordChildExecutionCompletedRequest) GetWorkflowExecution() (o *WorkflowExecution) {
	if v != nil && v.WorkflowExecution != nil {
		return v.WorkflowExecution
	}
	return
}

// GetInitiatedID is an internal getter (TBD...)
func (v *RecordChildExecutionCompletedRequest) GetInitiatedID() (o int64) {
	if v != nil && v.InitiatedID != nil {
		return *v.InitiatedID
	}
	return
}

// GetCompletedExecution is an internal getter (TBD...)
func (v *RecordChildExecutionCompletedRequest) GetCompletedExecution() (o *WorkflowExecution) {
	if v != nil && v.CompletedExecution != nil {
		return v.CompletedExecution
	}
	return
}

// GetCompletionEvent is an internal getter (TBD...)
func (v *RecordChildExecutionCompletedRequest) GetCompletionEvent() (o *HistoryEvent) {
	if v != nil && v.CompletionEvent != nil {
		return v.CompletionEvent
	}
	return
}

// RecordDecisionTaskStartedRequest is an internal type (TBD...)
type RecordDecisionTaskStartedRequest struct {
	DomainUUID        string                      `json:"domainUUID,omitempty"`
	WorkflowExecution *WorkflowExecution          `json:"workflowExecution,omitempty"`
	ScheduleID        *int64                      `json:"scheduleId,omitempty"`
	TaskID            *int64                      `json:"taskId,omitempty"`
	RequestID         *string                     `json:"requestId,omitempty"`
	PollRequest       *PollForDecisionTaskRequest `json:"pollRequest,omitempty"`
}

// GetDomainUUID is an internal getter (TBD...)
func (v *RecordDecisionTaskStartedRequest) GetDomainUUID() (o string) {
	if v != nil {
		return v.DomainUUID
	}
	return
}

// GetWorkflowExecution is an internal getter (TBD...)
func (v *RecordDecisionTaskStartedRequest) GetWorkflowExecution() (o *WorkflowExecution) {
	if v != nil && v.WorkflowExecution != nil {
		return v.WorkflowExecution
	}
	return
}

// GetScheduleID is an internal getter (TBD...)
func (v *RecordDecisionTaskStartedRequest) GetScheduleID() (o int64) {
	if v != nil && v.ScheduleID != nil {
		return *v.ScheduleID
	}
	return
}

// GetTaskID is an internal getter (TBD...)
func (v *RecordDecisionTaskStartedRequest) GetTaskID() (o int64) {
	if v != nil && v.TaskID != nil {
		return *v.TaskID
	}
	return
}

// GetRequestID is an internal getter (TBD...)
func (v *RecordDecisionTaskStartedRequest) GetRequestID() (o string) {
	if v != nil && v.RequestID != nil {
		return *v.RequestID
	}
	return
}

// GetPollRequest is an internal getter (TBD...)
func (v *RecordDecisionTaskStartedRequest) GetPollRequest() (o *PollForDecisionTaskRequest) {
	if v != nil && v.PollRequest != nil {
		return v.PollRequest
	}
	return
}

// RecordDecisionTaskStartedResponse is an internal type (TBD...)
type RecordDecisionTaskStartedResponse struct {
	WorkflowType              *WorkflowType             `json:"workflowType,omitempty"`
	PreviousStartedEventID    *int64                    `json:"previousStartedEventId,omitempty"`
	ScheduledEventID          *int64                    `json:"scheduledEventId,omitempty"`
	StartedEventID            *int64                    `json:"startedEventId,omitempty"`
	NextEventID               *int64                    `json:"nextEventId,omitempty"`
	Attempt                   *int64                    `json:"attempt,omitempty"`
	StickyExecutionEnabled    *bool                     `json:"stickyExecutionEnabled,omitempty"`
	DecisionInfo              *TransientDecisionInfo    `json:"decisionInfo,omitempty"`
	WorkflowExecutionTaskList *TaskList                 `json:"WorkflowExecutionTaskList,omitempty"`
	EventStoreVersion         *int32                    `json:"eventStoreVersion,omitempty"`
	BranchToken               []byte                    `json:"branchToken,omitempty"`
	ScheduledTimestamp        *int64                    `json:"scheduledTimestamp,omitempty"`
	StartedTimestamp          *int64                    `json:"startedTimestamp,omitempty"`
	Queries                   map[string]*WorkflowQuery `json:"queries,omitempty"`
}

// GetWorkflowType is an internal getter (TBD...)
func (v *RecordDecisionTaskStartedResponse) GetWorkflowType() (o *WorkflowType) {
	if v != nil && v.WorkflowType != nil {
		return v.WorkflowType
	}
	return
}

// GetPreviousStartedEventID is an internal getter (TBD...)
func (v *RecordDecisionTaskStartedResponse) GetPreviousStartedEventID() (o int64) {
	if v != nil && v.PreviousStartedEventID != nil {
		return *v.PreviousStartedEventID
	}
	return
}

// GetScheduledEventID is an internal getter (TBD...)
func (v *RecordDecisionTaskStartedResponse) GetScheduledEventID() (o int64) {
	if v != nil && v.ScheduledEventID != nil {
		return *v.ScheduledEventID
	}
	return
}

// GetStartedEventID is an internal getter (TBD...)
func (v *RecordDecisionTaskStartedResponse) GetStartedEventID() (o int64) {
	if v != nil && v.StartedEventID != nil {
		return *v.StartedEventID
	}
	return
}

// GetNextEventID is an internal getter (TBD...)
func (v *RecordDecisionTaskStartedResponse) GetNextEventID() (o int64) {
	if v != nil && v.NextEventID != nil {
		return *v.NextEventID
	}
	return
}

// GetAttempt is an internal getter (TBD...)
func (v *RecordDecisionTaskStartedResponse) GetAttempt() (o int64) {
	if v != nil && v.Attempt != nil {
		return *v.Attempt
	}
	return
}

// GetStickyExecutionEnabled is an internal getter (TBD...)
func (v *RecordDecisionTaskStartedResponse) GetStickyExecutionEnabled() (o bool) {
	if v != nil && v.StickyExecutionEnabled != nil {
		return *v.StickyExecutionEnabled
	}
	return
}

// GetDecisionInfo is an internal getter (TBD...)
func (v *RecordDecisionTaskStartedResponse) GetDecisionInfo() (o *TransientDecisionInfo) {
	if v != nil && v.DecisionInfo != nil {
		return v.DecisionInfo
	}
	return
}

// GetWorkflowExecutionTaskList is an internal getter (TBD...)
func (v *RecordDecisionTaskStartedResponse) GetWorkflowExecutionTaskList() (o *TaskList) {
	if v != nil && v.WorkflowExecutionTaskList != nil {
		return v.WorkflowExecutionTaskList
	}
	return
}

// GetEventStoreVersion is an internal getter (TBD...)
func (v *RecordDecisionTaskStartedResponse) GetEventStoreVersion() (o int32) {
	if v != nil && v.EventStoreVersion != nil {
		return *v.EventStoreVersion
	}
	return
}

// GetBranchToken is an internal getter (TBD...)
func (v *RecordDecisionTaskStartedResponse) GetBranchToken() (o []byte) {
	if v != nil && v.BranchToken != nil {
		return v.BranchToken
	}
	return
}

// GetScheduledTimestamp is an internal getter (TBD...)
func (v *RecordDecisionTaskStartedResponse) GetScheduledTimestamp() (o int64) {
	if v != nil && v.ScheduledTimestamp != nil {
		return *v.ScheduledTimestamp
	}
	return
}

// GetStartedTimestamp is an internal getter (TBD...)
func (v *RecordDecisionTaskStartedResponse) GetStartedTimestamp() (o int64) {
	if v != nil && v.StartedTimestamp != nil {
		return *v.StartedTimestamp
	}
	return
}

// GetQueries is an internal getter (TBD...)
func (v *RecordDecisionTaskStartedResponse) GetQueries() (o map[string]*WorkflowQuery) {
	if v != nil && v.Queries != nil {
		return v.Queries
	}
	return
}

// HistoryRefreshWorkflowTasksRequest is an internal type (TBD...)
type HistoryRefreshWorkflowTasksRequest struct {
	DomainUIID string                       `json:"domainUIID,omitempty"`
	Request    *RefreshWorkflowTasksRequest `json:"request,omitempty"`
}

// GetDomainUIID is an internal getter (TBD...)
func (v *HistoryRefreshWorkflowTasksRequest) GetDomainUIID() (o string) {
	if v != nil {
		return v.DomainUIID
	}
	return
}

// GetRequest is an internal getter (TBD...)
func (v *HistoryRefreshWorkflowTasksRequest) GetRequest() (o *RefreshWorkflowTasksRequest) {
	if v != nil && v.Request != nil {
		return v.Request
	}
	return
}

// RemoveSignalMutableStateRequest is an internal type (TBD...)
type RemoveSignalMutableStateRequest struct {
	DomainUUID        string             `json:"domainUUID,omitempty"`
	WorkflowExecution *WorkflowExecution `json:"workflowExecution,omitempty"`
	RequestID         *string            `json:"requestId,omitempty"`
}

// GetDomainUUID is an internal getter (TBD...)
func (v *RemoveSignalMutableStateRequest) GetDomainUUID() (o string) {
	if v != nil {
		return v.DomainUUID
	}
	return
}

// GetWorkflowExecution is an internal getter (TBD...)
func (v *RemoveSignalMutableStateRequest) GetWorkflowExecution() (o *WorkflowExecution) {
	if v != nil && v.WorkflowExecution != nil {
		return v.WorkflowExecution
	}
	return
}

// GetRequestID is an internal getter (TBD...)
func (v *RemoveSignalMutableStateRequest) GetRequestID() (o string) {
	if v != nil && v.RequestID != nil {
		return *v.RequestID
	}
	return
}

// ReplicateEventsV2Request is an internal type (TBD...)
type ReplicateEventsV2Request struct {
	DomainUUID          string                `json:"domainUUID,omitempty"`
	WorkflowExecution   *WorkflowExecution    `json:"workflowExecution,omitempty"`
	VersionHistoryItems []*VersionHistoryItem `json:"versionHistoryItems,omitempty"`
	Events              *DataBlob             `json:"events,omitempty"`
	NewRunEvents        *DataBlob             `json:"newRunEvents,omitempty"`
}

// GetDomainUUID is an internal getter (TBD...)
func (v *ReplicateEventsV2Request) GetDomainUUID() (o string) {
	if v != nil {
		return v.DomainUUID
	}
	return
}

// GetWorkflowExecution is an internal getter (TBD...)
func (v *ReplicateEventsV2Request) GetWorkflowExecution() (o *WorkflowExecution) {
	if v != nil && v.WorkflowExecution != nil {
		return v.WorkflowExecution
	}
	return
}

// GetVersionHistoryItems is an internal getter (TBD...)
func (v *ReplicateEventsV2Request) GetVersionHistoryItems() (o []*VersionHistoryItem) {
	if v != nil && v.VersionHistoryItems != nil {
		return v.VersionHistoryItems
	}
	return
}

// GetEvents is an internal getter (TBD...)
func (v *ReplicateEventsV2Request) GetEvents() (o *DataBlob) {
	if v != nil && v.Events != nil {
		return v.Events
	}
	return
}

// GetNewRunEvents is an internal getter (TBD...)
func (v *ReplicateEventsV2Request) GetNewRunEvents() (o *DataBlob) {
	if v != nil && v.NewRunEvents != nil {
		return v.NewRunEvents
	}
	return
}

// HistoryRequestCancelWorkflowExecutionRequest is an internal type (TBD...)
type HistoryRequestCancelWorkflowExecutionRequest struct {
	DomainUUID                string                                 `json:"domainUUID,omitempty"`
	CancelRequest             *RequestCancelWorkflowExecutionRequest `json:"cancelRequest,omitempty"`
	ExternalInitiatedEventID  *int64                                 `json:"externalInitiatedEventId,omitempty"`
	ExternalWorkflowExecution *WorkflowExecution                     `json:"externalWorkflowExecution,omitempty"`
	ChildWorkflowOnly         *bool                                  `json:"childWorkflowOnly,omitempty"`
}

// GetDomainUUID is an internal getter (TBD...)
func (v *HistoryRequestCancelWorkflowExecutionRequest) GetDomainUUID() (o string) {
	if v != nil {
		return v.DomainUUID
	}
	return
}

// GetCancelRequest is an internal getter (TBD...)
func (v *HistoryRequestCancelWorkflowExecutionRequest) GetCancelRequest() (o *RequestCancelWorkflowExecutionRequest) {
	if v != nil && v.CancelRequest != nil {
		return v.CancelRequest
	}
	return
}

// GetExternalInitiatedEventID is an internal getter (TBD...)
func (v *HistoryRequestCancelWorkflowExecutionRequest) GetExternalInitiatedEventID() (o int64) {
	if v != nil && v.ExternalInitiatedEventID != nil {
		return *v.ExternalInitiatedEventID
	}
	return
}

// GetExternalWorkflowExecution is an internal getter (TBD...)
func (v *HistoryRequestCancelWorkflowExecutionRequest) GetExternalWorkflowExecution() (o *WorkflowExecution) {
	if v != nil && v.ExternalWorkflowExecution != nil {
		return v.ExternalWorkflowExecution
	}
	return
}

// GetChildWorkflowOnly is an internal getter (TBD...)
func (v *HistoryRequestCancelWorkflowExecutionRequest) GetChildWorkflowOnly() (o bool) {
	if v != nil && v.ChildWorkflowOnly != nil {
		return *v.ChildWorkflowOnly
	}
	return
}

// HistoryResetStickyTaskListRequest is an internal type (TBD...)
type HistoryResetStickyTaskListRequest struct {
	DomainUUID string             `json:"domainUUID,omitempty"`
	Execution  *WorkflowExecution `json:"execution,omitempty"`
}

// GetDomainUUID is an internal getter (TBD...)
func (v *HistoryResetStickyTaskListRequest) GetDomainUUID() (o string) {
	if v != nil {
		return v.DomainUUID
	}
	return
}

// GetExecution is an internal getter (TBD...)
func (v *HistoryResetStickyTaskListRequest) GetExecution() (o *WorkflowExecution) {
	if v != nil && v.Execution != nil {
		return v.Execution
	}
	return
}

// HistoryResetStickyTaskListResponse is an internal type (TBD...)
type HistoryResetStickyTaskListResponse struct {
}

// HistoryResetWorkflowExecutionRequest is an internal type (TBD...)
type HistoryResetWorkflowExecutionRequest struct {
	DomainUUID   string                         `json:"domainUUID,omitempty"`
	ResetRequest *ResetWorkflowExecutionRequest `json:"resetRequest,omitempty"`
}

// GetDomainUUID is an internal getter (TBD...)
func (v *HistoryResetWorkflowExecutionRequest) GetDomainUUID() (o string) {
	if v != nil {
		return v.DomainUUID
	}
	return
}

// GetResetRequest is an internal getter (TBD...)
func (v *HistoryResetWorkflowExecutionRequest) GetResetRequest() (o *ResetWorkflowExecutionRequest) {
	if v != nil && v.ResetRequest != nil {
		return v.ResetRequest
	}
	return
}

// HistoryRespondActivityTaskCanceledRequest is an internal type (TBD...)
type HistoryRespondActivityTaskCanceledRequest struct {
	DomainUUID    string                              `json:"domainUUID,omitempty"`
	CancelRequest *RespondActivityTaskCanceledRequest `json:"cancelRequest,omitempty"`
}

// GetDomainUUID is an internal getter (TBD...)
func (v *HistoryRespondActivityTaskCanceledRequest) GetDomainUUID() (o string) {
	if v != nil {
		return v.DomainUUID
	}
	return
}

// GetCancelRequest is an internal getter (TBD...)
func (v *HistoryRespondActivityTaskCanceledRequest) GetCancelRequest() (o *RespondActivityTaskCanceledRequest) {
	if v != nil && v.CancelRequest != nil {
		return v.CancelRequest
	}
	return
}

// HistoryRespondActivityTaskCompletedRequest is an internal type (TBD...)
type HistoryRespondActivityTaskCompletedRequest struct {
	DomainUUID      string                               `json:"domainUUID,omitempty"`
	CompleteRequest *RespondActivityTaskCompletedRequest `json:"completeRequest,omitempty"`
}

// GetDomainUUID is an internal getter (TBD...)
func (v *HistoryRespondActivityTaskCompletedRequest) GetDomainUUID() (o string) {
	if v != nil {
		return v.DomainUUID
	}
	return
}

// GetCompleteRequest is an internal getter (TBD...)
func (v *HistoryRespondActivityTaskCompletedRequest) GetCompleteRequest() (o *RespondActivityTaskCompletedRequest) {
	if v != nil && v.CompleteRequest != nil {
		return v.CompleteRequest
	}
	return
}

// HistoryRespondActivityTaskFailedRequest is an internal type (TBD...)
type HistoryRespondActivityTaskFailedRequest struct {
	DomainUUID    string                            `json:"domainUUID,omitempty"`
	FailedRequest *RespondActivityTaskFailedRequest `json:"failedRequest,omitempty"`
}

// GetDomainUUID is an internal getter (TBD...)
func (v *HistoryRespondActivityTaskFailedRequest) GetDomainUUID() (o string) {
	if v != nil {
		return v.DomainUUID
	}
	return
}

// GetFailedRequest is an internal getter (TBD...)
func (v *HistoryRespondActivityTaskFailedRequest) GetFailedRequest() (o *RespondActivityTaskFailedRequest) {
	if v != nil && v.FailedRequest != nil {
		return v.FailedRequest
	}
	return
}

// HistoryRespondDecisionTaskCompletedRequest is an internal type (TBD...)
type HistoryRespondDecisionTaskCompletedRequest struct {
	DomainUUID      string                               `json:"domainUUID,omitempty"`
	CompleteRequest *RespondDecisionTaskCompletedRequest `json:"completeRequest,omitempty"`
}

// GetDomainUUID is an internal getter (TBD...)
func (v *HistoryRespondDecisionTaskCompletedRequest) GetDomainUUID() (o string) {
	if v != nil {
		return v.DomainUUID
	}
	return
}

// GetCompleteRequest is an internal getter (TBD...)
func (v *HistoryRespondDecisionTaskCompletedRequest) GetCompleteRequest() (o *RespondDecisionTaskCompletedRequest) {
	if v != nil && v.CompleteRequest != nil {
		return v.CompleteRequest
	}
	return
}

// HistoryRespondDecisionTaskCompletedResponse is an internal type (TBD...)
type HistoryRespondDecisionTaskCompletedResponse struct {
	StartedResponse             *RecordDecisionTaskStartedResponse    `json:"startedResponse,omitempty"`
	ActivitiesToDispatchLocally map[string]*ActivityLocalDispatchInfo `json:"activitiesToDispatchLocally,omitempty"`
}

// GetStartedResponse is an internal getter (TBD...)
func (v *HistoryRespondDecisionTaskCompletedResponse) GetStartedResponse() (o *RecordDecisionTaskStartedResponse) {
	if v != nil && v.StartedResponse != nil {
		return v.StartedResponse
	}
	return
}

// GetActivitiesToDispatchLocally is an internal getter (TBD...)
func (v *HistoryRespondDecisionTaskCompletedResponse) GetActivitiesToDispatchLocally() (o map[string]*ActivityLocalDispatchInfo) {
	if v != nil && v.ActivitiesToDispatchLocally != nil {
		return v.ActivitiesToDispatchLocally
	}
	return
}

// HistoryRespondDecisionTaskFailedRequest is an internal type (TBD...)
type HistoryRespondDecisionTaskFailedRequest struct {
	DomainUUID    string                            `json:"domainUUID,omitempty"`
	FailedRequest *RespondDecisionTaskFailedRequest `json:"failedRequest,omitempty"`
}

// GetDomainUUID is an internal getter (TBD...)
func (v *HistoryRespondDecisionTaskFailedRequest) GetDomainUUID() (o string) {
	if v != nil {
		return v.DomainUUID
	}
	return
}

// GetFailedRequest is an internal getter (TBD...)
func (v *HistoryRespondDecisionTaskFailedRequest) GetFailedRequest() (o *RespondDecisionTaskFailedRequest) {
	if v != nil && v.FailedRequest != nil {
		return v.FailedRequest
	}
	return
}

// ScheduleDecisionTaskRequest is an internal type (TBD...)
type ScheduleDecisionTaskRequest struct {
	DomainUUID        string             `json:"domainUUID,omitempty"`
	WorkflowExecution *WorkflowExecution `json:"workflowExecution,omitempty"`
	IsFirstDecision   *bool              `json:"isFirstDecision,omitempty"`
}

// GetDomainUUID is an internal getter (TBD...)
func (v *ScheduleDecisionTaskRequest) GetDomainUUID() (o string) {
	if v != nil {
		return v.DomainUUID
	}
	return
}

// GetWorkflowExecution is an internal getter (TBD...)
func (v *ScheduleDecisionTaskRequest) GetWorkflowExecution() (o *WorkflowExecution) {
	if v != nil && v.WorkflowExecution != nil {
		return v.WorkflowExecution
	}
	return
}

// GetIsFirstDecision is an internal getter (TBD...)
func (v *ScheduleDecisionTaskRequest) GetIsFirstDecision() (o bool) {
	if v != nil && v.IsFirstDecision != nil {
		return *v.IsFirstDecision
	}
	return
}

// ShardOwnershipLostError is an internal type (TBD...)
type ShardOwnershipLostError struct {
	Message *string `json:"message,omitempty"`
	Owner   *string `json:"owner,omitempty"`
}

// GetMessage is an internal getter (TBD...)
func (v *ShardOwnershipLostError) GetMessage() (o string) {
	if v != nil && v.Message != nil {
		return *v.Message
	}
	return
}

// GetOwner is an internal getter (TBD...)
func (v *ShardOwnershipLostError) GetOwner() (o string) {
	if v != nil && v.Owner != nil {
		return *v.Owner
	}
	return
}

// HistorySignalWithStartWorkflowExecutionRequest is an internal type (TBD...)
type HistorySignalWithStartWorkflowExecutionRequest struct {
	DomainUUID             string                                   `json:"domainUUID,omitempty"`
	SignalWithStartRequest *SignalWithStartWorkflowExecutionRequest `json:"signalWithStartRequest,omitempty"`
}

// GetDomainUUID is an internal getter (TBD...)
func (v *HistorySignalWithStartWorkflowExecutionRequest) GetDomainUUID() (o string) {
	if v != nil {
		return v.DomainUUID
	}
	return
}

// GetSignalWithStartRequest is an internal getter (TBD...)
func (v *HistorySignalWithStartWorkflowExecutionRequest) GetSignalWithStartRequest() (o *SignalWithStartWorkflowExecutionRequest) {
	if v != nil && v.SignalWithStartRequest != nil {
		return v.SignalWithStartRequest
	}
	return
}

// HistorySignalWorkflowExecutionRequest is an internal type (TBD...)
type HistorySignalWorkflowExecutionRequest struct {
	DomainUUID                string                          `json:"domainUUID,omitempty"`
	SignalRequest             *SignalWorkflowExecutionRequest `json:"signalRequest,omitempty"`
	ExternalWorkflowExecution *WorkflowExecution              `json:"externalWorkflowExecution,omitempty"`
	ChildWorkflowOnly         *bool                           `json:"childWorkflowOnly,omitempty"`
}

// GetDomainUUID is an internal getter (TBD...)
func (v *HistorySignalWorkflowExecutionRequest) GetDomainUUID() (o string) {
	if v != nil {
		return v.DomainUUID
	}
	return
}

// GetSignalRequest is an internal getter (TBD...)
func (v *HistorySignalWorkflowExecutionRequest) GetSignalRequest() (o *SignalWorkflowExecutionRequest) {
	if v != nil && v.SignalRequest != nil {
		return v.SignalRequest
	}
	return
}

// GetExternalWorkflowExecution is an internal getter (TBD...)
func (v *HistorySignalWorkflowExecutionRequest) GetExternalWorkflowExecution() (o *WorkflowExecution) {
	if v != nil && v.ExternalWorkflowExecution != nil {
		return v.ExternalWorkflowExecution
	}
	return
}

// GetChildWorkflowOnly is an internal getter (TBD...)
func (v *HistorySignalWorkflowExecutionRequest) GetChildWorkflowOnly() (o bool) {
	if v != nil && v.ChildWorkflowOnly != nil {
		return *v.ChildWorkflowOnly
	}
	return
}

// HistoryStartWorkflowExecutionRequest is an internal type (TBD...)
type HistoryStartWorkflowExecutionRequest struct {
	DomainUUID                      string                         `json:"domainUUID,omitempty"`
	StartRequest                    *StartWorkflowExecutionRequest `json:"startRequest,omitempty"`
	ParentExecutionInfo             *ParentExecutionInfo           `json:"parentExecutionInfo,omitempty"`
	Attempt                         *int32                         `json:"attempt,omitempty"`
	ExpirationTimestamp             *int64                         `json:"expirationTimestamp,omitempty"`
	ContinueAsNewInitiator          *ContinueAsNewInitiator        `json:"continueAsNewInitiator,omitempty"`
	ContinuedFailureReason          *string                        `json:"continuedFailureReason,omitempty"`
	ContinuedFailureDetails         []byte                         `json:"continuedFailureDetails,omitempty"`
	LastCompletionResult            []byte                         `json:"lastCompletionResult,omitempty"`
	FirstDecisionTaskBackoffSeconds *int32                         `json:"firstDecisionTaskBackoffSeconds,omitempty"`
}

// GetDomainUUID is an internal getter (TBD...)
func (v *HistoryStartWorkflowExecutionRequest) GetDomainUUID() (o string) {
	if v != nil {
		return v.DomainUUID
	}
	return
}

// GetStartRequest is an internal getter (TBD...)
func (v *HistoryStartWorkflowExecutionRequest) GetStartRequest() (o *StartWorkflowExecutionRequest) {
	if v != nil && v.StartRequest != nil {
		return v.StartRequest
	}
	return
}

// GetParentExecutionInfo is an internal getter (TBD...)
func (v *HistoryStartWorkflowExecutionRequest) GetParentExecutionInfo() (o *ParentExecutionInfo) {
	if v != nil && v.ParentExecutionInfo != nil {
		return v.ParentExecutionInfo
	}
	return
}

// GetAttempt is an internal getter (TBD...)
func (v *HistoryStartWorkflowExecutionRequest) GetAttempt() (o int32) {
	if v != nil && v.Attempt != nil {
		return *v.Attempt
	}
	return
}

// GetExpirationTimestamp is an internal getter (TBD...)
func (v *HistoryStartWorkflowExecutionRequest) GetExpirationTimestamp() (o int64) {
	if v != nil && v.ExpirationTimestamp != nil {
		return *v.ExpirationTimestamp
	}
	return
}

// GetContinueAsNewInitiator is an internal getter (TBD...)
func (v *HistoryStartWorkflowExecutionRequest) GetContinueAsNewInitiator() (o *ContinueAsNewInitiator) {
	if v != nil && v.ContinueAsNewInitiator != nil {
		return v.ContinueAsNewInitiator
	}
	return
}

// GetContinuedFailureReason is an internal getter (TBD...)
func (v *HistoryStartWorkflowExecutionRequest) GetContinuedFailureReason() (o string) {
	if v != nil && v.ContinuedFailureReason != nil {
		return *v.ContinuedFailureReason
	}
	return
}

// GetContinuedFailureDetails is an internal getter (TBD...)
func (v *HistoryStartWorkflowExecutionRequest) GetContinuedFailureDetails() (o []byte) {
	if v != nil && v.ContinuedFailureDetails != nil {
		return v.ContinuedFailureDetails
	}
	return
}

// GetLastCompletionResult is an internal getter (TBD...)
func (v *HistoryStartWorkflowExecutionRequest) GetLastCompletionResult() (o []byte) {
	if v != nil && v.LastCompletionResult != nil {
		return v.LastCompletionResult
	}
	return
}

// GetFirstDecisionTaskBackoffSeconds is an internal getter (TBD...)
func (v *HistoryStartWorkflowExecutionRequest) GetFirstDecisionTaskBackoffSeconds() (o int32) {
	if v != nil && v.FirstDecisionTaskBackoffSeconds != nil {
		return *v.FirstDecisionTaskBackoffSeconds
	}
	return
}

// SyncActivityRequest is an internal type (TBD...)
type SyncActivityRequest struct {
<<<<<<< HEAD
	DomainID           *string         `json:"domainId,omitempty"`
	WorkflowID         string          `json:"workflowId,omitempty"`
	RunID              string          `json:"runId,omitempty"`
=======
	DomainID           string          `json:"domainId,omitempty"`
	WorkflowID         *string         `json:"workflowId,omitempty"`
	RunID              *string         `json:"runId,omitempty"`
>>>>>>> 2847890a
	Version            *int64          `json:"version,omitempty"`
	ScheduledID        *int64          `json:"scheduledId,omitempty"`
	ScheduledTime      *int64          `json:"scheduledTime,omitempty"`
	StartedID          *int64          `json:"startedId,omitempty"`
	StartedTime        *int64          `json:"startedTime,omitempty"`
	LastHeartbeatTime  *int64          `json:"lastHeartbeatTime,omitempty"`
	Details            []byte          `json:"details,omitempty"`
	Attempt            *int32          `json:"attempt,omitempty"`
	LastFailureReason  *string         `json:"lastFailureReason,omitempty"`
	LastWorkerIdentity *string         `json:"lastWorkerIdentity,omitempty"`
	LastFailureDetails []byte          `json:"lastFailureDetails,omitempty"`
	VersionHistory     *VersionHistory `json:"versionHistory,omitempty"`
}

// GetDomainID is an internal getter (TBD...)
func (v *SyncActivityRequest) GetDomainID() (o string) {
	if v != nil {
		return v.DomainID
	}
	return
}

// GetWorkflowID is an internal getter (TBD...)
func (v *SyncActivityRequest) GetWorkflowID() (o string) {
	if v != nil {
		return v.WorkflowID
	}
	return
}

// GetRunID is an internal getter (TBD...)
func (v *SyncActivityRequest) GetRunID() (o string) {
	if v != nil {
		return v.RunID
	}
	return
}

// GetVersion is an internal getter (TBD...)
func (v *SyncActivityRequest) GetVersion() (o int64) {
	if v != nil && v.Version != nil {
		return *v.Version
	}
	return
}

// GetScheduledID is an internal getter (TBD...)
func (v *SyncActivityRequest) GetScheduledID() (o int64) {
	if v != nil && v.ScheduledID != nil {
		return *v.ScheduledID
	}
	return
}

// GetScheduledTime is an internal getter (TBD...)
func (v *SyncActivityRequest) GetScheduledTime() (o int64) {
	if v != nil && v.ScheduledTime != nil {
		return *v.ScheduledTime
	}
	return
}

// GetStartedID is an internal getter (TBD...)
func (v *SyncActivityRequest) GetStartedID() (o int64) {
	if v != nil && v.StartedID != nil {
		return *v.StartedID
	}
	return
}

// GetStartedTime is an internal getter (TBD...)
func (v *SyncActivityRequest) GetStartedTime() (o int64) {
	if v != nil && v.StartedTime != nil {
		return *v.StartedTime
	}
	return
}

// GetLastHeartbeatTime is an internal getter (TBD...)
func (v *SyncActivityRequest) GetLastHeartbeatTime() (o int64) {
	if v != nil && v.LastHeartbeatTime != nil {
		return *v.LastHeartbeatTime
	}
	return
}

// GetDetails is an internal getter (TBD...)
func (v *SyncActivityRequest) GetDetails() (o []byte) {
	if v != nil && v.Details != nil {
		return v.Details
	}
	return
}

// GetAttempt is an internal getter (TBD...)
func (v *SyncActivityRequest) GetAttempt() (o int32) {
	if v != nil && v.Attempt != nil {
		return *v.Attempt
	}
	return
}

// GetLastFailureReason is an internal getter (TBD...)
func (v *SyncActivityRequest) GetLastFailureReason() (o string) {
	if v != nil && v.LastFailureReason != nil {
		return *v.LastFailureReason
	}
	return
}

// GetLastWorkerIdentity is an internal getter (TBD...)
func (v *SyncActivityRequest) GetLastWorkerIdentity() (o string) {
	if v != nil && v.LastWorkerIdentity != nil {
		return *v.LastWorkerIdentity
	}
	return
}

// GetLastFailureDetails is an internal getter (TBD...)
func (v *SyncActivityRequest) GetLastFailureDetails() (o []byte) {
	if v != nil && v.LastFailureDetails != nil {
		return v.LastFailureDetails
	}
	return
}

// GetVersionHistory is an internal getter (TBD...)
func (v *SyncActivityRequest) GetVersionHistory() (o *VersionHistory) {
	if v != nil && v.VersionHistory != nil {
		return v.VersionHistory
	}
	return
}

// SyncShardStatusRequest is an internal type (TBD...)
type SyncShardStatusRequest struct {
	SourceCluster *string `json:"sourceCluster,omitempty"`
	ShardID       *int64  `json:"shardId,omitempty"`
	Timestamp     *int64  `json:"timestamp,omitempty"`
}

// GetSourceCluster is an internal getter (TBD...)
func (v *SyncShardStatusRequest) GetSourceCluster() (o string) {
	if v != nil && v.SourceCluster != nil {
		return *v.SourceCluster
	}
	return
}

// GetShardID is an internal getter (TBD...)
func (v *SyncShardStatusRequest) GetShardID() (o int64) {
	if v != nil && v.ShardID != nil {
		return *v.ShardID
	}
	return
}

// GetTimestamp is an internal getter (TBD...)
func (v *SyncShardStatusRequest) GetTimestamp() (o int64) {
	if v != nil && v.Timestamp != nil {
		return *v.Timestamp
	}
	return
}

// HistoryTerminateWorkflowExecutionRequest is an internal type (TBD...)
type HistoryTerminateWorkflowExecutionRequest struct {
	DomainUUID       string                             `json:"domainUUID,omitempty"`
	TerminateRequest *TerminateWorkflowExecutionRequest `json:"terminateRequest,omitempty"`
}

// GetDomainUUID is an internal getter (TBD...)
func (v *HistoryTerminateWorkflowExecutionRequest) GetDomainUUID() (o string) {
	if v != nil {
		return v.DomainUUID
	}
	return
}

// GetTerminateRequest is an internal getter (TBD...)
func (v *HistoryTerminateWorkflowExecutionRequest) GetTerminateRequest() (o *TerminateWorkflowExecutionRequest) {
	if v != nil && v.TerminateRequest != nil {
		return v.TerminateRequest
	}
	return
}<|MERGE_RESOLUTION|>--- conflicted
+++ resolved
@@ -4557,15 +4557,9 @@
 
 // SyncActivityRequest is an internal type (TBD...)
 type SyncActivityRequest struct {
-<<<<<<< HEAD
-	DomainID           *string         `json:"domainId,omitempty"`
+	DomainID           string          `json:"domainId,omitempty"`
 	WorkflowID         string          `json:"workflowId,omitempty"`
 	RunID              string          `json:"runId,omitempty"`
-=======
-	DomainID           string          `json:"domainId,omitempty"`
-	WorkflowID         *string         `json:"workflowId,omitempty"`
-	RunID              *string         `json:"runId,omitempty"`
->>>>>>> 2847890a
 	Version            *int64          `json:"version,omitempty"`
 	ScheduledID        *int64          `json:"scheduledId,omitempty"`
 	ScheduledTime      *int64          `json:"scheduledTime,omitempty"`
