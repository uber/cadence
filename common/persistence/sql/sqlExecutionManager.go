--- conflicted
+++ resolved
@@ -112,13 +112,8 @@
 		CreateRequestID  string
 		State            int64
 		CloseStatus      int64
-<<<<<<< HEAD
 		LastWriteVersion *int64
 		StartVersion     *int64
-=======
-		StartVersion     int64
-		LastWriteVersion int64
->>>>>>> 4a3c01fc
 	}
 
 	transferTasksRow struct {
@@ -373,7 +368,6 @@
 (shard_id, domain_id, workflow_id, run_id, create_request_id, state, close_status, start_version) VALUES
 (:shard_id, :domain_id, :workflow_id, :run_id, :create_request_id, :state, :close_status, :start_version)`
 
-<<<<<<< HEAD
 	getCurrentExecutionSQLQuery = `SELECT 
 ce.shard_id, s.range_id, ce.domain_id, ce.workflow_id, ce.run_id, ce.state, ce.close_status, ce.start_version, e.last_write_version 
 FROM current_executions ce
@@ -383,16 +377,6 @@
 WHERE ce.shard_id = ? AND ce.domain_id = ? AND ce.workflow_id = ?
 `
 	// The following queries together comprise ContinueAsNew.
-=======
-	getCurrentExecutionSQLQuery = `SELECT
-shard_id, domain_id, workflow_id, run_id, state, close_status, last_write_version
-FROM current_executions
-WHERE
-shard_id = ? AND domain_id = ? AND workflow_id = ?
-`
-
-	// The continueAsNewLockRunIDSQLQuery and continueAsNewUpdateCurrentExecutionsSQLQuery together comprise ContinueAsNew.
->>>>>>> 4a3c01fc
 	// The updates must be executed only after locking current_run_id of
 	// the current_executions row that we are going to update,
 	// and asserting that it is PreviousRunId.
@@ -522,7 +506,6 @@
 		(x) create a workflow with/without cross dc
 	*/
 	if row, err := getCurrentExecutionIfExists(tx, int64(m.shardID), request.DomainID, *request.Execution.WorkflowId); err == nil {
-<<<<<<< HEAD
 		if request.RangeID != row.RangeID {
 			return nil, &p.ShardOwnershipLostError{
 				Msg: fmt.Sprintf("Failed to create workflow execution.  Request RangeID: %v, Actual RangeID: %v",
@@ -546,16 +529,13 @@
 				LastWriteVersion: lastWriteVersion,
 			}
 		}
-
-=======
->>>>>>> 4a3c01fc
 		return nil, &p.WorkflowExecutionAlreadyStartedError{
 			Msg:              fmt.Sprintf("Workflow execution already running. WorkflowId: %v", row.WorkflowID),
 			StartRequestID:   row.CreateRequestID,
 			RunID:            row.RunID,
 			State:            int(row.State),
 			CloseStatus:      int(row.CloseStatus),
-			LastWriteVersion: row.LastWriteVersion,
+			LastWriteVersion: lastWriteVersion,
 		}
 	}
 
@@ -839,6 +819,7 @@
 
 	return &p.GetWorkflowExecutionResponse{State: &state}, nil
 }
+
 func getBufferedEvents(tx *sqlx.Tx, shardID int, domainID string, workflowID string, runID string) (result []*p.SerializedHistoryEventBatch, err error) {
 	var rows []bufferedEventsRow
 
@@ -1431,16 +1412,12 @@
 	if err != nil {
 		return nil, err
 	}
-<<<<<<< HEAD
 	return &sqlExecutionManager{
 		sqlManager: sqlManager{
 			db:     db,
 			logger: logger,
 		},
 	}, nil
-=======
-	return nil, nil
->>>>>>> 4a3c01fc
 }
 
 func getCurrentExecutionIfExists(tx *sqlx.Tx, shardID int64, domainID string, workflowID string) (*currentExecutionRow, error) {
@@ -1526,19 +1503,10 @@
 		State:           p.WorkflowStateRunning,
 		CloseStatus:     p.WorkflowCloseStatusNone,
 	}
-<<<<<<< HEAD
 	replicationState := request.ReplicationState
 	if replicationState != nil {
 		arg.StartVersion = &replicationState.StartVersion
 		arg.LastWriteVersion = &replicationState.LastWriteVersion
-=======
-	if request.ReplicationState != nil {
-		arg.StartVersion = request.ReplicationState.StartVersion
-		arg.LastWriteVersion = request.ReplicationState.LastWriteVersion
-	} else {
-		arg.StartVersion = common.EmptyVersion
-		arg.LastWriteVersion = common.EmptyVersion
->>>>>>> 4a3c01fc
 	}
 	if request.ParentExecution != nil {
 		arg.State = p.WorkflowStateCreated
@@ -1919,8 +1887,8 @@
 		CreateRequestID:  createRequestID,
 		State:            state,
 		CloseStatus:      closeStatus,
-		StartVersion:     startVersion,
-		LastWriteVersion: lastWriteVersion,
+		StartVersion:     common.Int64Ptr(startVersion),
+		LastWriteVersion: common.Int64Ptr(lastWriteVersion),
 	})
 	// The current_executions row is locked, and the run ID has been verified. We can do the updates.
 	if err != nil {
