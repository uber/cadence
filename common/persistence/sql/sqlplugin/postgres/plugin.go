// Copyright (c) 2019 Uber Technologies, Inc.
//
// Permission is hereby granted, free of charge, to any person obtaining a copy
// of this software and associated documentation files (the "Software"), to deal
// in the Software without restriction, including without limitation the rights
// to use, copy, modify, merge, publish, distribute, sublicense, and/or sell
// copies of the Software, and to permit persons to whom the Software is
// furnished to do so, subject to the following conditions:
//
// The above copyright notice and this permission notice shall be included in
// all copies or substantial portions of the Software.
//
// THE SOFTWARE IS PROVIDED "AS IS", WITHOUT WARRANTY OF ANY KIND, EXPRESS OR
// IMPLIED, INCLUDING BUT NOT LIMITED TO THE WARRANTIES OF MERCHANTABILITY,
// FITNESS FOR A PARTICULAR PURPOSE AND NONINFRINGEMENT. IN NO EVENT SHALL THE
// AUTHORS OR COPYRIGHT HOLDERS BE LIABLE FOR ANY CLAIM, DAMAGES OR OTHER
// LIABILITY, WHETHER IN AN ACTION OF CONTRACT, TORT OR OTHERWISE, ARISING FROM,
// OUT OF OR IN CONNECTION WITH THE SOFTWARE OR THE USE OR OTHER DEALINGS IN
// THE SOFTWARE.

package postgres

import (
	"fmt"
	"net"
<<<<<<< HEAD
	"net/url"
=======
	"os"
	"runtime"

	pt "github.com/uber/cadence/common/persistence/persistence-tests"
	"github.com/uber/cadence/environment"
>>>>>>> 9f58fc4c

	"github.com/iancoleman/strcase"
	"github.com/jmoiron/sqlx"

	"github.com/uber/cadence/common/persistence/sql"
	"github.com/uber/cadence/common/persistence/sql/sqlplugin"
	"github.com/uber/cadence/common/service/config"
)

const (
	// PluginName is the name of the plugin
	PluginName = "postgres"
	dsnFmt     = "postgres://%s@%s:%s/%s"
)

type plugin struct{}

var _ sqlplugin.Plugin = (*plugin)(nil)

func init() {
	sql.RegisterPlugin(PluginName, &plugin{})
}

// CreateDB initialize the db object
func (d *plugin) CreateDB(cfg *config.SQL) (sqlplugin.DB, error) {
	conn, err := d.createDBConnection(cfg)
	if err != nil {
		return nil, err
	}
	db := newDB(conn, nil)
	return db, nil
}

// CreateAdminDB initialize the adminDB object
func (d *plugin) CreateAdminDB(cfg *config.SQL) (sqlplugin.AdminDB, error) {
	conn, err := d.createDBConnection(cfg)
	if err != nil {
		return nil, err
	}
	db := newDB(conn, nil)
	return db, nil
}

// CreateDBConnection creates a returns a reference to a logical connection to the
// underlying SQL database. The returned object is to tied to a single
// SQL database and the object can be used to perform CRUD operations on
// the tables in the database
func (d *plugin) createDBConnection(cfg *config.SQL) (*sqlx.DB, error) {
	sslParams, err := registerTLSConfig(cfg)
	if err != nil {
		return nil, err
	}

	host, port, err := net.SplitHostPort(cfg.ConnectAddr)
	if err != nil {
		return nil, fmt.Errorf("invalid connect address, it must be in host:port format, %v, err: %v", cfg.ConnectAddr, err)
	}

	db, err := sqlx.Connect(PluginName, buildDSN(cfg, host, port, sslParams))
	if err != nil {
		return nil, err
	}
	if cfg.MaxConns > 0 {
		db.SetMaxOpenConns(cfg.MaxConns)
	}
	if cfg.MaxIdleConns > 0 {
		db.SetMaxIdleConns(cfg.MaxIdleConns)
	}
	if cfg.MaxConnLifetime > 0 {
		db.SetConnMaxLifetime(cfg.MaxConnLifetime)
	}

	// Maps struct names in CamelCase to snake without need for db struct tags.
	db.MapperFunc(strcase.ToSnake)
	return db, nil
}

func buildDSN(cfg *config.SQL, host string, port string, sslParams url.Values) string {
	dbName := cfg.DatabaseName
	//NOTE: postgres doesn't allow to connect with empty dbName, the admin dbName is "postgres"
	if dbName == "" {
		dbName = "postgres"
	}

	credentialString := generateCredentialString(cfg.User, cfg.Password)
	dsn := fmt.Sprintf(dsnFmt, credentialString, host, port, dbName)
	if attrs := sslParams.Encode(); attrs != "" {
		dsn += "?" + attrs
	}
	return dsn
}

func generateCredentialString(user string, password string) string {
	userPass := user
	if password != "" {
		userPass += ":" + password
	}
	return userPass
}

func registerTLSConfig(cfg *config.SQL) (sslParams url.Values, err error) {
	sslParams = url.Values{}
	if cfg.TLS != nil && cfg.TLS.Enabled {
		sslParams.Set("ssl", "true")
		sslParams.Set("sslmode", "require")
		sslParams.Set("sslrootcert", cfg.TLS.CaFile)
		sslParams.Set("sslkey", cfg.TLS.KeyFile)
		sslParams.Set("sslcert", cfg.TLS.CertFile)
	} else {
		sslParams.Set("sslmode", "disable")
	}
<<<<<<< HEAD
	return
=======
	return errTLSNotImplemented
}

const (
	testSchemaDir = "schema/postgres"
)

// GetTestClusterOption return test options
func GetTestClusterOption() *pt.TestBaseOptions {
	testUser := "postgres"
	testPassword := "cadence"

	if runtime.GOOS == "darwin" {
		testUser = os.Getenv("USER")
		testPassword = ""
	}

	if os.Getenv("POSTGRES_USER") != "" {
		testUser = os.Getenv("POSTGRES_USER")
	}

	if os.Getenv("POSTGRES_PASSWORD") != "" {
		testUser = os.Getenv("POSTGRES_PASSWORD")
	}

	return &pt.TestBaseOptions{
		SQLDBPluginName: PluginName,
		DBUsername:      testUser,
		DBPassword:      testPassword,
		DBHost:          environment.GetPostgresAddress(),
		DBPort:          environment.GetPostgresPort(),
		SchemaDir:       testSchemaDir,
	}
>>>>>>> 9f58fc4c
}<|MERGE_RESOLUTION|>--- conflicted
+++ resolved
@@ -23,22 +23,18 @@
 import (
 	"fmt"
 	"net"
-<<<<<<< HEAD
 	"net/url"
-=======
 	"os"
 	"runtime"
 
 	pt "github.com/uber/cadence/common/persistence/persistence-tests"
 	"github.com/uber/cadence/environment"
->>>>>>> 9f58fc4c
-
-	"github.com/iancoleman/strcase"
-	"github.com/jmoiron/sqlx"
-
 	"github.com/uber/cadence/common/persistence/sql"
 	"github.com/uber/cadence/common/persistence/sql/sqlplugin"
 	"github.com/uber/cadence/common/service/config"
+  
+	"github.com/iancoleman/strcase"
+	"github.com/jmoiron/sqlx"
 )
 
 const (
@@ -143,10 +139,7 @@
 	} else {
 		sslParams.Set("sslmode", "disable")
 	}
-<<<<<<< HEAD
 	return
-=======
-	return errTLSNotImplemented
 }
 
 const (
@@ -179,5 +172,4 @@
 		DBPort:          environment.GetPostgresPort(),
 		SchemaDir:       testSchemaDir,
 	}
->>>>>>> 9f58fc4c
 }