--- conflicted
+++ resolved
@@ -88,11 +88,7 @@
 		row.WorkflowTypeName)
 }
 
-<<<<<<< HEAD
-//ReplaceIntoVisibility replace a row into visibility table.
-=======
 // ReplaceIntoVisibility replaces an existing row if it exist or creates a new row in visibility table
->>>>>>> 0c50d082
 func (mdb *DB) ReplaceIntoVisibility(row *sqldb.VisibilityRow) (sql.Result, error) {
 	switch {
 	case row.CloseStatus != nil && row.CloseTime != nil && row.HistoryLength != nil:
