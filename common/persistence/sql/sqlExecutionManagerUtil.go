// Copyright (c) 2017-2020 Uber Technologies, Inc.
// Portions of the Software are attributed to Copyright (c) 2020 Temporal Technologies Inc.
//
// Permission is hereby granted, free of charge, to any person obtaining a copy
// of this software and associated documentation files (the "Software"), to deal
// in the Software without restriction, including without limitation the rights
// to use, copy, modify, merge, publish, distribute, sublicense, and/or sell
// copies of the Software, and to permit persons to whom the Software is
// furnished to do so, subject to the following conditions:
//
// The above copyright notice and this permission notice shall be included in
// all copies or substantial portions of the Software.
//
// THE SOFTWARE IS PROVIDED "AS IS", WITHOUT WARRANTY OF ANY KIND, EXPRESS OR
// IMPLIED, INCLUDING BUT NOT LIMITED TO THE WARRANTIES OF MERCHANTABILITY,
// FITNESS FOR A PARTICULAR PURPOSE AND NONINFRINGEMENT. IN NO EVENT SHALL THE
// AUTHORS OR COPYRIGHT HOLDERS BE LIABLE FOR ANY CLAIM, DAMAGES OR OTHER
// LIABILITY, WHETHER IN AN ACTION OF CONTRACT, TORT OR OTHERWISE, ARISING FROM,
// OUT OF OR IN CONNECTION WITH THE SOFTWARE OR THE USE OR OTHER DEALINGS IN
// THE SOFTWARE.

package sql

import (
	"bytes"
	"context"
	"database/sql"
	"fmt"
	"time"

	"github.com/uber/cadence/common/persistence/serialization"

	"github.com/uber/cadence/.gen/go/sqlblobs"
	"github.com/uber/cadence/common"
	p "github.com/uber/cadence/common/persistence"
	"github.com/uber/cadence/common/persistence/sql/sqlplugin"
	"github.com/uber/cadence/common/types"
)

func applyWorkflowMutationTx(
	ctx context.Context,
	tx sqlplugin.Tx,
	shardID int,
	workflowMutation *p.InternalWorkflowMutation,
	parser serialization.Parser,
) error {

	executionInfo := workflowMutation.ExecutionInfo
	versionHistories := workflowMutation.VersionHistories
	startVersion := workflowMutation.StartVersion
	lastWriteVersion := workflowMutation.LastWriteVersion
	domainID := sqlplugin.MustParseUUID(executionInfo.DomainID)
	workflowID := executionInfo.WorkflowID
	runID := sqlplugin.MustParseUUID(executionInfo.RunID)

	// TODO Remove me if UPDATE holds the lock to the end of a transaction
	if err := lockAndCheckNextEventID(
		ctx,
		tx,
		shardID,
		domainID,
		workflowID,
		runID,
		workflowMutation.Condition); err != nil {
		switch err.(type) {
		case *p.ConditionFailedError:
			return err
		default:
			return &types.InternalServiceError{
				Message: fmt.Sprintf("applyWorkflowMutationTx failed. Failed to lock executions row. Error: %v", err),
			}
		}
	}

	if err := updateExecution(
		ctx,
		tx,
		executionInfo,
		versionHistories,
		startVersion,
		lastWriteVersion,
		shardID,
		parser); err != nil {
<<<<<<< HEAD
		return &types.InternalServiceError{
			Message: fmt.Sprintf("applyWorkflowMutationTx failed. Failed to update executions row. Erorr: %v", err),
=======
		return &workflow.InternalServiceError{
			Message: fmt.Sprintf("applyWorkflowMutationTx failed. Failed to update executions row. Error: %v", err),
>>>>>>> 5d7f9342
		}
	}

	if err := applyTasks(
		ctx,
		tx,
		shardID,
		domainID,
		workflowID,
		runID,
		workflowMutation.TransferTasks,
		workflowMutation.ReplicationTasks,
		workflowMutation.TimerTasks,
		parser,
	); err != nil {
		return err
	}

	if err := updateActivityInfos(
		ctx,
		tx,
		workflowMutation.UpsertActivityInfos,
		workflowMutation.DeleteActivityInfos,
		shardID,
		domainID,
		workflowID,
		runID,
<<<<<<< HEAD
		parser); err != nil {
		return &types.InternalServiceError{
=======
		parser,
	); err != nil {
		return &workflow.InternalServiceError{
>>>>>>> 5d7f9342
			Message: fmt.Sprintf("applyWorkflowMutationTx failed. Error: %v", err),
		}
	}

	if err := updateTimerInfos(
		ctx,
		tx,
		workflowMutation.UpsertTimerInfos,
		workflowMutation.DeleteTimerInfos,
		shardID,
		domainID,
		workflowID,
		runID,
<<<<<<< HEAD
		parser); err != nil {
		return &types.InternalServiceError{
=======
		parser,
	); err != nil {
		return &workflow.InternalServiceError{
>>>>>>> 5d7f9342
			Message: fmt.Sprintf("applyWorkflowMutationTx failed. Error: %v", err),
		}
	}

	if err := updateChildExecutionInfos(
		ctx,
		tx,
		workflowMutation.UpsertChildExecutionInfos,
		workflowMutation.DeleteChildExecutionInfos,
		shardID,
		domainID,
		workflowID,
		runID,
<<<<<<< HEAD
		parser); err != nil {
		return &types.InternalServiceError{
=======
		parser,
	); err != nil {
		return &workflow.InternalServiceError{
>>>>>>> 5d7f9342
			Message: fmt.Sprintf("applyWorkflowMutationTx failed. Error: %v", err),
		}
	}

	if err := updateRequestCancelInfos(
		ctx,
		tx,
		workflowMutation.UpsertRequestCancelInfos,
		workflowMutation.DeleteRequestCancelInfos,
		shardID,
		domainID,
		workflowID,
		runID,
<<<<<<< HEAD
		parser); err != nil {
		return &types.InternalServiceError{
=======
		parser,
	); err != nil {
		return &workflow.InternalServiceError{
>>>>>>> 5d7f9342
			Message: fmt.Sprintf("applyWorkflowMutationTx failed. Error: %v", err),
		}
	}

	if err := updateSignalInfos(
		ctx,
		tx,
		workflowMutation.UpsertSignalInfos,
		workflowMutation.DeleteSignalInfos,
		shardID,
		domainID,
		workflowID,
		runID,
<<<<<<< HEAD
		parser); err != nil {
		return &types.InternalServiceError{
=======
		parser,
	); err != nil {
		return &workflow.InternalServiceError{
>>>>>>> 5d7f9342
			Message: fmt.Sprintf("applyWorkflowMutationTx failed. Error: %v", err),
		}
	}

	if err := updateSignalsRequested(
		ctx,
		tx,
		workflowMutation.UpsertSignalRequestedIDs,
		workflowMutation.DeleteSignalRequestedIDs,
		shardID,
		domainID,
		workflowID,
<<<<<<< HEAD
		runID); err != nil {
		return &types.InternalServiceError{
=======
		runID,
	); err != nil {
		return &workflow.InternalServiceError{
>>>>>>> 5d7f9342
			Message: fmt.Sprintf("applyWorkflowMutationTx failed. Error: %v", err),
		}
	}

	if workflowMutation.ClearBufferedEvents {
		if err := deleteBufferedEvents(
			ctx,
			tx,
			shardID,
			domainID,
			workflowID,
<<<<<<< HEAD
			runID); err != nil {
			return &types.InternalServiceError{
=======
			runID,
		); err != nil {
			return &workflow.InternalServiceError{
>>>>>>> 5d7f9342
				Message: fmt.Sprintf("applyWorkflowMutationTx failed. Error: %v", err),
			}
		}
	}

	if err := updateBufferedEvents(
		ctx,
		tx,
		workflowMutation.NewBufferedEvents,
		shardID,
		domainID,
		workflowID,
<<<<<<< HEAD
		runID); err != nil {
		return &types.InternalServiceError{
=======
		runID,
	); err != nil {
		return &workflow.InternalServiceError{
>>>>>>> 5d7f9342
			Message: fmt.Sprintf("applyWorkflowMutationTx failed. Error: %v", err),
		}
	}
	return nil
}

func applyWorkflowSnapshotTxAsReset(
	ctx context.Context,
	tx sqlplugin.Tx,
	shardID int,
	workflowSnapshot *p.InternalWorkflowSnapshot,
	parser serialization.Parser,
) error {

	executionInfo := workflowSnapshot.ExecutionInfo
	versionHistories := workflowSnapshot.VersionHistories
	startVersion := workflowSnapshot.StartVersion
	lastWriteVersion := workflowSnapshot.LastWriteVersion
	domainID := sqlplugin.MustParseUUID(executionInfo.DomainID)
	workflowID := executionInfo.WorkflowID
	runID := sqlplugin.MustParseUUID(executionInfo.RunID)

	// TODO Is there a way to modify the various map tables without fear of other people adding rows after we delete, without locking the executions row?
	if err := lockAndCheckNextEventID(
		ctx,
		tx,
		shardID,
		domainID,
		workflowID,
		runID,
		workflowSnapshot.Condition); err != nil {
		switch err.(type) {
		case *p.ConditionFailedError:
			return err
		default:
			return &types.InternalServiceError{
				Message: fmt.Sprintf("applyWorkflowSnapshotTxAsReset failed. Failed to lock executions row. Error: %v", err),
			}
		}
	}

	if err := updateExecution(
		ctx,
		tx,
		executionInfo,
		versionHistories,
		startVersion,
		lastWriteVersion,
		shardID,
		parser); err != nil {
		return &types.InternalServiceError{
			Message: fmt.Sprintf("applyWorkflowSnapshotTxAsReset failed. Failed to update executions row. Erorr: %v", err),
		}
	}

	if err := applyTasks(
		ctx,
		tx,
		shardID,
		domainID,
		workflowID,
		runID,
		workflowSnapshot.TransferTasks,
		workflowSnapshot.ReplicationTasks,
		workflowSnapshot.TimerTasks,
		parser,
	); err != nil {
		return err
	}

	if err := deleteActivityInfoMap(
		ctx,
		tx,
		shardID,
		domainID,
		workflowID,
		runID); err != nil {
		return &types.InternalServiceError{
			Message: fmt.Sprintf("applyWorkflowSnapshotTxAsReset failed. Failed to clear activity info map. Error: %v", err),
		}
	}

	if err := updateActivityInfos(
		ctx,
		tx,
		workflowSnapshot.ActivityInfos,
		nil,
		shardID,
		domainID,
		workflowID,
		runID,
		parser); err != nil {
		return &types.InternalServiceError{
			Message: fmt.Sprintf("applyWorkflowSnapshotTxAsReset failed. Failed to insert into activity info map after clearing. Error: %v", err),
		}
	}

	if err := deleteTimerInfoMap(
		ctx,
		tx,
		shardID,
		domainID,
		workflowID,
		runID); err != nil {
		return &types.InternalServiceError{
			Message: fmt.Sprintf("applyWorkflowSnapshotTxAsReset failed. Failed to clear timer info map. Error: %v", err),
		}
	}

	if err := updateTimerInfos(
		ctx,
		tx,
		workflowSnapshot.TimerInfos,
		nil,
		shardID,
		domainID,
		workflowID,
		runID,
		parser); err != nil {
		return &types.InternalServiceError{
			Message: fmt.Sprintf("applyWorkflowSnapshotTxAsReset failed. Failed to insert into timer info map after clearing. Error: %v", err),
		}
	}

	if err := deleteChildExecutionInfoMap(
		ctx,
		tx,
		shardID,
		domainID,
		workflowID,
		runID); err != nil {
		return &types.InternalServiceError{
			Message: fmt.Sprintf("applyWorkflowSnapshotTxAsReset failed. Failed to clear child execution info map. Error: %v", err),
		}
	}

	if err := updateChildExecutionInfos(
		ctx,
		tx,
		workflowSnapshot.ChildExecutionInfos,
		nil,
		shardID,
		domainID,
		workflowID,
		runID,
		parser); err != nil {
		return &types.InternalServiceError{
			Message: fmt.Sprintf("applyWorkflowSnapshotTxAsReset failed. Failed to insert into activity info map after clearing. Error: %v", err),
		}
	}

	if err := deleteRequestCancelInfoMap(
		ctx,
		tx,
		shardID,
		domainID,
		workflowID,
		runID); err != nil {
		return &types.InternalServiceError{
			Message: fmt.Sprintf("applyWorkflowSnapshotTxAsReset failed. Failed to clear request cancel info map. Error: %v", err),
		}
	}

	if err := updateRequestCancelInfos(
		ctx,
		tx,
		workflowSnapshot.RequestCancelInfos,
		nil,
		shardID,
		domainID,
		workflowID,
		runID,
		parser); err != nil {
		return &types.InternalServiceError{
			Message: fmt.Sprintf("applyWorkflowSnapshotTxAsReset failed. Failed to insert into request cancel info map after clearing. Error: %v", err),
		}
	}

	if err := deleteSignalInfoMap(
		ctx,
		tx,
		shardID,
		domainID,
		workflowID,
		runID); err != nil {
		return &types.InternalServiceError{
			Message: fmt.Sprintf("applyWorkflowSnapshotTxAsReset failed. Failed to clear signal info map. Error: %v", err),
		}
	}

	if err := updateSignalInfos(
		ctx,
		tx,
		workflowSnapshot.SignalInfos,
		nil,
		shardID,
		domainID,
		workflowID,
		runID,
		parser); err != nil {
		return &types.InternalServiceError{
			Message: fmt.Sprintf("applyWorkflowSnapshotTxAsReset failed. Failed to insert into signal info map after clearing. Error: %v", err),
		}
	}

	if err := deleteSignalsRequestedSet(
		ctx,
		tx,
		shardID,
		domainID,
		workflowID,
		runID); err != nil {
		return &types.InternalServiceError{
			Message: fmt.Sprintf("applyWorkflowSnapshotTxAsReset failed. Failed to clear signals requested set. Error: %v", err),
		}
	}

	if err := updateSignalsRequested(
		ctx,
		tx,
		workflowSnapshot.SignalRequestedIDs,
		nil,
		shardID,
		domainID,
		workflowID,
		runID); err != nil {
		return &types.InternalServiceError{
			Message: fmt.Sprintf("applyWorkflowSnapshotTxAsReset failed. Failed to insert into signals requested set after clearing. Error: %v", err),
		}
	}

	if err := deleteBufferedEvents(
		ctx,
		tx,
		shardID,
		domainID,
		workflowID,
		runID); err != nil {
		return &types.InternalServiceError{
			Message: fmt.Sprintf("applyWorkflowSnapshotTxAsReset failed. Failed to clear buffered events. Error: %v", err),
		}
	}
	return nil
}

func (m *sqlExecutionManager) applyWorkflowSnapshotTxAsNew(
	ctx context.Context,
	tx sqlplugin.Tx,
	shardID int,
	workflowSnapshot *p.InternalWorkflowSnapshot,
	parser serialization.Parser,
) error {

	executionInfo := workflowSnapshot.ExecutionInfo
	versionHistories := workflowSnapshot.VersionHistories
	startVersion := workflowSnapshot.StartVersion
	lastWriteVersion := workflowSnapshot.LastWriteVersion
	domainID := sqlplugin.MustParseUUID(executionInfo.DomainID)
	workflowID := executionInfo.WorkflowID
	runID := sqlplugin.MustParseUUID(executionInfo.RunID)

	if err := m.createExecution(
		ctx,
		tx,
		executionInfo,
		versionHistories,
		startVersion,
		lastWriteVersion,
		shardID,
		parser); err != nil {
		return err
	}

	if err := applyTasks(
		ctx,
		tx,
		shardID,
		domainID,
		workflowID,
		runID,
		workflowSnapshot.TransferTasks,
		workflowSnapshot.ReplicationTasks,
		workflowSnapshot.TimerTasks,
		parser,
	); err != nil {
		return err
	}

	if err := updateActivityInfos(
		ctx,
		tx,
		workflowSnapshot.ActivityInfos,
		nil,
		shardID,
		domainID,
		workflowID,
		runID,
		parser); err != nil {
		return &types.InternalServiceError{
			Message: fmt.Sprintf("applyWorkflowSnapshotTxAsNew failed. Failed to insert into activity info map after clearing. Error: %v", err),
		}
	}

	if err := updateTimerInfos(
		ctx,
		tx,
		workflowSnapshot.TimerInfos,
		nil,
		shardID,
		domainID,
		workflowID,
		runID,
		parser); err != nil {
		return &types.InternalServiceError{
			Message: fmt.Sprintf("applyWorkflowSnapshotTxAsNew failed. Failed to insert into timer info map after clearing. Error: %v", err),
		}
	}

	if err := updateChildExecutionInfos(
		ctx,
		tx,
		workflowSnapshot.ChildExecutionInfos,
		nil,
		shardID,
		domainID,
		workflowID,
		runID,
		parser); err != nil {
		return &types.InternalServiceError{
			Message: fmt.Sprintf("applyWorkflowSnapshotTxAsNew failed. Failed to insert into activity info map after clearing. Error: %v", err),
		}
	}

	if err := updateRequestCancelInfos(
		ctx,
		tx,
		workflowSnapshot.RequestCancelInfos,
		nil,
		shardID,
		domainID,
		workflowID,
		runID,
		parser); err != nil {
		return &types.InternalServiceError{
			Message: fmt.Sprintf("applyWorkflowSnapshotTxAsNew failed. Failed to insert into request cancel info map after clearing. Error: %v", err),
		}
	}

	if err := updateSignalInfos(
		ctx,
		tx,
		workflowSnapshot.SignalInfos,
		nil,
		shardID,
		domainID,
		workflowID,
		runID,
		parser); err != nil {
		return &types.InternalServiceError{
			Message: fmt.Sprintf("applyWorkflowSnapshotTxAsNew failed. Failed to insert into signal info map after clearing. Error: %v", err),
		}
	}

	if err := updateSignalsRequested(
		ctx,
		tx,
		workflowSnapshot.SignalRequestedIDs,
		nil,
		shardID,
		domainID,
		workflowID,
		runID); err != nil {
		return &types.InternalServiceError{
			Message: fmt.Sprintf("applyWorkflowSnapshotTxAsNew failed. Failed to insert into signals requested set after clearing. Error: %v", err),
		}
	}

	return nil
}

func applyTasks(
	ctx context.Context,
	tx sqlplugin.Tx,
	shardID int,
	domainID sqlplugin.UUID,
	workflowID string,
	runID sqlplugin.UUID,
	transferTasks []p.Task,
	replicationTasks []p.Task,
	timerTasks []p.Task,
	parser serialization.Parser,
) error {

	if err := createTransferTasks(
		ctx,
		tx,
		transferTasks,
		shardID,
		domainID,
		workflowID,
		runID,
		parser); err != nil {
		return &types.InternalServiceError{
			Message: fmt.Sprintf("applyTasks failed. Failed to create transfer tasks. Error: %v", err),
		}
	}

	if err := createReplicationTasks(
		ctx,
		tx,
		replicationTasks,
		shardID,
		domainID,
		workflowID,
		runID,
		parser,
	); err != nil {
		return &types.InternalServiceError{
			Message: fmt.Sprintf("applyTasks failed. Failed to create replication tasks. Error: %v", err),
		}
	}

	if err := createTimerTasks(
		ctx,
		tx,
		timerTasks,
		shardID,
		domainID,
		workflowID,
		runID,
		parser); err != nil {
		return &types.InternalServiceError{
			Message: fmt.Sprintf("applyTasks failed. Failed to create timer tasks. Error: %v", err),
		}
	}

	return nil
}

// lockCurrentExecutionIfExists returns current execution or nil if none is found for the workflowID
// locking it in the DB
func lockCurrentExecutionIfExists(
	ctx context.Context,
	tx sqlplugin.Tx,
	shardID int,
	domainID sqlplugin.UUID,
	workflowID string,
) (*sqlplugin.CurrentExecutionsRow, error) {

	rows, err := tx.LockCurrentExecutionsJoinExecutions(ctx, &sqlplugin.CurrentExecutionsFilter{
		ShardID:    int64(shardID),
		DomainID:   domainID,
		WorkflowID: workflowID,
	})
	if err != nil {
		if err != sql.ErrNoRows {
			return nil, &types.InternalServiceError{
				Message: fmt.Sprintf("lockCurrentExecutionIfExists failed. Failed to get current_executions row for (shard,domain,workflow) = (%v, %v, %v). Error: %v", shardID, domainID, workflowID, err),
			}
		}
	}
	size := len(rows)
	if size > 1 {
		return nil, &types.InternalServiceError{
			Message: fmt.Sprintf("lockCurrentExecutionIfExists failed. Multiple current_executions rows for (shard,domain,workflow) = (%v, %v, %v).", shardID, domainID, workflowID),
		}
	}
	if size == 0 {
		return nil, nil
	}
	return &rows[0], nil
}

func createOrUpdateCurrentExecution(
	ctx context.Context,
	tx sqlplugin.Tx,
	createMode p.CreateWorkflowMode,
	shardID int,
	domainID sqlplugin.UUID,
	workflowID string,
	runID sqlplugin.UUID,
	state int,
	closeStatus int,
	createRequestID string,
	startVersion int64,
	lastWriteVersion int64,
) error {

	row := sqlplugin.CurrentExecutionsRow{
		ShardID:          int64(shardID),
		DomainID:         domainID,
		WorkflowID:       workflowID,
		RunID:            runID,
		CreateRequestID:  createRequestID,
		State:            state,
		CloseStatus:      closeStatus,
		StartVersion:     startVersion,
		LastWriteVersion: lastWriteVersion,
	}

	switch createMode {
	case p.CreateWorkflowModeContinueAsNew:
		if err := updateCurrentExecution(
			ctx,
			tx,
			shardID,
			domainID,
			workflowID,
			runID,
			createRequestID,
			state,
			closeStatus,
			row.StartVersion,
			row.LastWriteVersion); err != nil {
			return &types.InternalServiceError{
				Message: fmt.Sprintf("createOrUpdateCurrentExecution failed. Failed to continue as new. Error: %v", err),
			}
		}
	case p.CreateWorkflowModeWorkflowIDReuse:
		if err := updateCurrentExecution(
			ctx,
			tx,
			shardID,
			domainID,
			workflowID,
			runID,
			createRequestID,
			state,
			closeStatus,
			row.StartVersion,
			row.LastWriteVersion); err != nil {
			return &types.InternalServiceError{
				Message: fmt.Sprintf("createOrUpdateCurrentExecution failed. Failed to reuse workflow ID. Error: %v", err),
			}
		}
	case p.CreateWorkflowModeBrandNew:
		if _, err := tx.InsertIntoCurrentExecutions(ctx, &row); err != nil {
			return &types.InternalServiceError{
				Message: fmt.Sprintf("createOrUpdateCurrentExecution failed. Failed to insert into current_executions table. Error: %v", err),
			}
		}
	case p.CreateWorkflowModeZombie:
		// noop
	default:
		return fmt.Errorf("createOrUpdateCurrentExecution failed. Unknown workflow creation mode: %v", createMode)
	}

	return nil
}

func lockAndCheckNextEventID(
	ctx context.Context,
	tx sqlplugin.Tx,
	shardID int,
	domainID sqlplugin.UUID,
	workflowID string,
	runID sqlplugin.UUID,
	condition int64,
) error {

	nextEventID, err := lockNextEventID(
		ctx,
		tx,
		shardID,
		domainID,
		workflowID,
		runID,
	)

	if err != nil {
		return err
	}
	if *nextEventID != condition {
		return &p.ConditionFailedError{
			Msg: fmt.Sprintf("lockAndCheckNextEventID failed. Next_event_id was %v when it should have been %v.", nextEventID, condition),
		}
	}
	return nil
}

func lockNextEventID(
	ctx context.Context,
	tx sqlplugin.Tx,
	shardID int,
	domainID sqlplugin.UUID,
	workflowID string,
	runID sqlplugin.UUID,
) (*int64, error) {

	nextEventID, err := tx.WriteLockExecutions(ctx, &sqlplugin.ExecutionsFilter{
		ShardID:    shardID,
		DomainID:   domainID,
		WorkflowID: workflowID,
		RunID:      runID,
	})
	if err != nil {
		if err == sql.ErrNoRows {
			return nil, &types.EntityNotExistsError{
				Message: fmt.Sprintf(
					"lockNextEventID failed. Unable to lock executions row with (shard, domain, workflow, run) = (%v,%v,%v,%v) which does not exist.",
					shardID,
					domainID,
					workflowID,
					runID,
				),
			}
		}
		return nil, &types.InternalServiceError{
			Message: fmt.Sprintf("lockNextEventID failed. Error: %v", err),
		}
	}
	result := int64(nextEventID)
	return &result, nil
}

func createTransferTasks(
	ctx context.Context,
	tx sqlplugin.Tx,
	transferTasks []p.Task,
	shardID int,
	domainID sqlplugin.UUID,
	workflowID string,
	runID sqlplugin.UUID,
	parser serialization.Parser,
) error {

	if len(transferTasks) == 0 {
		return nil
	}

	transferTasksRows := make([]sqlplugin.TransferTasksRow, len(transferTasks))
	for i, task := range transferTasks {
		info := &sqlblobs.TransferTaskInfo{
			DomainID:         domainID,
			WorkflowID:       &workflowID,
			RunID:            runID,
			TargetDomainID:   domainID,
			TargetWorkflowID: common.StringPtr(p.TransferTaskTransferTargetWorkflowID),
			ScheduleID:       common.Int64Ptr(0),
		}

		transferTasksRows[i].ShardID = shardID
		transferTasksRows[i].TaskID = task.GetTaskID()

		switch task.GetType() {
		case p.TransferTaskTypeActivityTask:
			info.TargetDomainID = sqlplugin.MustParseUUID(task.(*p.ActivityTask).DomainID)
			info.TaskList = &task.(*p.ActivityTask).TaskList
			info.ScheduleID = &task.(*p.ActivityTask).ScheduleID

		case p.TransferTaskTypeDecisionTask:
			info.TargetDomainID = sqlplugin.MustParseUUID(task.(*p.DecisionTask).DomainID)
			info.TaskList = &task.(*p.DecisionTask).TaskList
			info.ScheduleID = &task.(*p.DecisionTask).ScheduleID

		case p.TransferTaskTypeCancelExecution:
			info.TargetDomainID = sqlplugin.MustParseUUID(task.(*p.CancelExecutionTask).TargetDomainID)
			info.TargetWorkflowID = &task.(*p.CancelExecutionTask).TargetWorkflowID
			if task.(*p.CancelExecutionTask).TargetRunID != "" {
				info.TargetRunID = sqlplugin.MustParseUUID(task.(*p.CancelExecutionTask).TargetRunID)
			}
			info.TargetChildWorkflowOnly = &task.(*p.CancelExecutionTask).TargetChildWorkflowOnly
			info.ScheduleID = &task.(*p.CancelExecutionTask).InitiatedID

		case p.TransferTaskTypeSignalExecution:
			info.TargetDomainID = sqlplugin.MustParseUUID(task.(*p.SignalExecutionTask).TargetDomainID)
			info.TargetWorkflowID = &task.(*p.SignalExecutionTask).TargetWorkflowID
			if task.(*p.SignalExecutionTask).TargetRunID != "" {
				info.TargetRunID = sqlplugin.MustParseUUID(task.(*p.SignalExecutionTask).TargetRunID)
			}
			info.TargetChildWorkflowOnly = &task.(*p.SignalExecutionTask).TargetChildWorkflowOnly
			info.ScheduleID = &task.(*p.SignalExecutionTask).InitiatedID

		case p.TransferTaskTypeStartChildExecution:
			info.TargetDomainID = sqlplugin.MustParseUUID(task.(*p.StartChildExecutionTask).TargetDomainID)
			info.TargetWorkflowID = &task.(*p.StartChildExecutionTask).TargetWorkflowID
			info.ScheduleID = &task.(*p.StartChildExecutionTask).InitiatedID

		case p.TransferTaskTypeCloseExecution,
			p.TransferTaskTypeRecordWorkflowStarted,
			p.TransferTaskTypeResetWorkflow,
			p.TransferTaskTypeUpsertWorkflowSearchAttributes:
			// No explicit property needs to be set

		default:
			return &types.InternalServiceError{
				Message: fmt.Sprintf("createTransferTasks failed. Unknow transfer type: %v", task.GetType()),
			}
		}

		info.TaskType = common.Int16Ptr(int16(task.GetType()))
		info.Version = common.Int64Ptr(task.GetVersion())
		info.VisibilityTimestampNanos = common.Int64Ptr(task.GetVisibilityTimestamp().UnixNano())

		blob, err := parser.TransferTaskInfoToBlob(info)
		if err != nil {
			return err
		}
		transferTasksRows[i].Data = blob.Data
		transferTasksRows[i].DataEncoding = string(blob.Encoding)
	}

	result, err := tx.InsertIntoTransferTasks(ctx, transferTasksRows)
	if err != nil {
		return &types.InternalServiceError{
			Message: fmt.Sprintf("createTransferTasks failed. Error: %v", err),
		}
	}

	rowsAffected, err := result.RowsAffected()
	if err != nil {
		return &types.InternalServiceError{
			Message: fmt.Sprintf("createTransferTasks failed. Could not verify number of rows inserted. Error: %v", err),
		}
	}

	if int(rowsAffected) != len(transferTasks) {
		return &types.InternalServiceError{
			Message: fmt.Sprintf("createTransferTasks failed. Inserted %v instead of %v rows into transfer_tasks. Error: %v", rowsAffected, len(transferTasks), err),
		}
	}

	return nil
}

func createReplicationTasks(
	ctx context.Context,
	tx sqlplugin.Tx,
	replicationTasks []p.Task,
	shardID int,
	domainID sqlplugin.UUID,
	workflowID string,
	runID sqlplugin.UUID,
	parser serialization.Parser,
) error {

	if len(replicationTasks) == 0 {
		return nil
	}
	replicationTasksRows := make([]sqlplugin.ReplicationTasksRow, len(replicationTasks))

	for i, task := range replicationTasks {

		firstEventID := common.EmptyEventID
		nextEventID := common.EmptyEventID
		version := common.EmptyVersion
		activityScheduleID := common.EmptyEventID
		var branchToken, newRunBranchToken []byte

		switch task.GetType() {
		case p.ReplicationTaskTypeHistory:
			historyReplicationTask, ok := task.(*p.HistoryReplicationTask)
			if !ok {
				return &types.InternalServiceError{
					Message: fmt.Sprintf("createReplicationTasks failed. Failed to cast %v to HistoryReplicationTask", task),
				}
			}
			firstEventID = historyReplicationTask.FirstEventID
			nextEventID = historyReplicationTask.NextEventID
			version = task.GetVersion()
			branchToken = historyReplicationTask.BranchToken
			newRunBranchToken = historyReplicationTask.NewRunBranchToken

		case p.ReplicationTaskTypeSyncActivity:
			version = task.GetVersion()
			activityScheduleID = task.(*p.SyncActivityTask).ScheduledID

		case p.ReplicationTaskTypeFailoverMarker:
			version = task.GetVersion()

		default:
			return &types.InternalServiceError{
				Message: fmt.Sprintf("Unknown replication task: %v", task.GetType()),
			}
		}

		blob, err := parser.ReplicationTaskInfoToBlob(&sqlblobs.ReplicationTaskInfo{
			DomainID:                domainID,
			WorkflowID:              &workflowID,
			RunID:                   runID,
			TaskType:                common.Int16Ptr(int16(task.GetType())),
			FirstEventID:            &firstEventID,
			NextEventID:             &nextEventID,
			Version:                 &version,
			ScheduledID:             &activityScheduleID,
			EventStoreVersion:       common.Int32Ptr(p.EventStoreVersion),
			NewRunEventStoreVersion: common.Int32Ptr(p.EventStoreVersion),
			BranchToken:             branchToken,
			NewRunBranchToken:       newRunBranchToken,
			CreationTime:            common.Int64Ptr(task.GetVisibilityTimestamp().UnixNano()),
		})
		if err != nil {
			return err
		}
		replicationTasksRows[i].ShardID = shardID
		replicationTasksRows[i].TaskID = task.GetTaskID()
		replicationTasksRows[i].Data = blob.Data
		replicationTasksRows[i].DataEncoding = string(blob.Encoding)
	}

	result, err := tx.InsertIntoReplicationTasks(ctx, replicationTasksRows)
	if err != nil {
		return &types.InternalServiceError{
			Message: fmt.Sprintf("createReplicationTasks failed. Error: %v", err),
		}
	}

	rowsAffected, err := result.RowsAffected()
	if err != nil {
		return &types.InternalServiceError{
			Message: fmt.Sprintf("createReplicationTasks failed. Could not verify number of rows inserted. Error: %v", err),
		}
	}

	if int(rowsAffected) != len(replicationTasks) {
		return &types.InternalServiceError{
			Message: fmt.Sprintf("createReplicationTasks failed. Inserted %v instead of %v rows into transfer_tasks. Error: %v", rowsAffected, len(replicationTasks), err),
		}
	}

	return nil
}

func createTimerTasks(
	ctx context.Context,
	tx sqlplugin.Tx,
	timerTasks []p.Task,
	shardID int,
	domainID sqlplugin.UUID,
	workflowID string,
	runID sqlplugin.UUID,
	parser serialization.Parser,
) error {

	if len(timerTasks) == 0 {
		return nil
	}

	timerTasksRows := make([]sqlplugin.TimerTasksRow, len(timerTasks))

	for i, task := range timerTasks {
		info := &sqlblobs.TimerTaskInfo{}
		switch t := task.(type) {
		case *p.DecisionTimeoutTask:
			info.EventID = &t.EventID
			info.TimeoutType = common.Int16Ptr(int16(t.TimeoutType))
			info.ScheduleAttempt = &t.ScheduleAttempt

		case *p.ActivityTimeoutTask:
			info.EventID = &t.EventID
			info.TimeoutType = common.Int16Ptr(int16(t.TimeoutType))
			info.ScheduleAttempt = &t.Attempt

		case *p.UserTimerTask:
			info.EventID = &t.EventID

		case *p.ActivityRetryTimerTask:
			info.EventID = &t.EventID
			info.ScheduleAttempt = common.Int64Ptr(int64(t.Attempt))

		case *p.WorkflowBackoffTimerTask:
			info.EventID = &t.EventID
			info.TimeoutType = common.Int16Ptr(int16(t.TimeoutType))

<<<<<<< HEAD
			default:
				return &types.InternalServiceError{
					Message: fmt.Sprintf("createTimerTasks failed. Unknown timer task: %v", task.GetType()),
				}
			}
=======
		case *p.WorkflowTimeoutTask:
			// noop
>>>>>>> 5d7f9342

		case *p.DeleteHistoryEventTask:
			// noop

		default:
			return &workflow.InternalServiceError{
				Message: fmt.Sprintf("createTimerTasks failed. Unknown timer task: %v", task.GetType()),
			}
		}

		info.DomainID = domainID
		info.WorkflowID = &workflowID
		info.RunID = runID
		info.Version = common.Int64Ptr(task.GetVersion())
		info.TaskType = common.Int16Ptr(int16(task.GetType()))

		blob, err := parser.TimerTaskInfoToBlob(info)
		if err != nil {
<<<<<<< HEAD
			return &types.InternalServiceError{
				Message: fmt.Sprintf("createTimerTasks failed. Error: %v", err),
			}
		}
		rowsAffected, err := result.RowsAffected()
		if err != nil {
			return &types.InternalServiceError{
				Message: fmt.Sprintf("createTimerTasks failed. Could not verify number of rows inserted. Error: %v", err),
			}
=======
			return err
		}

		timerTasksRows[i].ShardID = shardID
		timerTasksRows[i].VisibilityTimestamp = task.GetVisibilityTimestamp()
		timerTasksRows[i].TaskID = task.GetTaskID()
		timerTasksRows[i].Data = blob.Data
		timerTasksRows[i].DataEncoding = string(blob.Encoding)
	}

	result, err := tx.InsertIntoTimerTasks(ctx, timerTasksRows)
	if err != nil {
		return &workflow.InternalServiceError{
			Message: fmt.Sprintf("createTimerTasks failed. Error: %v", err),
		}
	}
	rowsAffected, err := result.RowsAffected()
	if err != nil {
		return &workflow.InternalServiceError{
			Message: fmt.Sprintf("createTimerTasks failed. Could not verify number of rows inserted. Error: %v", err),
>>>>>>> 5d7f9342
		}
	}

<<<<<<< HEAD
		if int(rowsAffected) != len(timerTasks) {
			return &types.InternalServiceError{
				Message: fmt.Sprintf("createTimerTasks failed. Inserted %v instead of %v rows into timer_tasks. Error: %v", rowsAffected, len(timerTasks), err),
			}
=======
	if int(rowsAffected) != len(timerTasks) {
		return &workflow.InternalServiceError{
			Message: fmt.Sprintf("createTimerTasks failed. Inserted %v instead of %v rows into timer_tasks. Error: %v", rowsAffected, len(timerTasks), err),
>>>>>>> 5d7f9342
		}
	}

	return nil
}

func assertNotCurrentExecution(
	ctx context.Context,
	tx sqlplugin.Tx,
	shardID int,
	domainID sqlplugin.UUID,
	workflowID string,
	runID sqlplugin.UUID,
) error {
	currentRow, err := tx.LockCurrentExecutions(ctx, &sqlplugin.CurrentExecutionsFilter{
		ShardID:    int64(shardID),
		DomainID:   domainID,
		WorkflowID: workflowID,
	})
	if err != nil {
		if err == sql.ErrNoRows {
			// allow bypassing no current record
			return nil
		}
		return &types.InternalServiceError{
			Message: fmt.Sprintf("assertCurrentExecution failed. Unable to load current record. Error: %v", err),
		}
	}
	return assertRunIDMismatch(runID, currentRow.RunID)
}

func assertRunIDAndUpdateCurrentExecution(
	ctx context.Context,
	tx sqlplugin.Tx,
	shardID int,
	domainID sqlplugin.UUID,
	workflowID string,
	newRunID sqlplugin.UUID,
	previousRunID sqlplugin.UUID,
	createRequestID string,
	state int,
	closeStatus int,
	startVersion int64,
	lastWriteVersion int64,
) error {

	assertFn := func(currentRow *sqlplugin.CurrentExecutionsRow) error {
		if !bytes.Equal(currentRow.RunID, previousRunID) {
			return &p.ConditionFailedError{Msg: fmt.Sprintf(
				"assertRunIDAndUpdateCurrentExecution failed. Current run ID was %v, expected %v",
				currentRow.RunID,
				previousRunID,
			)}
		}
		return nil
	}
	if err := assertCurrentExecution(ctx, tx, shardID, domainID, workflowID, assertFn); err != nil {
		return err
	}

	return updateCurrentExecution(ctx, tx, shardID, domainID, workflowID, newRunID, createRequestID, state, closeStatus, startVersion, lastWriteVersion)
}

func assertAndUpdateCurrentExecution(
	ctx context.Context,
	tx sqlplugin.Tx,
	shardID int,
	domainID sqlplugin.UUID,
	workflowID string,
	newRunID sqlplugin.UUID,
	previousRunID sqlplugin.UUID,
	previousLastWriteVersion int64,
	previousState int,
	createRequestID string,
	state int,
	closeStatus int,
	startVersion int64,
	lastWriteVersion int64,
) error {

	assertFn := func(currentRow *sqlplugin.CurrentExecutionsRow) error {
		if !bytes.Equal(currentRow.RunID, previousRunID) {
			return &p.ConditionFailedError{Msg: fmt.Sprintf(
				"assertAndUpdateCurrentExecution failed. Current run ID was %v, expected %v",
				currentRow.RunID,
				previousRunID,
			)}
		}
		if currentRow.LastWriteVersion != previousLastWriteVersion {
			return &p.ConditionFailedError{Msg: fmt.Sprintf(
				"assertAndUpdateCurrentExecution failed. Current last write version was %v, expected %v",
				currentRow.LastWriteVersion,
				previousLastWriteVersion,
			)}
		}
		if currentRow.State != previousState {
			return &p.ConditionFailedError{Msg: fmt.Sprintf(
				"assertAndUpdateCurrentExecution failed. Current state %v, expected %v",
				currentRow.State,
				previousState,
			)}
		}
		return nil
	}
	if err := assertCurrentExecution(ctx, tx, shardID, domainID, workflowID, assertFn); err != nil {
		return err
	}

	return updateCurrentExecution(ctx, tx, shardID, domainID, workflowID, newRunID, createRequestID, state, closeStatus, startVersion, lastWriteVersion)
}

func assertCurrentExecution(
	ctx context.Context,
	tx sqlplugin.Tx,
	shardID int,
	domainID sqlplugin.UUID,
	workflowID string,
	assertFn func(currentRow *sqlplugin.CurrentExecutionsRow) error,
) error {

	currentRow, err := tx.LockCurrentExecutions(ctx, &sqlplugin.CurrentExecutionsFilter{
		ShardID:    int64(shardID),
		DomainID:   domainID,
		WorkflowID: workflowID,
	})
	if err != nil {
		return &types.InternalServiceError{
			Message: fmt.Sprintf("assertCurrentExecution failed. Unable to load current record. Error: %v", err),
		}
	}
	return assertFn(currentRow)
}

func assertRunIDMismatch(runID sqlplugin.UUID, currentRunID sqlplugin.UUID) error {
	// zombie workflow creation with existence of current record, this is a noop
	if bytes.Equal(currentRunID, runID) {
		return &p.ConditionFailedError{Msg: fmt.Sprintf(
			"assertRunIDMismatch failed. Current run ID was %v, input %v",
			currentRunID,
			runID,
		)}
	}
	return nil
}

func updateCurrentExecution(
	ctx context.Context,
	tx sqlplugin.Tx,
	shardID int,
	domainID sqlplugin.UUID,
	workflowID string,
	runID sqlplugin.UUID,
	createRequestID string,
	state int,
	closeStatus int,
	startVersion int64,
	lastWriteVersion int64,
) error {

	result, err := tx.UpdateCurrentExecutions(ctx, &sqlplugin.CurrentExecutionsRow{
		ShardID:          int64(shardID),
		DomainID:         domainID,
		WorkflowID:       workflowID,
		RunID:            runID,
		CreateRequestID:  createRequestID,
		State:            state,
		CloseStatus:      closeStatus,
		StartVersion:     startVersion,
		LastWriteVersion: lastWriteVersion,
	})
	if err != nil {
		return &types.InternalServiceError{
			Message: fmt.Sprintf("updateCurrentExecution failed. Error: %v", err),
		}
	}
	rowsAffected, err := result.RowsAffected()
	if err != nil {
		return &types.InternalServiceError{
			Message: fmt.Sprintf("updateCurrentExecution failed. Failed to check number of rows updated in current_executions table. Error: %v", err),
		}
	}
	if rowsAffected != 1 {
		return &types.InternalServiceError{
			Message: fmt.Sprintf("updateCurrentExecution failed. %v rows of current_executions updated instead of 1.", rowsAffected),
		}
	}
	return nil
}

func buildExecutionRow(
	executionInfo *p.InternalWorkflowExecutionInfo,
	versionHistories *p.DataBlob,
	startVersion int64,
	lastWriteVersion int64,
	shardID int,
	parser serialization.Parser,
) (row *sqlplugin.ExecutionsRow, err error) {

	info := &sqlblobs.WorkflowExecutionInfo{
		TaskList:                                &executionInfo.TaskList,
		WorkflowTypeName:                        &executionInfo.WorkflowTypeName,
		WorkflowTimeoutSeconds:                  &executionInfo.WorkflowTimeout,
		DecisionTaskTimeoutSeconds:              &executionInfo.DecisionStartToCloseTimeout,
		ExecutionContext:                        executionInfo.ExecutionContext,
		State:                                   common.Int32Ptr(int32(executionInfo.State)),
		CloseStatus:                             common.Int32Ptr(int32(executionInfo.CloseStatus)),
		LastFirstEventID:                        &executionInfo.LastFirstEventID,
		LastEventTaskID:                         &executionInfo.LastEventTaskID,
		LastProcessedEvent:                      &executionInfo.LastProcessedEvent,
		StartTimeNanos:                          common.Int64Ptr(executionInfo.StartTimestamp.UnixNano()),
		LastUpdatedTimeNanos:                    common.Int64Ptr(executionInfo.LastUpdatedTimestamp.UnixNano()),
		CreateRequestID:                         &executionInfo.CreateRequestID,
		DecisionVersion:                         &executionInfo.DecisionVersion,
		DecisionScheduleID:                      &executionInfo.DecisionScheduleID,
		DecisionStartedID:                       &executionInfo.DecisionStartedID,
		DecisionRequestID:                       &executionInfo.DecisionRequestID,
		DecisionTimeout:                         &executionInfo.DecisionTimeout,
		DecisionAttempt:                         &executionInfo.DecisionAttempt,
		DecisionStartedTimestampNanos:           &executionInfo.DecisionStartedTimestamp,
		DecisionScheduledTimestampNanos:         &executionInfo.DecisionScheduledTimestamp,
		DecisionOriginalScheduledTimestampNanos: &executionInfo.DecisionOriginalScheduledTimestamp,
		StickyTaskList:                          &executionInfo.StickyTaskList,
		StickyScheduleToStartTimeout:            common.Int64Ptr(int64(executionInfo.StickyScheduleToStartTimeout)),
		ClientLibraryVersion:                    &executionInfo.ClientLibraryVersion,
		ClientFeatureVersion:                    &executionInfo.ClientFeatureVersion,
		ClientImpl:                              &executionInfo.ClientImpl,
		SignalCount:                             common.Int64Ptr(int64(executionInfo.SignalCount)),
		HistorySize:                             &executionInfo.HistorySize,
		CronSchedule:                            &executionInfo.CronSchedule,
		CompletionEventBatchID:                  &executionInfo.CompletionEventBatchID,
		HasRetryPolicy:                          &executionInfo.HasRetryPolicy,
		RetryAttempt:                            common.Int64Ptr(int64(executionInfo.Attempt)),
		RetryInitialIntervalSeconds:             &executionInfo.InitialInterval,
		RetryBackoffCoefficient:                 &executionInfo.BackoffCoefficient,
		RetryMaximumIntervalSeconds:             &executionInfo.MaximumInterval,
		RetryMaximumAttempts:                    &executionInfo.MaximumAttempts,
		RetryExpirationSeconds:                  &executionInfo.ExpirationSeconds,
		RetryExpirationTimeNanos:                common.Int64Ptr(executionInfo.ExpirationTime.UnixNano()),
		RetryNonRetryableErrors:                 executionInfo.NonRetriableErrors,
		EventStoreVersion:                       common.Int32Ptr(p.EventStoreVersion),
		EventBranchToken:                        executionInfo.BranchToken,
		AutoResetPoints:                         executionInfo.AutoResetPoints.Data,
		AutoResetPointsEncoding:                 common.StringPtr(string(executionInfo.AutoResetPoints.GetEncoding())),
		SearchAttributes:                        executionInfo.SearchAttributes,
		Memo:                                    executionInfo.Memo,
	}

	completionEvent := executionInfo.CompletionEvent
	if completionEvent != nil {
		info.CompletionEvent = completionEvent.Data
		info.CompletionEventEncoding = common.StringPtr(string(completionEvent.Encoding))
	}

	info.StartVersion = &startVersion
	if versionHistories == nil {
		// this is allowed
	} else {
		info.VersionHistories = versionHistories.Data
		info.VersionHistoriesEncoding = common.StringPtr(string(versionHistories.GetEncoding()))
	}

	if executionInfo.ParentDomainID != "" {
		info.ParentDomainID = sqlplugin.MustParseUUID(executionInfo.ParentDomainID)
		info.ParentWorkflowID = &executionInfo.ParentWorkflowID
		info.ParentRunID = sqlplugin.MustParseUUID(executionInfo.ParentRunID)
		info.InitiatedID = &executionInfo.InitiatedID
		info.CompletionEvent = nil
	}

	if executionInfo.CancelRequested {
		info.CancelRequested = common.BoolPtr(true)
		info.CancelRequestID = &executionInfo.CancelRequestID
	}

	blob, err := parser.WorkflowExecutionInfoToBlob(info)
	if err != nil {
		return nil, err
	}

	return &sqlplugin.ExecutionsRow{
		ShardID:          shardID,
		DomainID:         sqlplugin.MustParseUUID(executionInfo.DomainID),
		WorkflowID:       executionInfo.WorkflowID,
		RunID:            sqlplugin.MustParseUUID(executionInfo.RunID),
		NextEventID:      int64(executionInfo.NextEventID),
		LastWriteVersion: lastWriteVersion,
		Data:             blob.Data,
		DataEncoding:     string(blob.Encoding),
	}, nil
}

func (m *sqlExecutionManager) createExecution(
	ctx context.Context,
	tx sqlplugin.Tx,
	executionInfo *p.InternalWorkflowExecutionInfo,
	versionHistories *p.DataBlob,
	startVersion int64,
	lastWriteVersion int64,
	shardID int,
	parser serialization.Parser,
) error {

	// validate workflow state & close status
	if err := p.ValidateCreateWorkflowStateCloseStatus(
		executionInfo.State,
		executionInfo.CloseStatus); err != nil {
		return err
	}

	// TODO we should set the start time and last update time on business logic layer
	executionInfo.StartTimestamp = time.Now()
	executionInfo.LastUpdatedTimestamp = executionInfo.StartTimestamp

	row, err := buildExecutionRow(
		executionInfo,
		versionHistories,
		startVersion,
		lastWriteVersion,
		shardID,
		parser,
	)
	if err != nil {
		return err
	}
	result, err := tx.InsertIntoExecutions(ctx, row)
	if err != nil {
		if m.db.IsDupEntryError(err) {
			return &p.WorkflowExecutionAlreadyStartedError{
				Msg:              fmt.Sprintf("Workflow execution already running. WorkflowId: %v", executionInfo.WorkflowID),
				StartRequestID:   executionInfo.CreateRequestID,
				RunID:            executionInfo.RunID,
				State:            executionInfo.State,
				CloseStatus:      executionInfo.CloseStatus,
				LastWriteVersion: row.LastWriteVersion,
			}
		}
		return &types.InternalServiceError{
			Message: fmt.Sprintf("createExecution failed. Erorr: %v", err),
		}
	}
	rowsAffected, err := result.RowsAffected()
	if err != nil {
		return &types.InternalServiceError{
			Message: fmt.Sprintf("createExecution failed. Failed to verify number of rows affected. Erorr: %v", err),
		}
	}
	if rowsAffected != 1 {
		return &types.EntityNotExistsError{
			Message: fmt.Sprintf("createExecution failed. Affected %v rows updated instead of 1.", rowsAffected),
		}
	}

	return nil
}

func updateExecution(
	ctx context.Context,
	tx sqlplugin.Tx,
	executionInfo *p.InternalWorkflowExecutionInfo,
	versionHistories *p.DataBlob,
	startVersion int64,
	lastWriteVersion int64,
	shardID int,
	parser serialization.Parser,
) error {

	// validate workflow state & close status
	if err := p.ValidateUpdateWorkflowStateCloseStatus(
		executionInfo.State,
		executionInfo.CloseStatus); err != nil {
		return err
	}

	// TODO we should set the last update time on business logic layer
	executionInfo.LastUpdatedTimestamp = time.Now()

	row, err := buildExecutionRow(
		executionInfo,
		versionHistories,
		startVersion,
		lastWriteVersion,
		shardID,
		parser,
	)
	if err != nil {
		return err
	}
	result, err := tx.UpdateExecutions(ctx, row)
	if err != nil {
		return &types.InternalServiceError{
			Message: fmt.Sprintf("updateExecution failed. Erorr: %v", err),
		}
	}
	rowsAffected, err := result.RowsAffected()
	if err != nil {
		return &types.InternalServiceError{
			Message: fmt.Sprintf("updateExecution failed. Failed to verify number of rows affected. Erorr: %v", err),
		}
	}
	if rowsAffected != 1 {
		return &types.EntityNotExistsError{
			Message: fmt.Sprintf("updateExecution failed. Affected %v rows updated instead of 1.", rowsAffected),
		}
	}

	return nil
}<|MERGE_RESOLUTION|>--- conflicted
+++ resolved
@@ -81,13 +81,8 @@
 		lastWriteVersion,
 		shardID,
 		parser); err != nil {
-<<<<<<< HEAD
-		return &types.InternalServiceError{
-			Message: fmt.Sprintf("applyWorkflowMutationTx failed. Failed to update executions row. Erorr: %v", err),
-=======
-		return &workflow.InternalServiceError{
+		return &types.InternalServiceError{
 			Message: fmt.Sprintf("applyWorkflowMutationTx failed. Failed to update executions row. Error: %v", err),
->>>>>>> 5d7f9342
 		}
 	}
 
@@ -115,14 +110,9 @@
 		domainID,
 		workflowID,
 		runID,
-<<<<<<< HEAD
-		parser); err != nil {
-		return &types.InternalServiceError{
-=======
 		parser,
 	); err != nil {
-		return &workflow.InternalServiceError{
->>>>>>> 5d7f9342
+		return &types.InternalServiceError{
 			Message: fmt.Sprintf("applyWorkflowMutationTx failed. Error: %v", err),
 		}
 	}
@@ -136,14 +126,9 @@
 		domainID,
 		workflowID,
 		runID,
-<<<<<<< HEAD
-		parser); err != nil {
-		return &types.InternalServiceError{
-=======
 		parser,
 	); err != nil {
-		return &workflow.InternalServiceError{
->>>>>>> 5d7f9342
+		return &types.InternalServiceError{
 			Message: fmt.Sprintf("applyWorkflowMutationTx failed. Error: %v", err),
 		}
 	}
@@ -157,14 +142,9 @@
 		domainID,
 		workflowID,
 		runID,
-<<<<<<< HEAD
-		parser); err != nil {
-		return &types.InternalServiceError{
-=======
 		parser,
 	); err != nil {
-		return &workflow.InternalServiceError{
->>>>>>> 5d7f9342
+		return &types.InternalServiceError{
 			Message: fmt.Sprintf("applyWorkflowMutationTx failed. Error: %v", err),
 		}
 	}
@@ -178,14 +158,9 @@
 		domainID,
 		workflowID,
 		runID,
-<<<<<<< HEAD
-		parser); err != nil {
-		return &types.InternalServiceError{
-=======
 		parser,
 	); err != nil {
-		return &workflow.InternalServiceError{
->>>>>>> 5d7f9342
+		return &types.InternalServiceError{
 			Message: fmt.Sprintf("applyWorkflowMutationTx failed. Error: %v", err),
 		}
 	}
@@ -199,14 +174,9 @@
 		domainID,
 		workflowID,
 		runID,
-<<<<<<< HEAD
-		parser); err != nil {
-		return &types.InternalServiceError{
-=======
 		parser,
 	); err != nil {
-		return &workflow.InternalServiceError{
->>>>>>> 5d7f9342
+		return &types.InternalServiceError{
 			Message: fmt.Sprintf("applyWorkflowMutationTx failed. Error: %v", err),
 		}
 	}
@@ -219,14 +189,9 @@
 		shardID,
 		domainID,
 		workflowID,
-<<<<<<< HEAD
-		runID); err != nil {
-		return &types.InternalServiceError{
-=======
 		runID,
 	); err != nil {
-		return &workflow.InternalServiceError{
->>>>>>> 5d7f9342
+		return &types.InternalServiceError{
 			Message: fmt.Sprintf("applyWorkflowMutationTx failed. Error: %v", err),
 		}
 	}
@@ -238,14 +203,9 @@
 			shardID,
 			domainID,
 			workflowID,
-<<<<<<< HEAD
-			runID); err != nil {
-			return &types.InternalServiceError{
-=======
 			runID,
 		); err != nil {
-			return &workflow.InternalServiceError{
->>>>>>> 5d7f9342
+			return &types.InternalServiceError{
 				Message: fmt.Sprintf("applyWorkflowMutationTx failed. Error: %v", err),
 			}
 		}
@@ -258,14 +218,9 @@
 		shardID,
 		domainID,
 		workflowID,
-<<<<<<< HEAD
-		runID); err != nil {
-		return &types.InternalServiceError{
-=======
 		runID,
 	); err != nil {
-		return &workflow.InternalServiceError{
->>>>>>> 5d7f9342
+		return &types.InternalServiceError{
 			Message: fmt.Sprintf("applyWorkflowMutationTx failed. Error: %v", err),
 		}
 	}
@@ -1130,22 +1085,14 @@
 			info.EventID = &t.EventID
 			info.TimeoutType = common.Int16Ptr(int16(t.TimeoutType))
 
-<<<<<<< HEAD
-			default:
-				return &types.InternalServiceError{
-					Message: fmt.Sprintf("createTimerTasks failed. Unknown timer task: %v", task.GetType()),
-				}
-			}
-=======
 		case *p.WorkflowTimeoutTask:
 			// noop
->>>>>>> 5d7f9342
 
 		case *p.DeleteHistoryEventTask:
 			// noop
 
 		default:
-			return &workflow.InternalServiceError{
+			return &types.InternalServiceError{
 				Message: fmt.Sprintf("createTimerTasks failed. Unknown timer task: %v", task.GetType()),
 			}
 		}
@@ -1158,17 +1105,6 @@
 
 		blob, err := parser.TimerTaskInfoToBlob(info)
 		if err != nil {
-<<<<<<< HEAD
-			return &types.InternalServiceError{
-				Message: fmt.Sprintf("createTimerTasks failed. Error: %v", err),
-			}
-		}
-		rowsAffected, err := result.RowsAffected()
-		if err != nil {
-			return &types.InternalServiceError{
-				Message: fmt.Sprintf("createTimerTasks failed. Could not verify number of rows inserted. Error: %v", err),
-			}
-=======
 			return err
 		}
 
@@ -1181,28 +1117,20 @@
 
 	result, err := tx.InsertIntoTimerTasks(ctx, timerTasksRows)
 	if err != nil {
-		return &workflow.InternalServiceError{
+		return &types.InternalServiceError{
 			Message: fmt.Sprintf("createTimerTasks failed. Error: %v", err),
 		}
 	}
 	rowsAffected, err := result.RowsAffected()
 	if err != nil {
-		return &workflow.InternalServiceError{
+		return &types.InternalServiceError{
 			Message: fmt.Sprintf("createTimerTasks failed. Could not verify number of rows inserted. Error: %v", err),
->>>>>>> 5d7f9342
-		}
-	}
-
-<<<<<<< HEAD
-		if int(rowsAffected) != len(timerTasks) {
-			return &types.InternalServiceError{
-				Message: fmt.Sprintf("createTimerTasks failed. Inserted %v instead of %v rows into timer_tasks. Error: %v", rowsAffected, len(timerTasks), err),
-			}
-=======
+		}
+	}
+
 	if int(rowsAffected) != len(timerTasks) {
-		return &workflow.InternalServiceError{
+		return &types.InternalServiceError{
 			Message: fmt.Sprintf("createTimerTasks failed. Inserted %v instead of %v rows into timer_tasks. Error: %v", rowsAffected, len(timerTasks), err),
->>>>>>> 5d7f9342
 		}
 	}
 
