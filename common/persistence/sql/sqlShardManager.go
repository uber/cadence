--- conflicted
+++ resolved
@@ -117,22 +117,16 @@
 	lockShardSQLQuery = `SELECT range_id FROM shards WHERE shard_id = ? FOR UPDATE`
 )
 
-<<<<<<< HEAD
-// NewShardPersistence creates an instance of ShardManager
-func NewShardPersistence(host string, port int, username, password, dbName string, currentClusterName string, logger bark.Logger) (persistence.ShardManager, error) {
-	var db, err = newConnection(host, port, username, password, dbName)
-=======
 // newShardPersistence creates an instance of ShardManager
 func newShardPersistence(cfg config.SQL, currentClusterName string, log bark.Logger) (persistence.ShardManager, error) {
 	var db, err = newConnection(cfg)
->>>>>>> 02f2001b
 	if err != nil {
 		return nil, err
 	}
 	return &sqlShardManager{
 		sqlManager: sqlManager{
 			db:     db,
-			logger: logger,
+			logger: log,
 		},
 		currentClusterName: currentClusterName,
 	}, nil
