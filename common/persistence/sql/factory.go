// Copyright (c) 2017 Uber Technologies, Inc.
//
// Permission is hereby granted, free of charge, to any person obtaining a copy
// of this software and associated documentation files (the "Software"), to deal
// in the Software without restriction, including without limitation the rights
// to use, copy, modify, merge, publish, distribute, sublicense, and/or sell
// copies of the Software, and to permit persons to whom the Software is
// furnished to do so, subject to the following conditions:
//
// The above copyright notice and this permission notice shall be included in
// all copies or substantial portions of the Software.
//
// THE SOFTWARE IS PROVIDED "AS IS", WITHOUT WARRANTY OF ANY KIND, EXPRESS OR
// IMPLIED, INCLUDING BUT NOT LIMITED TO THE WARRANTIES OF MERCHANTABILITY,
// FITNESS FOR A PARTICULAR PURPOSE AND NONINFRINGEMENT. IN NO EVENT SHALL THE
// AUTHORS OR COPYRIGHT HOLDERS BE LIABLE FOR ANY CLAIM, DAMAGES OR OTHER
// LIABILITY, WHETHER IN AN ACTION OF CONTRACT, TORT OR OTHERWISE, ARISING FROM,
// OUT OF OR IN CONNECTION WITH THE SOFTWARE OR THE USE OR OTHER DEALINGS IN
// THE SOFTWARE.

package sql

import (
	"errors"

	"sync"

	"github.com/jmoiron/sqlx"
	"github.com/uber-common/bark"
	p "github.com/uber/cadence/common/persistence"
	"github.com/uber/cadence/common/service/config"
)

type (
	// Factory vends store objects backed by MySQL
	Factory struct {
		sync.RWMutex
		cfg              config.SQL
		clusterName      string
		logger           bark.Logger
		execStoreFactory *executionStoreFactory
	}
	executionStoreFactory struct {
		db     *sqlx.DB
		logger bark.Logger
	}
)

var errNoVisibility = errors.New("visibility not supported by SQL datastore")

// NewFactory returns an instance of a factory object which can be used to create
// datastores backed by any kind of SQL store
func NewFactory(cfg config.SQL, clusterName string, logger bark.Logger) *Factory {
	return &Factory{cfg: cfg, clusterName: clusterName, logger: logger}
}

// NewTaskStore returns a new task store
func (f *Factory) NewTaskStore() (p.TaskStore, error) {
	return newTaskPersistence(f.cfg, f.logger)
}

// NewShardStore returns a new shard store
func (f *Factory) NewShardStore() (p.ShardStore, error) {
	return newShardPersistence(f.cfg, f.clusterName, f.logger)
}

// NewHistoryStore returns a new history store
func (f *Factory) NewHistoryStore() (p.HistoryStore, error) {
	return newHistoryPersistence(f.cfg, f.logger)
}

// NewMetadataStore returns a new metadata store
func (f *Factory) NewMetadataStore() (p.MetadataStore, error) {
	return newMetadataPersistenceV2(f.cfg, f.clusterName, f.logger)
}

// NewMetadataStoreV1 returns the default metadatastore
func (f *Factory) NewMetadataStoreV1() (p.MetadataStore, error) {
	return f.NewMetadataStore()
}

// NewMetadataStoreV2 returns the default metadatastore
func (f *Factory) NewMetadataStoreV2() (p.MetadataStore, error) {
	return f.NewMetadataStore()
}

// NewExecutionStore returns an ExecutionStore for a given shardID
func (f *Factory) NewExecutionStore(shardID int) (p.ExecutionStore, error) {
<<<<<<< HEAD
	// todo: this is only a placeholder
	return NewSQLExecutionManager(f.cfg, f.logger)
=======
	factory, err := f.newExecutionStoreFactory()
	if err != nil {
		return nil, err
	}
	return factory.new(shardID)
>>>>>>> 9e9969b9
}

// NewVisibilityStore returns a visibility store
func (f *Factory) NewVisibilityStore() (p.VisibilityStore, error) {
	return NewSQLVisibilityStore(f.cfg, f.logger)
}

// Close closes the factory
func (f *Factory) Close() {
	f.Lock()
	defer f.Unlock()
	if f.execStoreFactory != nil {
		f.execStoreFactory.close()
	}
}

// newExecutionStoreFactory returns a new instance of a factory that vends
// execution stores. This factory exist to make sure all of the execution
// managers reuse the same underlying db connection / object and that closing
// one closes all of them
func (f *Factory) newExecutionStoreFactory() (*executionStoreFactory, error) {
	f.RLock()
	if f.execStoreFactory != nil {
		f.RUnlock()
		return f.execStoreFactory, nil
	}
	f.RUnlock()
	f.Lock()
	defer f.Unlock()
	var err error
	f.execStoreFactory, err = newExecutionStoreFactory(f.cfg, f.logger)
	return f.execStoreFactory, err
}

func newExecutionStoreFactory(cfg config.SQL, logger bark.Logger) (*executionStoreFactory, error) {
	db, err := newConnection(cfg)
	if err != nil {
		return nil, err
	}
	return &executionStoreFactory{
		db:     db,
		logger: logger,
	}, nil
}

func (f *executionStoreFactory) new(shardID int) (p.ExecutionStore, error) {
	return NewSQLMatchingPersistence(f.db, f.logger, shardID)
}

// close closes the factory
func (f *executionStoreFactory) close() {
	if f.db != nil {
		f.db.Close()
	}
}<|MERGE_RESOLUTION|>--- conflicted
+++ resolved
@@ -86,16 +86,11 @@
 
 // NewExecutionStore returns an ExecutionStore for a given shardID
 func (f *Factory) NewExecutionStore(shardID int) (p.ExecutionStore, error) {
-<<<<<<< HEAD
-	// todo: this is only a placeholder
-	return NewSQLExecutionManager(f.cfg, f.logger)
-=======
 	factory, err := f.newExecutionStoreFactory()
 	if err != nil {
 		return nil, err
 	}
 	return factory.new(shardID)
->>>>>>> 9e9969b9
 }
 
 // NewVisibilityStore returns a visibility store
