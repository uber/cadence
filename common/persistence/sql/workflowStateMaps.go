--- conflicted
+++ resolved
@@ -111,32 +111,6 @@
 		}
 	}
 
-<<<<<<< HEAD
-	if len(deleteInfos) > 0 {
-		for _, v := range deleteInfos {
-			result, err := tx.DeleteFromActivityInfoMaps(ctx, &sqlplugin.ActivityInfoMapsFilter{
-				ShardID:    int64(shardID),
-				DomainID:   domainID,
-				WorkflowID: workflowID,
-				RunID:      runID,
-				ScheduleID: &v,
-			})
-			if err != nil {
-				return &types.InternalServiceError{
-					Message: fmt.Sprintf("Failed to update activity info. Failed to execute delete query. Error: %v", err),
-				}
-			}
-			rowsAffected, err := result.RowsAffected()
-			if err != nil {
-				return &types.InternalServiceError{
-					Message: fmt.Sprintf("Failed to update activity info. Failed to verify number of rows deleted. Error: %v", err),
-				}
-			}
-			if int(rowsAffected) != 1 {
-				return &types.InternalServiceError{
-					Message: fmt.Sprintf("Failed to update activity info. Deleted %v rows instead of 1", rowsAffected),
-				}
-=======
 	for _, deleteInfo := range deleteInfos {
 		if _, err := tx.DeleteFromActivityInfoMaps(ctx, &sqlplugin.ActivityInfoMapsFilter{
 			ShardID:    int64(shardID),
@@ -145,9 +119,8 @@
 			RunID:      runID,
 			ScheduleID: &deleteInfo,
 		}); err != nil {
-			return &workflow.InternalServiceError{
+			return &types.InternalServiceError{
 				Message: fmt.Sprintf("Failed to update activity info. Failed to execute delete query. Error: %v", err),
->>>>>>> 5d7f9342
 			}
 		}
 	}
@@ -291,32 +264,6 @@
 			}
 		}
 	}
-<<<<<<< HEAD
-	if len(deleteInfos) > 0 {
-		for _, v := range deleteInfos {
-			result, err := tx.DeleteFromTimerInfoMaps(ctx, &sqlplugin.TimerInfoMapsFilter{
-				ShardID:    int64(shardID),
-				DomainID:   domainID,
-				WorkflowID: workflowID,
-				RunID:      runID,
-				TimerID:    &v,
-			})
-			if err != nil {
-				return &types.InternalServiceError{
-					Message: fmt.Sprintf("Failed to update timer info. Failed to execute delete query. Error: %v", err),
-				}
-			}
-			rowsAffected, err := result.RowsAffected()
-			if err != nil {
-				return &types.InternalServiceError{
-					Message: fmt.Sprintf("Failed to update timer info. Failed to verify number of rows deleted. Error: %v", err),
-				}
-			}
-			if int(rowsAffected) != 1 {
-				return &types.InternalServiceError{
-					Message: fmt.Sprintf("Failed to update timer info. Deleted %v rows instead of 1", rowsAffected),
-				}
-=======
 
 	for _, deleteInfo := range deleteInfos {
 		if _, err := tx.DeleteFromTimerInfoMaps(ctx, &sqlplugin.TimerInfoMapsFilter{
@@ -326,9 +273,8 @@
 			RunID:      runID,
 			TimerID:    &deleteInfo,
 		}); err != nil {
-			return &workflow.InternalServiceError{
+			return &types.InternalServiceError{
 				Message: fmt.Sprintf("Failed to update timer info. Failed to execute delete query. Error: %v", err),
->>>>>>> 5d7f9342
 			}
 		}
 	}
@@ -585,32 +531,6 @@
 			}
 		}
 	}
-<<<<<<< HEAD
-	if deleteInfo == nil {
-		return nil
-	}
-	result, err := tx.DeleteFromRequestCancelInfoMaps(ctx, &sqlplugin.RequestCancelInfoMapsFilter{
-		ShardID:     int64(shardID),
-		DomainID:    domainID,
-		WorkflowID:  workflowID,
-		RunID:       runID,
-		InitiatedID: deleteInfo,
-	})
-	if err != nil {
-		return &types.InternalServiceError{
-			Message: fmt.Sprintf("Failed to update request cancel info. Failed to execute delete query. Error: %v", err),
-		}
-	}
-	rowsAffected, err := result.RowsAffected()
-	if err != nil {
-		return &types.InternalServiceError{
-			Message: fmt.Sprintf("Failed to update request cancel info. Failed to verify number of rows deleted. Error: %v", err),
-		}
-	}
-	if int(rowsAffected) != 1 {
-		return &types.InternalServiceError{
-			Message: fmt.Sprintf("Failed to update request cancel info. Deleted %v rows instead of 1", rowsAffected),
-=======
 
 	for _, deleteInfo := range deleteInfos {
 		if _, err := tx.DeleteFromRequestCancelInfoMaps(ctx, &sqlplugin.RequestCancelInfoMapsFilter{
@@ -620,10 +540,9 @@
 			RunID:       runID,
 			InitiatedID: common.Int64Ptr(deleteInfo),
 		}); err != nil {
-			return &workflow.InternalServiceError{
+			return &types.InternalServiceError{
 				Message: fmt.Sprintf("Failed to update request cancel info. Failed to execute delete query. Error: %v", err),
 			}
->>>>>>> 5d7f9342
 		}
 	}
 
@@ -734,32 +653,6 @@
 			}
 		}
 	}
-<<<<<<< HEAD
-	if deleteInfo == nil {
-		return nil
-	}
-	result, err := tx.DeleteFromSignalInfoMaps(ctx, &sqlplugin.SignalInfoMapsFilter{
-		ShardID:     int64(shardID),
-		DomainID:    domainID,
-		WorkflowID:  workflowID,
-		RunID:       runID,
-		InitiatedID: deleteInfo,
-	})
-	if err != nil {
-		return &types.InternalServiceError{
-			Message: fmt.Sprintf("Failed to update signal info. Failed to execute delete query. Error: %v", err),
-		}
-	}
-	rowsAffected, err := result.RowsAffected()
-	if err != nil {
-		return &types.InternalServiceError{
-			Message: fmt.Sprintf("Failed to update signal info. Failed to verify number of rows deleted. Error: %v", err),
-		}
-	}
-	if int(rowsAffected) != 1 {
-		return &types.InternalServiceError{
-			Message: fmt.Sprintf("Failed to update signal info. Deleted %v rows instead of 1", rowsAffected),
-=======
 
 	for _, deleteInfo := range deleteInfos {
 		if _, err := tx.DeleteFromSignalInfoMaps(ctx, &sqlplugin.SignalInfoMapsFilter{
@@ -769,10 +662,9 @@
 			RunID:       runID,
 			InitiatedID: common.Int64Ptr(deleteInfo),
 		}); err != nil {
-			return &workflow.InternalServiceError{
+			return &types.InternalServiceError{
 				Message: fmt.Sprintf("Failed to update signal info. Failed to execute delete query. Error: %v", err),
 			}
->>>>>>> 5d7f9342
 		}
 	}
 
