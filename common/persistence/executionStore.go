// Copyright (c) 2017 Uber Technologies, Inc.
//
// Permission is hereby granted, free of charge, to any person obtaining a copy
// of this software and associated documentation files (the "Software"), to deal
// in the Software without restriction, including without limitation the rights
// to use, copy, modify, merge, publish, distribute, sublicense, and/or sell
// copies of the Software, and to permit persons to whom the Software is
// furnished to do so, subject to the following conditions:
//
// The above copyright notice and this permission notice shall be included in
// all copies or substantial portions of the Software.
//
// THE SOFTWARE IS PROVIDED "AS IS", WITHOUT WARRANTY OF ANY KIND, EXPRESS OR
// IMPLIED, INCLUDING BUT NOT LIMITED TO THE WARRANTIES OF MERCHANTABILITY,
// FITNESS FOR A PARTICULAR PURPOSE AND NONINFRINGEMENT. IN NO EVENT SHALL THE
// AUTHORS OR COPYRIGHT HOLDERS BE LIABLE FOR ANY CLAIM, DAMAGES OR OTHER
// LIABILITY, WHETHER IN AN ACTION OF CONTRACT, TORT OR OTHERWISE, ARISING FROM,
// OUT OF OR IN CONNECTION WITH THE SOFTWARE OR THE USE OR OTHER DEALINGS IN
// THE SOFTWARE.

package persistence

import (
	"fmt"
	workflow "github.com/uber/cadence/.gen/go/shared"
	"github.com/uber/cadence/common"
	"github.com/uber/cadence/common/log"
)

type (
	// executionManagerImpl implements ExecutionManager based on ExecutionStore, statsComputer and PayloadSerializer
	executionManagerImpl struct {
		serializer    PayloadSerializer
		persistence   ExecutionStore
		statsComputer statsComputer
		logger        log.Logger
	}
)

var _ ExecutionManager = (*executionManagerImpl)(nil)

// NewExecutionManagerImpl returns new ExecutionManager
func NewExecutionManagerImpl(persistence ExecutionStore, logger log.Logger) ExecutionManager {
	return &executionManagerImpl{
		serializer:    NewPayloadSerializer(),
		persistence:   persistence,
		statsComputer: statsComputer{},
		logger:        logger,
	}
}

func (m *executionManagerImpl) GetName() string {
	return m.persistence.GetName()
}

func (m *executionManagerImpl) GetShardID() int {
	return m.persistence.GetShardID()
}

//The below three APIs are related to serialization/deserialization
func (m *executionManagerImpl) GetWorkflowExecution(request *GetWorkflowExecutionRequest) (*GetWorkflowExecutionResponse, error) {
	response, err := m.persistence.GetWorkflowExecution(request)
	if err != nil {
		return nil, err
	}
	newResponse := &GetWorkflowExecutionResponse{
		State: &WorkflowMutableState{
			TimerInfos:         response.State.TimerInfos,
			RequestCancelInfos: response.State.RequestCancelInfos,
			SignalInfos:        response.State.SignalInfos,
			SignalRequestedIDs: response.State.SignalRequestedIDs,
			ReplicationState:   response.State.ReplicationState,
		},
	}

	newResponse.State.ActivityInfos, err = m.DeserializeActivityInfos(response.State.ActivityInfos)
	if err != nil {
		return nil, err
	}
	newResponse.State.ChildExecutionInfos, err = m.DeserializeChildExecutionInfos(response.State.ChildExecutionInfos)
	if err != nil {
		return nil, err
	}
	newResponse.State.BufferedEvents, err = m.DeserializeBufferedEvents(response.State.BufferedEvents)
	if err != nil {
		return nil, err
	}
	newResponse.State.BufferedReplicationTasks, err = m.DeserializeBufferedReplicationTasks(response.State.BufferedReplicationTasks)
	if err != nil {
		return nil, err
	}
	newResponse.State.ExecutionInfo, err = m.DeserializeExecutionInfo(response.State.ExecutionInfo)
	if err != nil {
		return nil, err
	}
	versionHistories, err := m.DeserializeVersionHistories(response.State.VersionHistories)
	if err != nil {
		return nil, err
	}
	newResponse.State.VersionHistories = versionHistories
	newResponse.MutableStateStats = m.statsComputer.computeMutableStateStats(response)

	return newResponse, nil
}

func (m *executionManagerImpl) DeserializeExecutionInfo(info *InternalWorkflowExecutionInfo) (*WorkflowExecutionInfo, error) {
	completionEvent, err := m.serializer.DeserializeEvent(info.CompletionEvent)
	if err != nil {
		return nil, err
	}

	autoResetPoints, err := m.serializer.DeserializeResetPoints(info.AutoResetPoints)
	if err != nil {
		return nil, err
	}

	versionHistories, err := m.serializer.DeserializeVersionHistories(info.VersionHistories)
	if err != nil {
		return nil, err
	}

	newInfo := &WorkflowExecutionInfo{
		CompletionEvent: completionEvent,

		DomainID:                     info.DomainID,
		WorkflowID:                   info.WorkflowID,
		RunID:                        info.RunID,
		ParentDomainID:               info.ParentDomainID,
		ParentWorkflowID:             info.ParentWorkflowID,
		ParentRunID:                  info.ParentRunID,
		InitiatedID:                  info.InitiatedID,
		CompletionEventBatchID:       info.CompletionEventBatchID,
		TaskList:                     info.TaskList,
		WorkflowTypeName:             info.WorkflowTypeName,
		WorkflowTimeout:              info.WorkflowTimeout,
		DecisionTimeoutValue:         info.DecisionTimeoutValue,
		ExecutionContext:             info.ExecutionContext,
		State:                        info.State,
		CloseStatus:                  info.CloseStatus,
		LastFirstEventID:             info.LastFirstEventID,
		LastEventTaskID:              info.LastEventTaskID,
		NextEventID:                  info.NextEventID,
		LastProcessedEvent:           info.LastProcessedEvent,
		StartTimestamp:               info.StartTimestamp,
		LastUpdatedTimestamp:         info.LastUpdatedTimestamp,
		CreateRequestID:              info.CreateRequestID,
		SignalCount:                  info.SignalCount,
		HistorySize:                  info.HistorySize,
		DecisionVersion:              info.DecisionVersion,
		DecisionScheduleID:           info.DecisionScheduleID,
		DecisionStartedID:            info.DecisionStartedID,
		DecisionRequestID:            info.DecisionRequestID,
		DecisionTimeout:              info.DecisionTimeout,
		DecisionAttempt:              info.DecisionAttempt,
		DecisionStartedTimestamp:     info.DecisionStartedTimestamp,
		DecisionScheduledTimestamp:   info.DecisionScheduledTimestamp,
		CancelRequested:              info.CancelRequested,
		CancelRequestID:              info.CancelRequestID,
		StickyTaskList:               info.StickyTaskList,
		StickyScheduleToStartTimeout: info.StickyScheduleToStartTimeout,
		ClientLibraryVersion:         info.ClientLibraryVersion,
		ClientFeatureVersion:         info.ClientFeatureVersion,
		ClientImpl:                   info.ClientImpl,
		Attempt:                      info.Attempt,
		HasRetryPolicy:               info.HasRetryPolicy,
		InitialInterval:              info.InitialInterval,
		BackoffCoefficient:           info.BackoffCoefficient,
		MaximumInterval:              info.MaximumInterval,
		ExpirationTime:               info.ExpirationTime,
		MaximumAttempts:              info.MaximumAttempts,
		NonRetriableErrors:           info.NonRetriableErrors,
		EventStoreVersion:            info.EventStoreVersion,
		BranchToken:                  info.BranchToken,
		CronSchedule:                 info.CronSchedule,
		ExpirationSeconds:            info.ExpirationSeconds,
		AutoResetPoints:              autoResetPoints,
<<<<<<< HEAD
		VersionHistories:             versionHistories,
=======
		SearchAttributes:             info.SearchAttributes,
>>>>>>> 044ccb0e
	}
	return newInfo, nil
}

func (m *executionManagerImpl) DeserializeBufferedReplicationTasks(tasks map[int64]*InternalBufferedReplicationTask) (map[int64]*BufferedReplicationTask, error) {
	newBRTs := make(map[int64]*BufferedReplicationTask, 0)
	for k, v := range tasks {
		history, err := m.serializer.DeserializeBatchEvents(v.History)
		if err != nil {
			return nil, err
		}
		newHistory, err := m.serializer.DeserializeBatchEvents(v.NewRunHistory)
		if err != nil {
			return nil, err
		}
		b := &BufferedReplicationTask{
			FirstEventID:            v.FirstEventID,
			NextEventID:             v.NextEventID,
			Version:                 v.Version,
			EventStoreVersion:       v.EventStoreVersion,
			NewRunEventStoreVersion: v.NewRunEventStoreVersion,

			History:       history,
			NewRunHistory: newHistory,
		}
		newBRTs[k] = b
	}
	return newBRTs, nil
}

func (m *executionManagerImpl) DeserializeBufferedEvents(blobs []*DataBlob) ([]*workflow.HistoryEvent, error) {
	events := make([]*workflow.HistoryEvent, 0)
	for _, b := range blobs {
		history, err := m.serializer.DeserializeBatchEvents(b)
		if err != nil {
			return nil, err
		}
		events = append(events, history...)
	}
	return events, nil
}

func (m *executionManagerImpl) DeserializeChildExecutionInfos(infos map[int64]*InternalChildExecutionInfo) (map[int64]*ChildExecutionInfo, error) {
	newInfos := make(map[int64]*ChildExecutionInfo, 0)
	for k, v := range infos {
		initiatedEvent, err := m.serializer.DeserializeEvent(v.InitiatedEvent)
		if err != nil {
			return nil, err
		}
		startedEvent, err := m.serializer.DeserializeEvent(v.StartedEvent)
		if err != nil {
			return nil, err
		}
		c := &ChildExecutionInfo{
			InitiatedEvent: initiatedEvent,
			StartedEvent:   startedEvent,

			Version:               v.Version,
			InitiatedID:           v.InitiatedID,
			InitiatedEventBatchID: v.InitiatedEventBatchID,
			StartedID:             v.StartedID,
			StartedWorkflowID:     v.StartedWorkflowID,
			StartedRunID:          v.StartedRunID,
			CreateRequestID:       v.CreateRequestID,
			DomainName:            v.DomainName,
			WorkflowTypeName:      v.WorkflowTypeName,
		}

		// Needed for backward compatibility reason.
		// ChildWorkflowExecutionStartedEvent was only used by transfer queue processing of StartChildWorkflow.
		// Updated the code to instead directly read WorkflowId and RunId from mutable state
		// Existing mutable state won't have those values set so instead use started event to set StartedWorkflowID and
		// StartedRunID on the mutable state before passing it to application
		if startedEvent != nil && startedEvent.ChildWorkflowExecutionStartedEventAttributes != nil &&
			startedEvent.ChildWorkflowExecutionStartedEventAttributes.WorkflowExecution != nil {
			startedExecution := startedEvent.ChildWorkflowExecutionStartedEventAttributes.WorkflowExecution
			c.StartedWorkflowID = startedExecution.GetWorkflowId()
			c.StartedRunID = startedExecution.GetRunId()
		}
		newInfos[k] = c
	}
	return newInfos, nil
}

func (m *executionManagerImpl) DeserializeActivityInfos(infos map[int64]*InternalActivityInfo) (map[int64]*ActivityInfo, error) {
	newInfos := make(map[int64]*ActivityInfo, 0)
	for k, v := range infos {
		scheduledEvent, err := m.serializer.DeserializeEvent(v.ScheduledEvent)
		if err != nil {
			return nil, err
		}
		startedEvent, err := m.serializer.DeserializeEvent(v.StartedEvent)
		if err != nil {
			return nil, err
		}
		a := &ActivityInfo{
			ScheduledEvent: scheduledEvent,
			StartedEvent:   startedEvent,

			Version:                        v.Version,
			ScheduleID:                     v.ScheduleID,
			ScheduledEventBatchID:          v.ScheduledEventBatchID,
			ScheduledTime:                  v.ScheduledTime,
			StartedID:                      v.StartedID,
			StartedTime:                    v.StartedTime,
			ActivityID:                     v.ActivityID,
			RequestID:                      v.RequestID,
			Details:                        v.Details,
			ScheduleToStartTimeout:         v.ScheduleToStartTimeout,
			ScheduleToCloseTimeout:         v.ScheduleToCloseTimeout,
			StartToCloseTimeout:            v.StartToCloseTimeout,
			HeartbeatTimeout:               v.HeartbeatTimeout,
			CancelRequested:                v.CancelRequested,
			CancelRequestID:                v.CancelRequestID,
			LastHeartBeatUpdatedTime:       v.LastHeartBeatUpdatedTime,
			TimerTaskStatus:                v.TimerTaskStatus,
			Attempt:                        v.Attempt,
			DomainID:                       v.DomainID,
			StartedIdentity:                v.StartedIdentity,
			TaskList:                       v.TaskList,
			HasRetryPolicy:                 v.HasRetryPolicy,
			InitialInterval:                v.InitialInterval,
			BackoffCoefficient:             v.BackoffCoefficient,
			MaximumInterval:                v.MaximumInterval,
			ExpirationTime:                 v.ExpirationTime,
			MaximumAttempts:                v.MaximumAttempts,
			NonRetriableErrors:             v.NonRetriableErrors,
			LastHeartbeatTimeoutVisibility: v.LastHeartbeatTimeoutVisibility,
		}
		newInfos[k] = a
	}
	return newInfos, nil
}

func (m *executionManagerImpl) DeserializeVersionHistories(blob *DataBlob) (*VersionHistories, error) {
	tVersionHistoroes, err := m.serializer.DeserializeVersionHistories(blob)
	if err != nil {
		return nil, err
	}
	return NewVersionHistoriesFromThrift(tVersionHistoroes), nil
}

func (m *executionManagerImpl) UpdateWorkflowExecution(request *UpdateWorkflowExecutionRequest) (*UpdateWorkflowExecutionResponse, error) {
	if err := m.ValidateUpdateWorkflowExecutionRequest(request); err != nil {
		return nil, err
	}
	executionInfo, err := m.SerializeExecutionInfo(request.ExecutionInfo, request.Encoding)
	if err != nil {
		return nil, err
	}
	upsertActivityInfos, err := m.SerializeUpsertActivityInfos(request.UpsertActivityInfos, request.Encoding)
	if err != nil {
		return nil, err
	}
	upsertChildExecutionInfos, err := m.SerializeUpsertChildExecutionInfos(request.UpsertChildExecutionInfos, request.Encoding)
	if err != nil {
		return nil, err
	}
	var newBufferedEvents *DataBlob
	if request.NewBufferedEvents != nil {
		newBufferedEvents, err = m.serializer.SerializeBatchEvents(request.NewBufferedEvents, request.Encoding)
		if err != nil {
			return nil, err
		}
	}
	newBufferedReplicationTask, err := m.SerializeNewBufferedReplicationTask(request.NewBufferedReplicationTask, request.Encoding)
	if err != nil {
		return nil, err
	}
	continueAsNew, err := m.SerializeCreateWorkflowExecutionRequest(request.ContinueAsNew)
	if err != nil {
		return nil, err
	}
	versionHistories, err := m.SerializeVersionHistories(request.VersionHistories, request.Encoding)
	if err != nil {
		return nil, err
	}

	newRequest := &InternalUpdateWorkflowExecutionRequest{
		ExecutionInfo:              executionInfo,
		UpsertActivityInfos:        upsertActivityInfos,
		UpsertChildExecutionInfos:  upsertChildExecutionInfos,
		NewBufferedEvents:          newBufferedEvents,
		NewBufferedReplicationTask: newBufferedReplicationTask,

		ReplicationState:              request.ReplicationState,
		VersionHistories:              versionHistories,
		TransferTasks:                 request.TransferTasks,
		TimerTasks:                    request.TimerTasks,
		ReplicationTasks:              request.ReplicationTasks,
		Condition:                     request.Condition,
		RangeID:                       request.RangeID,
		ContinueAsNew:                 continueAsNew,
		DeleteActivityInfos:           request.DeleteActivityInfos,
		UpserTimerInfos:               request.UpserTimerInfos,
		DeleteTimerInfos:              request.DeleteTimerInfos,
		DeleteChildExecutionInfo:      request.DeleteChildExecutionInfo,
		UpsertRequestCancelInfos:      request.UpsertRequestCancelInfos,
		DeleteRequestCancelInfo:       request.DeleteRequestCancelInfo,
		UpsertSignalInfos:             request.UpsertSignalInfos,
		DeleteSignalInfo:              request.DeleteSignalInfo,
		UpsertSignalRequestedIDs:      request.UpsertSignalRequestedIDs,
		DeleteSignalRequestedID:       request.DeleteSignalRequestedID,
		ClearBufferedEvents:           request.ClearBufferedEvents,
		DeleteBufferedReplicationTask: request.DeleteBufferedReplicationTask,
	}
	msuss := m.statsComputer.computeMutableStateUpdateStats(newRequest)
	err1 := m.persistence.UpdateWorkflowExecution(newRequest)
	return &UpdateWorkflowExecutionResponse{MutableStateUpdateSessionStats: msuss}, err1
}

func (m *executionManagerImpl) ValidateUpdateWorkflowExecutionRequest(request *UpdateWorkflowExecutionRequest) error {
	if request.VersionHistories != nil && request.ReplicationState != nil {
		return &workflow.InternalServiceError{
			Message: fmt.Sprintf("Update workflow with invalid request:" +
				"replication state and version histories cannot both be set."),
		}
	}
	if request.VersionHistories != nil && (request.ExecutionInfo.BranchToken != nil || request.ExecutionInfo.NextEventID != common.EmptyEventID) {
		return &workflow.InternalServiceError{
			Message: fmt.Sprintf("Update workflow with invalid request:" +
				"version histories and branch token/next event id cannot both be set."),
		}
	}
	return nil
}

func (m *executionManagerImpl) SerializeNewBufferedReplicationTask(task *BufferedReplicationTask, encoding common.EncodingType) (*InternalBufferedReplicationTask, error) {
	if task == nil {
		return nil, nil
	}
	var history, newHistory *DataBlob
	var err error
	if task.History != nil {
		history, err = m.serializer.SerializeBatchEvents(task.History, encoding)
		if err != nil {
			return nil, err
		}
	}

	if task.NewRunHistory != nil {
		newHistory, err = m.serializer.SerializeBatchEvents(task.NewRunHistory, encoding)
		if err != nil {
			return nil, err
		}
	}

	return &InternalBufferedReplicationTask{
		FirstEventID:            task.FirstEventID,
		NextEventID:             task.NextEventID,
		Version:                 task.Version,
		EventStoreVersion:       task.EventStoreVersion,
		NewRunEventStoreVersion: task.NewRunEventStoreVersion,

		History:       history,
		NewRunHistory: newHistory,
	}, nil
}

func (m *executionManagerImpl) SerializeUpsertChildExecutionInfos(infos []*ChildExecutionInfo, encoding common.EncodingType) ([]*InternalChildExecutionInfo, error) {
	newInfos := make([]*InternalChildExecutionInfo, 0)
	for _, v := range infos {
		initiatedEvent, err := m.serializer.SerializeEvent(v.InitiatedEvent, encoding)
		if err != nil {
			return nil, err
		}
		startedEvent, err := m.serializer.SerializeEvent(v.StartedEvent, encoding)
		if err != nil {
			return nil, err
		}
		i := &InternalChildExecutionInfo{
			InitiatedEvent: initiatedEvent,
			StartedEvent:   startedEvent,

			Version:               v.Version,
			InitiatedID:           v.InitiatedID,
			InitiatedEventBatchID: v.InitiatedEventBatchID,
			CreateRequestID:       v.CreateRequestID,
			StartedID:             v.StartedID,
			StartedWorkflowID:     v.StartedWorkflowID,
			StartedRunID:          v.StartedRunID,
			DomainName:            v.DomainName,
			WorkflowTypeName:      v.WorkflowTypeName,
		}
		newInfos = append(newInfos, i)
	}
	return newInfos, nil
}

func (m *executionManagerImpl) SerializeUpsertActivityInfos(infos []*ActivityInfo, encoding common.EncodingType) ([]*InternalActivityInfo, error) {
	newInfos := make([]*InternalActivityInfo, 0)
	for _, v := range infos {
		scheduledEvent, err := m.serializer.SerializeEvent(v.ScheduledEvent, encoding)
		if err != nil {
			return nil, err
		}
		startedEvent, err := m.serializer.SerializeEvent(v.StartedEvent, encoding)
		if err != nil {
			return nil, err
		}
		i := &InternalActivityInfo{
			Version:                        v.Version,
			ScheduleID:                     v.ScheduleID,
			ScheduledEventBatchID:          v.ScheduledEventBatchID,
			ScheduledEvent:                 scheduledEvent,
			ScheduledTime:                  v.ScheduledTime,
			StartedID:                      v.StartedID,
			StartedEvent:                   startedEvent,
			StartedTime:                    v.StartedTime,
			ActivityID:                     v.ActivityID,
			RequestID:                      v.RequestID,
			Details:                        v.Details,
			ScheduleToStartTimeout:         v.ScheduleToStartTimeout,
			ScheduleToCloseTimeout:         v.ScheduleToCloseTimeout,
			StartToCloseTimeout:            v.StartToCloseTimeout,
			HeartbeatTimeout:               v.HeartbeatTimeout,
			CancelRequested:                v.CancelRequested,
			CancelRequestID:                v.CancelRequestID,
			LastHeartBeatUpdatedTime:       v.LastHeartBeatUpdatedTime,
			TimerTaskStatus:                v.TimerTaskStatus,
			Attempt:                        v.Attempt,
			DomainID:                       v.DomainID,
			StartedIdentity:                v.StartedIdentity,
			TaskList:                       v.TaskList,
			HasRetryPolicy:                 v.HasRetryPolicy,
			InitialInterval:                v.InitialInterval,
			BackoffCoefficient:             v.BackoffCoefficient,
			MaximumInterval:                v.MaximumInterval,
			ExpirationTime:                 v.ExpirationTime,
			MaximumAttempts:                v.MaximumAttempts,
			NonRetriableErrors:             v.NonRetriableErrors,
			LastHeartbeatTimeoutVisibility: v.LastHeartbeatTimeoutVisibility,
		}
		newInfos = append(newInfos, i)
	}
	return newInfos, nil
}

func (m *executionManagerImpl) SerializeExecutionInfo(info *WorkflowExecutionInfo, encoding common.EncodingType) (*InternalWorkflowExecutionInfo, error) {
	if info == nil {
		return &InternalWorkflowExecutionInfo{}, nil
	}
	completionEvent, err := m.serializer.SerializeEvent(info.CompletionEvent, encoding)
	if err != nil {
		return nil, err
	}

	resetPoints, err := m.serializer.SerializeResetPoints(info.AutoResetPoints, encoding)
	if err != nil {
		return nil, err
	}

	versionHistories, err := m.serializer.SerializeVersionHistories(info.VersionHistories, encoding)
	if err != nil {
		return nil, err
	}

	return &InternalWorkflowExecutionInfo{
		DomainID:                     info.DomainID,
		WorkflowID:                   info.WorkflowID,
		RunID:                        info.RunID,
		ParentDomainID:               info.ParentDomainID,
		ParentWorkflowID:             info.ParentWorkflowID,
		ParentRunID:                  info.ParentRunID,
		InitiatedID:                  info.InitiatedID,
		CompletionEventBatchID:       info.CompletionEventBatchID,
		CompletionEvent:              completionEvent,
		TaskList:                     info.TaskList,
		WorkflowTypeName:             info.WorkflowTypeName,
		WorkflowTimeout:              info.WorkflowTimeout,
		DecisionTimeoutValue:         info.DecisionTimeoutValue,
		ExecutionContext:             info.ExecutionContext,
		State:                        info.State,
		CloseStatus:                  info.CloseStatus,
		LastFirstEventID:             info.LastFirstEventID,
		LastEventTaskID:              info.LastEventTaskID,
		NextEventID:                  info.NextEventID,
		LastProcessedEvent:           info.LastProcessedEvent,
		StartTimestamp:               info.StartTimestamp,
		LastUpdatedTimestamp:         info.LastUpdatedTimestamp,
		CreateRequestID:              info.CreateRequestID,
		SignalCount:                  info.SignalCount,
		HistorySize:                  info.HistorySize,
		DecisionVersion:              info.DecisionVersion,
		DecisionScheduleID:           info.DecisionScheduleID,
		DecisionStartedID:            info.DecisionStartedID,
		DecisionRequestID:            info.DecisionRequestID,
		DecisionTimeout:              info.DecisionTimeout,
		DecisionAttempt:              info.DecisionAttempt,
		DecisionStartedTimestamp:     info.DecisionStartedTimestamp,
		DecisionScheduledTimestamp:   info.DecisionScheduledTimestamp,
		CancelRequested:              info.CancelRequested,
		CancelRequestID:              info.CancelRequestID,
		StickyTaskList:               info.StickyTaskList,
		StickyScheduleToStartTimeout: info.StickyScheduleToStartTimeout,
		ClientLibraryVersion:         info.ClientLibraryVersion,
		ClientFeatureVersion:         info.ClientFeatureVersion,
		ClientImpl:                   info.ClientImpl,
		AutoResetPoints:              resetPoints,
		Attempt:                      info.Attempt,
		HasRetryPolicy:               info.HasRetryPolicy,
		InitialInterval:              info.InitialInterval,
		BackoffCoefficient:           info.BackoffCoefficient,
		MaximumInterval:              info.MaximumInterval,
		ExpirationTime:               info.ExpirationTime,
		MaximumAttempts:              info.MaximumAttempts,
		NonRetriableErrors:           info.NonRetriableErrors,
		EventStoreVersion:            info.EventStoreVersion,
		BranchToken:                  info.BranchToken,
		CronSchedule:                 info.CronSchedule,
		ExpirationSeconds:            info.ExpirationSeconds,
<<<<<<< HEAD
		VersionHistories:             versionHistories,
=======
		SearchAttributes:             info.SearchAttributes,
>>>>>>> 044ccb0e
	}, nil
}

func (m *executionManagerImpl) SerializeVersionHistories(versionHistories *VersionHistories, encoding common.EncodingType) (*DataBlob, error) {
	var tVersionHistories *workflow.VersionHistories
	if versionHistories != nil {
		tVersionHistories = versionHistories.ToThrift()
	}
	return m.serializer.SerializeVersionHistories(tVersionHistories, encoding)
}

func (m *executionManagerImpl) ResetMutableState(request *ResetMutableStateRequest) error {
	if err := m.ValidateResetMutableStateRequest(request); err != nil {
		return err
	}
	executionInfo, err := m.SerializeExecutionInfo(request.ExecutionInfo, request.Encoding)
	if err != nil {
		return err
	}
	insertActivityInfos, err := m.SerializeUpsertActivityInfos(request.InsertActivityInfos, request.Encoding)
	if err != nil {
		return err
	}
	insertChildExecutionInfos, err := m.SerializeUpsertChildExecutionInfos(request.InsertChildExecutionInfos, request.Encoding)
	if err != nil {
		return err
	}
	versionHistories, err := m.SerializeVersionHistories(request.VersionHistories, request.Encoding)
	if err != nil {
		return err
	}

	newRequest := &InternalResetMutableStateRequest{
		PrevRunID:                 request.PrevRunID,
		ExecutionInfo:             executionInfo,
		ReplicationState:          request.ReplicationState,
		VersionHistories:          versionHistories,
		Condition:                 request.Condition,
		RangeID:                   request.RangeID,
		InsertActivityInfos:       insertActivityInfos,
		InsertTimerInfos:          request.InsertTimerInfos,
		InsertChildExecutionInfos: insertChildExecutionInfos,
		InsertRequestCancelInfos:  request.InsertRequestCancelInfos,
		InsertSignalInfos:         request.InsertSignalInfos,
		InsertSignalRequestedIDs:  request.InsertSignalRequestedIDs,
	}
	return m.persistence.ResetMutableState(newRequest)
}

func (m *executionManagerImpl) ValidateResetMutableStateRequest(request *ResetMutableStateRequest) error {
	if request.VersionHistories != nil && request.ReplicationState != nil {
		return &workflow.InternalServiceError{
			Message: fmt.Sprintf("Reset mutable state with invalid request:" +
				"replication state and version histories cannot both be set."),
		}
	}
	if request.VersionHistories != nil && (request.ExecutionInfo.BranchToken != nil || request.ExecutionInfo.NextEventID != common.EmptyEventID) {
		return &workflow.InternalServiceError{
			Message: fmt.Sprintf("Reset workflow with invalid request:" +
				"version histories and branch token/next event id cannot both be set."),
		}
	}
	return nil
}

func (m *executionManagerImpl) ResetWorkflowExecution(request *ResetWorkflowExecutionRequest) error {
	if err := m.ValidateResetWorkflowExecutionRequest(request); err != nil {
		return err
	}
	currExecution, err := m.SerializeExecutionInfo(request.CurrExecutionInfo, request.Encoding)
	if err != nil {
		return err
	}

	executionInfo, err := m.SerializeExecutionInfo(request.InsertExecutionInfo, request.Encoding)
	if err != nil {
		return err
	}
	insertActivityInfos, err := m.SerializeUpsertActivityInfos(request.InsertActivityInfos, request.Encoding)
	if err != nil {
		return err
	}
	insertChildExecutionInfos, err := m.SerializeUpsertChildExecutionInfos(request.InsertChildExecutionInfos, request.Encoding)
	if err != nil {
		return err
	}
	currVersionHistories, err := m.SerializeVersionHistories(request.CurrVersionHistories, request.Encoding)
	if err != nil {
		return err
	}
	insertVersionHistories, err := m.SerializeVersionHistories(request.InsertVersionHistories, request.Encoding)
	if err != nil {
		return err
	}

	newRequest := &InternalResetWorkflowExecutionRequest{
		PrevRunVersion: request.PrevRunVersion,
		PrevRunState:   request.PrevRunState,

		Condition: request.Condition,
		RangeID:   request.RangeID,

		BaseRunID:          request.BaseRunID,
		BaseRunNextEventID: request.BaseRunNextEventID,

		UpdateCurr:           request.UpdateCurr,
		CurrExecutionInfo:    currExecution,
		CurrReplicationState: request.CurrReplicationState,
		CurrReplicationTasks: request.CurrReplicationTasks,
		CurrTimerTasks:       request.CurrTimerTasks,
		CurrTransferTasks:    request.CurrTransferTasks,
		CurrVersionHistories: currVersionHistories,

		InsertExecutionInfo:       executionInfo,
		InsertReplicationState:    request.InsertReplicationState,
		InsertTimerTasks:          request.InsertTimerTasks,
		InsertTransferTasks:       request.InsertTransferTasks,
		InsertReplicationTasks:    request.InsertReplicationTasks,
		InsertActivityInfos:       insertActivityInfos,
		InsertTimerInfos:          request.InsertTimerInfos,
		InsertChildExecutionInfos: insertChildExecutionInfos,
		InsertRequestCancelInfos:  request.InsertRequestCancelInfos,
		InsertSignalInfos:         request.InsertSignalInfos,
		InsertSignalRequestedIDs:  request.InsertSignalRequestedIDs,
		InsertVersionHistories:    insertVersionHistories,
	}
	return m.persistence.ResetWorkflowExecution(newRequest)
}

func (m *executionManagerImpl) ValidateResetWorkflowExecutionRequest(request *ResetWorkflowExecutionRequest) error {
	if request.CurrVersionHistories != nil && request.CurrReplicationState != nil {
		return &workflow.InternalServiceError{
			Message: fmt.Sprintf("Reset workflow execution with invalid request:" +
				"current replication state and current version histories cannot both be set."),
		}
	}
	if request.InsertVersionHistories != nil && request.InsertReplicationState != nil {
		return &workflow.InternalServiceError{
			Message: fmt.Sprintf("Reset workflow execution with invalid request:" +
				"insert replication state and insert version histories cannot both be set."),
		}
	}
	if request.InsertVersionHistories != nil && (request.InsertExecutionInfo.NextEventID != common.EmptyEventID || request.InsertExecutionInfo.BranchToken != nil) {
		return &workflow.InternalServiceError{
			Message: fmt.Sprintf("Reset workflow execution with invalid request:" +
				"insert version histories and insert eventID/branch token cannot both be set."),
		}
	}
	if request.CurrVersionHistories != nil && (request.CurrExecutionInfo.NextEventID != common.EmptyEventID || request.CurrExecutionInfo.BranchToken != nil) {
		return &workflow.InternalServiceError{
			Message: fmt.Sprintf("Reset workflow execution with invalid request:" +
				"current version histories and current eventID/branch token cannot both be set."),
		}
	}
	return nil
}

func (m *executionManagerImpl) CreateWorkflowExecution(request *CreateWorkflowExecutionRequest) (*CreateWorkflowExecutionResponse, error) {
	if err := m.ValidateCreateWorkflowExecutionRequest(request); err != nil {
		return nil, err
	}
	intReq, err := m.SerializeCreateWorkflowExecutionRequest(request)
	if err != nil {
		return nil, err
	}
	return m.persistence.CreateWorkflowExecution(intReq)
}

func (m *executionManagerImpl) ValidateCreateWorkflowExecutionRequest(request *CreateWorkflowExecutionRequest) error {
	if request.ReplicationState != nil && request.VersionHistories != nil {
		return &workflow.InternalServiceError{
			Message: fmt.Sprintf("Create workflow with invalid request:" +
				"replication state and version histories cannot both be set."),
		}
	}
	if request.VersionHistories != nil && (request.BranchToken != nil || request.NextEventID != common.EmptyEventID) {
		return &workflow.InternalServiceError{
			Message: fmt.Sprintf("Create workflow with invalid request:" +
				"version histories and branch token/next event id cannot both be set."),
		}
	}
	return nil
}

func (m *executionManagerImpl) SerializeCreateWorkflowExecutionRequest(request *CreateWorkflowExecutionRequest) (*InternalCreateWorkflowExecutionRequest, error) {
	if request == nil {
		return nil, nil
	}
	autoResetPointsBlob, err := m.serializer.SerializeResetPoints(request.PreviousAutoResetPoints, common.EncodingTypeThriftRW)
	if err != nil {
		return nil, err
	}
<<<<<<< HEAD
	versionHistories, err := m.serializer.SerializeVersionHistories(request.VersionHistories, common.EncodingTypeThriftRW)
=======
	versionHistories, err := m.SerializeVersionHistories(request.VersionHistories, common.EncodingTypeThriftRW)
>>>>>>> 044ccb0e
	if err != nil {
		return nil, err
	}

	return &InternalCreateWorkflowExecutionRequest{
		RequestID:                   request.RequestID,
		DomainID:                    request.DomainID,
		Execution:                   request.Execution,
		ParentDomainID:              request.ParentDomainID,
		ParentExecution:             request.ParentExecution,
		InitiatedID:                 request.InitiatedID,
		TaskList:                    request.TaskList,
		WorkflowTypeName:            request.WorkflowTypeName,
		WorkflowTimeout:             request.WorkflowTimeout,
		DecisionTimeoutValue:        request.DecisionTimeoutValue,
		ExecutionContext:            request.ExecutionContext,
		LastEventTaskID:             request.LastEventTaskID,
		NextEventID:                 request.NextEventID,
		LastProcessedEvent:          request.LastProcessedEvent,
		SignalCount:                 request.SignalCount,
		HistorySize:                 request.HistorySize,
		TransferTasks:               request.TransferTasks,
		ReplicationTasks:            request.ReplicationTasks,
		TimerTasks:                  request.TimerTasks,
		RangeID:                     request.RangeID,
		DecisionVersion:             request.DecisionVersion,
		DecisionScheduleID:          request.DecisionScheduleID,
		DecisionStartedID:           request.DecisionStartedID,
		DecisionStartToCloseTimeout: request.DecisionStartToCloseTimeout,
		State:                       request.State,
		CloseStatus:                 request.CloseStatus,
		CreateWorkflowMode:          request.CreateWorkflowMode,
		PreviousRunID:               request.PreviousRunID,
		PreviousLastWriteVersion:    request.PreviousLastWriteVersion,
		ReplicationState:            request.ReplicationState,
		Attempt:                     request.Attempt,
		HasRetryPolicy:              request.HasRetryPolicy,
		InitialInterval:             request.InitialInterval,
		BackoffCoefficient:          request.BackoffCoefficient,
		MaximumInterval:             request.MaximumInterval,
		ExpirationTime:              request.ExpirationTime,
		MaximumAttempts:             request.MaximumAttempts,
		NonRetriableErrors:          request.NonRetriableErrors,
		PreviousAutoResetPoints:     autoResetPointsBlob,
		EventStoreVersion:           request.EventStoreVersion,
		BranchToken:                 request.BranchToken,
		CronSchedule:                request.CronSchedule,
		ExpirationSeconds:           request.ExpirationSeconds,
		VersionHistories:            versionHistories,
<<<<<<< HEAD
=======
		SearchAttributes:            request.SearchAttributes,
>>>>>>> 044ccb0e
	}, nil
}

func (m *executionManagerImpl) DeleteWorkflowExecution(request *DeleteWorkflowExecutionRequest) error {
	return m.persistence.DeleteWorkflowExecution(request)
}

func (m *executionManagerImpl) DeleteCurrentWorkflowExecution(request *DeleteCurrentWorkflowExecutionRequest) error {
	return m.persistence.DeleteCurrentWorkflowExecution(request)
}

func (m *executionManagerImpl) GetCurrentExecution(request *GetCurrentExecutionRequest) (*GetCurrentExecutionResponse, error) {
	return m.persistence.GetCurrentExecution(request)
}

// Transfer task related methods
func (m *executionManagerImpl) GetTransferTasks(request *GetTransferTasksRequest) (*GetTransferTasksResponse, error) {
	return m.persistence.GetTransferTasks(request)
}
func (m *executionManagerImpl) CompleteTransferTask(request *CompleteTransferTaskRequest) error {
	return m.persistence.CompleteTransferTask(request)
}
func (m *executionManagerImpl) RangeCompleteTransferTask(request *RangeCompleteTransferTaskRequest) error {
	return m.persistence.RangeCompleteTransferTask(request)
}

// Replication task related methods
func (m *executionManagerImpl) GetReplicationTasks(request *GetReplicationTasksRequest) (*GetReplicationTasksResponse, error) {
	return m.persistence.GetReplicationTasks(request)
}
func (m *executionManagerImpl) CompleteReplicationTask(request *CompleteReplicationTaskRequest) error {
	return m.persistence.CompleteReplicationTask(request)
}

// Timer related methods.
func (m *executionManagerImpl) GetTimerIndexTasks(request *GetTimerIndexTasksRequest) (*GetTimerIndexTasksResponse, error) {
	return m.persistence.GetTimerIndexTasks(request)
}
func (m *executionManagerImpl) CompleteTimerTask(request *CompleteTimerTaskRequest) error {
	return m.persistence.CompleteTimerTask(request)
}
func (m *executionManagerImpl) RangeCompleteTimerTask(request *RangeCompleteTimerTaskRequest) error {
	return m.persistence.RangeCompleteTimerTask(request)
}

func (m *executionManagerImpl) Close() {
	m.persistence.Close()
}<|MERGE_RESOLUTION|>--- conflicted
+++ resolved
@@ -110,11 +110,6 @@
 	}
 
 	autoResetPoints, err := m.serializer.DeserializeResetPoints(info.AutoResetPoints)
-	if err != nil {
-		return nil, err
-	}
-
-	versionHistories, err := m.serializer.DeserializeVersionHistories(info.VersionHistories)
 	if err != nil {
 		return nil, err
 	}
@@ -174,11 +169,7 @@
 		CronSchedule:                 info.CronSchedule,
 		ExpirationSeconds:            info.ExpirationSeconds,
 		AutoResetPoints:              autoResetPoints,
-<<<<<<< HEAD
-		VersionHistories:             versionHistories,
-=======
 		SearchAttributes:             info.SearchAttributes,
->>>>>>> 044ccb0e
 	}
 	return newInfo, nil
 }
@@ -527,11 +518,6 @@
 	}
 
 	resetPoints, err := m.serializer.SerializeResetPoints(info.AutoResetPoints, encoding)
-	if err != nil {
-		return nil, err
-	}
-
-	versionHistories, err := m.serializer.SerializeVersionHistories(info.VersionHistories, encoding)
 	if err != nil {
 		return nil, err
 	}
@@ -590,11 +576,7 @@
 		BranchToken:                  info.BranchToken,
 		CronSchedule:                 info.CronSchedule,
 		ExpirationSeconds:            info.ExpirationSeconds,
-<<<<<<< HEAD
-		VersionHistories:             versionHistories,
-=======
 		SearchAttributes:             info.SearchAttributes,
->>>>>>> 044ccb0e
 	}, nil
 }
 
@@ -787,11 +769,7 @@
 	if err != nil {
 		return nil, err
 	}
-<<<<<<< HEAD
-	versionHistories, err := m.serializer.SerializeVersionHistories(request.VersionHistories, common.EncodingTypeThriftRW)
-=======
 	versionHistories, err := m.SerializeVersionHistories(request.VersionHistories, common.EncodingTypeThriftRW)
->>>>>>> 044ccb0e
 	if err != nil {
 		return nil, err
 	}
@@ -841,10 +819,7 @@
 		CronSchedule:                request.CronSchedule,
 		ExpirationSeconds:           request.ExpirationSeconds,
 		VersionHistories:            versionHistories,
-<<<<<<< HEAD
-=======
 		SearchAttributes:            request.SearchAttributes,
->>>>>>> 044ccb0e
 	}, nil
 }
 
