// Copyright (c) 2017 Uber Technologies, Inc.
//
// Permission is hereby granted, free of charge, to any person obtaining a copy
// of this software and associated documentation files (the "Software"), to deal
// in the Software without restriction, including without limitation the rights
// to use, copy, modify, merge, publish, distribute, sublicense, and/or sell
// copies of the Software, and to permit persons to whom the Software is
// furnished to do so, subject to the following conditions:
//
// The above copyright notice and this permission notice shall be included in
// all copies or substantial portions of the Software.
//
// THE SOFTWARE IS PROVIDED "AS IS", WITHOUT WARRANTY OF ANY KIND, EXPRESS OR
// IMPLIED, INCLUDING BUT NOT LIMITED TO THE WARRANTIES OF MERCHANTABILITY,
// FITNESS FOR A PARTICULAR PURPOSE AND NONINFRINGEMENT. IN NO EVENT SHALL THE
// AUTHORS OR COPYRIGHT HOLDERS BE LIABLE FOR ANY CLAIM, DAMAGES OR OTHER
// LIABILITY, WHETHER IN AN ACTION OF CONTRACT, TORT OR OTHERWISE, ARISING FROM,
// OUT OF OR IN CONNECTION WITH THE SOFTWARE OR THE USE OR OTHER DEALINGS IN
// THE SOFTWARE.

package persistence

import (
	"fmt"
	workflow "github.com/uber/cadence/.gen/go/shared"
	"github.com/uber/cadence/common"
	"github.com/uber/cadence/common/log"
)

type (
	// executionManagerImpl implements ExecutionManager based on ExecutionStore, statsComputer and PayloadSerializer
	executionManagerImpl struct {
		serializer    PayloadSerializer
		persistence   ExecutionStore
		statsComputer statsComputer
		logger        log.Logger
	}
)

var _ ExecutionManager = (*executionManagerImpl)(nil)

// NewExecutionManagerImpl returns new ExecutionManager
func NewExecutionManagerImpl(persistence ExecutionStore, logger log.Logger) ExecutionManager {
	return &executionManagerImpl{
		serializer:    NewPayloadSerializer(),
		persistence:   persistence,
		statsComputer: statsComputer{},
		logger:        logger,
	}
}

func (m *executionManagerImpl) GetName() string {
	return m.persistence.GetName()
}

func (m *executionManagerImpl) GetShardID() int {
	return m.persistence.GetShardID()
}

//The below three APIs are related to serialization/deserialization
func (m *executionManagerImpl) GetWorkflowExecution(request *GetWorkflowExecutionRequest) (*GetWorkflowExecutionResponse, error) {
	response, err := m.persistence.GetWorkflowExecution(request)
	if err != nil {
		return nil, err
	}
	newResponse := &GetWorkflowExecutionResponse{
		State: &WorkflowMutableState{
			TimerInfos:         response.State.TimerInfos,
			RequestCancelInfos: response.State.RequestCancelInfos,
			SignalInfos:        response.State.SignalInfos,
			SignalRequestedIDs: response.State.SignalRequestedIDs,
			ReplicationState:   response.State.ReplicationState,
		},
	}

	newResponse.State.ActivityInfos, err = m.DeserializeActivityInfos(response.State.ActivityInfos)
	if err != nil {
		return nil, err
	}
	newResponse.State.ChildExecutionInfos, err = m.DeserializeChildExecutionInfos(response.State.ChildExecutionInfos)
	if err != nil {
		return nil, err
	}
	newResponse.State.BufferedEvents, err = m.DeserializeBufferedEvents(response.State.BufferedEvents)
	if err != nil {
		return nil, err
	}
	newResponse.State.BufferedReplicationTasks, err = m.DeserializeBufferedReplicationTasks(response.State.BufferedReplicationTasks)
	if err != nil {
		return nil, err
	}
	newResponse.State.ExecutionInfo, err = m.DeserializeExecutionInfo(response.State.ExecutionInfo)
	if err != nil {
		return nil, err
	}
	versionHistories, err := m.DeserializeVersionHistories(response.State.VersionHistories)
	if err != nil {
		return nil, err
	}
	newResponse.State.VersionHistories = versionHistories
	newResponse.MutableStateStats = m.statsComputer.computeMutableStateStats(response)

	return newResponse, nil
}

func (m *executionManagerImpl) DeserializeExecutionInfo(info *InternalWorkflowExecutionInfo) (*WorkflowExecutionInfo, error) {
	completionEvent, err := m.serializer.DeserializeEvent(info.CompletionEvent)
	if err != nil {
		return nil, err
	}

	autoResetPoints, err := m.serializer.DeserializeResetPoints(info.AutoResetPoints)
	if err != nil {
		return nil, err
	}

	newInfo := &WorkflowExecutionInfo{
		CompletionEvent: completionEvent,

		DomainID:                     info.DomainID,
		WorkflowID:                   info.WorkflowID,
		RunID:                        info.RunID,
		ParentDomainID:               info.ParentDomainID,
		ParentWorkflowID:             info.ParentWorkflowID,
		ParentRunID:                  info.ParentRunID,
		InitiatedID:                  info.InitiatedID,
		CompletionEventBatchID:       info.CompletionEventBatchID,
		TaskList:                     info.TaskList,
		WorkflowTypeName:             info.WorkflowTypeName,
		WorkflowTimeout:              info.WorkflowTimeout,
		DecisionTimeoutValue:         info.DecisionTimeoutValue,
		ExecutionContext:             info.ExecutionContext,
		State:                        info.State,
		CloseStatus:                  info.CloseStatus,
		LastFirstEventID:             info.LastFirstEventID,
		LastEventTaskID:              info.LastEventTaskID,
		NextEventID:                  info.NextEventID,
		LastProcessedEvent:           info.LastProcessedEvent,
		StartTimestamp:               info.StartTimestamp,
		LastUpdatedTimestamp:         info.LastUpdatedTimestamp,
		CreateRequestID:              info.CreateRequestID,
		SignalCount:                  info.SignalCount,
		HistorySize:                  info.HistorySize,
		DecisionVersion:              info.DecisionVersion,
		DecisionScheduleID:           info.DecisionScheduleID,
		DecisionStartedID:            info.DecisionStartedID,
		DecisionRequestID:            info.DecisionRequestID,
		DecisionTimeout:              info.DecisionTimeout,
		DecisionAttempt:              info.DecisionAttempt,
		DecisionStartedTimestamp:     info.DecisionStartedTimestamp,
		DecisionScheduledTimestamp:   info.DecisionScheduledTimestamp,
		CancelRequested:              info.CancelRequested,
		CancelRequestID:              info.CancelRequestID,
		StickyTaskList:               info.StickyTaskList,
		StickyScheduleToStartTimeout: info.StickyScheduleToStartTimeout,
		ClientLibraryVersion:         info.ClientLibraryVersion,
		ClientFeatureVersion:         info.ClientFeatureVersion,
		ClientImpl:                   info.ClientImpl,
		Attempt:                      info.Attempt,
		HasRetryPolicy:               info.HasRetryPolicy,
		InitialInterval:              info.InitialInterval,
		BackoffCoefficient:           info.BackoffCoefficient,
		MaximumInterval:              info.MaximumInterval,
		ExpirationTime:               info.ExpirationTime,
		MaximumAttempts:              info.MaximumAttempts,
		NonRetriableErrors:           info.NonRetriableErrors,
		EventStoreVersion:            info.EventStoreVersion,
		BranchToken:                  info.BranchToken,
		CronSchedule:                 info.CronSchedule,
		ExpirationSeconds:            info.ExpirationSeconds,
		AutoResetPoints:              autoResetPoints,
		SearchAttributes:             info.SearchAttributes,
	}
	return newInfo, nil
}

func (m *executionManagerImpl) DeserializeBufferedReplicationTasks(tasks map[int64]*InternalBufferedReplicationTask) (map[int64]*BufferedReplicationTask, error) {
	newBRTs := make(map[int64]*BufferedReplicationTask, 0)
	for k, v := range tasks {
		history, err := m.serializer.DeserializeBatchEvents(v.History)
		if err != nil {
			return nil, err
		}
		newHistory, err := m.serializer.DeserializeBatchEvents(v.NewRunHistory)
		if err != nil {
			return nil, err
		}
		b := &BufferedReplicationTask{
			FirstEventID:            v.FirstEventID,
			NextEventID:             v.NextEventID,
			Version:                 v.Version,
			EventStoreVersion:       v.EventStoreVersion,
			NewRunEventStoreVersion: v.NewRunEventStoreVersion,

			History:       history,
			NewRunHistory: newHistory,
		}
		newBRTs[k] = b
	}
	return newBRTs, nil
}

func (m *executionManagerImpl) DeserializeBufferedEvents(blobs []*DataBlob) ([]*workflow.HistoryEvent, error) {
	events := make([]*workflow.HistoryEvent, 0)
	for _, b := range blobs {
		history, err := m.serializer.DeserializeBatchEvents(b)
		if err != nil {
			return nil, err
		}
		events = append(events, history...)
	}
	return events, nil
}

func (m *executionManagerImpl) DeserializeChildExecutionInfos(infos map[int64]*InternalChildExecutionInfo) (map[int64]*ChildExecutionInfo, error) {
	newInfos := make(map[int64]*ChildExecutionInfo, 0)
	for k, v := range infos {
		initiatedEvent, err := m.serializer.DeserializeEvent(v.InitiatedEvent)
		if err != nil {
			return nil, err
		}
		startedEvent, err := m.serializer.DeserializeEvent(v.StartedEvent)
		if err != nil {
			return nil, err
		}
		c := &ChildExecutionInfo{
			InitiatedEvent: initiatedEvent,
			StartedEvent:   startedEvent,

			Version:               v.Version,
			InitiatedID:           v.InitiatedID,
			InitiatedEventBatchID: v.InitiatedEventBatchID,
			StartedID:             v.StartedID,
			StartedWorkflowID:     v.StartedWorkflowID,
			StartedRunID:          v.StartedRunID,
			CreateRequestID:       v.CreateRequestID,
			DomainName:            v.DomainName,
			WorkflowTypeName:      v.WorkflowTypeName,
		}

		// Needed for backward compatibility reason.
		// ChildWorkflowExecutionStartedEvent was only used by transfer queue processing of StartChildWorkflow.
		// Updated the code to instead directly read WorkflowId and RunId from mutable state
		// Existing mutable state won't have those values set so instead use started event to set StartedWorkflowID and
		// StartedRunID on the mutable state before passing it to application
		if startedEvent != nil && startedEvent.ChildWorkflowExecutionStartedEventAttributes != nil &&
			startedEvent.ChildWorkflowExecutionStartedEventAttributes.WorkflowExecution != nil {
			startedExecution := startedEvent.ChildWorkflowExecutionStartedEventAttributes.WorkflowExecution
			c.StartedWorkflowID = startedExecution.GetWorkflowId()
			c.StartedRunID = startedExecution.GetRunId()
		}
		newInfos[k] = c
	}
	return newInfos, nil
}

func (m *executionManagerImpl) DeserializeActivityInfos(infos map[int64]*InternalActivityInfo) (map[int64]*ActivityInfo, error) {
	newInfos := make(map[int64]*ActivityInfo, 0)
	for k, v := range infos {
		scheduledEvent, err := m.serializer.DeserializeEvent(v.ScheduledEvent)
		if err != nil {
			return nil, err
		}
		startedEvent, err := m.serializer.DeserializeEvent(v.StartedEvent)
		if err != nil {
			return nil, err
		}
		a := &ActivityInfo{
			ScheduledEvent: scheduledEvent,
			StartedEvent:   startedEvent,

			Version:                        v.Version,
			ScheduleID:                     v.ScheduleID,
			ScheduledEventBatchID:          v.ScheduledEventBatchID,
			ScheduledTime:                  v.ScheduledTime,
			StartedID:                      v.StartedID,
			StartedTime:                    v.StartedTime,
			ActivityID:                     v.ActivityID,
			RequestID:                      v.RequestID,
			Details:                        v.Details,
			ScheduleToStartTimeout:         v.ScheduleToStartTimeout,
			ScheduleToCloseTimeout:         v.ScheduleToCloseTimeout,
			StartToCloseTimeout:            v.StartToCloseTimeout,
			HeartbeatTimeout:               v.HeartbeatTimeout,
			CancelRequested:                v.CancelRequested,
			CancelRequestID:                v.CancelRequestID,
			LastHeartBeatUpdatedTime:       v.LastHeartBeatUpdatedTime,
			TimerTaskStatus:                v.TimerTaskStatus,
			Attempt:                        v.Attempt,
			DomainID:                       v.DomainID,
			StartedIdentity:                v.StartedIdentity,
			TaskList:                       v.TaskList,
			HasRetryPolicy:                 v.HasRetryPolicy,
			InitialInterval:                v.InitialInterval,
			BackoffCoefficient:             v.BackoffCoefficient,
			MaximumInterval:                v.MaximumInterval,
			ExpirationTime:                 v.ExpirationTime,
			MaximumAttempts:                v.MaximumAttempts,
			NonRetriableErrors:             v.NonRetriableErrors,
			LastHeartbeatTimeoutVisibility: v.LastHeartbeatTimeoutVisibility,
		}
		newInfos[k] = a
	}
	return newInfos, nil
}

func (m *executionManagerImpl) DeserializeVersionHistories(blob *DataBlob) (*VersionHistories, error) {
	tVersionHistoroes, err := m.serializer.DeserializeVersionHistories(blob)
	if err != nil {
		return nil, err
	}
	return NewVersionHistoriesFromThrift(tVersionHistoroes), nil
}

func (m *executionManagerImpl) UpdateWorkflowExecution(request *UpdateWorkflowExecutionRequest) (*UpdateWorkflowExecutionResponse, error) {
	if err := m.ValidateUpdateWorkflowExecutionRequest(request); err != nil {
		return nil, err
	}
	executionInfo, err := m.SerializeExecutionInfo(request.ExecutionInfo, request.Encoding)
	if err != nil {
		return nil, err
	}
	upsertActivityInfos, err := m.SerializeUpsertActivityInfos(request.UpsertActivityInfos, request.Encoding)
	if err != nil {
		return nil, err
	}
	upsertChildExecutionInfos, err := m.SerializeUpsertChildExecutionInfos(request.UpsertChildExecutionInfos, request.Encoding)
	if err != nil {
		return nil, err
	}
	var newBufferedEvents *DataBlob
	if request.NewBufferedEvents != nil {
		newBufferedEvents, err = m.serializer.SerializeBatchEvents(request.NewBufferedEvents, request.Encoding)
		if err != nil {
			return nil, err
		}
	}
	newBufferedReplicationTask, err := m.SerializeNewBufferedReplicationTask(request.NewBufferedReplicationTask, request.Encoding)
	if err != nil {
		return nil, err
	}
	continueAsNew, err := m.SerializeCreateWorkflowExecutionRequest(request.ContinueAsNew)
	if err != nil {
		return nil, err
	}
	versionHistories, err := m.SerializeVersionHistories(request.VersionHistories, request.Encoding)
	if err != nil {
		return nil, err
	}

	newRequest := &InternalUpdateWorkflowExecutionRequest{
		ExecutionInfo:              executionInfo,
		UpsertActivityInfos:        upsertActivityInfos,
		UpsertChildExecutionInfos:  upsertChildExecutionInfos,
		NewBufferedEvents:          newBufferedEvents,
		NewBufferedReplicationTask: newBufferedReplicationTask,

		ReplicationState:              request.ReplicationState,
		VersionHistories:              versionHistories,
		TransferTasks:                 request.TransferTasks,
		TimerTasks:                    request.TimerTasks,
		ReplicationTasks:              request.ReplicationTasks,
		Condition:                     request.Condition,
		RangeID:                       request.RangeID,
		ContinueAsNew:                 continueAsNew,
		DeleteActivityInfos:           request.DeleteActivityInfos,
		UpserTimerInfos:               request.UpserTimerInfos,
		DeleteTimerInfos:              request.DeleteTimerInfos,
		DeleteChildExecutionInfo:      request.DeleteChildExecutionInfo,
		UpsertRequestCancelInfos:      request.UpsertRequestCancelInfos,
		DeleteRequestCancelInfo:       request.DeleteRequestCancelInfo,
		UpsertSignalInfos:             request.UpsertSignalInfos,
		DeleteSignalInfo:              request.DeleteSignalInfo,
		UpsertSignalRequestedIDs:      request.UpsertSignalRequestedIDs,
		DeleteSignalRequestedID:       request.DeleteSignalRequestedID,
		ClearBufferedEvents:           request.ClearBufferedEvents,
		DeleteBufferedReplicationTask: request.DeleteBufferedReplicationTask,
	}
	msuss := m.statsComputer.computeMutableStateUpdateStats(newRequest)
	err1 := m.persistence.UpdateWorkflowExecution(newRequest)
	return &UpdateWorkflowExecutionResponse{MutableStateUpdateSessionStats: msuss}, err1
}

func (m *executionManagerImpl) ValidateUpdateWorkflowExecutionRequest(request *UpdateWorkflowExecutionRequest) error {
	if request.VersionHistories != nil && request.ReplicationState != nil {
		return &workflow.InternalServiceError{
			Message: fmt.Sprintf("Update workflow with invalid request:" +
				"replication state and version histories cannot both be set."),
		}
	}
	if request.VersionHistories != nil && (request.ExecutionInfo.BranchToken != nil || request.ExecutionInfo.NextEventID != common.EmptyEventID) {
		return &workflow.InternalServiceError{
			Message: fmt.Sprintf("Update workflow with invalid request:" +
				"version histories and branch token/next event id cannot both be set."),
		}
	}
	return nil
}

func (m *executionManagerImpl) SerializeNewBufferedReplicationTask(task *BufferedReplicationTask, encoding common.EncodingType) (*InternalBufferedReplicationTask, error) {
	if task == nil {
		return nil, nil
	}
	var history, newHistory *DataBlob
	var err error
	if task.History != nil {
		history, err = m.serializer.SerializeBatchEvents(task.History, encoding)
		if err != nil {
			return nil, err
		}
	}

	if task.NewRunHistory != nil {
		newHistory, err = m.serializer.SerializeBatchEvents(task.NewRunHistory, encoding)
		if err != nil {
			return nil, err
		}
	}

	return &InternalBufferedReplicationTask{
		FirstEventID:            task.FirstEventID,
		NextEventID:             task.NextEventID,
		Version:                 task.Version,
		EventStoreVersion:       task.EventStoreVersion,
		NewRunEventStoreVersion: task.NewRunEventStoreVersion,

		History:       history,
		NewRunHistory: newHistory,
	}, nil
}

func (m *executionManagerImpl) SerializeUpsertChildExecutionInfos(infos []*ChildExecutionInfo, encoding common.EncodingType) ([]*InternalChildExecutionInfo, error) {
	newInfos := make([]*InternalChildExecutionInfo, 0)
	for _, v := range infos {
		initiatedEvent, err := m.serializer.SerializeEvent(v.InitiatedEvent, encoding)
		if err != nil {
			return nil, err
		}
		startedEvent, err := m.serializer.SerializeEvent(v.StartedEvent, encoding)
		if err != nil {
			return nil, err
		}
		i := &InternalChildExecutionInfo{
			InitiatedEvent: initiatedEvent,
			StartedEvent:   startedEvent,

			Version:               v.Version,
			InitiatedID:           v.InitiatedID,
			InitiatedEventBatchID: v.InitiatedEventBatchID,
			CreateRequestID:       v.CreateRequestID,
			StartedID:             v.StartedID,
			StartedWorkflowID:     v.StartedWorkflowID,
			StartedRunID:          v.StartedRunID,
			DomainName:            v.DomainName,
			WorkflowTypeName:      v.WorkflowTypeName,
		}
		newInfos = append(newInfos, i)
	}
	return newInfos, nil
}

func (m *executionManagerImpl) SerializeUpsertActivityInfos(infos []*ActivityInfo, encoding common.EncodingType) ([]*InternalActivityInfo, error) {
	newInfos := make([]*InternalActivityInfo, 0)
	for _, v := range infos {
		scheduledEvent, err := m.serializer.SerializeEvent(v.ScheduledEvent, encoding)
		if err != nil {
			return nil, err
		}
		startedEvent, err := m.serializer.SerializeEvent(v.StartedEvent, encoding)
		if err != nil {
			return nil, err
		}
		i := &InternalActivityInfo{
			Version:                        v.Version,
			ScheduleID:                     v.ScheduleID,
			ScheduledEventBatchID:          v.ScheduledEventBatchID,
			ScheduledEvent:                 scheduledEvent,
			ScheduledTime:                  v.ScheduledTime,
			StartedID:                      v.StartedID,
			StartedEvent:                   startedEvent,
			StartedTime:                    v.StartedTime,
			ActivityID:                     v.ActivityID,
			RequestID:                      v.RequestID,
			Details:                        v.Details,
			ScheduleToStartTimeout:         v.ScheduleToStartTimeout,
			ScheduleToCloseTimeout:         v.ScheduleToCloseTimeout,
			StartToCloseTimeout:            v.StartToCloseTimeout,
			HeartbeatTimeout:               v.HeartbeatTimeout,
			CancelRequested:                v.CancelRequested,
			CancelRequestID:                v.CancelRequestID,
			LastHeartBeatUpdatedTime:       v.LastHeartBeatUpdatedTime,
			TimerTaskStatus:                v.TimerTaskStatus,
			Attempt:                        v.Attempt,
			DomainID:                       v.DomainID,
			StartedIdentity:                v.StartedIdentity,
			TaskList:                       v.TaskList,
			HasRetryPolicy:                 v.HasRetryPolicy,
			InitialInterval:                v.InitialInterval,
			BackoffCoefficient:             v.BackoffCoefficient,
			MaximumInterval:                v.MaximumInterval,
			ExpirationTime:                 v.ExpirationTime,
			MaximumAttempts:                v.MaximumAttempts,
			NonRetriableErrors:             v.NonRetriableErrors,
			LastHeartbeatTimeoutVisibility: v.LastHeartbeatTimeoutVisibility,
		}
		newInfos = append(newInfos, i)
	}
	return newInfos, nil
}

func (m *executionManagerImpl) SerializeExecutionInfo(info *WorkflowExecutionInfo, encoding common.EncodingType) (*InternalWorkflowExecutionInfo, error) {
	if info == nil {
		return &InternalWorkflowExecutionInfo{}, nil
	}
	completionEvent, err := m.serializer.SerializeEvent(info.CompletionEvent, encoding)
	if err != nil {
		return nil, err
	}

	resetPoints, err := m.serializer.SerializeResetPoints(info.AutoResetPoints, encoding)
	if err != nil {
		return nil, err
	}

	return &InternalWorkflowExecutionInfo{
		DomainID:                     info.DomainID,
		WorkflowID:                   info.WorkflowID,
		RunID:                        info.RunID,
		ParentDomainID:               info.ParentDomainID,
		ParentWorkflowID:             info.ParentWorkflowID,
		ParentRunID:                  info.ParentRunID,
		InitiatedID:                  info.InitiatedID,
		CompletionEventBatchID:       info.CompletionEventBatchID,
		CompletionEvent:              completionEvent,
		TaskList:                     info.TaskList,
		WorkflowTypeName:             info.WorkflowTypeName,
		WorkflowTimeout:              info.WorkflowTimeout,
		DecisionTimeoutValue:         info.DecisionTimeoutValue,
		ExecutionContext:             info.ExecutionContext,
		State:                        info.State,
		CloseStatus:                  info.CloseStatus,
		LastFirstEventID:             info.LastFirstEventID,
		LastEventTaskID:              info.LastEventTaskID,
		NextEventID:                  info.NextEventID,
		LastProcessedEvent:           info.LastProcessedEvent,
		StartTimestamp:               info.StartTimestamp,
		LastUpdatedTimestamp:         info.LastUpdatedTimestamp,
		CreateRequestID:              info.CreateRequestID,
		SignalCount:                  info.SignalCount,
		HistorySize:                  info.HistorySize,
		DecisionVersion:              info.DecisionVersion,
		DecisionScheduleID:           info.DecisionScheduleID,
		DecisionStartedID:            info.DecisionStartedID,
		DecisionRequestID:            info.DecisionRequestID,
		DecisionTimeout:              info.DecisionTimeout,
		DecisionAttempt:              info.DecisionAttempt,
		DecisionStartedTimestamp:     info.DecisionStartedTimestamp,
		DecisionScheduledTimestamp:   info.DecisionScheduledTimestamp,
		CancelRequested:              info.CancelRequested,
		CancelRequestID:              info.CancelRequestID,
		StickyTaskList:               info.StickyTaskList,
		StickyScheduleToStartTimeout: info.StickyScheduleToStartTimeout,
		ClientLibraryVersion:         info.ClientLibraryVersion,
		ClientFeatureVersion:         info.ClientFeatureVersion,
		ClientImpl:                   info.ClientImpl,
		AutoResetPoints:              resetPoints,
		Attempt:                      info.Attempt,
		HasRetryPolicy:               info.HasRetryPolicy,
		InitialInterval:              info.InitialInterval,
		BackoffCoefficient:           info.BackoffCoefficient,
		MaximumInterval:              info.MaximumInterval,
		ExpirationTime:               info.ExpirationTime,
		MaximumAttempts:              info.MaximumAttempts,
		NonRetriableErrors:           info.NonRetriableErrors,
		EventStoreVersion:            info.EventStoreVersion,
		BranchToken:                  info.BranchToken,
		CronSchedule:                 info.CronSchedule,
		ExpirationSeconds:            info.ExpirationSeconds,
		SearchAttributes:             info.SearchAttributes,
	}, nil
}

func (m *executionManagerImpl) SerializeVersionHistories(versionHistories *VersionHistories, encoding common.EncodingType) (*DataBlob, error) {
	var tVersionHistories *workflow.VersionHistories
	if versionHistories != nil {
		tVersionHistories = versionHistories.ToThrift()
	}
	return m.serializer.SerializeVersionHistories(tVersionHistories, encoding)
}

func (m *executionManagerImpl) ResetMutableState(request *ResetMutableStateRequest) error {
	if err := m.ValidateResetMutableStateRequest(request); err != nil {
		return err
	}
	executionInfo, err := m.SerializeExecutionInfo(request.ExecutionInfo, request.Encoding)
	if err != nil {
		return err
	}
	insertActivityInfos, err := m.SerializeUpsertActivityInfos(request.InsertActivityInfos, request.Encoding)
	if err != nil {
		return err
	}
	insertChildExecutionInfos, err := m.SerializeUpsertChildExecutionInfos(request.InsertChildExecutionInfos, request.Encoding)
	if err != nil {
		return err
	}
	versionHistories, err := m.SerializeVersionHistories(request.VersionHistories, request.Encoding)
	if err != nil {
		return err
	}

	newRequest := &InternalResetMutableStateRequest{
		PrevRunID:                 request.PrevRunID,
		ExecutionInfo:             executionInfo,
		ReplicationState:          request.ReplicationState,
		VersionHistories:          versionHistories,
		Condition:                 request.Condition,
		RangeID:                   request.RangeID,
		InsertActivityInfos:       insertActivityInfos,
		InsertTimerInfos:          request.InsertTimerInfos,
		InsertChildExecutionInfos: insertChildExecutionInfos,
		InsertRequestCancelInfos:  request.InsertRequestCancelInfos,
		InsertSignalInfos:         request.InsertSignalInfos,
		InsertSignalRequestedIDs:  request.InsertSignalRequestedIDs,
	}
	return m.persistence.ResetMutableState(newRequest)
}

func (m *executionManagerImpl) ValidateResetMutableStateRequest(request *ResetMutableStateRequest) error {
	if request.VersionHistories != nil && request.ReplicationState != nil {
		return &workflow.InternalServiceError{
			Message: fmt.Sprintf("Reset mutable state with invalid request:" +
				"replication state and version histories cannot both be set."),
		}
	}
	if request.VersionHistories != nil && (request.ExecutionInfo.BranchToken != nil || request.ExecutionInfo.NextEventID != common.EmptyEventID) {
		return &workflow.InternalServiceError{
			Message: fmt.Sprintf("Reset workflow with invalid request:" +
				"version histories and branch token/next event id cannot both be set."),
		}
	}
	return nil
}

func (m *executionManagerImpl) ResetWorkflowExecution(request *ResetWorkflowExecutionRequest) error {
	if err := m.ValidateResetWorkflowExecutionRequest(request); err != nil {
		return err
	}
	currExecution, err := m.SerializeExecutionInfo(request.CurrExecutionInfo, request.Encoding)
	if err != nil {
		return err
	}

	executionInfo, err := m.SerializeExecutionInfo(request.InsertExecutionInfo, request.Encoding)
	if err != nil {
		return err
	}
	insertActivityInfos, err := m.SerializeUpsertActivityInfos(request.InsertActivityInfos, request.Encoding)
	if err != nil {
		return err
	}
	insertChildExecutionInfos, err := m.SerializeUpsertChildExecutionInfos(request.InsertChildExecutionInfos, request.Encoding)
	if err != nil {
		return err
	}
	currVersionHistories, err := m.SerializeVersionHistories(request.CurrVersionHistories, request.Encoding)
	if err != nil {
		return err
	}
	insertVersionHistories, err := m.SerializeVersionHistories(request.InsertVersionHistories, request.Encoding)
	if err != nil {
		return err
	}

	newRequest := &InternalResetWorkflowExecutionRequest{
		PrevRunVersion: request.PrevRunVersion,
		PrevRunState:   request.PrevRunState,

		Condition: request.Condition,
		RangeID:   request.RangeID,

		BaseRunID:          request.BaseRunID,
		BaseRunNextEventID: request.BaseRunNextEventID,

		UpdateCurr:           request.UpdateCurr,
		CurrExecutionInfo:    currExecution,
		CurrReplicationState: request.CurrReplicationState,
		CurrReplicationTasks: request.CurrReplicationTasks,
		CurrTimerTasks:       request.CurrTimerTasks,
		CurrTransferTasks:    request.CurrTransferTasks,
		CurrVersionHistories: currVersionHistories,

		InsertExecutionInfo:       executionInfo,
		InsertReplicationState:    request.InsertReplicationState,
		InsertTimerTasks:          request.InsertTimerTasks,
		InsertTransferTasks:       request.InsertTransferTasks,
		InsertReplicationTasks:    request.InsertReplicationTasks,
		InsertActivityInfos:       insertActivityInfos,
		InsertTimerInfos:          request.InsertTimerInfos,
		InsertChildExecutionInfos: insertChildExecutionInfos,
		InsertRequestCancelInfos:  request.InsertRequestCancelInfos,
		InsertSignalInfos:         request.InsertSignalInfos,
		InsertSignalRequestedIDs:  request.InsertSignalRequestedIDs,
		InsertVersionHistories:    insertVersionHistories,
	}
	return m.persistence.ResetWorkflowExecution(newRequest)
}

func (m *executionManagerImpl) ValidateResetWorkflowExecutionRequest(request *ResetWorkflowExecutionRequest) error {
	if request.CurrVersionHistories != nil && request.CurrReplicationState != nil {
		return &workflow.InternalServiceError{
			Message: fmt.Sprintf("Reset workflow execution with invalid request:" +
				"current replication state and current version histories cannot both be set."),
		}
	}
	if request.InsertVersionHistories != nil && request.InsertReplicationState != nil {
		return &workflow.InternalServiceError{
			Message: fmt.Sprintf("Reset workflow execution with invalid request:" +
				"insert replication state and insert version histories cannot both be set."),
		}
	}
	if request.InsertVersionHistories != nil && (request.InsertExecutionInfo.NextEventID != common.EmptyEventID || request.InsertExecutionInfo.BranchToken != nil) {
		return &workflow.InternalServiceError{
			Message: fmt.Sprintf("Reset workflow execution with invalid request:" +
				"insert version histories and insert eventID/branch token cannot both be set."),
		}
	}
	if request.CurrVersionHistories != nil && (request.CurrExecutionInfo.NextEventID != common.EmptyEventID || request.CurrExecutionInfo.BranchToken != nil) {
		return &workflow.InternalServiceError{
			Message: fmt.Sprintf("Reset workflow execution with invalid request:" +
				"current version histories and current eventID/branch token cannot both be set."),
		}
	}
	return nil
}

func (m *executionManagerImpl) CreateWorkflowExecution(request *CreateWorkflowExecutionRequest) (*CreateWorkflowExecutionResponse, error) {
	if err := m.ValidateCreateWorkflowExecutionRequest(request); err != nil {
		return nil, err
	}
	intReq, err := m.SerializeCreateWorkflowExecutionRequest(request)
	if err != nil {
		return nil, err
	}
	return m.persistence.CreateWorkflowExecution(intReq)
}

func (m *executionManagerImpl) ValidateCreateWorkflowExecutionRequest(request *CreateWorkflowExecutionRequest) error {
	if request.ReplicationState != nil && request.VersionHistories != nil {
		return &workflow.InternalServiceError{
			Message: fmt.Sprintf("Create workflow with invalid request:" +
				"replication state and version histories cannot both be set."),
		}
	}
	if request.VersionHistories != nil && (request.BranchToken != nil || request.NextEventID != common.EmptyEventID) {
		return &workflow.InternalServiceError{
			Message: fmt.Sprintf("Create workflow with invalid request:" +
				"version histories and branch token/next event id cannot both be set."),
		}
	}
	return nil
}

func (m *executionManagerImpl) SerializeCreateWorkflowExecutionRequest(request *CreateWorkflowExecutionRequest) (*InternalCreateWorkflowExecutionRequest, error) {
	if request == nil {
		return nil, nil
	}
	autoResetPointsBlob, err := m.serializer.SerializeResetPoints(request.PreviousAutoResetPoints, common.EncodingTypeThriftRW)
	if err != nil {
		return nil, err
	}
	versionHistories, err := m.SerializeVersionHistories(request.VersionHistories, common.EncodingTypeThriftRW)
	if err != nil {
		return nil, err
	}

	return &InternalCreateWorkflowExecutionRequest{
		RequestID:                   request.RequestID,
		DomainID:                    request.DomainID,
		Execution:                   request.Execution,
		ParentDomainID:              request.ParentDomainID,
		ParentExecution:             request.ParentExecution,
		InitiatedID:                 request.InitiatedID,
		TaskList:                    request.TaskList,
		WorkflowTypeName:            request.WorkflowTypeName,
		WorkflowTimeout:             request.WorkflowTimeout,
		DecisionTimeoutValue:        request.DecisionTimeoutValue,
		ExecutionContext:            request.ExecutionContext,
		LastEventTaskID:             request.LastEventTaskID,
		NextEventID:                 request.NextEventID,
		LastProcessedEvent:          request.LastProcessedEvent,
		SignalCount:                 request.SignalCount,
		HistorySize:                 request.HistorySize,
		TransferTasks:               request.TransferTasks,
		ReplicationTasks:            request.ReplicationTasks,
		TimerTasks:                  request.TimerTasks,
		RangeID:                     request.RangeID,
		DecisionVersion:             request.DecisionVersion,
		DecisionScheduleID:          request.DecisionScheduleID,
		DecisionStartedID:           request.DecisionStartedID,
		DecisionStartToCloseTimeout: request.DecisionStartToCloseTimeout,
		State:                       request.State,
		CloseStatus:                 request.CloseStatus,
		CreateWorkflowMode:          request.CreateWorkflowMode,
		PreviousRunID:               request.PreviousRunID,
		PreviousLastWriteVersion:    request.PreviousLastWriteVersion,
		ReplicationState:            request.ReplicationState,
		Attempt:                     request.Attempt,
		HasRetryPolicy:              request.HasRetryPolicy,
		InitialInterval:             request.InitialInterval,
		BackoffCoefficient:          request.BackoffCoefficient,
		MaximumInterval:             request.MaximumInterval,
		ExpirationTime:              request.ExpirationTime,
		MaximumAttempts:             request.MaximumAttempts,
		NonRetriableErrors:          request.NonRetriableErrors,
		PreviousAutoResetPoints:     autoResetPointsBlob,
		EventStoreVersion:           request.EventStoreVersion,
		BranchToken:                 request.BranchToken,
		CronSchedule:                request.CronSchedule,
		ExpirationSeconds:           request.ExpirationSeconds,
<<<<<<< HEAD
		VersionHistories:            versionHistories,
=======
		SearchAttributes:            request.SearchAttributes,
>>>>>>> 3e3138e4
	}, nil
}

func (m *executionManagerImpl) DeleteWorkflowExecution(request *DeleteWorkflowExecutionRequest) error {
	return m.persistence.DeleteWorkflowExecution(request)
}

func (m *executionManagerImpl) DeleteCurrentWorkflowExecution(request *DeleteCurrentWorkflowExecutionRequest) error {
	return m.persistence.DeleteCurrentWorkflowExecution(request)
}

func (m *executionManagerImpl) GetCurrentExecution(request *GetCurrentExecutionRequest) (*GetCurrentExecutionResponse, error) {
	return m.persistence.GetCurrentExecution(request)
}

// Transfer task related methods
func (m *executionManagerImpl) GetTransferTasks(request *GetTransferTasksRequest) (*GetTransferTasksResponse, error) {
	return m.persistence.GetTransferTasks(request)
}
func (m *executionManagerImpl) CompleteTransferTask(request *CompleteTransferTaskRequest) error {
	return m.persistence.CompleteTransferTask(request)
}
func (m *executionManagerImpl) RangeCompleteTransferTask(request *RangeCompleteTransferTaskRequest) error {
	return m.persistence.RangeCompleteTransferTask(request)
}

// Replication task related methods
func (m *executionManagerImpl) GetReplicationTasks(request *GetReplicationTasksRequest) (*GetReplicationTasksResponse, error) {
	return m.persistence.GetReplicationTasks(request)
}
func (m *executionManagerImpl) CompleteReplicationTask(request *CompleteReplicationTaskRequest) error {
	return m.persistence.CompleteReplicationTask(request)
}

// Timer related methods.
func (m *executionManagerImpl) GetTimerIndexTasks(request *GetTimerIndexTasksRequest) (*GetTimerIndexTasksResponse, error) {
	return m.persistence.GetTimerIndexTasks(request)
}
func (m *executionManagerImpl) CompleteTimerTask(request *CompleteTimerTaskRequest) error {
	return m.persistence.CompleteTimerTask(request)
}
func (m *executionManagerImpl) RangeCompleteTimerTask(request *RangeCompleteTimerTaskRequest) error {
	return m.persistence.RangeCompleteTimerTask(request)
}

func (m *executionManagerImpl) Close() {
	m.persistence.Close()
}<|MERGE_RESOLUTION|>--- conflicted
+++ resolved
@@ -818,11 +818,8 @@
 		BranchToken:                 request.BranchToken,
 		CronSchedule:                request.CronSchedule,
 		ExpirationSeconds:           request.ExpirationSeconds,
-<<<<<<< HEAD
 		VersionHistories:            versionHistories,
-=======
 		SearchAttributes:            request.SearchAttributes,
->>>>>>> 3e3138e4
 	}, nil
 }
 
