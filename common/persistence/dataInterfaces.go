--- conflicted
+++ resolved
@@ -1518,11 +1518,7 @@
 	return e.Msg
 }
 
-<<<<<<< HEAD
-// IsTimeoutError determines if the error is a timeout error
-=======
 // IsTimeoutError check whether error is TimeoutError
->>>>>>> 571a2bce
 func IsTimeoutError(err error) bool {
 	_, ok := err.(*TimeoutError)
 	return ok
