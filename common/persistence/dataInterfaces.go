// Copyright (c) 2017-2020 Uber Technologies, Inc.
// Portions of the Software are attributed to Copyright (c) 2020 Temporal Technologies Inc.
//
// Permission is hereby granted, free of charge, to any person obtaining a copy
// of this software and associated documentation files (the "Software"), to deal
// in the Software without restriction, including without limitation the rights
// to use, copy, modify, merge, publish, distribute, sublicense, and/or sell
// copies of the Software, and to permit persons to whom the Software is
// furnished to do so, subject to the following conditions:
//
// The above copyright notice and this permission notice shall be included in
// all copies or substantial portions of the Software.
//
// THE SOFTWARE IS PROVIDED "AS IS", WITHOUT WARRANTY OF ANY KIND, EXPRESS OR
// IMPLIED, INCLUDING BUT NOT LIMITED TO THE WARRANTIES OF MERCHANTABILITY,
// FITNESS FOR A PARTICULAR PURPOSE AND NONINFRINGEMENT. IN NO EVENT SHALL THE
// AUTHORS OR COPYRIGHT HOLDERS BE LIABLE FOR ANY CLAIM, DAMAGES OR OTHER
// LIABILITY, WHETHER IN AN ACTION OF CONTRACT, TORT OR OTHERWISE, ARISING FROM,
// OUT OF OR IN CONNECTION WITH THE SOFTWARE OR THE USE OR OTHER DEALINGS IN
// THE SOFTWARE.

package persistence

import (
	"context"
	"fmt"
	"strings"
	"time"

	"github.com/pborman/uuid"

	workflow "github.com/uber/cadence/.gen/go/shared"
	"github.com/uber/cadence/common"
	"github.com/uber/cadence/common/checksum"
	"github.com/uber/cadence/common/codec"
	"github.com/uber/cadence/common/types"
)

// Domain status
const (
	DomainStatusRegistered = iota
	DomainStatusDeprecated
	DomainStatusDeleted
)

const (
	// EventStoreVersion is already deprecated, this is used for forward
	// compatibility (so that rollback is possible).
	// TODO we can remove it after fixing all the query templates and when
	// we decide the compatibility is no longer needed.
	EventStoreVersion = 2
)

// CreateWorkflowMode workflow creation mode
type CreateWorkflowMode int

// QueueType is an enum that represents various queue types in persistence
type QueueType int

// Queue types used in queue table
// Use positive numbers for queue type
// Negative numbers are reserved for DLQ
const (
	DomainReplicationQueueType QueueType = iota + 1
)

// Create Workflow Execution Mode
const (
	// Fail if current record exists
	// Only applicable for CreateWorkflowExecution
	CreateWorkflowModeBrandNew CreateWorkflowMode = iota
	// Update current record only if workflow is closed
	// Only applicable for CreateWorkflowExecution
	CreateWorkflowModeWorkflowIDReuse
	// Update current record only if workflow is open
	// Only applicable for UpdateWorkflowExecution
	CreateWorkflowModeContinueAsNew
	// Do not update current record since workflow to
	// applicable for CreateWorkflowExecution, UpdateWorkflowExecution
	CreateWorkflowModeZombie
)

// UpdateWorkflowMode update mode
type UpdateWorkflowMode int

// Update Workflow Execution Mode
const (
	// Update workflow, including current record
	// NOTE: update on current record is a condition update
	UpdateWorkflowModeUpdateCurrent UpdateWorkflowMode = iota
	// Update workflow, without current record
	// NOTE: current record CANNOT point to the workflow to be updated
	UpdateWorkflowModeBypassCurrent
)

// ConflictResolveWorkflowMode conflict resolve mode
type ConflictResolveWorkflowMode int

// Conflict Resolve Workflow Mode
const (
	// Conflict resolve workflow, including current record
	// NOTE: update on current record is a condition update
	ConflictResolveWorkflowModeUpdateCurrent ConflictResolveWorkflowMode = iota
	// Conflict resolve workflow, without current record
	// NOTE: current record CANNOT point to the workflow to be updated
	ConflictResolveWorkflowModeBypassCurrent
)

// Workflow execution states
const (
	WorkflowStateCreated = iota
	WorkflowStateRunning
	WorkflowStateCompleted
	WorkflowStateZombie
	WorkflowStateVoid
	WorkflowStateCorrupted
)

// Workflow execution close status
const (
	WorkflowCloseStatusNone = iota
	WorkflowCloseStatusCompleted
	WorkflowCloseStatusFailed
	WorkflowCloseStatusCanceled
	WorkflowCloseStatusTerminated
	WorkflowCloseStatusContinuedAsNew
	WorkflowCloseStatusTimedOut
)

// Types of task lists
const (
	TaskListTypeDecision = iota
	TaskListTypeActivity
)

// Kinds of task lists
const (
	TaskListKindNormal = iota
	TaskListKindSticky
)

// Transfer task types
const (
	TransferTaskTypeDecisionTask = iota
	TransferTaskTypeActivityTask
	TransferTaskTypeCloseExecution
	TransferTaskTypeCancelExecution
	TransferTaskTypeStartChildExecution
	TransferTaskTypeSignalExecution
	TransferTaskTypeRecordWorkflowStarted
	TransferTaskTypeResetWorkflow
	TransferTaskTypeUpsertWorkflowSearchAttributes
)

// Types of cross-cluster tasks
const (
	CrossClusterTaskTypeStartChildExecution = iota + 1
	CrossClusterTaskTypeCancelExecution
	CrossClusterTaskTypeSignalExecution
)

// Types of replication tasks
const (
	ReplicationTaskTypeHistory = iota
	ReplicationTaskTypeSyncActivity
	ReplicationTaskTypeFailoverMarker
)

// Types of timers
const (
	TaskTypeDecisionTimeout = iota
	TaskTypeActivityTimeout
	TaskTypeUserTimer
	TaskTypeWorkflowTimeout
	TaskTypeDeleteHistoryEvent
	TaskTypeActivityRetryTimer
	TaskTypeWorkflowBackoffTimer
)

// UnknownNumRowsAffected is returned when the number of rows that an API affected cannot be determined
const UnknownNumRowsAffected = -1

// Types of workflow backoff timeout
const (
	WorkflowBackoffTimeoutTypeRetry = iota
	WorkflowBackoffTimeoutTypeCron
)

const (
	// InitialFailoverNotificationVersion is the initial failover version for a domain
	InitialFailoverNotificationVersion int64 = 0

	// TransferTaskTransferTargetWorkflowID is the the dummy workflow ID for transfer tasks of types
	// that do not have a target workflow
	TransferTaskTransferTargetWorkflowID = "20000000-0000-f000-f000-000000000001"
	// TransferTaskTransferTargetRunID is the the dummy run ID for transfer tasks of types
	// that do not have a target workflow
	TransferTaskTransferTargetRunID = "30000000-0000-f000-f000-000000000002"
	// CrossClusterTaskDefaultTargetRunID is the the dummy run ID for cross-cluster tasks of types
	// that do not have a target workflow
	CrossClusterTaskDefaultTargetRunID = TransferTaskTransferTargetRunID

	// indicate invalid workflow state transition
	invalidStateTransitionMsg = "unable to change workflow state from %v to %v, close status %v"
)

const numItemsInGarbageInfo = 3

type (
	// InvalidPersistenceRequestError represents invalid request to persistence
	InvalidPersistenceRequestError struct {
		Msg string
	}

	// CurrentWorkflowConditionFailedError represents a failed conditional update for current workflow record
	CurrentWorkflowConditionFailedError struct {
		Msg string
	}

	// ConditionFailedError represents a failed conditional update for execution record
	ConditionFailedError struct {
		Msg string
	}

	// ShardAlreadyExistError is returned when conditionally creating a shard fails
	ShardAlreadyExistError struct {
		Msg string
	}

	// ShardOwnershipLostError is returned when conditional update fails due to RangeID for the shard
	ShardOwnershipLostError struct {
		ShardID int
		Msg     string
	}

	// WorkflowExecutionAlreadyStartedError is returned when creating a new workflow failed.
	WorkflowExecutionAlreadyStartedError struct {
		Msg              string
		StartRequestID   string
		RunID            string
		State            int
		CloseStatus      int
		LastWriteVersion int64
	}

	// TimeoutError is returned when a write operation fails due to a timeout
	TimeoutError struct {
		Msg string
	}

	// TransactionSizeLimitError is returned when the transaction size is too large
	TransactionSizeLimitError struct {
		Msg string
	}

	// ShardInfo describes a shard
	ShardInfo struct {
<<<<<<< HEAD
		ShardID                           int                               `json:"shard_id"`
		Owner                             string                            `json:"owner"`
		RangeID                           int64                             `json:"range_id"`
		StolenSinceRenew                  int                               `json:"stolen_since_renew"`
		UpdatedAt                         time.Time                         `json:"updated_at"`
		ReplicationAckLevel               int64                             `json:"replication_ack_level"`
		ReplicationDLQAckLevel            map[string]int64                  `json:"replication_dlq_ack_level"`
		TransferAckLevel                  int64                             `json:"transfer_ack_level"`
		TimerAckLevel                     time.Time                         `json:"timer_ack_level"`
		ClusterTransferAckLevel           map[string]int64                  `json:"cluster_transfer_ack_level"`
		ClusterTimerAckLevel              map[string]time.Time              `json:"cluster_timer_ack_level"`
		TransferProcessingQueueStates     *types.ProcessingQueueStates      `json:"transfer_processing_queue_states"`
		CrossClusterProcessingQueueStates *types.ProcessingQueueStates      `json:"cross_cluster_processing_queue_states"`
		TimerProcessingQueueStates        *types.ProcessingQueueStates      `json:"timer_processing_queue_states"`
		TransferFailoverLevels            map[string]TransferFailoverLevel  // uuid -> TransferFailoverLevel
		TimerFailoverLevels               map[string]TimerFailoverLevel     // uuid -> TimerFailoverLevel
		ClusterReplicationLevel           map[string]int64                  `json:"cluster_replication_level"`
		DomainNotificationVersion         int64                             `json:"domain_notification_version"`
		PendingFailoverMarkers            []*types.FailoverMarkerAttributes `json:"pending_failover_markers"`
=======
		ShardID                        int                               `json:"shard_id"`
		Owner                          string                            `json:"owner"`
		RangeID                        int64                             `json:"range_id"`
		StolenSinceRenew               int                               `json:"stolen_since_renew"`
		UpdatedAt                      time.Time                         `json:"updated_at"`
		ReplicationAckLevel            int64                             `json:"replication_ack_level"`
		ReplicationDLQAckLevel         map[string]int64                  `json:"replication_dlq_ack_level"`
		TransferAckLevel               int64                             `json:"transfer_ack_level"`
		TimerAckLevel                  time.Time                         `json:"timer_ack_level"`
		ClusterTransferAckLevel        map[string]int64                  `json:"cluster_transfer_ack_level"`
		ClusterTimerAckLevel           map[string]time.Time              `json:"cluster_timer_ack_level"`
		TransferProcessingQueueStates  *types.ProcessingQueueStates      `json:"transfer_processing_queue_states"`
		CrossClusterProcessQueueStates *types.ProcessingQueueStates      `json:"cross_cluster_queue_states"`
		TimerProcessingQueueStates     *types.ProcessingQueueStates      `json:"timer_processing_queue_states"`
		ClusterReplicationLevel        map[string]int64                  `json:"cluster_replication_level"`
		DomainNotificationVersion      int64                             `json:"domain_notification_version"`
		PendingFailoverMarkers         []*types.FailoverMarkerAttributes `json:"pending_failover_markers"`
>>>>>>> 8d3e54e3
	}

	// WorkflowExecutionInfo describes a workflow execution
	WorkflowExecutionInfo struct {
		DomainID                           string
		WorkflowID                         string
		RunID                              string
		ParentDomainID                     string
		ParentWorkflowID                   string
		ParentRunID                        string
		InitiatedID                        int64
		CompletionEventBatchID             int64
		CompletionEvent                    *types.HistoryEvent
		TaskList                           string
		WorkflowTypeName                   string
		WorkflowTimeout                    int32
		DecisionStartToCloseTimeout        int32
		ExecutionContext                   []byte
		State                              int
		CloseStatus                        int
		LastFirstEventID                   int64
		LastEventTaskID                    int64
		NextEventID                        int64
		LastProcessedEvent                 int64
		StartTimestamp                     time.Time
		LastUpdatedTimestamp               time.Time
		CreateRequestID                    string
		SignalCount                        int32
		DecisionVersion                    int64
		DecisionScheduleID                 int64
		DecisionStartedID                  int64
		DecisionRequestID                  string
		DecisionTimeout                    int32
		DecisionAttempt                    int64
		DecisionStartedTimestamp           int64
		DecisionScheduledTimestamp         int64
		DecisionOriginalScheduledTimestamp int64
		CancelRequested                    bool
		CancelRequestID                    string
		StickyTaskList                     string
		StickyScheduleToStartTimeout       int32
		ClientLibraryVersion               string
		ClientFeatureVersion               string
		ClientImpl                         string
		AutoResetPoints                    *types.ResetPoints
		Memo                               map[string][]byte
		SearchAttributes                   map[string][]byte
		// for retry
		Attempt            int32
		HasRetryPolicy     bool
		InitialInterval    int32
		BackoffCoefficient float64
		MaximumInterval    int32
		ExpirationTime     time.Time
		MaximumAttempts    int32
		NonRetriableErrors []string
		BranchToken        []byte
		// Cron
		CronSchedule      string
		IsCron            bool
		ExpirationSeconds int32 // TODO: is this field useful?
	}

	// ExecutionStats is the statistics about workflow execution
	ExecutionStats struct {
		HistorySize int64
	}

	// ReplicationState represents mutable state information for global domains.
	// This information is used by replication protocol when applying events from remote clusters
	// TODO: remove this struct after all 2DC workflows complete
	ReplicationState struct {
		CurrentVersion      int64
		StartVersion        int64
		LastWriteVersion    int64
		LastWriteEventID    int64
		LastReplicationInfo map[string]*ReplicationInfo
	}

	// CurrentWorkflowExecution describes a current execution record
	CurrentWorkflowExecution struct {
		DomainID     string
		WorkflowID   string
		RunID        string
		State        int
		CurrentRunID string
	}

	// TransferTaskInfo describes a transfer task
	TransferTaskInfo struct {
		DomainID                string
		WorkflowID              string
		RunID                   string
		VisibilityTimestamp     time.Time
		TaskID                  int64
		TargetDomainID          string
		TargetWorkflowID        string
		TargetRunID             string
		TargetChildWorkflowOnly bool
		TaskList                string
		TaskType                int
		ScheduleID              int64
		Version                 int64
		RecordVisibility        bool
	}

	// CrossClusterTaskInfo describes a cross-cluster task
	CrossClusterTaskInfo TransferTaskInfo

	// ReplicationTaskInfo describes the replication task created for replication of history events
	ReplicationTaskInfo struct {
		DomainID          string
		WorkflowID        string
		RunID             string
		TaskID            int64
		TaskType          int
		FirstEventID      int64
		NextEventID       int64
		Version           int64
		ScheduledID       int64
		BranchToken       []byte
		NewRunBranchToken []byte
		CreationTime      int64
	}

	// TimerTaskInfo describes a timer task.
	TimerTaskInfo struct {
		DomainID            string
		WorkflowID          string
		RunID               string
		VisibilityTimestamp time.Time
		TaskID              int64
		TaskType            int
		TimeoutType         int
		EventID             int64
		ScheduleAttempt     int64
		Version             int64
	}

	// TaskListInfo describes a state of a task list implementation.
	TaskListInfo struct {
		DomainID    string
		Name        string
		TaskType    int
		RangeID     int64
		AckLevel    int64
		Kind        int
		Expiry      time.Time
		LastUpdated time.Time
	}

	// TaskInfo describes either activity or decision task
	TaskInfo struct {
		DomainID               string
		WorkflowID             string
		RunID                  string
		TaskID                 int64
		ScheduleID             int64
		ScheduleToStartTimeout int32
		Expiry                 time.Time
		CreatedTime            time.Time
	}

	// TaskKey gives primary key info for a specific task
	TaskKey struct {
		DomainID     string
		TaskListName string
		TaskType     int
		TaskID       int64
	}

	// Task is the generic interface for workflow tasks
	Task interface {
		GetType() int
		GetVersion() int64
		SetVersion(version int64)
		GetTaskID() int64
		SetTaskID(id int64)
		GetVisibilityTimestamp() time.Time
		SetVisibilityTimestamp(timestamp time.Time)
	}

	// ActivityTask identifies a transfer task for activity
	ActivityTask struct {
		VisibilityTimestamp time.Time
		TaskID              int64
		DomainID            string
		TaskList            string
		ScheduleID          int64
		Version             int64
	}

	// DecisionTask identifies a transfer task for decision
	DecisionTask struct {
		VisibilityTimestamp time.Time
		TaskID              int64
		DomainID            string
		TaskList            string
		ScheduleID          int64
		Version             int64
		RecordVisibility    bool
	}

	// RecordWorkflowStartedTask identifites a transfer task for writing visibility open execution record
	RecordWorkflowStartedTask struct {
		VisibilityTimestamp time.Time
		TaskID              int64
		Version             int64
	}

	// ResetWorkflowTask identifites a transfer task to reset workflow
	ResetWorkflowTask struct {
		VisibilityTimestamp time.Time
		TaskID              int64
		Version             int64
	}

	// CloseExecutionTask identifies a transfer task for deletion of execution
	CloseExecutionTask struct {
		VisibilityTimestamp time.Time
		TaskID              int64
		Version             int64
	}

	// DeleteHistoryEventTask identifies a timer task for deletion of history events of completed execution.
	DeleteHistoryEventTask struct {
		VisibilityTimestamp time.Time
		TaskID              int64
		Version             int64
	}

	// DecisionTimeoutTask identifies a timeout task.
	DecisionTimeoutTask struct {
		VisibilityTimestamp time.Time
		TaskID              int64
		EventID             int64
		ScheduleAttempt     int64
		TimeoutType         int
		Version             int64
	}

	// WorkflowTimeoutTask identifies a timeout task.
	WorkflowTimeoutTask struct {
		VisibilityTimestamp time.Time
		TaskID              int64
		Version             int64
	}

	// CancelExecutionTask identifies a transfer task for cancel of execution
	CancelExecutionTask struct {
		VisibilityTimestamp     time.Time
		TaskID                  int64
		TargetDomainID          string
		TargetWorkflowID        string
		TargetRunID             string
		TargetChildWorkflowOnly bool
		InitiatedID             int64
		Version                 int64
	}

	// SignalExecutionTask identifies a transfer task for signal execution
	SignalExecutionTask struct {
		VisibilityTimestamp     time.Time
		TaskID                  int64
		TargetDomainID          string
		TargetWorkflowID        string
		TargetRunID             string
		TargetChildWorkflowOnly bool
		InitiatedID             int64
		Version                 int64
	}

	// UpsertWorkflowSearchAttributesTask identifies a transfer task for upsert search attributes
	UpsertWorkflowSearchAttributesTask struct {
		VisibilityTimestamp time.Time
		TaskID              int64
		// this version is not used by task processing for validation,
		// instead, the version is used by elastic search
		Version int64
	}

	// StartChildExecutionTask identifies a transfer task for starting child execution
	StartChildExecutionTask struct {
		VisibilityTimestamp time.Time
		TaskID              int64
		TargetDomainID      string
		TargetWorkflowID    string
		InitiatedID         int64
		Version             int64
	}

	// CrossClusterStartChildExecutionTask is the cross-cluster version of StartChildExecutionTask
	CrossClusterStartChildExecutionTask struct {
		StartChildExecutionTask

		TargetCluster string
	}

	// CrossClusterCancelExecutionTask is the cross-cluster version of CancelExecutionTask
	CrossClusterCancelExecutionTask struct {
		CancelExecutionTask

		TargetCluster string
	}

	// CrossClusterSignalExecutionTask is the cross-cluster version of SignalExecutionTask
	CrossClusterSignalExecutionTask struct {
		SignalExecutionTask

		TargetCluster string
	}

	// ActivityTimeoutTask identifies a timeout task.
	ActivityTimeoutTask struct {
		VisibilityTimestamp time.Time
		TaskID              int64
		TimeoutType         int
		EventID             int64
		Attempt             int64
		Version             int64
	}

	// UserTimerTask identifies a timeout task.
	UserTimerTask struct {
		VisibilityTimestamp time.Time
		TaskID              int64
		EventID             int64
		Version             int64
	}

	// ActivityRetryTimerTask to schedule a retry task for activity
	ActivityRetryTimerTask struct {
		VisibilityTimestamp time.Time
		TaskID              int64
		EventID             int64
		Version             int64
		Attempt             int32
	}

	// WorkflowBackoffTimerTask to schedule first decision task for retried workflow
	WorkflowBackoffTimerTask struct {
		VisibilityTimestamp time.Time
		TaskID              int64
		EventID             int64 // TODO this attribute is not used?
		Version             int64
		TimeoutType         int // 0 for retry, 1 for cron.
	}

	// HistoryReplicationTask is the replication task created for shipping history replication events to other clusters
	HistoryReplicationTask struct {
		VisibilityTimestamp time.Time
		TaskID              int64
		FirstEventID        int64
		NextEventID         int64
		Version             int64
		BranchToken         []byte
		NewRunBranchToken   []byte
	}

	// SyncActivityTask is the replication task created for shipping activity info to other clusters
	SyncActivityTask struct {
		VisibilityTimestamp time.Time
		TaskID              int64
		Version             int64
		ScheduledID         int64
	}

	// FailoverMarkerTask is the marker for graceful failover
	FailoverMarkerTask struct {
		TaskID              int64
		VisibilityTimestamp time.Time
		Version             int64
		DomainID            string
	}

	// ReplicationInfo represents the information stored for last replication event details per cluster
	ReplicationInfo struct {
		Version     int64
		LastEventID int64
	}

	// VersionHistoryItem contains the event id and the associated version
	VersionHistoryItem struct {
		EventID int64
		Version int64
	}

	// VersionHistory provides operations on version history
	VersionHistory struct {
		BranchToken []byte
		Items       []*VersionHistoryItem
	}

	// VersionHistories contains a set of VersionHistory
	VersionHistories struct {
		CurrentVersionHistoryIndex int
		Histories                  []*VersionHistory
	}

	// WorkflowMutableState indicates workflow related state
	WorkflowMutableState struct {
		ActivityInfos       map[int64]*ActivityInfo
		TimerInfos          map[string]*TimerInfo
		ChildExecutionInfos map[int64]*ChildExecutionInfo
		RequestCancelInfos  map[int64]*RequestCancelInfo
		SignalInfos         map[int64]*SignalInfo
		SignalRequestedIDs  map[string]struct{}
		ExecutionInfo       *WorkflowExecutionInfo
		ExecutionStats      *ExecutionStats
		BufferedEvents      []*types.HistoryEvent
		VersionHistories    *VersionHistories
		ReplicationState    *ReplicationState // TODO: remove this after all 2DC workflows complete
		Checksum            checksum.Checksum
	}

	// ActivityInfo details.
	ActivityInfo struct {
		Version                  int64
		ScheduleID               int64
		ScheduledEventBatchID    int64
		ScheduledEvent           *types.HistoryEvent
		ScheduledTime            time.Time
		StartedID                int64
		StartedEvent             *types.HistoryEvent
		StartedTime              time.Time
		DomainID                 string
		ActivityID               string
		RequestID                string
		Details                  []byte
		ScheduleToStartTimeout   int32
		ScheduleToCloseTimeout   int32
		StartToCloseTimeout      int32
		HeartbeatTimeout         int32
		CancelRequested          bool
		CancelRequestID          int64
		LastHeartBeatUpdatedTime time.Time
		TimerTaskStatus          int32
		// For retry
		Attempt            int32
		StartedIdentity    string
		TaskList           string
		HasRetryPolicy     bool
		InitialInterval    int32
		BackoffCoefficient float64
		MaximumInterval    int32
		ExpirationTime     time.Time
		MaximumAttempts    int32
		NonRetriableErrors []string
		LastFailureReason  string
		LastWorkerIdentity string
		LastFailureDetails []byte
		// Not written to database - This is used only for deduping heartbeat timer creation
		LastHeartbeatTimeoutVisibilityInSeconds int64
	}

	// TimerInfo details - metadata about user timer info.
	TimerInfo struct {
		Version    int64
		TimerID    string
		StartedID  int64
		ExpiryTime time.Time
		TaskStatus int64
	}

	// ChildExecutionInfo has details for pending child executions.
	ChildExecutionInfo struct {
		Version               int64
		InitiatedID           int64
		InitiatedEventBatchID int64
		InitiatedEvent        *types.HistoryEvent
		StartedID             int64
		StartedWorkflowID     string
		StartedRunID          string
		StartedEvent          *types.HistoryEvent
		CreateRequestID       string
		DomainName            string
		WorkflowTypeName      string
		ParentClosePolicy     types.ParentClosePolicy
	}

	// RequestCancelInfo has details for pending external workflow cancellations
	RequestCancelInfo struct {
		Version               int64
		InitiatedEventBatchID int64
		InitiatedID           int64
		CancelRequestID       string
	}

	// SignalInfo has details for pending external workflow signal
	SignalInfo struct {
		Version               int64
		InitiatedEventBatchID int64
		InitiatedID           int64
		SignalRequestID       string
		SignalName            string
		Input                 []byte
		Control               []byte
	}

	// CreateShardRequest is used to create a shard in executions table
	CreateShardRequest struct {
		ShardInfo *ShardInfo
	}

	// GetShardRequest is used to get shard information
	GetShardRequest struct {
		ShardID int
	}

	// GetShardResponse is the response to GetShard
	GetShardResponse struct {
		ShardInfo *ShardInfo
	}

	// UpdateShardRequest is used to update shard information
	UpdateShardRequest struct {
		ShardInfo       *ShardInfo
		PreviousRangeID int64
	}

	// CreateWorkflowExecutionRequest is used to write a new workflow execution
	CreateWorkflowExecutionRequest struct {
		RangeID int64

		Mode CreateWorkflowMode

		PreviousRunID            string
		PreviousLastWriteVersion int64

		NewWorkflowSnapshot WorkflowSnapshot
	}

	// CreateWorkflowExecutionResponse is the response to CreateWorkflowExecutionRequest
	CreateWorkflowExecutionResponse struct {
		MutableStateUpdateSessionStats *MutableStateUpdateSessionStats
	}

	// GetWorkflowExecutionRequest is used to retrieve the info of a workflow execution
	GetWorkflowExecutionRequest struct {
		DomainID  string
		Execution types.WorkflowExecution
	}

	// GetWorkflowExecutionResponse is the response to GetworkflowExecutionRequest
	GetWorkflowExecutionResponse struct {
		State             *WorkflowMutableState
		MutableStateStats *MutableStateStats
	}

	// GetCurrentExecutionRequest is used to retrieve the current RunId for an execution
	GetCurrentExecutionRequest struct {
		DomainID   string
		WorkflowID string
	}

	// ListCurrentExecutionsRequest is request to ListCurrentExecutions
	ListCurrentExecutionsRequest struct {
		PageSize  int
		PageToken []byte
	}

	// ListCurrentExecutionsResponse is the response to ListCurrentExecutionsRequest
	ListCurrentExecutionsResponse struct {
		Executions []*CurrentWorkflowExecution
		PageToken  []byte
	}

	// IsWorkflowExecutionExistsRequest is used to check if the concrete execution exists
	IsWorkflowExecutionExistsRequest struct {
		DomainID   string
		WorkflowID string
		RunID      string
	}

	// ListConcreteExecutionsRequest is request to ListConcreteExecutions
	ListConcreteExecutionsRequest struct {
		PageSize  int
		PageToken []byte
	}

	// ListConcreteExecutionsResponse is response to ListConcreteExecutions
	ListConcreteExecutionsResponse struct {
		Executions []*ListConcreteExecutionsEntity
		PageToken  []byte
	}

	// ListConcreteExecutionsEntity is a single entity in ListConcreteExecutionsResponse
	ListConcreteExecutionsEntity struct {
		ExecutionInfo    *WorkflowExecutionInfo
		VersionHistories *VersionHistories
	}

	// GetCurrentExecutionResponse is the response to GetCurrentExecution
	GetCurrentExecutionResponse struct {
		StartRequestID   string
		RunID            string
		State            int
		CloseStatus      int
		LastWriteVersion int64
	}

	// IsWorkflowExecutionExistsResponse is the response to IsWorkflowExecutionExists
	IsWorkflowExecutionExistsResponse struct {
		Exists bool
	}

	// UpdateWorkflowExecutionRequest is used to update a workflow execution
	UpdateWorkflowExecutionRequest struct {
		RangeID int64

		Mode UpdateWorkflowMode

		UpdateWorkflowMutation WorkflowMutation

		NewWorkflowSnapshot *WorkflowSnapshot

		Encoding common.EncodingType // optional binary encoding type
	}

	// ConflictResolveWorkflowExecutionRequest is used to reset workflow execution state for a single run
	ConflictResolveWorkflowExecutionRequest struct {
		RangeID int64

		Mode ConflictResolveWorkflowMode

		// workflow to be resetted
		ResetWorkflowSnapshot WorkflowSnapshot

		// maybe new workflow
		NewWorkflowSnapshot *WorkflowSnapshot

		// current workflow
		CurrentWorkflowMutation *WorkflowMutation

		Encoding common.EncodingType // optional binary encoding type
	}

	// WorkflowEvents is used as generic workflow history events transaction container
	WorkflowEvents struct {
		DomainID    string
		WorkflowID  string
		RunID       string
		BranchToken []byte
		Events      []*types.HistoryEvent
	}

	// WorkflowMutation is used as generic workflow execution state mutation
	WorkflowMutation struct {
		ExecutionInfo    *WorkflowExecutionInfo
		ExecutionStats   *ExecutionStats
		VersionHistories *VersionHistories

		UpsertActivityInfos       []*ActivityInfo
		DeleteActivityInfos       []int64
		UpsertTimerInfos          []*TimerInfo
		DeleteTimerInfos          []string
		UpsertChildExecutionInfos []*ChildExecutionInfo
		DeleteChildExecutionInfos []int64
		UpsertRequestCancelInfos  []*RequestCancelInfo
		DeleteRequestCancelInfos  []int64
		UpsertSignalInfos         []*SignalInfo
		DeleteSignalInfos         []int64
		UpsertSignalRequestedIDs  []string
		DeleteSignalRequestedIDs  []string
		NewBufferedEvents         []*types.HistoryEvent
		ClearBufferedEvents       bool

		TransferTasks     []Task
		CrossClusterTasks []Task
		ReplicationTasks  []Task
		TimerTasks        []Task

		Condition int64
		Checksum  checksum.Checksum
	}

	// WorkflowSnapshot is used as generic workflow execution state snapshot
	WorkflowSnapshot struct {
		ExecutionInfo    *WorkflowExecutionInfo
		ExecutionStats   *ExecutionStats
		VersionHistories *VersionHistories

		ActivityInfos       []*ActivityInfo
		TimerInfos          []*TimerInfo
		ChildExecutionInfos []*ChildExecutionInfo
		RequestCancelInfos  []*RequestCancelInfo
		SignalInfos         []*SignalInfo
		SignalRequestedIDs  []string

		TransferTasks     []Task
		CrossClusterTasks []Task
		ReplicationTasks  []Task
		TimerTasks        []Task

		Condition int64
		Checksum  checksum.Checksum
	}

	// DeleteWorkflowExecutionRequest is used to delete a workflow execution
	DeleteWorkflowExecutionRequest struct {
		DomainID   string
		WorkflowID string
		RunID      string
	}

	// DeleteCurrentWorkflowExecutionRequest is used to delete the current workflow execution
	DeleteCurrentWorkflowExecutionRequest struct {
		DomainID   string
		WorkflowID string
		RunID      string
	}

	// GetTransferTasksRequest is used to read tasks from the transfer task queue
	GetTransferTasksRequest struct {
		ReadLevel     int64
		MaxReadLevel  int64
		BatchSize     int
		NextPageToken []byte
	}

	// GetTransferTasksResponse is the response to GetTransferTasksRequest
	GetTransferTasksResponse struct {
		Tasks         []*TransferTaskInfo
		NextPageToken []byte
	}

	// GetCrossClusterTasksRequest is used to read tasks from the cross-cluster task queue
	GetCrossClusterTasksRequest struct {
		TargetCluster string
		ReadLevel     int64
		MaxReadLevel  int64
		BatchSize     int
		NextPageToken []byte
	}

	// GetCrossClusterTasksResponse is the response to GetCrossClusterTasksRequest
	GetCrossClusterTasksResponse struct {
		Tasks         []*CrossClusterTaskInfo
		NextPageToken []byte
	}

	// GetReplicationTasksRequest is used to read tasks from the replication task queue
	GetReplicationTasksRequest struct {
		ReadLevel     int64
		MaxReadLevel  int64
		BatchSize     int
		NextPageToken []byte
	}

	// GetReplicationTasksResponse is the response to GetReplicationTask
	GetReplicationTasksResponse struct {
		Tasks         []*ReplicationTaskInfo
		NextPageToken []byte
	}

	// CompleteTransferTaskRequest is used to complete a task in the transfer task queue
	CompleteTransferTaskRequest struct {
		TaskID int64
	}

	// RangeCompleteTransferTaskRequest is used to complete a range of tasks in the transfer task queue
	RangeCompleteTransferTaskRequest struct {
		ExclusiveBeginTaskID int64
		InclusiveEndTaskID   int64
	}

	// CompleteCrossClusterTaskRequest is used to complete a task in the cross-cluster task queue
	CompleteCrossClusterTaskRequest struct {
		TargetCluster string
		TaskID        int64
	}

	// RangeCompleteCrossClusterTaskRequest is used to complete a range of tasks in the cross-cluster task queue
	RangeCompleteCrossClusterTaskRequest struct {
		TargetCluster        string
		ExclusiveBeginTaskID int64
		InclusiveEndTaskID   int64
	}

	// CompleteReplicationTaskRequest is used to complete a task in the replication task queue
	CompleteReplicationTaskRequest struct {
		TaskID int64
	}

	// RangeCompleteReplicationTaskRequest is used to complete a range of task in the replication task queue
	RangeCompleteReplicationTaskRequest struct {
		InclusiveEndTaskID int64
	}

	// PutReplicationTaskToDLQRequest is used to put a replication task to dlq
	PutReplicationTaskToDLQRequest struct {
		SourceClusterName string
		TaskInfo          *ReplicationTaskInfo
	}

	// GetReplicationTasksFromDLQRequest is used to get replication tasks from dlq
	GetReplicationTasksFromDLQRequest struct {
		SourceClusterName string
		GetReplicationTasksRequest
	}

	// GetReplicationDLQSizeRequest is used to get one replication task from dlq
	GetReplicationDLQSizeRequest struct {
		SourceClusterName string
	}

	// DeleteReplicationTaskFromDLQRequest is used to delete replication task from DLQ
	DeleteReplicationTaskFromDLQRequest struct {
		SourceClusterName string
		TaskID            int64
	}

	//RangeDeleteReplicationTaskFromDLQRequest is used to delete replication tasks from DLQ
	RangeDeleteReplicationTaskFromDLQRequest struct {
		SourceClusterName    string
		ExclusiveBeginTaskID int64
		InclusiveEndTaskID   int64
	}

	// GetReplicationTasksFromDLQResponse is the response for GetReplicationTasksFromDLQ
	GetReplicationTasksFromDLQResponse = GetReplicationTasksResponse

	// GetReplicationDLQSizeResponse is the response for GetReplicationDLQSize
	GetReplicationDLQSizeResponse struct {
		Size int64
	}

	// RangeCompleteTimerTaskRequest is used to complete a range of tasks in the timer task queue
	RangeCompleteTimerTaskRequest struct {
		InclusiveBeginTimestamp time.Time
		ExclusiveEndTimestamp   time.Time
	}

	// CompleteTimerTaskRequest is used to complete a task in the timer task queue
	CompleteTimerTaskRequest struct {
		VisibilityTimestamp time.Time
		TaskID              int64
	}

	// LeaseTaskListRequest is used to request lease of a task list
	LeaseTaskListRequest struct {
		DomainID     string
		TaskList     string
		TaskType     int
		TaskListKind int
		RangeID      int64
	}

	// LeaseTaskListResponse is response to LeaseTaskListRequest
	LeaseTaskListResponse struct {
		TaskListInfo *TaskListInfo
	}

	// UpdateTaskListRequest is used to update task list implementation information
	UpdateTaskListRequest struct {
		TaskListInfo *TaskListInfo
	}

	// UpdateTaskListResponse is the response to UpdateTaskList
	UpdateTaskListResponse struct {
	}

	// ListTaskListRequest contains the request params needed to invoke ListTaskList API
	ListTaskListRequest struct {
		PageSize  int
		PageToken []byte
	}

	// ListTaskListResponse is the response from ListTaskList API
	ListTaskListResponse struct {
		Items         []TaskListInfo
		NextPageToken []byte
	}

	// DeleteTaskListRequest contains the request params needed to invoke DeleteTaskList API
	DeleteTaskListRequest struct {
		DomainID     string
		TaskListName string
		TaskListType int
		RangeID      int64
	}

	// CreateTasksRequest is used to create a new task for a workflow exectution
	CreateTasksRequest struct {
		TaskListInfo *TaskListInfo
		Tasks        []*CreateTaskInfo
	}

	// CreateTaskInfo describes a task to be created in CreateTasksRequest
	CreateTaskInfo struct {
		Execution types.WorkflowExecution
		Data      *TaskInfo
		TaskID    int64
	}

	// CreateTasksResponse is the response to CreateTasksRequest
	CreateTasksResponse struct {
	}

	// GetTasksRequest is used to retrieve tasks of a task list
	GetTasksRequest struct {
		DomainID     string
		TaskList     string
		TaskType     int
		ReadLevel    int64  // range exclusive
		MaxReadLevel *int64 // optional: range inclusive when specified
		BatchSize    int
	}

	// GetTasksResponse is the response to GetTasksRequests
	GetTasksResponse struct {
		Tasks []*TaskInfo
	}

	// CompleteTaskRequest is used to complete a task
	CompleteTaskRequest struct {
		TaskList *TaskListInfo
		TaskID   int64
	}

	// CompleteTasksLessThanRequest contains the request params needed to invoke CompleteTasksLessThan API
	CompleteTasksLessThanRequest struct {
		DomainID     string
		TaskListName string
		TaskType     int
		TaskID       int64 // Tasks less than or equal to this ID will be completed
		Limit        int   // Limit on the max number of tasks that can be completed. Required param
	}

	// GetOrphanTasksRequest contains the request params need to invoke the GetOrphanTasks API
	GetOrphanTasksRequest struct {
		Limit int
	}

	// GetOrphanTasksResponse is the response to GetOrphanTasksRequests
	GetOrphanTasksResponse struct {
		Tasks []*TaskKey
	}

	// GetTimerIndexTasksRequest is the request for GetTimerIndexTasks
	// TODO: replace this with an iterator that can configure min and max index.
	GetTimerIndexTasksRequest struct {
		MinTimestamp  time.Time
		MaxTimestamp  time.Time
		BatchSize     int
		NextPageToken []byte
	}

	// GetTimerIndexTasksResponse is the response for GetTimerIndexTasks
	GetTimerIndexTasksResponse struct {
		Timers        []*TimerTaskInfo
		NextPageToken []byte
	}

	// DomainInfo describes the domain entity
	DomainInfo struct {
		ID          string
		Name        string
		Status      int
		Description string
		OwnerEmail  string
		Data        map[string]string
	}

	// DomainConfig describes the domain configuration
	DomainConfig struct {
		// NOTE: this retention is in days, not in seconds
		Retention                int32
		EmitMetric               bool
		HistoryArchivalStatus    types.ArchivalStatus
		HistoryArchivalURI       string
		VisibilityArchivalStatus types.ArchivalStatus
		VisibilityArchivalURI    string
		BadBinaries              types.BadBinaries
	}

	// DomainReplicationConfig describes the cross DC domain replication configuration
	DomainReplicationConfig struct {
		ActiveClusterName string
		Clusters          []*ClusterReplicationConfig
	}

	// ClusterReplicationConfig describes the cross DC cluster replication configuration
	ClusterReplicationConfig struct {
		ClusterName string
		// Note: if adding new properties of non-primitive types, remember to update GetCopy()
	}

	// CreateDomainRequest is used to create the domain
	CreateDomainRequest struct {
		Info              *DomainInfo
		Config            *DomainConfig
		ReplicationConfig *DomainReplicationConfig
		IsGlobalDomain    bool
		ConfigVersion     int64
		FailoverVersion   int64
		LastUpdatedTime   int64
	}

	// CreateDomainResponse is the response for CreateDomain
	CreateDomainResponse struct {
		ID string
	}

	// GetDomainRequest is used to read domain
	GetDomainRequest struct {
		ID   string
		Name string
	}

	// GetDomainResponse is the response for GetDomain
	GetDomainResponse struct {
		Info                        *DomainInfo
		Config                      *DomainConfig
		ReplicationConfig           *DomainReplicationConfig
		IsGlobalDomain              bool
		ConfigVersion               int64
		FailoverVersion             int64
		FailoverNotificationVersion int64
		PreviousFailoverVersion     int64
		FailoverEndTime             *int64
		LastUpdatedTime             int64
		NotificationVersion         int64
	}

	// UpdateDomainRequest is used to update domain
	UpdateDomainRequest struct {
		Info                        *DomainInfo
		Config                      *DomainConfig
		ReplicationConfig           *DomainReplicationConfig
		ConfigVersion               int64
		FailoverVersion             int64
		FailoverNotificationVersion int64
		PreviousFailoverVersion     int64
		FailoverEndTime             *int64
		LastUpdatedTime             int64
		NotificationVersion         int64
	}

	// DeleteDomainRequest is used to delete domain entry from domains table
	DeleteDomainRequest struct {
		ID string
	}

	// DeleteDomainByNameRequest is used to delete domain entry from domains_by_name table
	DeleteDomainByNameRequest struct {
		Name string
	}

	// ListDomainsRequest is used to list domains
	ListDomainsRequest struct {
		PageSize      int
		NextPageToken []byte
	}

	// ListDomainsResponse is the response for GetDomain
	ListDomainsResponse struct {
		Domains       []*GetDomainResponse
		NextPageToken []byte
	}

	// GetMetadataResponse is the response for GetMetadata
	GetMetadataResponse struct {
		NotificationVersion int64
	}

	// MutableStateStats is the size stats for MutableState
	MutableStateStats struct {
		// Total size of mutable state
		MutableStateSize int

		// Breakdown of size into more granular stats
		ExecutionInfoSize  int
		ActivityInfoSize   int
		TimerInfoSize      int
		ChildInfoSize      int
		SignalInfoSize     int
		BufferedEventsSize int

		// Item count for various information captured within mutable state
		ActivityInfoCount      int
		TimerInfoCount         int
		ChildInfoCount         int
		SignalInfoCount        int
		RequestCancelInfoCount int
		BufferedEventsCount    int
	}

	// MutableStateUpdateSessionStats is size stats for mutableState updating session
	MutableStateUpdateSessionStats struct {
		MutableStateSize int // Total size of mutable state update

		// Breakdown of mutable state size update for more granular stats
		ExecutionInfoSize  int
		ActivityInfoSize   int
		TimerInfoSize      int
		ChildInfoSize      int
		SignalInfoSize     int
		BufferedEventsSize int

		// Item counts in this session update
		ActivityInfoCount      int
		TimerInfoCount         int
		ChildInfoCount         int
		SignalInfoCount        int
		RequestCancelInfoCount int

		// Deleted item counts in this session update
		DeleteActivityInfoCount      int
		DeleteTimerInfoCount         int
		DeleteChildInfoCount         int
		DeleteSignalInfoCount        int
		DeleteRequestCancelInfoCount int

		TransferTasksCount    int
		CrossClusterTaskCount int
		TimerTasksCount       int
		ReplicationTasksCount int
	}

	// UpdateWorkflowExecutionResponse is response for UpdateWorkflowExecutionRequest
	UpdateWorkflowExecutionResponse struct {
		MutableStateUpdateSessionStats *MutableStateUpdateSessionStats
	}

	// ConflictResolveWorkflowExecutionResponse is response for ConflictResolveWorkflowExecutionRequest
	ConflictResolveWorkflowExecutionResponse struct {
		MutableStateUpdateSessionStats *MutableStateUpdateSessionStats
	}

	// AppendHistoryNodesRequest is used to append a batch of history nodes
	AppendHistoryNodesRequest struct {
		// true if this is the first append request to the branch
		IsNewBranch bool
		// the info for clean up data in background
		Info string
		// The branch to be appended
		BranchToken []byte
		// The batch of events to be appended. The first eventID will become the nodeID of this batch
		Events []*types.HistoryEvent
		// requested TransactionID for this write operation. For the same eventID, the node with larger TransactionID always wins
		TransactionID int64
		// optional binary encoding type
		Encoding common.EncodingType
		// The shard to get history node data
		ShardID *int
	}

	// AppendHistoryNodesResponse is a response to AppendHistoryNodesRequest
	AppendHistoryNodesResponse struct {
		// the size of the event data that has been appended
		Size int
	}

	// ReadHistoryBranchRequest is used to read a history branch
	ReadHistoryBranchRequest struct {
		// The branch to be read
		BranchToken []byte
		// Get the history nodes from MinEventID. Inclusive.
		MinEventID int64
		// Get the history nodes upto MaxEventID.  Exclusive.
		MaxEventID int64
		// Maximum number of batches of events per page. Not that number of events in a batch >=1, it is not number of events per page.
		// However for a single page, it is also possible that the returned events is less than PageSize (event zero events) due to stale events.
		PageSize int
		// Token to continue reading next page of history append transactions.  Pass in empty slice for first page
		NextPageToken []byte
		// The shard to get history branch data
		ShardID *int
	}

	// ReadHistoryBranchResponse is the response to ReadHistoryBranchRequest
	ReadHistoryBranchResponse struct {
		// History events
		HistoryEvents []*types.HistoryEvent
		// Token to read next page if there are more events beyond page size.
		// Use this to set NextPageToken on ReadHistoryBranchRequest to read the next page.
		// Empty means we have reached the last page, not need to continue
		NextPageToken []byte
		// Size of history read from store
		Size int
		// the first_event_id of last loaded batch
		LastFirstEventID int64
	}

	// ReadHistoryBranchByBatchResponse is the response to ReadHistoryBranchRequest
	ReadHistoryBranchByBatchResponse struct {
		// History events by batch
		History []*types.History
		// Token to read next page if there are more events beyond page size.
		// Use this to set NextPageToken on ReadHistoryBranchRequest to read the next page.
		// Empty means we have reached the last page, not need to continue
		NextPageToken []byte
		// Size of history read from store
		Size int
		// the first_event_id of last loaded batch
		LastFirstEventID int64
	}

	// ReadRawHistoryBranchResponse is the response to ReadHistoryBranchRequest
	ReadRawHistoryBranchResponse struct {
		// HistoryEventBlobs history event blobs
		HistoryEventBlobs []*DataBlob
		// Token to read next page if there are more events beyond page size.
		// Use this to set NextPageToken on ReadHistoryBranchRequest to read the next page.
		// Empty means we have reached the last page, not need to continue
		NextPageToken []byte
		// Size of history read from store
		Size int
	}

	// ForkHistoryBranchRequest is used to fork a history branch
	ForkHistoryBranchRequest struct {
		// The base branch to fork from
		ForkBranchToken []byte
		// The nodeID to fork from, the new branch will start from ( inclusive ), the base branch will stop at(exclusive)
		// Application must provide a void forking nodeID, it must be a valid nodeID in that branch. A valid nodeID is the firstEventID of a valid batch of events.
		// And ForkNodeID > 1 because forking from 1 doesn't make any sense.
		ForkNodeID int64
		// the info for clean up data in background
		Info string
		// The shard to get history branch data
		ShardID *int
	}

	// ForkHistoryBranchResponse is the response to ForkHistoryBranchRequest
	ForkHistoryBranchResponse struct {
		// branchToken to represent the new branch
		NewBranchToken []byte
	}

	// CompleteForkBranchRequest is used to complete forking
	CompleteForkBranchRequest struct {
		// the new branch returned from ForkHistoryBranchRequest
		BranchToken []byte
		// true means the fork is success, will update the flag, otherwise will delete the new branch
		Success bool
		// The shard to update history branch data
		ShardID *int
	}

	// DeleteHistoryBranchRequest is used to remove a history branch
	DeleteHistoryBranchRequest struct {
		// branch to be deleted
		BranchToken []byte
		// The shard to delete history branch data
		ShardID *int
	}

	// GetHistoryTreeRequest is used to retrieve branch info of a history tree
	GetHistoryTreeRequest struct {
		// A UUID of a tree
		TreeID string
		// Get data from this shard
		ShardID *int
		// optional: can provide treeID via branchToken if treeID is empty
		BranchToken []byte
	}

	// HistoryBranchDetail contains detailed information of a branch
	HistoryBranchDetail struct {
		TreeID   string
		BranchID string
		ForkTime time.Time
		Info     string
	}

	// GetHistoryTreeResponse is a response to GetHistoryTreeRequest
	GetHistoryTreeResponse struct {
		// all branches of a tree
		Branches []*workflow.HistoryBranch
	}

	// GetAllHistoryTreeBranchesRequest is a request of GetAllHistoryTreeBranches
	GetAllHistoryTreeBranchesRequest struct {
		// pagination token
		NextPageToken []byte
		// maximum number of branches returned per page
		PageSize int
	}

	// GetAllHistoryTreeBranchesResponse is a response to GetAllHistoryTreeBranches
	GetAllHistoryTreeBranchesResponse struct {
		// pagination token
		NextPageToken []byte
		// all branches of all trees
		Branches []HistoryBranchDetail
	}

	// CreateFailoverMarkersRequest is request to create failover markers
	CreateFailoverMarkersRequest struct {
		RangeID int64
		Markers []*FailoverMarkerTask
	}

	// Closeable is an interface for any entity that supports a close operation to release resources
	Closeable interface {
		Close()
	}

	// ShardManager is used to manage all shards
	ShardManager interface {
		Closeable
		GetName() string
		CreateShard(ctx context.Context, request *CreateShardRequest) error
		GetShard(ctx context.Context, request *GetShardRequest) (*GetShardResponse, error)
		UpdateShard(ctx context.Context, request *UpdateShardRequest) error
	}

	// ExecutionManager is used to manage workflow executions
	ExecutionManager interface {
		Closeable
		GetName() string
		GetShardID() int

		CreateWorkflowExecution(ctx context.Context, request *CreateWorkflowExecutionRequest) (*CreateWorkflowExecutionResponse, error)
		GetWorkflowExecution(ctx context.Context, request *GetWorkflowExecutionRequest) (*GetWorkflowExecutionResponse, error)
		UpdateWorkflowExecution(ctx context.Context, request *UpdateWorkflowExecutionRequest) (*UpdateWorkflowExecutionResponse, error)
		ConflictResolveWorkflowExecution(ctx context.Context, request *ConflictResolveWorkflowExecutionRequest) (*ConflictResolveWorkflowExecutionResponse, error)
		DeleteWorkflowExecution(ctx context.Context, request *DeleteWorkflowExecutionRequest) error
		DeleteCurrentWorkflowExecution(ctx context.Context, request *DeleteCurrentWorkflowExecutionRequest) error
		GetCurrentExecution(ctx context.Context, request *GetCurrentExecutionRequest) (*GetCurrentExecutionResponse, error)
		IsWorkflowExecutionExists(ctx context.Context, request *IsWorkflowExecutionExistsRequest) (*IsWorkflowExecutionExistsResponse, error)

		// Transfer task related methods
		GetTransferTasks(ctx context.Context, request *GetTransferTasksRequest) (*GetTransferTasksResponse, error)
		CompleteTransferTask(ctx context.Context, request *CompleteTransferTaskRequest) error
		RangeCompleteTransferTask(ctx context.Context, request *RangeCompleteTransferTaskRequest) error

		// Cross-cluster related methods
		GetCrossClusterTasks(ctx context.Context, request *GetCrossClusterTasksRequest) (*GetCrossClusterTasksResponse, error)
		CompleteCrossClusterTask(ctx context.Context, request *CompleteCrossClusterTaskRequest) error
		RangeCompleteCrossClusterTask(ctx context.Context, request *RangeCompleteCrossClusterTaskRequest) error

		// Replication task related methods
		GetReplicationTasks(ctx context.Context, request *GetReplicationTasksRequest) (*GetReplicationTasksResponse, error)
		CompleteReplicationTask(ctx context.Context, request *CompleteReplicationTaskRequest) error
		RangeCompleteReplicationTask(ctx context.Context, request *RangeCompleteReplicationTaskRequest) error
		PutReplicationTaskToDLQ(ctx context.Context, request *PutReplicationTaskToDLQRequest) error
		GetReplicationTasksFromDLQ(ctx context.Context, request *GetReplicationTasksFromDLQRequest) (*GetReplicationTasksFromDLQResponse, error)
		GetReplicationDLQSize(ctx context.Context, request *GetReplicationDLQSizeRequest) (*GetReplicationDLQSizeResponse, error)
		DeleteReplicationTaskFromDLQ(ctx context.Context, request *DeleteReplicationTaskFromDLQRequest) error
		RangeDeleteReplicationTaskFromDLQ(ctx context.Context, request *RangeDeleteReplicationTaskFromDLQRequest) error
		CreateFailoverMarkerTasks(ctx context.Context, request *CreateFailoverMarkersRequest) error

		// Timer related methods.
		GetTimerIndexTasks(ctx context.Context, request *GetTimerIndexTasksRequest) (*GetTimerIndexTasksResponse, error)
		CompleteTimerTask(ctx context.Context, request *CompleteTimerTaskRequest) error
		RangeCompleteTimerTask(ctx context.Context, request *RangeCompleteTimerTaskRequest) error

		// Scan operations
		ListConcreteExecutions(ctx context.Context, request *ListConcreteExecutionsRequest) (*ListConcreteExecutionsResponse, error)
		ListCurrentExecutions(ctx context.Context, request *ListCurrentExecutionsRequest) (*ListCurrentExecutionsResponse, error)
	}

	// ExecutionManagerFactory creates an instance of ExecutionManager for a given shard
	ExecutionManagerFactory interface {
		Closeable
		NewExecutionManager(shardID int) (ExecutionManager, error)
	}

	// TaskManager is used to manage tasks
	TaskManager interface {
		Closeable
		GetName() string
		LeaseTaskList(ctx context.Context, request *LeaseTaskListRequest) (*LeaseTaskListResponse, error)
		UpdateTaskList(ctx context.Context, request *UpdateTaskListRequest) (*UpdateTaskListResponse, error)
		ListTaskList(ctx context.Context, request *ListTaskListRequest) (*ListTaskListResponse, error)
		DeleteTaskList(ctx context.Context, request *DeleteTaskListRequest) error
		CreateTasks(ctx context.Context, request *CreateTasksRequest) (*CreateTasksResponse, error)
		GetTasks(ctx context.Context, request *GetTasksRequest) (*GetTasksResponse, error)
		CompleteTask(ctx context.Context, request *CompleteTaskRequest) error
		CompleteTasksLessThan(ctx context.Context, request *CompleteTasksLessThanRequest) (int, error)
		GetOrphanTasks(ctx context.Context, request *GetOrphanTasksRequest) (*GetOrphanTasksResponse, error)
	}

	// HistoryManager is used to manager workflow history events
	HistoryManager interface {
		Closeable
		GetName() string

		// The below are history V2 APIs
		// V2 regards history events growing as a tree, decoupled from workflow concepts
		// For Cadence, treeID is new runID, except for fork(reset), treeID will be the runID that it forks from.

		// AppendHistoryNodes add(or override) a batch of nodes to a history branch
		AppendHistoryNodes(ctx context.Context, request *AppendHistoryNodesRequest) (*AppendHistoryNodesResponse, error)
		// ReadHistoryBranch returns history node data for a branch
		ReadHistoryBranch(ctx context.Context, request *ReadHistoryBranchRequest) (*ReadHistoryBranchResponse, error)
		// ReadHistoryBranchByBatch returns history node data for a branch ByBatch
		ReadHistoryBranchByBatch(ctx context.Context, request *ReadHistoryBranchRequest) (*ReadHistoryBranchByBatchResponse, error)
		// ReadRawHistoryBranch returns history node raw data for a branch ByBatch
		// NOTE: this API should only be used by 3+DC
		ReadRawHistoryBranch(ctx context.Context, request *ReadHistoryBranchRequest) (*ReadRawHistoryBranchResponse, error)
		// ForkHistoryBranch forks a new branch from a old branch
		ForkHistoryBranch(ctx context.Context, request *ForkHistoryBranchRequest) (*ForkHistoryBranchResponse, error)
		// DeleteHistoryBranch removes a branch
		// If this is the last branch to delete, it will also remove the root node
		DeleteHistoryBranch(ctx context.Context, request *DeleteHistoryBranchRequest) error
		// GetHistoryTree returns all branch information of a tree
		GetHistoryTree(ctx context.Context, request *GetHistoryTreeRequest) (*GetHistoryTreeResponse, error)
		// GetAllHistoryTreeBranches returns all branches of all trees
		GetAllHistoryTreeBranches(ctx context.Context, request *GetAllHistoryTreeBranchesRequest) (*GetAllHistoryTreeBranchesResponse, error)
	}

	// MetadataManager is used to manage metadata CRUD for domain entities
	MetadataManager interface {
		Closeable
		GetName() string
		CreateDomain(ctx context.Context, request *CreateDomainRequest) (*CreateDomainResponse, error)
		GetDomain(ctx context.Context, request *GetDomainRequest) (*GetDomainResponse, error)
		UpdateDomain(ctx context.Context, request *UpdateDomainRequest) error
		DeleteDomain(ctx context.Context, request *DeleteDomainRequest) error
		DeleteDomainByName(ctx context.Context, request *DeleteDomainByNameRequest) error
		ListDomains(ctx context.Context, request *ListDomainsRequest) (*ListDomainsResponse, error)
		GetMetadata(ctx context.Context) (*GetMetadataResponse, error)
	}

	// QueueManager is used to manage queue store
	QueueManager interface {
		Closeable
		EnqueueMessage(ctx context.Context, messagePayload []byte) error
		ReadMessages(ctx context.Context, lastMessageID int64, maxCount int) ([]*QueueMessage, error)
		DeleteMessagesBefore(ctx context.Context, messageID int64) error
		UpdateAckLevel(ctx context.Context, messageID int64, clusterName string) error
		GetAckLevels(ctx context.Context) (map[string]int64, error)
		EnqueueMessageToDLQ(ctx context.Context, messagePayload []byte) error
		ReadMessagesFromDLQ(ctx context.Context, firstMessageID int64, lastMessageID int64, pageSize int, pageToken []byte) ([]*QueueMessage, []byte, error)
		DeleteMessageFromDLQ(ctx context.Context, messageID int64) error
		RangeDeleteMessagesFromDLQ(ctx context.Context, firstMessageID int64, lastMessageID int64) error
		UpdateDLQAckLevel(ctx context.Context, messageID int64, clusterName string) error
		GetDLQAckLevels(ctx context.Context) (map[string]int64, error)
		GetDLQSize(ctx context.Context) (int64, error)
	}

	// QueueMessage is the message that stores in the queue
	QueueMessage struct {
		ID        int64     `json:"message_id"`
		QueueType QueueType `json:"queue_type"`
		Payload   []byte    `json:"message_payload"`
	}
)

func (e *InvalidPersistenceRequestError) Error() string {
	return e.Msg
}

func (e *CurrentWorkflowConditionFailedError) Error() string {
	return e.Msg
}

func (e *ConditionFailedError) Error() string {
	return e.Msg
}

func (e *ShardAlreadyExistError) Error() string {
	return e.Msg
}

func (e *ShardOwnershipLostError) Error() string {
	return e.Msg
}

func (e *WorkflowExecutionAlreadyStartedError) Error() string {
	return e.Msg
}

func (e *TimeoutError) Error() string {
	return e.Msg
}

func (e *TransactionSizeLimitError) Error() string {
	return e.Msg
}

// IsTimeoutError check whether error is TimeoutError
func IsTimeoutError(err error) bool {
	_, ok := err.(*TimeoutError)
	return ok
}

// GetType returns the type of the activity task
func (a *ActivityTask) GetType() int {
	return TransferTaskTypeActivityTask
}

// GetVersion returns the version of the activity task
func (a *ActivityTask) GetVersion() int64 {
	return a.Version
}

// SetVersion returns the version of the activity task
func (a *ActivityTask) SetVersion(version int64) {
	a.Version = version
}

// GetTaskID returns the sequence ID of the activity task
func (a *ActivityTask) GetTaskID() int64 {
	return a.TaskID
}

// SetTaskID sets the sequence ID of the activity task
func (a *ActivityTask) SetTaskID(id int64) {
	a.TaskID = id
}

// GetVisibilityTimestamp get the visibility timestamp
func (a *ActivityTask) GetVisibilityTimestamp() time.Time {
	return a.VisibilityTimestamp
}

// SetVisibilityTimestamp set the visibility timestamp
func (a *ActivityTask) SetVisibilityTimestamp(timestamp time.Time) {
	a.VisibilityTimestamp = timestamp
}

// GetType returns the type of the decision task
func (d *DecisionTask) GetType() int {
	return TransferTaskTypeDecisionTask
}

// GetVersion returns the version of the decision task
func (d *DecisionTask) GetVersion() int64 {
	return d.Version
}

// SetVersion returns the version of the decision task
func (d *DecisionTask) SetVersion(version int64) {
	d.Version = version
}

// GetTaskID returns the sequence ID of the decision task.
func (d *DecisionTask) GetTaskID() int64 {
	return d.TaskID
}

// SetTaskID sets the sequence ID of the decision task
func (d *DecisionTask) SetTaskID(id int64) {
	d.TaskID = id
}

// GetVisibilityTimestamp get the visibility timestamp
func (d *DecisionTask) GetVisibilityTimestamp() time.Time {
	return d.VisibilityTimestamp
}

// SetVisibilityTimestamp set the visibility timestamp
func (d *DecisionTask) SetVisibilityTimestamp(timestamp time.Time) {
	d.VisibilityTimestamp = timestamp
}

// GetType returns the type of the record workflow started task
func (a *RecordWorkflowStartedTask) GetType() int {
	return TransferTaskTypeRecordWorkflowStarted
}

// GetVersion returns the version of the record workflow started task
func (a *RecordWorkflowStartedTask) GetVersion() int64 {
	return a.Version
}

// SetVersion returns the version of the record workflow started task
func (a *RecordWorkflowStartedTask) SetVersion(version int64) {
	a.Version = version
}

// GetTaskID returns the sequence ID of the record workflow started task
func (a *RecordWorkflowStartedTask) GetTaskID() int64 {
	return a.TaskID
}

// SetTaskID sets the sequence ID of the record workflow started task
func (a *RecordWorkflowStartedTask) SetTaskID(id int64) {
	a.TaskID = id
}

// GetVisibilityTimestamp get the visibility timestamp
func (a *RecordWorkflowStartedTask) GetVisibilityTimestamp() time.Time {
	return a.VisibilityTimestamp
}

// SetVisibilityTimestamp set the visibility timestamp
func (a *RecordWorkflowStartedTask) SetVisibilityTimestamp(timestamp time.Time) {
	a.VisibilityTimestamp = timestamp
}

// GetType returns the type of the ResetWorkflowTask
func (a *ResetWorkflowTask) GetType() int {
	return TransferTaskTypeResetWorkflow
}

// GetVersion returns the version of the ResetWorkflowTask
func (a *ResetWorkflowTask) GetVersion() int64 {
	return a.Version
}

// SetVersion returns the version of the ResetWorkflowTask
func (a *ResetWorkflowTask) SetVersion(version int64) {
	a.Version = version
}

// GetTaskID returns the sequence ID of the ResetWorkflowTask
func (a *ResetWorkflowTask) GetTaskID() int64 {
	return a.TaskID
}

// SetTaskID sets the sequence ID of the ResetWorkflowTask
func (a *ResetWorkflowTask) SetTaskID(id int64) {
	a.TaskID = id
}

// GetVisibilityTimestamp get the visibility timestamp
func (a *ResetWorkflowTask) GetVisibilityTimestamp() time.Time {
	return a.VisibilityTimestamp
}

// SetVisibilityTimestamp set the visibility timestamp
func (a *ResetWorkflowTask) SetVisibilityTimestamp(timestamp time.Time) {
	a.VisibilityTimestamp = timestamp
}

// GetType returns the type of the close execution task
func (a *CloseExecutionTask) GetType() int {
	return TransferTaskTypeCloseExecution
}

// GetVersion returns the version of the close execution task
func (a *CloseExecutionTask) GetVersion() int64 {
	return a.Version
}

// SetVersion returns the version of the close execution task
func (a *CloseExecutionTask) SetVersion(version int64) {
	a.Version = version
}

// GetTaskID returns the sequence ID of the close execution task
func (a *CloseExecutionTask) GetTaskID() int64 {
	return a.TaskID
}

// SetTaskID sets the sequence ID of the close execution task
func (a *CloseExecutionTask) SetTaskID(id int64) {
	a.TaskID = id
}

// GetVisibilityTimestamp get the visibility timestamp
func (a *CloseExecutionTask) GetVisibilityTimestamp() time.Time {
	return a.VisibilityTimestamp
}

// SetVisibilityTimestamp set the visibility timestamp
func (a *CloseExecutionTask) SetVisibilityTimestamp(timestamp time.Time) {
	a.VisibilityTimestamp = timestamp
}

// GetType returns the type of the delete execution task
func (a *DeleteHistoryEventTask) GetType() int {
	return TaskTypeDeleteHistoryEvent
}

// GetVersion returns the version of the delete execution task
func (a *DeleteHistoryEventTask) GetVersion() int64 {
	return a.Version
}

// SetVersion returns the version of the delete execution task
func (a *DeleteHistoryEventTask) SetVersion(version int64) {
	a.Version = version
}

// GetTaskID returns the sequence ID of the delete execution task
func (a *DeleteHistoryEventTask) GetTaskID() int64 {
	return a.TaskID
}

// SetTaskID sets the sequence ID of the delete execution task
func (a *DeleteHistoryEventTask) SetTaskID(id int64) {
	a.TaskID = id
}

// GetVisibilityTimestamp get the visibility timestamp
func (a *DeleteHistoryEventTask) GetVisibilityTimestamp() time.Time {
	return a.VisibilityTimestamp
}

// SetVisibilityTimestamp set the visibility timestamp
func (a *DeleteHistoryEventTask) SetVisibilityTimestamp(timestamp time.Time) {
	a.VisibilityTimestamp = timestamp
}

// GetType returns the type of the timer task
func (d *DecisionTimeoutTask) GetType() int {
	return TaskTypeDecisionTimeout
}

// GetVersion returns the version of the timer task
func (d *DecisionTimeoutTask) GetVersion() int64 {
	return d.Version
}

// SetVersion returns the version of the timer task
func (d *DecisionTimeoutTask) SetVersion(version int64) {
	d.Version = version
}

// GetTaskID returns the sequence ID.
func (d *DecisionTimeoutTask) GetTaskID() int64 {
	return d.TaskID
}

// SetTaskID sets the sequence ID.
func (d *DecisionTimeoutTask) SetTaskID(id int64) {
	d.TaskID = id
}

// GetVisibilityTimestamp gets the visibility time stamp
func (d *DecisionTimeoutTask) GetVisibilityTimestamp() time.Time {
	return d.VisibilityTimestamp
}

// SetVisibilityTimestamp gets the visibility time stamp
func (d *DecisionTimeoutTask) SetVisibilityTimestamp(t time.Time) {
	d.VisibilityTimestamp = t
}

// GetType returns the type of the timer task
func (a *ActivityTimeoutTask) GetType() int {
	return TaskTypeActivityTimeout
}

// GetVersion returns the version of the timer task
func (a *ActivityTimeoutTask) GetVersion() int64 {
	return a.Version
}

// SetVersion returns the version of the timer task
func (a *ActivityTimeoutTask) SetVersion(version int64) {
	a.Version = version
}

// GetTaskID returns the sequence ID.
func (a *ActivityTimeoutTask) GetTaskID() int64 {
	return a.TaskID
}

// SetTaskID sets the sequence ID.
func (a *ActivityTimeoutTask) SetTaskID(id int64) {
	a.TaskID = id
}

// GetVisibilityTimestamp gets the visibility time stamp
func (a *ActivityTimeoutTask) GetVisibilityTimestamp() time.Time {
	return a.VisibilityTimestamp
}

// SetVisibilityTimestamp gets the visibility time stamp
func (a *ActivityTimeoutTask) SetVisibilityTimestamp(t time.Time) {
	a.VisibilityTimestamp = t
}

// GetType returns the type of the timer task
func (u *UserTimerTask) GetType() int {
	return TaskTypeUserTimer
}

// GetVersion returns the version of the timer task
func (u *UserTimerTask) GetVersion() int64 {
	return u.Version
}

// SetVersion returns the version of the timer task
func (u *UserTimerTask) SetVersion(version int64) {
	u.Version = version
}

// GetTaskID returns the sequence ID of the timer task.
func (u *UserTimerTask) GetTaskID() int64 {
	return u.TaskID
}

// SetTaskID sets the sequence ID of the timer task.
func (u *UserTimerTask) SetTaskID(id int64) {
	u.TaskID = id
}

// GetVisibilityTimestamp gets the visibility time stamp
func (u *UserTimerTask) GetVisibilityTimestamp() time.Time {
	return u.VisibilityTimestamp
}

// SetVisibilityTimestamp gets the visibility time stamp
func (u *UserTimerTask) SetVisibilityTimestamp(t time.Time) {
	u.VisibilityTimestamp = t
}

// GetType returns the type of the retry timer task
func (r *ActivityRetryTimerTask) GetType() int {
	return TaskTypeActivityRetryTimer
}

// GetVersion returns the version of the retry timer task
func (r *ActivityRetryTimerTask) GetVersion() int64 {
	return r.Version
}

// SetVersion returns the version of the retry timer task
func (r *ActivityRetryTimerTask) SetVersion(version int64) {
	r.Version = version
}

// GetTaskID returns the sequence ID.
func (r *ActivityRetryTimerTask) GetTaskID() int64 {
	return r.TaskID
}

// SetTaskID sets the sequence ID.
func (r *ActivityRetryTimerTask) SetTaskID(id int64) {
	r.TaskID = id
}

// GetVisibilityTimestamp gets the visibility time stamp
func (r *ActivityRetryTimerTask) GetVisibilityTimestamp() time.Time {
	return r.VisibilityTimestamp
}

// SetVisibilityTimestamp gets the visibility time stamp
func (r *ActivityRetryTimerTask) SetVisibilityTimestamp(t time.Time) {
	r.VisibilityTimestamp = t
}

// GetType returns the type of the retry timer task
func (r *WorkflowBackoffTimerTask) GetType() int {
	return TaskTypeWorkflowBackoffTimer
}

// GetVersion returns the version of the retry timer task
func (r *WorkflowBackoffTimerTask) GetVersion() int64 {
	return r.Version
}

// SetVersion returns the version of the retry timer task
func (r *WorkflowBackoffTimerTask) SetVersion(version int64) {
	r.Version = version
}

// GetTaskID returns the sequence ID.
func (r *WorkflowBackoffTimerTask) GetTaskID() int64 {
	return r.TaskID
}

// SetTaskID sets the sequence ID.
func (r *WorkflowBackoffTimerTask) SetTaskID(id int64) {
	r.TaskID = id
}

// GetVisibilityTimestamp gets the visibility time stamp
func (r *WorkflowBackoffTimerTask) GetVisibilityTimestamp() time.Time {
	return r.VisibilityTimestamp
}

// SetVisibilityTimestamp gets the visibility time stamp
func (r *WorkflowBackoffTimerTask) SetVisibilityTimestamp(t time.Time) {
	r.VisibilityTimestamp = t
}

// GetType returns the type of the timeout task.
func (u *WorkflowTimeoutTask) GetType() int {
	return TaskTypeWorkflowTimeout
}

// GetVersion returns the version of the timeout task
func (u *WorkflowTimeoutTask) GetVersion() int64 {
	return u.Version
}

// SetVersion returns the version of the timeout task
func (u *WorkflowTimeoutTask) SetVersion(version int64) {
	u.Version = version
}

// GetTaskID returns the sequence ID of the cancel transfer task.
func (u *WorkflowTimeoutTask) GetTaskID() int64 {
	return u.TaskID
}

// SetTaskID sets the sequence ID of the cancel transfer task.
func (u *WorkflowTimeoutTask) SetTaskID(id int64) {
	u.TaskID = id
}

// GetVisibilityTimestamp gets the visibility time stamp
func (u *WorkflowTimeoutTask) GetVisibilityTimestamp() time.Time {
	return u.VisibilityTimestamp
}

// SetVisibilityTimestamp gets the visibility time stamp
func (u *WorkflowTimeoutTask) SetVisibilityTimestamp(t time.Time) {
	u.VisibilityTimestamp = t
}

// GetType returns the type of the cancel transfer task
func (u *CancelExecutionTask) GetType() int {
	return TransferTaskTypeCancelExecution
}

// GetVersion returns the version of the cancel transfer task
func (u *CancelExecutionTask) GetVersion() int64 {
	return u.Version
}

// SetVersion returns the version of the cancel transfer task
func (u *CancelExecutionTask) SetVersion(version int64) {
	u.Version = version
}

// GetTaskID returns the sequence ID of the cancel transfer task.
func (u *CancelExecutionTask) GetTaskID() int64 {
	return u.TaskID
}

// SetTaskID sets the sequence ID of the cancel transfer task.
func (u *CancelExecutionTask) SetTaskID(id int64) {
	u.TaskID = id
}

// GetVisibilityTimestamp get the visibility timestamp
func (u *CancelExecutionTask) GetVisibilityTimestamp() time.Time {
	return u.VisibilityTimestamp
}

// SetVisibilityTimestamp set the visibility timestamp
func (u *CancelExecutionTask) SetVisibilityTimestamp(timestamp time.Time) {
	u.VisibilityTimestamp = timestamp
}

// GetType returns the type of the signal transfer task
func (u *SignalExecutionTask) GetType() int {
	return TransferTaskTypeSignalExecution
}

// GetVersion returns the version of the signal transfer task
func (u *SignalExecutionTask) GetVersion() int64 {
	return u.Version
}

// SetVersion returns the version of the signal transfer task
func (u *SignalExecutionTask) SetVersion(version int64) {
	u.Version = version
}

// GetTaskID returns the sequence ID of the signal transfer task.
func (u *SignalExecutionTask) GetTaskID() int64 {
	return u.TaskID
}

// SetTaskID sets the sequence ID of the signal transfer task.
func (u *SignalExecutionTask) SetTaskID(id int64) {
	u.TaskID = id
}

// GetVisibilityTimestamp get the visibility timestamp
func (u *SignalExecutionTask) GetVisibilityTimestamp() time.Time {
	return u.VisibilityTimestamp
}

// SetVisibilityTimestamp set the visibility timestamp
func (u *SignalExecutionTask) SetVisibilityTimestamp(timestamp time.Time) {
	u.VisibilityTimestamp = timestamp
}

// GetType returns the type of the upsert search attributes transfer task
func (u *UpsertWorkflowSearchAttributesTask) GetType() int {
	return TransferTaskTypeUpsertWorkflowSearchAttributes
}

// GetVersion returns the version of the upsert search attributes transfer task
func (u *UpsertWorkflowSearchAttributesTask) GetVersion() int64 {
	return u.Version
}

// SetVersion returns the version of the upsert search attributes transfer task
func (u *UpsertWorkflowSearchAttributesTask) SetVersion(version int64) {
	u.Version = version
}

// GetTaskID returns the sequence ID of the signal transfer task.
func (u *UpsertWorkflowSearchAttributesTask) GetTaskID() int64 {
	return u.TaskID
}

// SetTaskID sets the sequence ID of the signal transfer task.
func (u *UpsertWorkflowSearchAttributesTask) SetTaskID(id int64) {
	u.TaskID = id
}

// GetVisibilityTimestamp get the visibility timestamp
func (u *UpsertWorkflowSearchAttributesTask) GetVisibilityTimestamp() time.Time {
	return u.VisibilityTimestamp
}

// SetVisibilityTimestamp set the visibility timestamp
func (u *UpsertWorkflowSearchAttributesTask) SetVisibilityTimestamp(timestamp time.Time) {
	u.VisibilityTimestamp = timestamp
}

// GetType returns the type of the start child transfer task
func (u *StartChildExecutionTask) GetType() int {
	return TransferTaskTypeStartChildExecution
}

// GetVersion returns the version of the start child transfer task
func (u *StartChildExecutionTask) GetVersion() int64 {
	return u.Version
}

// SetVersion returns the version of the start child transfer task
func (u *StartChildExecutionTask) SetVersion(version int64) {
	u.Version = version
}

// GetTaskID returns the sequence ID of the start child transfer task
func (u *StartChildExecutionTask) GetTaskID() int64 {
	return u.TaskID
}

// SetTaskID sets the sequence ID of the start child transfer task
func (u *StartChildExecutionTask) SetTaskID(id int64) {
	u.TaskID = id
}

// GetVisibilityTimestamp get the visibility timestamp
func (u *StartChildExecutionTask) GetVisibilityTimestamp() time.Time {
	return u.VisibilityTimestamp
}

// SetVisibilityTimestamp set the visibility timestamp
func (u *StartChildExecutionTask) SetVisibilityTimestamp(timestamp time.Time) {
	u.VisibilityTimestamp = timestamp
}

// GetType returns of type of the cross-cluster start child task
func (c *CrossClusterStartChildExecutionTask) GetType() int {
	return CrossClusterTaskTypeStartChildExecution
}

// GetType returns of type of the cross-cluster cancel task
func (c *CrossClusterCancelExecutionTask) GetType() int {
	return CrossClusterTaskTypeCancelExecution
}

// GetType returns of type of the cross-cluster signal task
func (c *CrossClusterSignalExecutionTask) GetType() int {
	return CrossClusterTaskTypeSignalExecution
}

// GetType returns the type of the history replication task
func (a *HistoryReplicationTask) GetType() int {
	return ReplicationTaskTypeHistory
}

// GetVersion returns the version of the history replication task
func (a *HistoryReplicationTask) GetVersion() int64 {
	return a.Version
}

// SetVersion returns the version of the history replication task
func (a *HistoryReplicationTask) SetVersion(version int64) {
	a.Version = version
}

// GetTaskID returns the sequence ID of the history replication task
func (a *HistoryReplicationTask) GetTaskID() int64 {
	return a.TaskID
}

// SetTaskID sets the sequence ID of the history replication task
func (a *HistoryReplicationTask) SetTaskID(id int64) {
	a.TaskID = id
}

// GetVisibilityTimestamp get the visibility timestamp
func (a *HistoryReplicationTask) GetVisibilityTimestamp() time.Time {
	return a.VisibilityTimestamp
}

// SetVisibilityTimestamp set the visibility timestamp
func (a *HistoryReplicationTask) SetVisibilityTimestamp(timestamp time.Time) {
	a.VisibilityTimestamp = timestamp
}

// GetType returns the type of the history replication task
func (a *SyncActivityTask) GetType() int {
	return ReplicationTaskTypeSyncActivity
}

// GetVersion returns the version of the history replication task
func (a *SyncActivityTask) GetVersion() int64 {
	return a.Version
}

// SetVersion returns the version of the history replication task
func (a *SyncActivityTask) SetVersion(version int64) {
	a.Version = version
}

// GetTaskID returns the sequence ID of the history replication task
func (a *SyncActivityTask) GetTaskID() int64 {
	return a.TaskID
}

// SetTaskID sets the sequence ID of the history replication task
func (a *SyncActivityTask) SetTaskID(id int64) {
	a.TaskID = id
}

// GetVisibilityTimestamp get the visibility timestamp
func (a *SyncActivityTask) GetVisibilityTimestamp() time.Time {
	return a.VisibilityTimestamp
}

// SetVisibilityTimestamp set the visibility timestamp
func (a *SyncActivityTask) SetVisibilityTimestamp(timestamp time.Time) {
	a.VisibilityTimestamp = timestamp
}

// GetType returns the type of the history replication task
func (a *FailoverMarkerTask) GetType() int {
	return ReplicationTaskTypeFailoverMarker
}

// GetVersion returns the version of the history replication task
func (a *FailoverMarkerTask) GetVersion() int64 {
	return a.Version
}

// SetVersion returns the version of the history replication task
func (a *FailoverMarkerTask) SetVersion(version int64) {
	a.Version = version
}

// GetTaskID returns the sequence ID of the history replication task
func (a *FailoverMarkerTask) GetTaskID() int64 {
	return a.TaskID
}

// SetTaskID sets the sequence ID of the history replication task
func (a *FailoverMarkerTask) SetTaskID(id int64) {
	a.TaskID = id
}

// GetVisibilityTimestamp get the visibility timestamp
func (a *FailoverMarkerTask) GetVisibilityTimestamp() time.Time {
	return a.VisibilityTimestamp
}

// SetVisibilityTimestamp set the visibility timestamp
func (a *FailoverMarkerTask) SetVisibilityTimestamp(timestamp time.Time) {
	a.VisibilityTimestamp = timestamp
}

// GetTaskID returns the task ID for transfer task
func (t *TransferTaskInfo) GetTaskID() int64 {
	return t.TaskID
}

// GetVersion returns the task version for transfer task
func (t *TransferTaskInfo) GetVersion() int64 {
	return t.Version
}

// GetTaskType returns the task type for transfer task
func (t *TransferTaskInfo) GetTaskType() int {
	return t.TaskType
}

// GetVisibilityTimestamp returns the task type for transfer task
func (t *TransferTaskInfo) GetVisibilityTimestamp() time.Time {
	return t.VisibilityTimestamp
}

// GetWorkflowID returns the workflow ID for transfer task
func (t *TransferTaskInfo) GetWorkflowID() string {
	return t.WorkflowID
}

// GetRunID returns the run ID for transfer task
func (t *TransferTaskInfo) GetRunID() string {
	return t.RunID
}

// GetDomainID returns the domain ID for transfer task
func (t *TransferTaskInfo) GetDomainID() string {
	return t.DomainID
}

// String returns a string representation for transfer task
func (t *TransferTaskInfo) String() string {
	return fmt.Sprintf(
		"{DomainID: %v, WorkflowID: %v, RunID: %v, TaskID: %v, TargetDomainID: %v, TargetWorkflowID %v, TargetRunID: %v, TargetChildWorkflowOnly: %v, TaskList: %v, TaskType: %v, ScheduleID: %v, Version: %v.}",
		t.DomainID, t.WorkflowID, t.RunID, t.TaskID, t.TargetDomainID, t.TargetWorkflowID, t.TargetRunID, t.TargetChildWorkflowOnly, t.TaskList, t.TaskType, t.ScheduleID, t.Version,
	)
}

// GetTaskID returns the task ID for cross-cluster task
func (t *CrossClusterTaskInfo) GetTaskID() int64 {
	return t.TaskID
}

// GetVersion returns the task version for cross-cluster task
func (t *CrossClusterTaskInfo) GetVersion() int64 {
	return t.Version
}

// GetTaskType returns the task type for cross-cluster task
func (t *CrossClusterTaskInfo) GetTaskType() int {
	return t.TaskType
}

// GetVisibilityTimestamp returns the task type for cross-cluster task
func (t *CrossClusterTaskInfo) GetVisibilityTimestamp() time.Time {
	return t.VisibilityTimestamp
}

// GetWorkflowID returns the workflow ID for cross-cluster task
func (t *CrossClusterTaskInfo) GetWorkflowID() string {
	return t.WorkflowID
}

// GetRunID returns the run ID for cross-cluster task
func (t *CrossClusterTaskInfo) GetRunID() string {
	return t.RunID
}

// GetDomainID returns the domain ID for cross-cluster task
func (t *CrossClusterTaskInfo) GetDomainID() string {
	return t.DomainID
}

// String returns a string representation for cross-cluster task
func (t *CrossClusterTaskInfo) String() string {
	return fmt.Sprintf(
		"{DomainID: %v, WorkflowID: %v, RunID: %v, TaskID: %v, TargetDomainID: %v, TargetWorkflowID %v, TargetRunID: %v, TargetChildWorkflowOnly: %v, TaskList: %v, TaskType: %v, ScheduleID: %v, Version: %v.}",
		t.DomainID, t.WorkflowID, t.RunID, t.TaskID, t.TargetDomainID, t.TargetWorkflowID, t.TargetRunID, t.TargetChildWorkflowOnly, t.TaskList, t.TaskType, t.ScheduleID, t.Version,
	)
}

// GetTaskID returns the task ID for replication task
func (t *ReplicationTaskInfo) GetTaskID() int64 {
	return t.TaskID
}

// GetVersion returns the task version for replication task
func (t *ReplicationTaskInfo) GetVersion() int64 {
	return t.Version
}

// GetTaskType returns the task type for replication task
func (t *ReplicationTaskInfo) GetTaskType() int {
	return t.TaskType
}

// GetVisibilityTimestamp returns the task type for replication task
func (t *ReplicationTaskInfo) GetVisibilityTimestamp() time.Time {
	return time.Time{}
}

// GetWorkflowID returns the workflow ID for replication task
func (t *ReplicationTaskInfo) GetWorkflowID() string {
	return t.WorkflowID
}

// GetRunID returns the run ID for replication task
func (t *ReplicationTaskInfo) GetRunID() string {
	return t.RunID
}

// GetDomainID returns the domain ID for replication task
func (t *ReplicationTaskInfo) GetDomainID() string {
	return t.DomainID
}

// GetTaskID returns the task ID for timer task
func (t *TimerTaskInfo) GetTaskID() int64 {
	return t.TaskID
}

// GetVersion returns the task version for timer task
func (t *TimerTaskInfo) GetVersion() int64 {
	return t.Version
}

// GetTaskType returns the task type for timer task
func (t *TimerTaskInfo) GetTaskType() int {
	return t.TaskType
}

// GetVisibilityTimestamp returns the task type for timer task
func (t *TimerTaskInfo) GetVisibilityTimestamp() time.Time {
	return t.VisibilityTimestamp
}

// GetWorkflowID returns the workflow ID for timer task
func (t *TimerTaskInfo) GetWorkflowID() string {
	return t.WorkflowID
}

// GetRunID returns the run ID for timer task
func (t *TimerTaskInfo) GetRunID() string {
	return t.RunID
}

// GetDomainID returns the domain ID for timer task
func (t *TimerTaskInfo) GetDomainID() string {
	return t.DomainID
}

// String returns a string representation for timer task
func (t *TimerTaskInfo) String() string {
	return fmt.Sprintf(
		"{DomainID: %v, WorkflowID: %v, RunID: %v, VisibilityTimestamp: %v, TaskID: %v, TaskType: %v, TimeoutType: %v, EventID: %v, ScheduleAttempt: %v, Version: %v.}",
		t.DomainID, t.WorkflowID, t.RunID, t.VisibilityTimestamp, t.TaskID, t.TaskType, t.TimeoutType, t.EventID, t.ScheduleAttempt, t.Version,
	)
}

// Copy returns a shallow copy of shardInfo
func (s *ShardInfo) Copy() *ShardInfo {
<<<<<<< HEAD
	transferFailoverLevels := map[string]TransferFailoverLevel{}
	for k, v := range s.TransferFailoverLevels {
		transferFailoverLevels[k] = v
	}
	timerFailoverLevels := map[string]TimerFailoverLevel{}
	for k, v := range s.TimerFailoverLevels {
		timerFailoverLevels[k] = v
	}
	// TODO: do we really need to deep copy those fields?
=======
>>>>>>> 8d3e54e3
	clusterTransferAckLevel := make(map[string]int64)
	for k, v := range s.ClusterTransferAckLevel {
		clusterTransferAckLevel[k] = v
	}
	clusterTimerAckLevel := make(map[string]time.Time)
	for k, v := range s.ClusterTimerAckLevel {
		clusterTimerAckLevel[k] = v
	}
	clusterReplicationLevel := make(map[string]int64)
	for k, v := range s.ClusterReplicationLevel {
		clusterReplicationLevel[k] = v
	}
	replicationDLQAckLevel := make(map[string]int64)
	for k, v := range s.ReplicationDLQAckLevel {
		replicationDLQAckLevel[k] = v
	}
	return &ShardInfo{
<<<<<<< HEAD
		ShardID:                           s.ShardID,
		Owner:                             s.Owner,
		RangeID:                           s.RangeID,
		StolenSinceRenew:                  s.StolenSinceRenew,
		ReplicationAckLevel:               s.ReplicationAckLevel,
		TransferAckLevel:                  s.TransferAckLevel,
		TimerAckLevel:                     s.TimerAckLevel,
		TransferFailoverLevels:            transferFailoverLevels,
		TimerFailoverLevels:               timerFailoverLevels,
		ClusterTransferAckLevel:           clusterTransferAckLevel,
		ClusterTimerAckLevel:              clusterTimerAckLevel,
		TransferProcessingQueueStates:     s.TransferProcessingQueueStates,
		CrossClusterProcessingQueueStates: s.CrossClusterProcessingQueueStates,
		TimerProcessingQueueStates:        s.TimerProcessingQueueStates,
		DomainNotificationVersion:         s.DomainNotificationVersion,
		ClusterReplicationLevel:           clusterReplicationLevel,
		ReplicationDLQAckLevel:            replicationDLQAckLevel,
		PendingFailoverMarkers:            s.PendingFailoverMarkers,
		UpdatedAt:                         s.UpdatedAt,
=======
		ShardID:                        s.ShardID,
		Owner:                          s.Owner,
		RangeID:                        s.RangeID,
		StolenSinceRenew:               s.StolenSinceRenew,
		ReplicationAckLevel:            s.ReplicationAckLevel,
		TransferAckLevel:               s.TransferAckLevel,
		TimerAckLevel:                  s.TimerAckLevel,
		ClusterTransferAckLevel:        clusterTransferAckLevel,
		ClusterTimerAckLevel:           clusterTimerAckLevel,
		TransferProcessingQueueStates:  s.TransferProcessingQueueStates,
		CrossClusterProcessQueueStates: s.CrossClusterProcessQueueStates,
		TimerProcessingQueueStates:     s.TimerProcessingQueueStates,
		DomainNotificationVersion:      s.DomainNotificationVersion,
		ClusterReplicationLevel:        clusterReplicationLevel,
		ReplicationDLQAckLevel:         replicationDLQAckLevel,
		PendingFailoverMarkers:         s.PendingFailoverMarkers,
		UpdatedAt:                      s.UpdatedAt,
>>>>>>> 8d3e54e3
	}
}

// SerializeClusterConfigs makes an array of *ClusterReplicationConfig serializable
// by flattening them into map[string]interface{}
func SerializeClusterConfigs(replicationConfigs []*ClusterReplicationConfig) []map[string]interface{} {
	seriaizedReplicationConfigs := []map[string]interface{}{}
	for index := range replicationConfigs {
		seriaizedReplicationConfigs = append(seriaizedReplicationConfigs, replicationConfigs[index].serialize())
	}
	return seriaizedReplicationConfigs
}

// DeserializeClusterConfigs creates an array of ClusterReplicationConfigs from an array of map representations
func DeserializeClusterConfigs(replicationConfigs []map[string]interface{}) []*ClusterReplicationConfig {
	deseriaizedReplicationConfigs := []*ClusterReplicationConfig{}
	for index := range replicationConfigs {
		deseriaizedReplicationConfig := &ClusterReplicationConfig{}
		deseriaizedReplicationConfig.deserialize(replicationConfigs[index])
		deseriaizedReplicationConfigs = append(deseriaizedReplicationConfigs, deseriaizedReplicationConfig)
	}

	return deseriaizedReplicationConfigs
}

func (config *ClusterReplicationConfig) serialize() map[string]interface{} {
	output := make(map[string]interface{})
	output["cluster_name"] = config.ClusterName
	return output
}

func (config *ClusterReplicationConfig) deserialize(input map[string]interface{}) {
	config.ClusterName = input["cluster_name"].(string)
}

// GetCopy return a copy of ClusterReplicationConfig
func (config *ClusterReplicationConfig) GetCopy() *ClusterReplicationConfig {
	res := *config
	return &res
}

// DBTimestampToUnixNano converts Milliseconds timestamp to UnixNano
func DBTimestampToUnixNano(milliseconds int64) int64 {
	return milliseconds * 1000 * 1000 // Milliseconds are 10⁻³, nanoseconds are 10⁻⁹, (-3) - (-9) = 6, so multiply by 10⁶
}

// UnixNanoToDBTimestamp converts UnixNano to Milliseconds timestamp
func UnixNanoToDBTimestamp(timestamp int64) int64 {
	return timestamp / (1000 * 1000) // Milliseconds are 10⁻³, nanoseconds are 10⁻⁹, (-9) - (-3) = -6, so divide by 10⁶
}

var internalThriftEncoder = codec.NewThriftRWEncoder()

// NewHistoryBranchToken return a new branch token
func NewHistoryBranchToken(treeID string) ([]byte, error) {
	branchID := uuid.New()
	bi := &workflow.HistoryBranch{
		TreeID:    &treeID,
		BranchID:  &branchID,
		Ancestors: []*workflow.HistoryBranchRange{},
	}
	token, err := internalThriftEncoder.Encode(bi)
	if err != nil {
		return nil, err
	}
	return token, nil
}

// NewHistoryBranchTokenByBranchID return a new branch token with treeID/branchID
func NewHistoryBranchTokenByBranchID(treeID, branchID string) ([]byte, error) {
	bi := &workflow.HistoryBranch{
		TreeID:    &treeID,
		BranchID:  &branchID,
		Ancestors: []*workflow.HistoryBranchRange{},
	}
	token, err := internalThriftEncoder.Encode(bi)
	if err != nil {
		return nil, err
	}
	return token, nil
}

// NewHistoryBranchTokenFromAnother make up a branchToken
func NewHistoryBranchTokenFromAnother(branchID string, anotherToken []byte) ([]byte, error) {
	var branch workflow.HistoryBranch
	err := internalThriftEncoder.Decode(anotherToken, &branch)
	if err != nil {
		return nil, err
	}

	bi := &workflow.HistoryBranch{
		TreeID:    branch.TreeID,
		BranchID:  &branchID,
		Ancestors: []*workflow.HistoryBranchRange{},
	}
	token, err := internalThriftEncoder.Encode(bi)
	if err != nil {
		return nil, err
	}
	return token, nil
}

// BuildHistoryGarbageCleanupInfo combine the workflow identity information into a string
func BuildHistoryGarbageCleanupInfo(domainID, workflowID, runID string) string {
	return fmt.Sprintf("%v:%v:%v", domainID, workflowID, runID)
}

// SplitHistoryGarbageCleanupInfo returns workflow identity information
func SplitHistoryGarbageCleanupInfo(info string) (domainID, workflowID, runID string, err error) {
	ss := strings.Split(info, ":")
	// workflowID can contain ":" so len(ss) can be greater than 3
	if len(ss) < numItemsInGarbageInfo {
		return "", "", "", fmt.Errorf("not able to split info for  %s", info)
	}
	domainID = ss[0]
	runID = ss[len(ss)-1]
	workflowEnd := len(info) - len(runID) - 1
	workflowID = info[len(domainID)+1 : workflowEnd]
	return
}

// NewGetReplicationTasksFromDLQRequest creates a new GetReplicationTasksFromDLQRequest
func NewGetReplicationTasksFromDLQRequest(
	sourceClusterName string,
	readLevel int64,
	maxReadLevel int64,
	batchSize int,
	nextPageToken []byte,
) *GetReplicationTasksFromDLQRequest {
	return &GetReplicationTasksFromDLQRequest{
		SourceClusterName: sourceClusterName,
		GetReplicationTasksRequest: GetReplicationTasksRequest{
			ReadLevel:     readLevel,
			MaxReadLevel:  maxReadLevel,
			BatchSize:     batchSize,
			NextPageToken: nextPageToken,
		},
	}
}

// IsTransientError checks if the error is a transient persistence error
func IsTransientError(err error) bool {
	switch err.(type) {
	case *types.InternalServiceError, *types.ServiceBusyError, *TimeoutError:
		return true
	}

	return false
}<|MERGE_RESOLUTION|>--- conflicted
+++ resolved
@@ -255,7 +255,6 @@
 
 	// ShardInfo describes a shard
 	ShardInfo struct {
-<<<<<<< HEAD
 		ShardID                           int                               `json:"shard_id"`
 		Owner                             string                            `json:"owner"`
 		RangeID                           int64                             `json:"range_id"`
@@ -268,32 +267,11 @@
 		ClusterTransferAckLevel           map[string]int64                  `json:"cluster_transfer_ack_level"`
 		ClusterTimerAckLevel              map[string]time.Time              `json:"cluster_timer_ack_level"`
 		TransferProcessingQueueStates     *types.ProcessingQueueStates      `json:"transfer_processing_queue_states"`
-		CrossClusterProcessingQueueStates *types.ProcessingQueueStates      `json:"cross_cluster_processing_queue_states"`
+		CrossClusterProcessingQueueStates *types.ProcessingQueueStates      `json:"cross_cluster_queue_states"`
 		TimerProcessingQueueStates        *types.ProcessingQueueStates      `json:"timer_processing_queue_states"`
-		TransferFailoverLevels            map[string]TransferFailoverLevel  // uuid -> TransferFailoverLevel
-		TimerFailoverLevels               map[string]TimerFailoverLevel     // uuid -> TimerFailoverLevel
 		ClusterReplicationLevel           map[string]int64                  `json:"cluster_replication_level"`
 		DomainNotificationVersion         int64                             `json:"domain_notification_version"`
 		PendingFailoverMarkers            []*types.FailoverMarkerAttributes `json:"pending_failover_markers"`
-=======
-		ShardID                        int                               `json:"shard_id"`
-		Owner                          string                            `json:"owner"`
-		RangeID                        int64                             `json:"range_id"`
-		StolenSinceRenew               int                               `json:"stolen_since_renew"`
-		UpdatedAt                      time.Time                         `json:"updated_at"`
-		ReplicationAckLevel            int64                             `json:"replication_ack_level"`
-		ReplicationDLQAckLevel         map[string]int64                  `json:"replication_dlq_ack_level"`
-		TransferAckLevel               int64                             `json:"transfer_ack_level"`
-		TimerAckLevel                  time.Time                         `json:"timer_ack_level"`
-		ClusterTransferAckLevel        map[string]int64                  `json:"cluster_transfer_ack_level"`
-		ClusterTimerAckLevel           map[string]time.Time              `json:"cluster_timer_ack_level"`
-		TransferProcessingQueueStates  *types.ProcessingQueueStates      `json:"transfer_processing_queue_states"`
-		CrossClusterProcessQueueStates *types.ProcessingQueueStates      `json:"cross_cluster_queue_states"`
-		TimerProcessingQueueStates     *types.ProcessingQueueStates      `json:"timer_processing_queue_states"`
-		ClusterReplicationLevel        map[string]int64                  `json:"cluster_replication_level"`
-		DomainNotificationVersion      int64                             `json:"domain_notification_version"`
-		PendingFailoverMarkers         []*types.FailoverMarkerAttributes `json:"pending_failover_markers"`
->>>>>>> 8d3e54e3
 	}
 
 	// WorkflowExecutionInfo describes a workflow execution
@@ -2621,18 +2599,7 @@
 
 // Copy returns a shallow copy of shardInfo
 func (s *ShardInfo) Copy() *ShardInfo {
-<<<<<<< HEAD
-	transferFailoverLevels := map[string]TransferFailoverLevel{}
-	for k, v := range s.TransferFailoverLevels {
-		transferFailoverLevels[k] = v
-	}
-	timerFailoverLevels := map[string]TimerFailoverLevel{}
-	for k, v := range s.TimerFailoverLevels {
-		timerFailoverLevels[k] = v
-	}
 	// TODO: do we really need to deep copy those fields?
-=======
->>>>>>> 8d3e54e3
 	clusterTransferAckLevel := make(map[string]int64)
 	for k, v := range s.ClusterTransferAckLevel {
 		clusterTransferAckLevel[k] = v
@@ -2650,7 +2617,6 @@
 		replicationDLQAckLevel[k] = v
 	}
 	return &ShardInfo{
-<<<<<<< HEAD
 		ShardID:                           s.ShardID,
 		Owner:                             s.Owner,
 		RangeID:                           s.RangeID,
@@ -2658,8 +2624,6 @@
 		ReplicationAckLevel:               s.ReplicationAckLevel,
 		TransferAckLevel:                  s.TransferAckLevel,
 		TimerAckLevel:                     s.TimerAckLevel,
-		TransferFailoverLevels:            transferFailoverLevels,
-		TimerFailoverLevels:               timerFailoverLevels,
 		ClusterTransferAckLevel:           clusterTransferAckLevel,
 		ClusterTimerAckLevel:              clusterTimerAckLevel,
 		TransferProcessingQueueStates:     s.TransferProcessingQueueStates,
@@ -2670,25 +2634,6 @@
 		ReplicationDLQAckLevel:            replicationDLQAckLevel,
 		PendingFailoverMarkers:            s.PendingFailoverMarkers,
 		UpdatedAt:                         s.UpdatedAt,
-=======
-		ShardID:                        s.ShardID,
-		Owner:                          s.Owner,
-		RangeID:                        s.RangeID,
-		StolenSinceRenew:               s.StolenSinceRenew,
-		ReplicationAckLevel:            s.ReplicationAckLevel,
-		TransferAckLevel:               s.TransferAckLevel,
-		TimerAckLevel:                  s.TimerAckLevel,
-		ClusterTransferAckLevel:        clusterTransferAckLevel,
-		ClusterTimerAckLevel:           clusterTimerAckLevel,
-		TransferProcessingQueueStates:  s.TransferProcessingQueueStates,
-		CrossClusterProcessQueueStates: s.CrossClusterProcessQueueStates,
-		TimerProcessingQueueStates:     s.TimerProcessingQueueStates,
-		DomainNotificationVersion:      s.DomainNotificationVersion,
-		ClusterReplicationLevel:        clusterReplicationLevel,
-		ReplicationDLQAckLevel:         replicationDLQAckLevel,
-		PendingFailoverMarkers:         s.PendingFailoverMarkers,
-		UpdatedAt:                      s.UpdatedAt,
->>>>>>> 8d3e54e3
 	}
 }
 
