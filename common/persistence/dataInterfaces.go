--- conflicted
+++ resolved
@@ -265,11 +265,7 @@
 		ClientFeatureVersion         string
 		ClientImpl                   string
 		AutoResetPoints              *workflow.ResetPoints
-<<<<<<< HEAD
-		VersionHistories             *workflow.VersionHistories
-=======
 		SearchAttributes             map[string][]byte
->>>>>>> 044ccb0e
 		// for retry
 		Attempt            int32
 		HasRetryPolicy     bool
@@ -562,12 +558,8 @@
 
 	// VersionHistories contains a set of VersionHistory
 	VersionHistories struct {
-<<<<<<< HEAD
-		Histories []VersionHistory
-=======
 		CurrentBranch int32
 		Histories     []VersionHistory
->>>>>>> 044ccb0e
 	}
 
 	// WorkflowMutableState indicates workflow related state
@@ -736,11 +728,7 @@
 		MaximumAttempts             int32
 		NonRetriableErrors          []string
 		PreviousAutoResetPoints     *workflow.ResetPoints
-<<<<<<< HEAD
-		VersionHistories            *workflow.VersionHistories
-=======
 		VersionHistories            *VersionHistories
->>>>>>> 044ccb0e
 		// 2 means using eventsV2, empty/0/1 means using events(V1)
 		EventStoreVersion int32
 		// for eventsV2: branchToken from historyPersistence
@@ -830,7 +818,6 @@
 		InsertSignalInfos         []*SignalInfo
 		InsertSignalRequestedIDs  []string
 		Encoding                  common.EncodingType // optional binary encoding type
-		VersionHistories          *workflow.VersionHistories
 	}
 
 	// ResetWorkflowExecutionRequest is used to reset workflow execution state for current run and create new run
