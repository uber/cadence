--- conflicted
+++ resolved
@@ -1549,19 +1549,6 @@
 		ListDomains(request *ListDomainsRequest) (*ListDomainsResponse, error)
 		GetMetadata() (*GetMetadataResponse, error)
 	}
-<<<<<<< HEAD
-
-	// DomainReplicationQueue is used to publish and list domain replication tasks
-	DomainReplicationQueue interface {
-		Closeable
-		Publish(message interface{}) error
-		PublishToDLQ(message interface{}) error
-		GetReplicationMessages(lastMessageID int, maxCount int) ([]*replicator.ReplicationTask, int, error)
-		UpdateAckLevel(lastProcessedMessageID int, clusterName string) error
-		GetAckLevels() (map[string]int, error)
-	}
-=======
->>>>>>> afe9717f
 )
 
 func (e *InvalidPersistenceRequestError) Error() string {
