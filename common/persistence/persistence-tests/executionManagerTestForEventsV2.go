// Copyright (c) 2017 Uber Technologies, Inc.
//
// Permission is hereby granted, free of charge, to any person obtaining a copy
// of this software and associated documentation files (the "Software"), to deal
// in the Software without restriction, including without limitation the rights
// to use, copy, modify, merge, publish, distribute, sublicense, and/or sell
// copies of the Software, and to permit persons to whom the Software is
// furnished to do so, subject to the following conditions:
//
// The above copyright notice and this permission notice shall be included in
// all copies or substantial portions of the Software.
//
// THE SOFTWARE IS PROVIDED "AS IS", WITHOUT WARRANTY OF ANY KIND, EXPRESS OR
// IMPLIED, INCLUDING BUT NOT LIMITED TO THE WARRANTIES OF MERCHANTABILITY,
// FITNESS FOR A PARTICULAR PURPOSE AND NONINFRINGEMENT. IN NO EVENT SHALL THE
// AUTHORS OR COPYRIGHT HOLDERS BE LIABLE FOR ANY CLAIM, DAMAGES OR OTHER
// LIABILITY, WHETHER IN AN ACTION OF CONTRACT, TORT OR OTHERWISE, ARISING FROM,
// OUT OF OR IN CONNECTION WITH THE SOFTWARE OR THE USE OR OTHER DEALINGS IN
// THE SOFTWARE.

package persistencetests

import (
	"os"
	"runtime/debug"
	"testing"
	"time"

	"github.com/pborman/uuid"
	log "github.com/sirupsen/logrus"
	"github.com/stretchr/testify/require"
	gen "github.com/uber/cadence/.gen/go/shared"
	"github.com/uber/cadence/common"
	p "github.com/uber/cadence/common/persistence"
)

type (
	// ExecutionManagerSuiteForEventsV2 contains matching persistence tests
	ExecutionManagerSuiteForEventsV2 struct {
		TestBase
		// override suite.Suite.Assertions with require.Assertions; this means that s.NotNil(nil) will stop the test,
		// not merely log an error
		*require.Assertions
	}
)

func failOnPanic(t *testing.T) {
	r := recover()
	if r != nil {
		t.Errorf("test panicked: %v %s", r, debug.Stack())
		t.FailNow()
	}
}

// SetupSuite implementation
func (s *ExecutionManagerSuiteForEventsV2) SetupSuite() {
	defer failOnPanic(s.T())
	if testing.Verbose() {
		log.SetOutput(os.Stdout)
	}
}

// TearDownSuite implementation
func (s *ExecutionManagerSuiteForEventsV2) TearDownSuite() {
	defer failOnPanic(s.T())
	s.TearDownWorkflowStore()
}

// SetupTest implementation
func (s *ExecutionManagerSuiteForEventsV2) SetupTest() {
	defer failOnPanic(s.T())
	// Have to define our overridden assertions in the test setup. If we did it earlier, s.T() will return nil
	s.Assertions = require.New(s.T())
	s.ClearTasks()
}

// TestWorkflowCreation test
func (s *ExecutionManagerSuiteForEventsV2) TestWorkflowCreation() {
	defer failOnPanic(s.T())
	domainID := uuid.New()
	workflowExecution := gen.WorkflowExecution{
		WorkflowId: common.StringPtr("test-eventsv2-workflow"),
		RunId:      common.StringPtr("aaaaaaaa-aaaa-aaaa-aaaa-aaaaaaaaaaaa"),
	}
	versionHistories := &gen.VersionHistories{
		Histories: []*gen.VersionHistory{
			{
				BranchToken: []byte{1},
				History: []*gen.VersionHistoryItem{
					{
						EventID: common.Int64Ptr(1),
						Version: common.Int64Ptr(0),
					},
				},
			},
		},
	}

	_, err0 := s.ExecutionManager.CreateWorkflowExecution(&p.CreateWorkflowExecutionRequest{
		RequestID:            uuid.New(),
		DomainID:             domainID,
		Execution:            workflowExecution,
		TaskList:             "taskList",
		WorkflowTypeName:     "wType",
		WorkflowTimeout:      20,
		DecisionTimeoutValue: 13,
		ExecutionContext:     nil,
		State:                p.WorkflowStateRunning,
		CloseStatus:          p.WorkflowCloseStatusNone,
		NextEventID:          3,
		LastProcessedEvent:   0,
		RangeID:              s.ShardInfo.RangeID,
		TransferTasks: []p.Task{
			&p.DecisionTask{
				TaskID:              s.GetNextSequenceNumber(),
				DomainID:            domainID,
				TaskList:            "taskList",
				ScheduleID:          2,
				VisibilityTimestamp: time.Now(),
			},
		},
		TimerTasks:                  nil,
		DecisionScheduleID:          2,
		DecisionStartedID:           common.EmptyEventID,
		DecisionStartToCloseTimeout: 1,
		EventStoreVersion:           p.EventStoreVersionV2,
		BranchToken:                 []byte("branchToken1"),
<<<<<<< HEAD
		VersionHistories:            versionHistories,
=======
		VersionHistories:            nil,
>>>>>>> 044ccb0e
	})

	s.NoError(err0)

	state0, err1 := s.GetWorkflowExecutionInfo(domainID, workflowExecution)
	s.NoError(err1)
	info0 := state0.ExecutionInfo
	s.NotNil(info0, "Valid Workflow info expected.")
	s.Equal(int32(p.EventStoreVersionV2), info0.EventStoreVersion)
	s.Equal([]byte("branchToken1"), info0.BranchToken)
	s.True(info0.VersionHistories.Equals(versionHistories))

	updatedInfo := copyWorkflowExecutionInfo(info0)
	updatedInfo.NextEventID = int64(5)
	updatedInfo.LastProcessedEvent = int64(2)
	currentTime := time.Now().UTC()
	timerID := "id_1"
	timerInfos := []*p.TimerInfo{{
		Version:    3345,
		TimerID:    timerID,
		ExpiryTime: currentTime,
		TaskID:     2,
		StartedID:  5,
	}}
	updatedInfo.BranchToken = []byte("branchToken2")
	versionHistories.Histories[0].History[0].EventID = common.Int64Ptr(2)
	updatedInfo.VersionHistories = versionHistories

	err2 := s.UpdateWorkflowExecution(updatedInfo, nil, []int64{int64(4)}, nil, int64(3), nil, nil, nil, timerInfos, nil)
	s.NoError(err2)

	state, err1 := s.GetWorkflowExecutionInfo(domainID, workflowExecution)
	s.NoError(err1)
	s.NotNil(state, "expected valid state.")
	s.Equal(1, len(state.TimerInfos))
	s.Equal(int64(3345), state.TimerInfos[timerID].Version)
	s.Equal(timerID, state.TimerInfos[timerID].TimerID)
	s.EqualTimesWithPrecision(currentTime, state.TimerInfos[timerID].ExpiryTime, time.Millisecond*500)
	s.Equal(int64(2), state.TimerInfos[timerID].TaskID)
	s.Equal(int64(5), state.TimerInfos[timerID].StartedID)
	s.True(state.ExecutionInfo.VersionHistories.Equals(versionHistories))

	err2 = s.UpdateWorkflowExecution(updatedInfo, nil, nil, nil, int64(5), nil, nil, nil, nil, []string{timerID})
	s.NoError(err2)

	state, err1 = s.GetWorkflowExecutionInfo(domainID, workflowExecution)
	s.NoError(err2)
	s.NotNil(state, "expected valid state.")
	s.Equal(0, len(state.TimerInfos))
	info1 := state.ExecutionInfo
	s.Equal(int32(p.EventStoreVersionV2), info1.EventStoreVersion)
	s.Equal([]byte("branchToken2"), info1.BranchToken)
}

// TestWorkflowCreationWithVersionHistories test
func (s *ExecutionManagerSuiteForEventsV2) TestWorkflowCreationWithVersionHistories() {
	defer failOnPanic(s.T())
	domainID := uuid.New()
	workflowExecution := gen.WorkflowExecution{
		WorkflowId: common.StringPtr("test-eventsv2-workflow"),
		RunId:      common.StringPtr("aaaaaaaa-aaaa-aaaa-aaaa-aaaaaaaaaaaa"),
	}
	versionHistories := &p.VersionHistories{
		Histories: []p.VersionHistory{
			{
				BranchToken: []byte{1},
				History: []p.VersionHistoryItem{
					{
						EventID: 1,
						Version: 0,
					},
				},
			},
		},
	}

	_, err0 := s.ExecutionManager.CreateWorkflowExecution(&p.CreateWorkflowExecutionRequest{
		RequestID:            uuid.New(),
		DomainID:             domainID,
		Execution:            workflowExecution,
		TaskList:             "taskList",
		WorkflowTypeName:     "wType",
		WorkflowTimeout:      20,
		DecisionTimeoutValue: 13,
		ExecutionContext:     nil,
		State:                p.WorkflowStateRunning,
		CloseStatus:          p.WorkflowCloseStatusNone,
		NextEventID:          common.EmptyEventID,
		LastProcessedEvent:   0,
		RangeID:              s.ShardInfo.RangeID,
		TransferTasks: []p.Task{
			&p.DecisionTask{
				TaskID:              s.GetNextSequenceNumber(),
				DomainID:            domainID,
				TaskList:            "taskList",
				ScheduleID:          2,
				VisibilityTimestamp: time.Now(),
			},
		},
		TimerTasks:                  nil,
		DecisionScheduleID:          2,
		DecisionStartedID:           common.EmptyEventID,
		DecisionStartToCloseTimeout: 1,
		EventStoreVersion:           p.EventStoreVersionV2,
		BranchToken:                 nil,
		VersionHistories:            versionHistories,
	})

	s.NoError(err0)

	state0, err1 := s.GetWorkflowExecutionInfo(domainID, workflowExecution)
	s.NoError(err1)
	info0 := state0.ExecutionInfo
	s.NotNil(info0, "Valid Workflow info expected.")
	s.Equal(int32(p.EventStoreVersionV2), info0.EventStoreVersion)
	s.Equal(state0.VersionHistories, versionHistories)

	updatedInfo := copyWorkflowExecutionInfo(info0)
	updatedInfo.LastProcessedEvent = int64(2)
	currentTime := time.Now().UTC()
	timerID := "id_1"
	timerInfos := []*p.TimerInfo{{
		Version:    3345,
		TimerID:    timerID,
		ExpiryTime: currentTime,
		TaskID:     2,
		StartedID:  5,
	}}
	versionHistories.Histories[0].History[0].EventID = 2

	err2 := s.UpdateWorkflowExecution(updatedInfo, versionHistories, []int64{int64(4)}, nil, common.EmptyEventID, nil, nil, nil, timerInfos, nil)
	s.NoError(err2)

	state, err1 := s.GetWorkflowExecutionInfo(domainID, workflowExecution)
	s.NoError(err1)
	s.NotNil(state, "expected valid state.")
	s.Equal(1, len(state.TimerInfos))
	s.Equal(int64(3345), state.TimerInfos[timerID].Version)
	s.Equal(timerID, state.TimerInfos[timerID].TimerID)
	s.EqualTimesWithPrecision(currentTime, state.TimerInfos[timerID].ExpiryTime, time.Millisecond*500)
	s.Equal(int64(2), state.TimerInfos[timerID].TaskID)
	s.Equal(int64(5), state.TimerInfos[timerID].StartedID)
	s.Equal(state.VersionHistories, versionHistories)
}

//TestContinueAsNew test
func (s *ExecutionManagerSuiteForEventsV2) TestContinueAsNew() {
	domainID := uuid.New()
	workflowExecution := gen.WorkflowExecution{
		WorkflowId: common.StringPtr("continue-as-new-workflow-test"),
		RunId:      common.StringPtr("551c88d2-d9e6-404f-8131-9eec14f36643"),
	}

	_, err0 := s.CreateWorkflowExecution(domainID, workflowExecution, "queue1", "wType", 20, 13, nil, 3, 0, 2, nil)
	s.NoError(err0)

	state0, err1 := s.GetWorkflowExecutionInfo(domainID, workflowExecution)
	s.NoError(err1)
	info0 := state0.ExecutionInfo
	updatedInfo := copyWorkflowExecutionInfo(info0)
	updatedInfo.State = p.WorkflowStateCompleted
	updatedInfo.CloseStatus = p.WorkflowCloseStatusCompleted
	updatedInfo.NextEventID = int64(5)
	updatedInfo.LastProcessedEvent = int64(2)

	newWorkflowExecution := gen.WorkflowExecution{
		WorkflowId: common.StringPtr("continue-as-new-workflow-test"),
		RunId:      common.StringPtr("64c7e15a-3fd7-4182-9c6f-6f25a4fa2614"),
	}

	newdecisionTask := &p.DecisionTask{
		TaskID:     s.GetNextSequenceNumber(),
		DomainID:   updatedInfo.DomainID,
		TaskList:   updatedInfo.TaskList,
		ScheduleID: int64(2),
	}

	_, err2 := s.ExecutionManager.UpdateWorkflowExecution(&p.UpdateWorkflowExecutionRequest{
		ExecutionInfo:       updatedInfo,
		TransferTasks:       []p.Task{newdecisionTask},
		TimerTasks:          nil,
		Condition:           info0.NextEventID,
		RangeID:             s.ShardInfo.RangeID,
		UpsertActivityInfos: nil,
		DeleteActivityInfos: nil,
		UpserTimerInfos:     nil,
		DeleteTimerInfos:    nil,
		ContinueAsNew: &p.CreateWorkflowExecutionRequest{
			RequestID:                   uuid.New(),
			DomainID:                    updatedInfo.DomainID,
			Execution:                   newWorkflowExecution,
			TaskList:                    updatedInfo.TaskList,
			WorkflowTypeName:            updatedInfo.WorkflowTypeName,
			WorkflowTimeout:             updatedInfo.WorkflowTimeout,
			DecisionTimeoutValue:        updatedInfo.DecisionTimeoutValue,
			ExecutionContext:            nil,
			State:                       p.WorkflowStateRunning,
			CloseStatus:                 p.WorkflowCloseStatusNone,
			NextEventID:                 info0.NextEventID,
			LastProcessedEvent:          common.EmptyEventID,
			RangeID:                     s.ShardInfo.RangeID,
			TransferTasks:               nil,
			TimerTasks:                  nil,
			DecisionScheduleID:          int64(2),
			DecisionStartedID:           common.EmptyEventID,
			DecisionStartToCloseTimeout: 1,
			CreateWorkflowMode:          p.CreateWorkflowModeContinueAsNew,
			PreviousRunID:               updatedInfo.RunID,
			EventStoreVersion:           p.EventStoreVersionV2,
			BranchToken:                 []byte("branchToken1"),
		},
		Encoding: pickRandomEncoding(),
	})

	s.NoError(err2)

	prevExecutionState, err3 := s.GetWorkflowExecutionInfo(domainID, workflowExecution)
	s.NoError(err3)
	prevExecutionInfo := prevExecutionState.ExecutionInfo
	s.Equal(p.WorkflowStateCompleted, prevExecutionInfo.State)
	s.Equal(int64(5), prevExecutionInfo.NextEventID)
	s.Equal(int64(2), prevExecutionInfo.LastProcessedEvent)

	newExecutionState, err4 := s.GetWorkflowExecutionInfo(domainID, newWorkflowExecution)
	s.NoError(err4)
	newExecutionInfo := newExecutionState.ExecutionInfo
	s.Equal(p.WorkflowStateRunning, newExecutionInfo.State)
	s.Equal(p.WorkflowCloseStatusNone, newExecutionInfo.CloseStatus)
	s.Equal(int64(3), newExecutionInfo.NextEventID)
	s.Equal(common.EmptyEventID, newExecutionInfo.LastProcessedEvent)
	s.Equal(int64(2), newExecutionInfo.DecisionScheduleID)
	s.Equal(int32(p.EventStoreVersionV2), newExecutionInfo.EventStoreVersion)
	s.Equal([]byte("branchToken1"), newExecutionInfo.BranchToken)

	newRunID, err5 := s.GetCurrentWorkflowRunID(domainID, *workflowExecution.WorkflowId)
	s.NoError(err5)
	s.Equal(*newWorkflowExecution.RunId, newRunID)
}

// TestWorkflowWithReplicationState test
func (s *ExecutionManagerSuiteForEventsV2) TestWorkflowWithReplicationState() {
	domainID := uuid.New()
	runID := uuid.New()
	workflowExecution := gen.WorkflowExecution{
		WorkflowId: common.StringPtr("test-workflow-replication-state-test"),
		RunId:      common.StringPtr(runID),
	}

	replicationTasks := []p.Task{&p.HistoryReplicationTask{
		TaskID:       s.GetNextSequenceNumber(),
		FirstEventID: int64(1),
		NextEventID:  int64(3),
		Version:      int64(9),
		LastReplicationInfo: map[string]*p.ReplicationInfo{
			"dc1": {
				Version:     int64(3),
				LastEventID: int64(1),
			},
			"dc2": {
				Version:     int64(5),
				LastEventID: int64(2),
			},
		},
		EventStoreVersion:       p.EventStoreVersionV2,
		BranchToken:             []byte("branchToken1"),
		NewRunEventStoreVersion: p.EventStoreVersionV2,
		NewRunBranchToken:       []byte("branchToken2"),
	}}

	task0, err0 := s.createWorkflowExecutionWithReplication(domainID, workflowExecution, "taskList", "wType", 20, 13, 3,
		0, 2, &p.ReplicationState{
			CurrentVersion:   int64(9),
			StartVersion:     int64(8),
			LastWriteVersion: int64(7),
			LastWriteEventID: int64(6),
			LastReplicationInfo: map[string]*p.ReplicationInfo{
				"dc1": {
					Version:     int64(3),
					LastEventID: int64(1),
				},
				"dc2": {
					Version:     int64(5),
					LastEventID: int64(2),
				},
			},
		}, replicationTasks, []byte("branchToken1"))
	s.NoError(err0)
	s.NotNil(task0, "Expected non empty task identifier.")

	taskD, err := s.GetTransferTasks(2, false)
	s.Equal(1, len(taskD), "Expected 1 decision task.")
	s.Equal(p.TransferTaskTypeDecisionTask, taskD[0].TaskType)
	err = s.CompleteTransferTask(taskD[0].TaskID)
	s.NoError(err)

	taskR, err := s.GetReplicationTasks(1, false)
	s.Equal(1, len(taskR), "Expected 1 replication task.")
	tsk := taskR[0]
	s.Equal(p.ReplicationTaskTypeHistory, tsk.TaskType)
	s.Equal(domainID, tsk.DomainID)
	s.Equal(*workflowExecution.WorkflowId, tsk.WorkflowID)
	s.Equal(*workflowExecution.RunId, tsk.RunID)
	s.Equal(int64(1), tsk.FirstEventID)
	s.Equal(int64(3), tsk.NextEventID)
	s.Equal(int64(9), tsk.Version)
	s.Equal(int32(p.EventStoreVersionV2), tsk.EventStoreVersion)
	s.Equal(int32(p.EventStoreVersionV2), tsk.NewRunEventStoreVersion)
	s.Equal([]byte("branchToken1"), tsk.BranchToken)
	s.Equal([]byte("branchToken2"), tsk.NewRunBranchToken)
	s.Equal(2, len(tsk.LastReplicationInfo))
	for k, v := range tsk.LastReplicationInfo {
		log.Infof("ReplicationInfo for %v: {Version: %v, LastEventID: %v}", k, v.Version, v.LastEventID)
		switch k {
		case "dc1":
			s.Equal(int64(3), v.Version)
			s.Equal(int64(1), v.LastEventID)
		case "dc2":
			s.Equal(int64(5), v.Version)
			s.Equal(int64(2), v.LastEventID)
		default:
			s.Fail("Unexpected key")
		}
	}
	err = s.CompleteReplicationTask(taskR[0].TaskID)
	s.NoError(err)

	state0, err1 := s.GetWorkflowExecutionInfo(domainID, workflowExecution)
	s.NoError(err1)
	info0 := state0.ExecutionInfo
	replicationState0 := state0.ReplicationState
	s.NotNil(info0, "Valid Workflow info expected.")
	s.NotNil(replicationState0, "Valid replication state expected.")
	s.Equal(domainID, info0.DomainID)
	s.Equal("taskList", info0.TaskList)
	s.Equal("wType", info0.WorkflowTypeName)
	s.Equal(int32(20), info0.WorkflowTimeout)
	s.Equal(int32(13), info0.DecisionTimeoutValue)
	s.Equal(int64(3), info0.NextEventID)
	s.Equal(int64(0), info0.LastProcessedEvent)
	s.Equal(int64(2), info0.DecisionScheduleID)
	s.Equal(int32(p.EventStoreVersionV2), info0.EventStoreVersion)
	s.Equal(int64(9), replicationState0.CurrentVersion)
	s.Equal(int64(8), replicationState0.StartVersion)
	s.Equal(int64(7), replicationState0.LastWriteVersion)
	s.Equal(int64(6), replicationState0.LastWriteEventID)
	s.Equal(2, len(replicationState0.LastReplicationInfo))
	for k, v := range replicationState0.LastReplicationInfo {
		log.Infof("ReplicationInfo for %v: {Version: %v, LastEventID: %v}", k, v.Version, v.LastEventID)
		switch k {
		case "dc1":
			s.Equal(int64(3), v.Version)
			s.Equal(int64(1), v.LastEventID)
		case "dc2":
			s.Equal(int64(5), v.Version)
			s.Equal(int64(2), v.LastEventID)
		default:
			s.Fail("Unexpected key")
		}
	}

	updatedInfo := copyWorkflowExecutionInfo(info0)
	updatedInfo.NextEventID = int64(5)
	updatedInfo.LastProcessedEvent = int64(2)
	updatedInfo.BranchToken = []byte("branchToken3")

	updatedReplicationState := copyReplicationState(replicationState0)
	updatedReplicationState.CurrentVersion = int64(10)
	updatedReplicationState.StartVersion = int64(11)
	updatedReplicationState.LastWriteVersion = int64(12)
	updatedReplicationState.LastWriteEventID = int64(13)
	updatedReplicationState.LastReplicationInfo["dc1"].Version = int64(4)
	updatedReplicationState.LastReplicationInfo["dc1"].LastEventID = int64(2)

	replicationTasks1 := []p.Task{&p.HistoryReplicationTask{
		TaskID:       s.GetNextSequenceNumber(),
		FirstEventID: int64(3),
		NextEventID:  int64(5),
		Version:      int64(10),
		LastReplicationInfo: map[string]*p.ReplicationInfo{
			"dc1": {
				Version:     int64(4),
				LastEventID: int64(2),
			},
			"dc2": {
				Version:     int64(5),
				LastEventID: int64(2),
			},
		},
		EventStoreVersion:       p.EventStoreVersionV2,
		BranchToken:             []byte("branchToken3"),
		NewRunEventStoreVersion: p.EventStoreVersionV2,
		NewRunBranchToken:       []byte("branchToken4"),
	}}
	err2 := s.UpdateWorklowStateAndReplication(updatedInfo, nil, updatedReplicationState, nil, nil, int64(3), replicationTasks1)
	s.NoError(err2)

	taskR1, err := s.GetReplicationTasks(1, false)
	s.Equal(1, len(taskR1), "Expected 1 replication task.")
	tsk1 := taskR1[0]
	s.Equal(p.ReplicationTaskTypeHistory, tsk1.TaskType)
	s.Equal(domainID, tsk1.DomainID)
	s.Equal(*workflowExecution.WorkflowId, tsk1.WorkflowID)
	s.Equal(*workflowExecution.RunId, tsk1.RunID)
	s.Equal(int64(3), tsk1.FirstEventID)
	s.Equal(int64(5), tsk1.NextEventID)
	s.Equal(int64(10), tsk1.Version)
	s.Equal(int32(p.EventStoreVersionV2), tsk1.EventStoreVersion)
	s.Equal(int32(p.EventStoreVersionV2), tsk1.NewRunEventStoreVersion)
	s.Equal([]byte("branchToken3"), tsk1.BranchToken)
	s.Equal([]byte("branchToken4"), tsk1.NewRunBranchToken)

	s.Equal(2, len(tsk1.LastReplicationInfo))
	for k, v := range tsk1.LastReplicationInfo {
		log.Infof("ReplicationInfo for %v: {Version: %v, LastEventID: %v}", k, v.Version, v.LastEventID)
		switch k {
		case "dc1":
			s.Equal(int64(4), v.Version)
			s.Equal(int64(2), v.LastEventID)
		case "dc2":
			s.Equal(int64(5), v.Version)
			s.Equal(int64(2), v.LastEventID)
		default:
			s.Fail("Unexpected key")
		}
	}
	err = s.CompleteReplicationTask(taskR1[0].TaskID)
	s.NoError(err)

	state1, err2 := s.GetWorkflowExecutionInfo(domainID, workflowExecution)
	s.NoError(err2)
	info1 := state1.ExecutionInfo
	replicationState1 := state1.ReplicationState
	s.NotNil(info1, "Valid Workflow info expected.")
	s.Equal(domainID, info1.DomainID)
	s.Equal("taskList", info1.TaskList)
	s.Equal("wType", info1.WorkflowTypeName)
	s.Equal(int32(20), info1.WorkflowTimeout)
	s.Equal(int32(13), info1.DecisionTimeoutValue)
	s.Equal(int64(5), info1.NextEventID)
	s.Equal([]byte("branchToken3"), info1.BranchToken)
	s.Equal(int64(2), info1.LastProcessedEvent)
	s.Equal(int64(2), info1.DecisionScheduleID)
	s.Equal(int64(10), replicationState1.CurrentVersion)
	s.Equal(int64(11), replicationState1.StartVersion)
	s.Equal(int64(12), replicationState1.LastWriteVersion)
	s.Equal(int64(13), replicationState1.LastWriteEventID)
	s.Equal(2, len(replicationState1.LastReplicationInfo))
	for k, v := range replicationState1.LastReplicationInfo {
		log.Infof("ReplicationInfo for %v: {Version: %v, LastEventID: %v}", k, v.Version, v.LastEventID)
		switch k {
		case "dc1":
			s.Equal(int64(4), v.Version)
			s.Equal(int64(2), v.LastEventID)
		case "dc2":
			s.Equal(int64(5), v.Version)
			s.Equal(int64(2), v.LastEventID)
		default:
			s.Fail("Unexpected key")
		}
	}
}

func (s *ExecutionManagerSuiteForEventsV2) createWorkflowExecutionWithReplication(domainID string, workflowExecution gen.WorkflowExecution,
	taskList, wType string, wTimeout int32, decisionTimeout int32, nextEventID int64,
	lastProcessedEventID int64, decisionScheduleID int64, state *p.ReplicationState, txTasks []p.Task, brToken []byte) (*p.CreateWorkflowExecutionResponse, error) {
	var transferTasks []p.Task
	var replicationTasks []p.Task
	var timerTasks []p.Task
	for _, task := range txTasks {
		switch t := task.(type) {
		case *p.DecisionTask, *p.ActivityTask, *p.CloseExecutionTask, *p.CancelExecutionTask, *p.StartChildExecutionTask, *p.SignalExecutionTask, *p.RecordWorkflowStartedTask:
			transferTasks = append(transferTasks, t)
		case *p.HistoryReplicationTask:
			replicationTasks = append(replicationTasks, t)
		case *p.WorkflowTimeoutTask, *p.DeleteHistoryEventTask:
			timerTasks = append(timerTasks, t)
		default:
			panic("Unknown transfer task type.")
		}
	}

	transferTasks = append(transferTasks, &p.DecisionTask{
		TaskID:     s.GetNextSequenceNumber(),
		DomainID:   domainID,
		TaskList:   taskList,
		ScheduleID: decisionScheduleID,
	})
	response, err := s.ExecutionManager.CreateWorkflowExecution(&p.CreateWorkflowExecutionRequest{
		RequestID:                   uuid.New(),
		DomainID:                    domainID,
		Execution:                   workflowExecution,
		TaskList:                    taskList,
		WorkflowTypeName:            wType,
		WorkflowTimeout:             wTimeout,
		DecisionTimeoutValue:        decisionTimeout,
		State:                       p.WorkflowStateRunning,
		CloseStatus:                 p.WorkflowCloseStatusNone,
		NextEventID:                 nextEventID,
		LastProcessedEvent:          lastProcessedEventID,
		RangeID:                     s.ShardInfo.RangeID,
		TimerTasks:                  timerTasks,
		TransferTasks:               transferTasks,
		ReplicationTasks:            replicationTasks,
		DecisionScheduleID:          decisionScheduleID,
		DecisionStartedID:           common.EmptyEventID,
		DecisionStartToCloseTimeout: 1,
		ReplicationState:            state,
		EventStoreVersion:           p.EventStoreVersionV2,
		BranchToken:                 brToken,
	})

	return response, err
}

// TestWorkflowMutableStateBufferedReplicationTasks test
func (s *ExecutionManagerSuiteForEventsV2) TestWorkflowMutableStateBufferedReplicationTasks() {
	domainID := uuid.New()
	workflowExecution := gen.WorkflowExecution{
		WorkflowId: common.StringPtr("test-workflow-mutable-buffered-replication-tasks-test"),
		RunId:      common.StringPtr("aaaaaaaa-aaaa-aaaa-aaaa-aaaaaaaaaaaa"),
	}

	task0, err0 := s.CreateWorkflowExecution(domainID, workflowExecution, "taskList", "wType", 20, 13, nil, 3, 0, 2, nil)
	s.NoError(err0)
	s.NotNil(task0, "Expected non empty task identifier.")

	state0, err1 := s.GetWorkflowExecutionInfo(domainID, workflowExecution)
	s.NoError(err1)
	info0 := state0.ExecutionInfo
	s.NotNil(info0, "Valid Workflow info expected.")
	s.Equal(0, len(state0.BufferedReplicationTasks))

	updatedInfo := copyWorkflowExecutionInfo(info0)
	events := []*gen.HistoryEvent{
		{
			EventId:   common.Int64Ptr(5),
			EventType: gen.EventTypeDecisionTaskCompleted.Ptr(),
			DecisionTaskCompletedEventAttributes: &gen.DecisionTaskCompletedEventAttributes{
				ScheduledEventId: common.Int64Ptr(2),
				StartedEventId:   common.Int64Ptr(3),
				Identity:         common.StringPtr("test_worker"),
			},
		},
		{
			EventId:   common.Int64Ptr(6),
			EventType: gen.EventTypeTimerStarted.Ptr(),
			TimerStartedEventAttributes: &gen.TimerStartedEventAttributes{
				TimerId:                      common.StringPtr("ID1"),
				StartToFireTimeoutSeconds:    common.Int64Ptr(101),
				DecisionTaskCompletedEventId: common.Int64Ptr(5),
			},
		},
	}

	bufferedTask := &p.BufferedReplicationTask{
		FirstEventID:      int64(5),
		NextEventID:       int64(7),
		Version:           int64(11),
		History:           events,
		EventStoreVersion: p.EventStoreVersionV2,
	}

	err2 := s.UpdateWorklowStateAndReplication(updatedInfo, nil, nil, bufferedTask, nil, int64(3), nil)
	s.NoError(err2)

	state1, err1 := s.GetWorkflowExecutionInfo(domainID, workflowExecution)
	s.NoError(err1)
	s.NotNil(state1, "expected valid state.")
	s.Equal(1, len(state1.BufferedReplicationTasks))

	bufferedTask, ok := state1.BufferedReplicationTasks[5]
	s.True(ok)
	s.NotNil(bufferedTask)
	s.Equal(int64(5), bufferedTask.FirstEventID)
	s.Equal(int64(7), bufferedTask.NextEventID)
	s.Equal(int64(11), bufferedTask.Version)
	s.Equal(int32(p.EventStoreVersionV2), bufferedTask.EventStoreVersion)
	s.Equal(int32(0), bufferedTask.NewRunEventStoreVersion)

	bufferedEvents := bufferedTask.History
	s.Equal(2, len(bufferedEvents))
	s.Equal(int64(5), bufferedEvents[0].GetEventId())
	s.Equal(gen.EventTypeDecisionTaskCompleted, bufferedEvents[0].GetEventType())
	s.Equal(int64(2), bufferedEvents[0].DecisionTaskCompletedEventAttributes.GetScheduledEventId())
	s.Equal(int64(3), bufferedEvents[0].DecisionTaskCompletedEventAttributes.GetStartedEventId())
	s.Equal("test_worker", bufferedEvents[0].DecisionTaskCompletedEventAttributes.GetIdentity())
	s.Equal(int64(6), bufferedEvents[1].GetEventId())
	s.Equal(gen.EventTypeTimerStarted, bufferedEvents[1].GetEventType())
	s.Equal("ID1", bufferedEvents[1].TimerStartedEventAttributes.GetTimerId())
	s.Equal(int64(101), bufferedEvents[1].TimerStartedEventAttributes.GetStartToFireTimeoutSeconds())
	s.Equal(int64(5), bufferedEvents[1].TimerStartedEventAttributes.GetDecisionTaskCompletedEventId())

	newExecutionRunID := "d83db48f-a63c-413d-a05a-bbf5a1ac1098"
	info1 := state1.ExecutionInfo
	updatedInfo = copyWorkflowExecutionInfo(info1)
	completionEvents := []*gen.HistoryEvent{
		{
			EventId:   common.Int64Ptr(10),
			EventType: gen.EventTypeDecisionTaskCompleted.Ptr(),
			DecisionTaskCompletedEventAttributes: &gen.DecisionTaskCompletedEventAttributes{
				ScheduledEventId: common.Int64Ptr(8),
				StartedEventId:   common.Int64Ptr(9),
				Identity:         common.StringPtr("test_worker"),
			},
		},
		{
			EventId:   common.Int64Ptr(11),
			EventType: gen.EventTypeWorkflowExecutionContinuedAsNew.Ptr(),
			WorkflowExecutionContinuedAsNewEventAttributes: &gen.WorkflowExecutionContinuedAsNewEventAttributes{
				NewExecutionRunId:                   common.StringPtr(newExecutionRunID),
				WorkflowType:                        &gen.WorkflowType{Name: common.StringPtr("wType")},
				TaskList:                            &gen.TaskList{Name: common.StringPtr("taskList")},
				TaskStartToCloseTimeoutSeconds:      common.Int32Ptr(212),
				ExecutionStartToCloseTimeoutSeconds: common.Int32Ptr(312),
				DecisionTaskCompletedEventId:        common.Int64Ptr(10),
			},
		},
	}

	newRunEvents := []*gen.HistoryEvent{
		{
			EventId:   common.Int64Ptr(1),
			EventType: gen.EventTypeWorkflowExecutionStarted.Ptr(),
			WorkflowExecutionStartedEventAttributes: &gen.WorkflowExecutionStartedEventAttributes{
				WorkflowType: &gen.WorkflowType{Name: common.StringPtr("wType")},
				TaskList:     &gen.TaskList{Name: common.StringPtr("taskList")},
			},
		},
		{
			EventId:   common.Int64Ptr(2),
			EventType: gen.EventTypeDecisionTaskScheduled.Ptr(),
			DecisionTaskScheduledEventAttributes: &gen.DecisionTaskScheduledEventAttributes{
				TaskList:                   &gen.TaskList{Name: common.StringPtr("taskList")},
				StartToCloseTimeoutSeconds: common.Int32Ptr(201),
				Attempt:                    common.Int64Ptr(1),
			},
		},
	}

	bufferedTask = &p.BufferedReplicationTask{
		FirstEventID:            int64(10),
		NextEventID:             int64(12),
		Version:                 int64(12),
		History:                 completionEvents,
		NewRunHistory:           newRunEvents,
		EventStoreVersion:       p.EventStoreVersionV2,
		NewRunEventStoreVersion: p.EventStoreVersionV2,
	}
	err3 := s.UpdateWorklowStateAndReplication(updatedInfo, nil, nil, bufferedTask, nil, int64(3), nil)
	s.NoError(err3)

	state2, err4 := s.GetWorkflowExecutionInfo(domainID, workflowExecution)
	s.NoError(err4)
	s.NotNil(state2, "expected valid state.")
	s.Equal(2, len(state2.BufferedReplicationTasks))

	bufferedTask, ok = state2.BufferedReplicationTasks[10]
	s.True(ok)
	s.NotNil(bufferedTask)
	s.Equal(int64(10), bufferedTask.FirstEventID)
	s.Equal(int64(12), bufferedTask.NextEventID)
	s.Equal(int64(12), bufferedTask.Version)
	s.Equal(int32(p.EventStoreVersionV2), bufferedTask.EventStoreVersion)
	s.Equal(int32(p.EventStoreVersionV2), bufferedTask.NewRunEventStoreVersion)

	bufferedEvents = bufferedTask.History
	s.Equal(2, len(bufferedEvents))
	s.Equal(int64(10), bufferedEvents[0].GetEventId())
	s.Equal(gen.EventTypeDecisionTaskCompleted, bufferedEvents[0].GetEventType())
	s.Equal(int64(8), bufferedEvents[0].DecisionTaskCompletedEventAttributes.GetScheduledEventId())
	s.Equal(int64(9), bufferedEvents[0].DecisionTaskCompletedEventAttributes.GetStartedEventId())
	s.Equal("test_worker", bufferedEvents[0].DecisionTaskCompletedEventAttributes.GetIdentity())
	s.Equal(int64(11), bufferedEvents[1].GetEventId())
	s.Equal(gen.EventTypeWorkflowExecutionContinuedAsNew, bufferedEvents[1].GetEventType())
	s.Equal(newExecutionRunID, bufferedEvents[1].WorkflowExecutionContinuedAsNewEventAttributes.GetNewExecutionRunId())
	s.Equal("wType", bufferedEvents[1].WorkflowExecutionContinuedAsNewEventAttributes.WorkflowType.GetName())
	s.Equal("taskList", bufferedEvents[1].WorkflowExecutionContinuedAsNewEventAttributes.TaskList.GetName())
	s.Equal(int32(212), bufferedEvents[1].WorkflowExecutionContinuedAsNewEventAttributes.GetTaskStartToCloseTimeoutSeconds())
	s.Equal(int32(312), bufferedEvents[1].WorkflowExecutionContinuedAsNewEventAttributes.GetExecutionStartToCloseTimeoutSeconds())
	s.Equal(int64(10), bufferedEvents[1].WorkflowExecutionContinuedAsNewEventAttributes.GetDecisionTaskCompletedEventId())

	bufferedNewRunEvents := bufferedTask.NewRunHistory
	s.Equal(2, len(bufferedNewRunEvents))
	s.Equal(int64(1), bufferedNewRunEvents[0].GetEventId())
	s.Equal(gen.EventTypeWorkflowExecutionStarted, bufferedNewRunEvents[0].GetEventType())
	s.Equal("wType", bufferedNewRunEvents[0].WorkflowExecutionStartedEventAttributes.WorkflowType.GetName())
	s.Equal("taskList", bufferedNewRunEvents[0].WorkflowExecutionStartedEventAttributes.TaskList.GetName())
	s.Equal(int64(2), bufferedNewRunEvents[1].GetEventId())
	s.Equal(gen.EventTypeDecisionTaskScheduled, bufferedNewRunEvents[1].GetEventType())
	s.Equal("taskList", bufferedNewRunEvents[1].DecisionTaskScheduledEventAttributes.TaskList.GetName())
	s.Equal(int32(201), bufferedNewRunEvents[1].DecisionTaskScheduledEventAttributes.GetStartToCloseTimeoutSeconds())
	s.Equal(int64(1), bufferedNewRunEvents[1].DecisionTaskScheduledEventAttributes.GetAttempt())

	deleteBufferedReplicationTask := int64(5)
	err5 := s.UpdateWorklowStateAndReplication(updatedInfo, nil, nil, nil, &deleteBufferedReplicationTask, int64(3), nil)
	s.NoError(err5)

	state3, err6 := s.GetWorkflowExecutionInfo(domainID, workflowExecution)
	s.NoError(err6)
	s.NotNil(state3, "expected valid state.")
	s.Equal(1, len(state3.BufferedReplicationTasks))

	deleteBufferedReplicationTask2 := int64(10)
	err7 := s.UpdateWorklowStateAndReplication(updatedInfo, nil, nil, nil, &deleteBufferedReplicationTask2, int64(3), nil)
	s.NoError(err7)

	state4, err8 := s.GetWorkflowExecutionInfo(domainID, workflowExecution)
	s.NoError(err8)
	s.NotNil(state4, "expected valid state.")
	s.Equal(0, len(state4.BufferedReplicationTasks))
}

// TestWorkflowResetWithCurrWithReplicate test
func (s *ExecutionManagerSuiteForEventsV2) TestWorkflowResetWithCurrWithReplicate() {
	domainID := uuid.New()
	runID := uuid.New()
	workflowExecution := gen.WorkflowExecution{
		WorkflowId: common.StringPtr("test-reset-workflow-with-replication-state-test"),
		RunId:      common.StringPtr(runID),
	}

	currentTime := time.Now()
	txTasks := []p.Task{&p.HistoryReplicationTask{
		TaskID:       s.GetNextSequenceNumber(),
		FirstEventID: int64(1),
		NextEventID:  int64(3),
		Version:      int64(9),
		LastReplicationInfo: map[string]*p.ReplicationInfo{
			"dc1": {
				Version:     int64(3),
				LastEventID: int64(1),
			},
			"dc2": {
				Version:     int64(5),
				LastEventID: int64(2),
			},
		},
		EventStoreVersion:       p.EventStoreVersionV2,
		BranchToken:             []byte("branchToken1"),
		NewRunEventStoreVersion: p.EventStoreVersionV2,
		NewRunBranchToken:       []byte("branchToken2"),
	},
		&p.WorkflowTimeoutTask{
			TaskID:              s.GetNextSequenceNumber(),
			VisibilityTimestamp: currentTime,
		}}

	task0, err0 := s.createWorkflowExecutionWithReplication(domainID, workflowExecution, "taskList", "wType", 20, 13, 3,
		0, 2, &p.ReplicationState{
			CurrentVersion:   int64(9),
			StartVersion:     int64(8),
			LastWriteVersion: int64(7),
			LastWriteEventID: int64(6),
			LastReplicationInfo: map[string]*p.ReplicationInfo{
				"dc1": {
					Version:     int64(3),
					LastEventID: int64(1),
				},
				"dc2": {
					Version:     int64(5),
					LastEventID: int64(2),
				},
			},
		}, txTasks, []byte("branchToken1"))
	s.NoError(err0)
	s.NotNil(task0, "Expected non empty task identifier.")

	taskD, err := s.GetTransferTasks(2, false)
	s.Equal(1, len(taskD), "Expected 1 decision task.")
	s.Equal(p.TransferTaskTypeDecisionTask, taskD[0].TaskType)
	err = s.CompleteTransferTask(taskD[0].TaskID)
	s.NoError(err)
	taskD, err = s.GetTransferTasks(2, false)
	s.Equal(0, len(taskD), "Expected 0 decision task.")

	taskT, err := s.GetTimerIndexTasks(2, false)
	s.Equal(1, len(taskT), "Expected 1 timer task.")
	s.Equal(p.TaskTypeWorkflowTimeout, taskT[0].TaskType)
	err = s.CompleteTimerTask(taskT[0].VisibilityTimestamp, taskT[0].TaskID)
	s.NoError(err)
	taskT, err = s.GetTimerIndexTasks(2, false)
	s.Equal(0, len(taskT), "Expected 0 timer task.")

	taskR, err := s.GetReplicationTasks(2, false)
	s.Nil(err)
	s.Equal(1, len(taskR), "Expected 1 replication task.")
	tsk := taskR[0]
	s.Equal(p.ReplicationTaskTypeHistory, tsk.TaskType)
	s.Equal(domainID, tsk.DomainID)
	s.Equal(*workflowExecution.WorkflowId, tsk.WorkflowID)
	s.Equal(*workflowExecution.RunId, tsk.RunID)
	s.Equal(int64(1), tsk.FirstEventID)
	s.Equal(int64(3), tsk.NextEventID)
	s.Equal(int64(9), tsk.Version)
	s.Equal(int32(p.EventStoreVersionV2), tsk.EventStoreVersion)
	s.Equal(int32(p.EventStoreVersionV2), tsk.NewRunEventStoreVersion)
	s.Equal([]byte("branchToken1"), tsk.BranchToken)
	s.Equal([]byte("branchToken2"), tsk.NewRunBranchToken)
	s.Equal(2, len(tsk.LastReplicationInfo))
	for k, v := range tsk.LastReplicationInfo {
		log.Infof("ReplicationInfo for %v: {Version: %v, LastEventID: %v}", k, v.Version, v.LastEventID)
		switch k {
		case "dc1":
			s.Equal(int64(3), v.Version)
			s.Equal(int64(1), v.LastEventID)
		case "dc2":
			s.Equal(int64(5), v.Version)
			s.Equal(int64(2), v.LastEventID)
		default:
			s.Fail("Unexpected key")
		}
	}
	err = s.CompleteReplicationTask(taskR[0].TaskID)
	s.NoError(err)
	taskR, err = s.GetReplicationTasks(2, false)
	s.Nil(err)
	s.Equal(0, len(taskR), "Expected 0 replication task.")

	state0, err1 := s.GetWorkflowExecutionInfo(domainID, workflowExecution)
	s.NoError(err1)
	info0 := state0.ExecutionInfo
	replicationState0 := state0.ReplicationState
	s.NotNil(info0, "Valid Workflow info expected.")
	s.NotNil(replicationState0, "Valid replication state expected.")
	s.Equal(domainID, info0.DomainID)
	s.Equal("taskList", info0.TaskList)
	s.Equal("wType", info0.WorkflowTypeName)
	s.Equal(int32(20), info0.WorkflowTimeout)
	s.Equal(int32(13), info0.DecisionTimeoutValue)
	s.Equal(int64(3), info0.NextEventID)
	s.Equal(int64(0), info0.LastProcessedEvent)
	s.Equal(int64(2), info0.DecisionScheduleID)
	s.Equal(int32(p.EventStoreVersionV2), info0.EventStoreVersion)
	s.Equal(int64(9), replicationState0.CurrentVersion)
	s.Equal(int64(8), replicationState0.StartVersion)
	s.Equal(int64(7), replicationState0.LastWriteVersion)
	s.Equal(int64(6), replicationState0.LastWriteEventID)
	s.Equal(2, len(replicationState0.LastReplicationInfo))
	for k, v := range replicationState0.LastReplicationInfo {
		log.Infof("ReplicationInfo for %v: {Version: %v, LastEventID: %v}", k, v.Version, v.LastEventID)
		switch k {
		case "dc1":
			s.Equal(int64(3), v.Version)
			s.Equal(int64(1), v.LastEventID)
		case "dc2":
			s.Equal(int64(5), v.Version)
			s.Equal(int64(2), v.LastEventID)
		default:
			s.Fail("Unexpected key")
		}
	}

	updatedInfo := copyWorkflowExecutionInfo(info0)
	updatedInfo.NextEventID = int64(5)
	updatedInfo.LastProcessedEvent = int64(2)
	updatedInfo.BranchToken = []byte("branchToken3")

	updatedReplicationState := copyReplicationState(replicationState0)
	updatedReplicationState.CurrentVersion = int64(10)
	updatedReplicationState.StartVersion = int64(11)
	updatedReplicationState.LastWriteVersion = int64(12)
	updatedReplicationState.LastWriteEventID = int64(13)
	updatedReplicationState.LastReplicationInfo["dc1"].Version = int64(30)
	updatedReplicationState.LastReplicationInfo["dc1"].LastEventID = int64(10)

	currTransTasks := []p.Task{
		&p.CloseExecutionTask{
			TaskID:              s.GetNextSequenceNumber(),
			VisibilityTimestamp: time.Now(),
			Version:             100,
		},
	}

	currTimerTasks := []p.Task{
		&p.DeleteHistoryEventTask{
			TaskID:              20,
			VisibilityTimestamp: time.Now(),
			Version:             101,
		},
	}

	newRunID := uuid.New()
	newExecution := gen.WorkflowExecution{
		WorkflowId: workflowExecution.WorkflowId,
		RunId:      common.StringPtr(newRunID),
	}
	insertInfo := copyWorkflowExecutionInfo(info0)
	insertInfo.RunID = newRunID
	insertInfo.NextEventID = int64(50)
	insertInfo.LastProcessedEvent = int64(20)
	insertInfo.BranchToken = []byte("branchToken4")

	insertReplicationState := copyReplicationState(replicationState0)
	insertReplicationState.CurrentVersion = int64(100)
	insertReplicationState.StartVersion = int64(110)
	insertReplicationState.LastWriteVersion = int64(120)
	insertReplicationState.LastWriteEventID = int64(130)
	insertReplicationState.LastReplicationInfo["dc1"].Version = int64(300)
	insertReplicationState.LastReplicationInfo["dc1"].LastEventID = int64(100)

	insertTransTasks := []p.Task{
		&p.DecisionTask{
			TaskID:              s.GetNextSequenceNumber(),
			DomainID:            domainID,
			VisibilityTimestamp: time.Now(),
			ScheduleID:          13,
			Version:             200,
		},
	}

	insertTimerTasks := []p.Task{
		&p.WorkflowTimeoutTask{
			TaskID:              s.GetNextSequenceNumber(),
			VisibilityTimestamp: time.Now().Add(time.Minute),
			Version:             201,
		},
	}

	insertReplicationTasks := []p.Task{&p.HistoryReplicationTask{
		TaskID:       s.GetNextSequenceNumber(),
		FirstEventID: int64(10),
		NextEventID:  int64(30),
		Version:      int64(90),
		LastReplicationInfo: map[string]*p.ReplicationInfo{
			"dc1": {
				Version:     int64(30),
				LastEventID: int64(10),
			},
			"dc2": {
				Version:     int64(50),
				LastEventID: int64(20),
			},
		},
		EventStoreVersion: p.EventStoreVersionV2,
		BranchToken:       []byte("branchToken5"),
		ResetWorkflow:     true,
	}}

	insertTimerInfos := []*p.TimerInfo{{
		Version:    100,
		TimerID:    "id101",
		ExpiryTime: currentTime,
		TaskID:     102,
		StartedID:  103,
	}}

	insertActivityInfos := []*p.ActivityInfo{{
		Version:        110,
		ScheduleID:     111,
		StartedID:      112,
		ActivityID:     uuid.New(),
		ScheduledEvent: &gen.HistoryEvent{EventId: int64Ptr(1)},
	}}

	insertRequestCancelInfos := []*p.RequestCancelInfo{{
		Version:         120,
		InitiatedID:     121,
		CancelRequestID: uuid.New(),
	}}

	insertChildExecutionInfos := []*p.ChildExecutionInfo{{
		Version:         130,
		InitiatedID:     131,
		StartedID:       132,
		CreateRequestID: uuid.New(),
		InitiatedEvent:  &gen.HistoryEvent{EventId: int64Ptr(1)},
	}}

	insertSignalInfos := []*p.SignalInfo{{
		Version:         140,
		InitiatedID:     141,
		SignalName:      "142",
		SignalRequestID: uuid.New(),
	}}

	insertSignalRequests := []string{uuid.New()}

	err = s.ResetWorkflowExecution(3,
		insertInfo, insertReplicationState, insertActivityInfos, insertTimerInfos, insertChildExecutionInfos, insertRequestCancelInfos, insertSignalInfos, insertSignalRequests, insertTransTasks, insertTimerTasks, insertReplicationTasks,
		true, updatedInfo, updatedReplicationState, currTransTasks, currTimerTasks, info0.RunID, -1000, replicationState0.LastWriteVersion)
	s.Nil(err)

	//////////////////////////////
	// start verifying resetWF
	///////////////////////////////

	// transfer tasks
	taskD, err = s.GetTransferTasks(3, false)
	s.Equal(2, len(taskD), "Expected 2 decision task.")
	s.Equal(p.TransferTaskTypeCloseExecution, taskD[0].TaskType)
	s.Equal(int64(100), taskD[0].Version)
	err = s.CompleteTransferTask(taskD[0].TaskID)
	s.NoError(err)
	s.Equal(p.TransferTaskTypeDecisionTask, taskD[1].TaskType)
	s.Equal(int64(200), taskD[1].Version)
	err = s.CompleteTransferTask(taskD[1].TaskID)
	s.NoError(err)
	taskD, err = s.GetTransferTasks(2, false)
	s.Equal(0, len(taskD), "Expected 0 decision task.")

	// timer tasks
	taskT, err = s.GetTimerIndexTasks(3, false)
	s.Equal(2, len(taskT), "Expected 2 timer task.")
	s.Equal(p.TaskTypeDeleteHistoryEvent, taskT[0].TaskType)
	s.Equal(int64(101), taskT[0].Version)
	err = s.CompleteTimerTask(taskT[0].VisibilityTimestamp, taskT[0].TaskID)
	s.NoError(err)
	s.Equal(p.TaskTypeWorkflowTimeout, taskT[1].TaskType)
	s.Equal(int64(201), taskT[1].Version)
	err = s.CompleteTimerTask(taskT[1].VisibilityTimestamp, taskT[1].TaskID)
	s.NoError(err)
	taskT, err = s.GetTimerIndexTasks(2, false)
	s.Equal(0, len(taskT), "Expected 0 timer task.")

	// replicaiton tasks
	taskR, err = s.GetReplicationTasks(2, false)
	s.Nil(err)
	s.Equal(1, len(taskR), "Expected 1 replication task.")
	tsk = taskR[0]
	s.Equal(p.ReplicationTaskTypeHistory, tsk.TaskType)
	s.Equal(domainID, tsk.DomainID)
	s.Equal(*workflowExecution.WorkflowId, tsk.WorkflowID)
	s.Equal(insertInfo.RunID, tsk.RunID)
	s.Equal(int64(10), tsk.FirstEventID)
	s.Equal(int64(30), tsk.NextEventID)
	s.Equal(true, tsk.ResetWorkflow)
	s.Equal(int64(90), tsk.Version)
	s.Equal(int32(p.EventStoreVersionV2), tsk.EventStoreVersion)
	s.Equal(int32(0), tsk.NewRunEventStoreVersion)
	s.Equal([]byte("branchToken5"), tsk.BranchToken)
	s.Equal(0, len(tsk.NewRunBranchToken))
	s.Equal(2, len(tsk.LastReplicationInfo))
	for k, v := range tsk.LastReplicationInfo {
		log.Infof("ReplicationInfo for %v: {Version: %v, LastEventID: %v}", k, v.Version, v.LastEventID)
		switch k {
		case "dc1":
			s.Equal(int64(30), v.Version)
			s.Equal(int64(10), v.LastEventID)
		case "dc2":
			s.Equal(int64(50), v.Version)
			s.Equal(int64(20), v.LastEventID)
		default:
			s.Fail("Unexpected key")
		}
	}
	err = s.CompleteReplicationTask(taskR[0].TaskID)
	s.NoError(err)
	taskR, err = s.GetReplicationTasks(2, false)
	s.Nil(err)
	s.Equal(0, len(taskR), "Expected 0 replication task.")

	// check current run
	currRunID, err := s.GetCurrentWorkflowRunID(domainID, workflowExecution.GetWorkflowId())
	s.Nil(err)
	s.Equal(newExecution.GetRunId(), currRunID)

	// the previous execution
	state1, err1 := s.GetWorkflowExecutionInfo(domainID, workflowExecution)
	s.NoError(err1)
	info1 := state1.ExecutionInfo
	replicationState1 := state1.ReplicationState
	s.NotNil(info1, "Valid Workflow info expected.")
	s.Equal(int64(5), info1.NextEventID)
	s.Equal(int64(2), info1.LastProcessedEvent)
	s.Equal([]byte("branchToken3"), info1.BranchToken)
	s.Equal(domainID, info1.DomainID)
	s.Equal("taskList", info1.TaskList)
	s.Equal("wType", info1.WorkflowTypeName)
	s.Equal(int32(20), info1.WorkflowTimeout)
	s.Equal(int32(13), info1.DecisionTimeoutValue)
	s.Equal(int64(2), info1.DecisionScheduleID)
	s.Equal(int32(p.EventStoreVersionV2), info1.EventStoreVersion)

	s.NotNil(replicationState1, "Valid replication state expected.")
	s.Equal(int64(10), replicationState1.CurrentVersion)
	s.Equal(int64(11), replicationState1.StartVersion)
	s.Equal(int64(12), replicationState1.LastWriteVersion)
	s.Equal(int64(13), replicationState1.LastWriteEventID)
	s.Equal(2, len(replicationState1.LastReplicationInfo))
	for k, v := range replicationState1.LastReplicationInfo {
		log.Infof("ReplicationInfo for %v: {Version: %v, LastEventID: %v}", k, v.Version, v.LastEventID)
		switch k {
		case "dc1":
			s.Equal(int64(30), v.Version)
			s.Equal(int64(10), v.LastEventID)
		case "dc2":
			s.Equal(int64(5), v.Version)
			s.Equal(int64(2), v.LastEventID)
		default:
			s.Fail("Unexpected key")
		}
	}

	// the current execution
	state2, err2 := s.GetWorkflowExecutionInfo(domainID, newExecution)
	s.NoError(err2)
	info2 := state2.ExecutionInfo
	replicationState2 := state2.ReplicationState

	s.NotNil(info2, "Valid Workflow info expected.")
	s.Equal(int64(50), info2.NextEventID)
	s.Equal(int64(20), info2.LastProcessedEvent)
	s.Equal([]byte("branchToken4"), info2.BranchToken)
	s.Equal(domainID, info2.DomainID)
	s.Equal("taskList", info2.TaskList)
	s.Equal("wType", info2.WorkflowTypeName)
	s.Equal(int32(20), info2.WorkflowTimeout)
	s.Equal(int32(13), info2.DecisionTimeoutValue)
	s.Equal(int64(2), info2.DecisionScheduleID)
	s.Equal(int32(p.EventStoreVersionV2), info2.EventStoreVersion)

	s.NotNil(replicationState2, "Valid replication state expected.")
	s.Equal(int64(100), replicationState2.CurrentVersion)
	s.Equal(int64(110), replicationState2.StartVersion)
	s.Equal(int64(120), replicationState2.LastWriteVersion)
	s.Equal(int64(130), replicationState2.LastWriteEventID)
	s.Equal(2, len(replicationState2.LastReplicationInfo))
	for k, v := range replicationState2.LastReplicationInfo {
		log.Infof("ReplicationInfo for %v: {Version: %v, LastEventID: %v}", k, v.Version, v.LastEventID)
		switch k {
		case "dc1":
			s.Equal(int64(300), v.Version)
			s.Equal(int64(100), v.LastEventID)
		case "dc2":
			s.Equal(int64(5), v.Version)
			s.Equal(int64(2), v.LastEventID)
		default:
			s.Fail("Unexpected key")
		}
	}

	timerInfos2 := state2.TimerInfos
	actInfos2 := state2.ActivityInfos
	reqCanInfos2 := state2.RequestCancelInfos
	childInfos2 := state2.ChildExecutionInfos
	sigInfos2 := state2.SignalInfos
	sigReqIDs2 := state2.SignalRequestedIDs

	s.Equal(1, len(timerInfos2))
	s.Equal(1, len(actInfos2))
	s.Equal(1, len(reqCanInfos2))
	s.Equal(1, len(childInfos2))
	s.Equal(1, len(sigInfos2))
	s.Equal(1, len(sigReqIDs2))

	s.Equal(int64(100), timerInfos2["id101"].Version)
	s.Equal(int64(110), actInfos2[111].Version)
	s.Equal(int64(120), reqCanInfos2[121].Version)
	s.Equal(int64(130), childInfos2[131].Version)
	s.Equal(int64(140), sigInfos2[141].Version)
}

// TestWorkflowResetNoCurrWithReplicate test
func (s *ExecutionManagerSuiteForEventsV2) TestWorkflowResetNoCurrWithReplicate() {
	domainID := uuid.New()
	runID := uuid.New()
	workflowExecution := gen.WorkflowExecution{
		WorkflowId: common.StringPtr("test-reset-workflow-with-replication-state-test"),
		RunId:      common.StringPtr(runID),
	}

	currentTime := time.Now()
	txTasks := []p.Task{&p.HistoryReplicationTask{
		TaskID:       s.GetNextSequenceNumber(),
		FirstEventID: int64(1),
		NextEventID:  int64(3),
		Version:      int64(9),
		LastReplicationInfo: map[string]*p.ReplicationInfo{
			"dc1": {
				Version:     int64(3),
				LastEventID: int64(1),
			},
			"dc2": {
				Version:     int64(5),
				LastEventID: int64(2),
			},
		},
		EventStoreVersion:       p.EventStoreVersionV2,
		BranchToken:             []byte("branchToken1"),
		NewRunEventStoreVersion: p.EventStoreVersionV2,
		NewRunBranchToken:       []byte("branchToken2"),
	},
		&p.WorkflowTimeoutTask{
			TaskID:              s.GetNextSequenceNumber(),
			VisibilityTimestamp: currentTime,
		}}

	task0, err0 := s.createWorkflowExecutionWithReplication(domainID, workflowExecution, "taskList", "wType", 20, 13, 3,
		0, 2, &p.ReplicationState{
			CurrentVersion:   int64(9),
			StartVersion:     int64(8),
			LastWriteVersion: int64(7),
			LastWriteEventID: int64(6),
			LastReplicationInfo: map[string]*p.ReplicationInfo{
				"dc1": {
					Version:     int64(3),
					LastEventID: int64(1),
				},
				"dc2": {
					Version:     int64(5),
					LastEventID: int64(2),
				},
			},
		}, txTasks, []byte("branchToken1"))
	s.NoError(err0)
	s.NotNil(task0, "Expected non empty task identifier.")

	taskD, err := s.GetTransferTasks(2, false)
	s.Equal(1, len(taskD), "Expected 1 decision task.")
	s.Equal(p.TransferTaskTypeDecisionTask, taskD[0].TaskType)
	err = s.CompleteTransferTask(taskD[0].TaskID)
	s.NoError(err)
	taskD, err = s.GetTransferTasks(2, false)
	s.Equal(0, len(taskD), "Expected 0 decision task.")

	taskT, err := s.GetTimerIndexTasks(2, false)
	s.Equal(1, len(taskT), "Expected 1 timer task.")
	s.Equal(p.TaskTypeWorkflowTimeout, taskT[0].TaskType)
	err = s.CompleteTimerTask(taskT[0].VisibilityTimestamp, taskT[0].TaskID)
	s.NoError(err)
	taskT, err = s.GetTimerIndexTasks(2, false)
	s.Equal(0, len(taskT), "Expected 0 timer task.")

	taskR, err := s.GetReplicationTasks(2, false)
	s.Nil(err)
	s.Equal(1, len(taskR), "Expected 1 replication task.")
	tsk := taskR[0]
	s.Equal(p.ReplicationTaskTypeHistory, tsk.TaskType)
	s.Equal(domainID, tsk.DomainID)
	s.Equal(*workflowExecution.WorkflowId, tsk.WorkflowID)
	s.Equal(*workflowExecution.RunId, tsk.RunID)
	s.Equal(int64(1), tsk.FirstEventID)
	s.Equal(int64(3), tsk.NextEventID)
	s.Equal(int64(9), tsk.Version)
	s.Equal(int32(p.EventStoreVersionV2), tsk.EventStoreVersion)
	s.Equal(int32(p.EventStoreVersionV2), tsk.NewRunEventStoreVersion)
	s.Equal([]byte("branchToken1"), tsk.BranchToken)
	s.Equal([]byte("branchToken2"), tsk.NewRunBranchToken)
	s.Equal(2, len(tsk.LastReplicationInfo))
	for k, v := range tsk.LastReplicationInfo {
		log.Infof("ReplicationInfo for %v: {Version: %v, LastEventID: %v}", k, v.Version, v.LastEventID)
		switch k {
		case "dc1":
			s.Equal(int64(3), v.Version)
			s.Equal(int64(1), v.LastEventID)
		case "dc2":
			s.Equal(int64(5), v.Version)
			s.Equal(int64(2), v.LastEventID)
		default:
			s.Fail("Unexpected key")
		}
	}
	err = s.CompleteReplicationTask(taskR[0].TaskID)
	s.NoError(err)
	taskR, err = s.GetReplicationTasks(2, false)
	s.Nil(err)
	s.Equal(0, len(taskR), "Expected 0 replication task.")

	state0, err1 := s.GetWorkflowExecutionInfo(domainID, workflowExecution)
	s.NoError(err1)
	info0 := state0.ExecutionInfo
	replicationState0 := state0.ReplicationState
	s.NotNil(info0, "Valid Workflow info expected.")
	s.NotNil(replicationState0, "Valid replication state expected.")
	s.Equal(domainID, info0.DomainID)
	s.Equal("taskList", info0.TaskList)
	s.Equal("wType", info0.WorkflowTypeName)
	s.Equal(int32(20), info0.WorkflowTimeout)
	s.Equal(int32(13), info0.DecisionTimeoutValue)
	s.Equal(int64(3), info0.NextEventID)
	s.Equal(int64(0), info0.LastProcessedEvent)
	s.Equal(int64(2), info0.DecisionScheduleID)
	s.Equal(int32(p.EventStoreVersionV2), info0.EventStoreVersion)
	s.Equal(p.WorkflowStateRunning, info0.State)
	s.Equal(p.WorkflowCloseStatusNone, info0.CloseStatus)
	s.Equal(int64(9), replicationState0.CurrentVersion)
	s.Equal(int64(8), replicationState0.StartVersion)
	s.Equal(int64(7), replicationState0.LastWriteVersion)
	s.Equal(int64(6), replicationState0.LastWriteEventID)
	s.Equal(2, len(replicationState0.LastReplicationInfo))
	for k, v := range replicationState0.LastReplicationInfo {
		log.Infof("ReplicationInfo for %v: {Version: %v, LastEventID: %v}", k, v.Version, v.LastEventID)
		switch k {
		case "dc1":
			s.Equal(int64(3), v.Version)
			s.Equal(int64(1), v.LastEventID)
		case "dc2":
			s.Equal(int64(5), v.Version)
			s.Equal(int64(2), v.LastEventID)
		default:
			s.Fail("Unexpected key")
		}
	}

	info0.State = p.WorkflowStateCompleted
	info0.CloseStatus = p.WorkflowCloseStatusCompleted
	err = s.UpdateWorklowStateAndReplication(info0, nil, replicationState0, nil, nil, info0.NextEventID, nil)
	s.Nil(err)

	updatedInfo := copyWorkflowExecutionInfo(info0)
	updatedReplicationState := copyReplicationState(replicationState0)

	newRunID := uuid.New()
	newExecution := gen.WorkflowExecution{
		WorkflowId: workflowExecution.WorkflowId,
		RunId:      common.StringPtr(newRunID),
	}
	insertInfo := copyWorkflowExecutionInfo(info0)
	insertInfo.RunID = newRunID
	insertInfo.NextEventID = int64(50)
	insertInfo.LastProcessedEvent = int64(20)
	insertInfo.BranchToken = []byte("branchToken4")

	insertReplicationState := copyReplicationState(replicationState0)
	insertReplicationState.CurrentVersion = int64(100)
	insertReplicationState.StartVersion = int64(110)
	insertReplicationState.LastWriteVersion = int64(120)
	insertReplicationState.LastWriteEventID = int64(130)
	insertReplicationState.LastReplicationInfo["dc1"].Version = int64(300)
	insertReplicationState.LastReplicationInfo["dc1"].LastEventID = int64(100)

	insertTransTasks := []p.Task{
		&p.DecisionTask{
			TaskID:              s.GetNextSequenceNumber(),
			DomainID:            domainID,
			VisibilityTimestamp: time.Now(),
			ScheduleID:          13,
			Version:             200,
		},
	}

	insertTimerTasks := []p.Task{
		&p.WorkflowTimeoutTask{
			TaskID:              s.GetNextSequenceNumber(),
			VisibilityTimestamp: time.Now().Add(time.Minute),
			Version:             201,
		},
	}

	insertReplicationTasks := []p.Task{&p.HistoryReplicationTask{
		TaskID:       s.GetNextSequenceNumber(),
		FirstEventID: int64(10),
		NextEventID:  int64(30),
		Version:      int64(90),
		LastReplicationInfo: map[string]*p.ReplicationInfo{
			"dc1": {
				Version:     int64(30),
				LastEventID: int64(10),
			},
			"dc2": {
				Version:     int64(50),
				LastEventID: int64(20),
			},
		},
		EventStoreVersion: p.EventStoreVersionV2,
		BranchToken:       []byte("branchToken5"),
	}}

	insertTimerInfos := []*p.TimerInfo{{
		Version:    100,
		TimerID:    "id101",
		ExpiryTime: currentTime,
		TaskID:     102,
		StartedID:  103,
	}}

	insertActivityInfos := []*p.ActivityInfo{{
		Version:        110,
		ScheduleID:     111,
		StartedID:      112,
		ActivityID:     uuid.New(),
		ScheduledEvent: &gen.HistoryEvent{EventId: int64Ptr(1)},
	}}

	insertRequestCancelInfos := []*p.RequestCancelInfo{{
		Version:         120,
		InitiatedID:     121,
		CancelRequestID: uuid.New(),
	}}

	insertChildExecutionInfos := []*p.ChildExecutionInfo{{
		Version:         130,
		InitiatedID:     131,
		StartedID:       132,
		CreateRequestID: uuid.New(),
		InitiatedEvent:  &gen.HistoryEvent{EventId: int64Ptr(1)},
	}}

	insertSignalInfos := []*p.SignalInfo{{
		Version:         140,
		InitiatedID:     141,
		SignalName:      "142",
		SignalRequestID: uuid.New(),
	}}

	insertSignalRequests := []string{uuid.New()}

	err = s.ResetWorkflowExecution(3,
		insertInfo, insertReplicationState, insertActivityInfos, insertTimerInfos, insertChildExecutionInfos, insertRequestCancelInfos, insertSignalInfos, insertSignalRequests, insertTransTasks, insertTimerTasks, insertReplicationTasks,
		false, updatedInfo, updatedReplicationState, nil, nil, info0.RunID, -1000, replicationState0.LastWriteVersion)
	s.Nil(err)

	//////////////////////////////
	// start verifying resetWF
	///////////////////////////////

	// transfer tasks
	taskD, err = s.GetTransferTasks(3, false)
	s.Equal(1, len(taskD), "Expected 1 decision task.")

	s.Equal(p.TransferTaskTypeDecisionTask, taskD[0].TaskType)
	s.Equal(int64(200), taskD[0].Version)
	err = s.CompleteTransferTask(taskD[0].TaskID)
	s.NoError(err)
	taskD, err = s.GetTransferTasks(2, false)
	s.Equal(0, len(taskD), "Expected 0 decision task.")

	// timer tasks
	taskT, err = s.GetTimerIndexTasks(3, false)
	s.Equal(1, len(taskT), "Expected 1 timer task.")
	s.Equal(p.TaskTypeWorkflowTimeout, taskT[0].TaskType)
	s.Equal(int64(201), taskT[0].Version)
	err = s.CompleteTimerTask(taskT[0].VisibilityTimestamp, taskT[0].TaskID)
	s.NoError(err)
	taskT, err = s.GetTimerIndexTasks(2, false)
	s.Equal(0, len(taskT), "Expected 0 timer task.")

	// replicaiton tasks
	taskR, err = s.GetReplicationTasks(2, false)
	s.Nil(err)
	s.Equal(1, len(taskR), "Expected 1 replication task.")
	tsk = taskR[0]
	s.Equal(p.ReplicationTaskTypeHistory, tsk.TaskType)
	s.Equal(domainID, tsk.DomainID)
	s.Equal(*workflowExecution.WorkflowId, tsk.WorkflowID)
	s.Equal(insertInfo.RunID, tsk.RunID)
	s.Equal(int64(10), tsk.FirstEventID)
	s.Equal(int64(30), tsk.NextEventID)
	s.Equal(int64(90), tsk.Version)
	s.Equal(int32(p.EventStoreVersionV2), tsk.EventStoreVersion)
	s.Equal(int32(0), tsk.NewRunEventStoreVersion)
	s.Equal([]byte("branchToken5"), tsk.BranchToken)
	s.Equal(0, len(tsk.NewRunBranchToken))
	s.Equal(2, len(tsk.LastReplicationInfo))
	for k, v := range tsk.LastReplicationInfo {
		log.Infof("ReplicationInfo for %v: {Version: %v, LastEventID: %v}", k, v.Version, v.LastEventID)
		switch k {
		case "dc1":
			s.Equal(int64(30), v.Version)
			s.Equal(int64(10), v.LastEventID)
		case "dc2":
			s.Equal(int64(50), v.Version)
			s.Equal(int64(20), v.LastEventID)
		default:
			s.Fail("Unexpected key")
		}
	}
	err = s.CompleteReplicationTask(taskR[0].TaskID)
	s.NoError(err)
	taskR, err = s.GetReplicationTasks(2, false)
	s.Nil(err)
	s.Equal(0, len(taskR), "Expected 0 replication task.")

	// check current run
	currRunID, err := s.GetCurrentWorkflowRunID(domainID, workflowExecution.GetWorkflowId())
	s.Nil(err)
	s.Equal(newExecution.GetRunId(), currRunID)

	// the previous execution
	state1, err1 := s.GetWorkflowExecutionInfo(domainID, workflowExecution)
	s.NoError(err1)
	info1 := state1.ExecutionInfo
	replicationState1 := state1.ReplicationState
	s.NotNil(info1, "Valid Workflow info expected.")
	s.Equal(int64(3), info1.NextEventID)
	s.Equal(int64(0), info1.LastProcessedEvent)
	s.Equal([]byte("branchToken1"), info1.BranchToken)
	s.Equal(domainID, info1.DomainID)
	s.Equal("taskList", info1.TaskList)
	s.Equal("wType", info1.WorkflowTypeName)
	s.Equal(int32(20), info1.WorkflowTimeout)
	s.Equal(int32(13), info1.DecisionTimeoutValue)
	s.Equal(int64(2), info1.DecisionScheduleID)
	s.Equal(int32(p.EventStoreVersionV2), info1.EventStoreVersion)

	s.NotNil(replicationState1, "Valid replication state expected.")
	s.Equal(int64(9), replicationState1.CurrentVersion)
	s.Equal(int64(8), replicationState1.StartVersion)
	s.Equal(int64(7), replicationState1.LastWriteVersion)
	s.Equal(int64(6), replicationState1.LastWriteEventID)
	s.Equal(2, len(replicationState1.LastReplicationInfo))
	for k, v := range replicationState1.LastReplicationInfo {
		log.Infof("ReplicationInfo for %v: {Version: %v, LastEventID: %v}", k, v.Version, v.LastEventID)
		switch k {
		case "dc1":
			s.Equal(int64(3), v.Version)
			s.Equal(int64(1), v.LastEventID)
		case "dc2":
			s.Equal(int64(5), v.Version)
			s.Equal(int64(2), v.LastEventID)
		default:
			s.Fail("Unexpected key")
		}
	}

	// the current execution
	state2, err2 := s.GetWorkflowExecutionInfo(domainID, newExecution)
	s.NoError(err2)
	info2 := state2.ExecutionInfo
	replicationState2 := state2.ReplicationState

	s.NotNil(info2, "Valid Workflow info expected.")
	s.Equal(int64(50), info2.NextEventID)
	s.Equal(int64(20), info2.LastProcessedEvent)
	s.Equal([]byte("branchToken4"), info2.BranchToken)
	s.Equal(domainID, info2.DomainID)
	s.Equal("taskList", info2.TaskList)
	s.Equal("wType", info2.WorkflowTypeName)
	s.Equal(int32(20), info2.WorkflowTimeout)
	s.Equal(int32(13), info2.DecisionTimeoutValue)
	s.Equal(int64(2), info2.DecisionScheduleID)
	s.Equal(int32(p.EventStoreVersionV2), info2.EventStoreVersion)

	s.NotNil(replicationState2, "Valid replication state expected.")
	s.Equal(int64(100), replicationState2.CurrentVersion)
	s.Equal(int64(110), replicationState2.StartVersion)
	s.Equal(int64(120), replicationState2.LastWriteVersion)
	s.Equal(int64(130), replicationState2.LastWriteEventID)
	s.Equal(2, len(replicationState2.LastReplicationInfo))
	for k, v := range replicationState2.LastReplicationInfo {
		log.Infof("ReplicationInfo for %v: {Version: %v, LastEventID: %v}", k, v.Version, v.LastEventID)
		switch k {
		case "dc1":
			s.Equal(int64(300), v.Version)
			s.Equal(int64(100), v.LastEventID)
		case "dc2":
			s.Equal(int64(5), v.Version)
			s.Equal(int64(2), v.LastEventID)
		default:
			s.Fail("Unexpected key")
		}
	}

	timerInfos2 := state2.TimerInfos
	actInfos2 := state2.ActivityInfos
	reqCanInfos2 := state2.RequestCancelInfos
	childInfos2 := state2.ChildExecutionInfos
	sigInfos2 := state2.SignalInfos
	sigReqIDs2 := state2.SignalRequestedIDs

	s.Equal(1, len(timerInfos2))
	s.Equal(1, len(actInfos2))
	s.Equal(1, len(reqCanInfos2))
	s.Equal(1, len(childInfos2))
	s.Equal(1, len(sigInfos2))
	s.Equal(1, len(sigReqIDs2))

	s.Equal(int64(100), timerInfos2["id101"].Version)
	s.Equal(int64(110), actInfos2[111].Version)
	s.Equal(int64(120), reqCanInfos2[121].Version)
	s.Equal(int64(130), childInfos2[131].Version)
	s.Equal(int64(140), sigInfos2[141].Version)
}

// TestWorkflowResetNoCurrNoReplicate test
func (s *ExecutionManagerSuiteForEventsV2) TestWorkflowResetNoCurrNoReplicate() {
	domainID := uuid.New()
	runID := uuid.New()
	workflowExecution := gen.WorkflowExecution{
		WorkflowId: common.StringPtr("test-reset-workflow-with-replication-state-test"),
		RunId:      common.StringPtr(runID),
	}

	currentTime := time.Now()
	txTasks := []p.Task{
		&p.WorkflowTimeoutTask{
			TaskID:              s.GetNextSequenceNumber(),
			VisibilityTimestamp: currentTime,
		}}

	task0, err0 := s.CreateWorkflowExecution(domainID, workflowExecution, "taskList", "wType",
		20, 13, nil, 3, 0, 2, txTasks)
	s.NoError(err0)
	s.NotNil(task0, "Expected non empty task identifier.")

	taskD, err := s.GetTransferTasks(2, false)
	s.Equal(1, len(taskD), "Expected 1 decision task.")
	s.Equal(p.TransferTaskTypeDecisionTask, taskD[0].TaskType)
	err = s.CompleteTransferTask(taskD[0].TaskID)
	s.NoError(err)
	taskD, err = s.GetTransferTasks(2, false)
	s.Equal(0, len(taskD), "Expected 0 decision task.")

	taskT, err := s.GetTimerIndexTasks(2, false)
	s.Equal(1, len(taskT), "Expected 1 timer task.")
	s.Equal(p.TaskTypeWorkflowTimeout, taskT[0].TaskType)
	err = s.CompleteTimerTask(taskT[0].VisibilityTimestamp, taskT[0].TaskID)
	s.NoError(err)
	taskT, err = s.GetTimerIndexTasks(2, false)
	s.Equal(0, len(taskT), "Expected 0 timer task.")

	state0, err1 := s.GetWorkflowExecutionInfo(domainID, workflowExecution)
	s.NoError(err1)
	info0 := state0.ExecutionInfo
	s.NotNil(info0, "Valid Workflow info expected.")
	s.Equal(domainID, info0.DomainID)
	s.Equal("taskList", info0.TaskList)
	s.Equal("wType", info0.WorkflowTypeName)
	s.Equal(int32(20), info0.WorkflowTimeout)
	s.Equal(int32(13), info0.DecisionTimeoutValue)
	s.Equal(int64(3), info0.NextEventID)
	s.Equal(int64(0), info0.LastProcessedEvent)
	s.Equal(int64(2), info0.DecisionScheduleID)

	updatedInfo := copyWorkflowExecutionInfo(info0)

	newRunID := uuid.New()
	newExecution := gen.WorkflowExecution{
		WorkflowId: workflowExecution.WorkflowId,
		RunId:      common.StringPtr(newRunID),
	}
	insertInfo := copyWorkflowExecutionInfo(info0)
	insertInfo.RunID = newRunID
	insertInfo.NextEventID = int64(50)
	insertInfo.LastProcessedEvent = int64(20)
	insertInfo.EventStoreVersion = p.EventStoreVersionV2
	insertInfo.BranchToken = []byte("branchToken4")

	insertTransTasks := []p.Task{
		&p.DecisionTask{
			TaskID:              s.GetNextSequenceNumber(),
			DomainID:            domainID,
			VisibilityTimestamp: time.Now(),
			ScheduleID:          13,
			Version:             200,
		},
	}

	insertTimerTasks := []p.Task{
		&p.WorkflowTimeoutTask{
			TaskID:              s.GetNextSequenceNumber(),
			VisibilityTimestamp: time.Now().Add(time.Minute),
			Version:             201,
		},
	}

	insertTimerInfos := []*p.TimerInfo{{
		Version:    100,
		TimerID:    "id101",
		ExpiryTime: currentTime,
		TaskID:     102,
		StartedID:  103,
	}}

	insertActivityInfos := []*p.ActivityInfo{{
		Version:        110,
		ScheduleID:     111,
		StartedID:      112,
		ActivityID:     uuid.New(),
		ScheduledEvent: &gen.HistoryEvent{EventId: int64Ptr(1)},
	}}

	insertRequestCancelInfos := []*p.RequestCancelInfo{{
		Version:         120,
		InitiatedID:     121,
		CancelRequestID: uuid.New(),
	}}

	err = s.ResetWorkflowExecution(3,
		insertInfo, nil, insertActivityInfos, insertTimerInfos, nil, insertRequestCancelInfos, nil, nil, insertTransTasks, insertTimerTasks, nil,
		false, updatedInfo, nil, nil, nil, info0.RunID, -1000, -1000)
	s.Nil(err)

	//////////////////////////////
	// start verifying resetWF
	///////////////////////////////

	// transfer tasks
	taskD, err = s.GetTransferTasks(3, false)
	s.Equal(1, len(taskD), "Expected 1 decision task.")

	s.Equal(p.TransferTaskTypeDecisionTask, taskD[0].TaskType)
	s.Equal(int64(200), taskD[0].Version)
	err = s.CompleteTransferTask(taskD[0].TaskID)
	s.NoError(err)
	taskD, err = s.GetTransferTasks(2, false)
	s.Equal(0, len(taskD), "Expected 0 decision task.")

	// timer tasks
	taskT, err = s.GetTimerIndexTasks(3, false)
	s.Equal(1, len(taskT), "Expected 1 timer task.")
	s.Equal(p.TaskTypeWorkflowTimeout, taskT[0].TaskType)
	s.Equal(int64(201), taskT[0].Version)
	err = s.CompleteTimerTask(taskT[0].VisibilityTimestamp, taskT[0].TaskID)
	s.NoError(err)
	taskT, err = s.GetTimerIndexTasks(2, false)
	s.Equal(0, len(taskT), "Expected 0 timer task.")

	// check current run
	currRunID, err := s.GetCurrentWorkflowRunID(domainID, workflowExecution.GetWorkflowId())
	s.Nil(err)
	s.Equal(newExecution.GetRunId(), currRunID)

	// the previous execution
	state1, err1 := s.GetWorkflowExecutionInfo(domainID, workflowExecution)
	s.NoError(err1)
	info1 := state1.ExecutionInfo
	s.NotNil(info1, "Valid Workflow info expected.")
	s.Equal(int64(3), info1.NextEventID)
	s.Equal(int64(0), info1.LastProcessedEvent)
	s.Equal(domainID, info1.DomainID)
	s.Equal("taskList", info1.TaskList)
	s.Equal("wType", info1.WorkflowTypeName)
	s.Equal(int32(20), info1.WorkflowTimeout)
	s.Equal(int32(13), info1.DecisionTimeoutValue)
	s.Equal(int64(2), info1.DecisionScheduleID)
	s.Equal(int32(0), info1.EventStoreVersion)

	// the current execution
	state2, err2 := s.GetWorkflowExecutionInfo(domainID, newExecution)
	s.NoError(err2)
	info2 := state2.ExecutionInfo

	s.NotNil(info2, "Valid Workflow info expected.")
	s.Equal(int64(50), info2.NextEventID)
	s.Equal(int64(20), info2.LastProcessedEvent)
	s.Equal([]byte("branchToken4"), info2.BranchToken)
	s.Equal(domainID, info2.DomainID)
	s.Equal("taskList", info2.TaskList)
	s.Equal("wType", info2.WorkflowTypeName)
	s.Equal(int32(20), info2.WorkflowTimeout)
	s.Equal(int32(13), info2.DecisionTimeoutValue)
	s.Equal(int64(2), info2.DecisionScheduleID)
	s.Equal(int32(p.EventStoreVersionV2), info2.EventStoreVersion)

	timerInfos2 := state2.TimerInfos
	actInfos2 := state2.ActivityInfos
	reqCanInfos2 := state2.RequestCancelInfos
	childInfos2 := state2.ChildExecutionInfos
	sigInfos2 := state2.SignalInfos
	sigReqIDs2 := state2.SignalRequestedIDs

	s.Equal(1, len(timerInfos2))
	s.Equal(1, len(actInfos2))
	s.Equal(1, len(reqCanInfos2))
	s.Equal(0, len(childInfos2))
	s.Equal(0, len(sigInfos2))
	s.Equal(0, len(sigReqIDs2))

	s.Equal(int64(100), timerInfos2["id101"].Version)
	s.Equal(int64(110), actInfos2[111].Version)
	s.Equal(int64(120), reqCanInfos2[121].Version)
}<|MERGE_RESOLUTION|>--- conflicted
+++ resolved
@@ -81,19 +81,6 @@
 	workflowExecution := gen.WorkflowExecution{
 		WorkflowId: common.StringPtr("test-eventsv2-workflow"),
 		RunId:      common.StringPtr("aaaaaaaa-aaaa-aaaa-aaaa-aaaaaaaaaaaa"),
-	}
-	versionHistories := &gen.VersionHistories{
-		Histories: []*gen.VersionHistory{
-			{
-				BranchToken: []byte{1},
-				History: []*gen.VersionHistoryItem{
-					{
-						EventID: common.Int64Ptr(1),
-						Version: common.Int64Ptr(0),
-					},
-				},
-			},
-		},
 	}
 
 	_, err0 := s.ExecutionManager.CreateWorkflowExecution(&p.CreateWorkflowExecutionRequest{
@@ -125,11 +112,7 @@
 		DecisionStartToCloseTimeout: 1,
 		EventStoreVersion:           p.EventStoreVersionV2,
 		BranchToken:                 []byte("branchToken1"),
-<<<<<<< HEAD
-		VersionHistories:            versionHistories,
-=======
 		VersionHistories:            nil,
->>>>>>> 044ccb0e
 	})
 
 	s.NoError(err0)
@@ -140,7 +123,6 @@
 	s.NotNil(info0, "Valid Workflow info expected.")
 	s.Equal(int32(p.EventStoreVersionV2), info0.EventStoreVersion)
 	s.Equal([]byte("branchToken1"), info0.BranchToken)
-	s.True(info0.VersionHistories.Equals(versionHistories))
 
 	updatedInfo := copyWorkflowExecutionInfo(info0)
 	updatedInfo.NextEventID = int64(5)
@@ -155,8 +137,6 @@
 		StartedID:  5,
 	}}
 	updatedInfo.BranchToken = []byte("branchToken2")
-	versionHistories.Histories[0].History[0].EventID = common.Int64Ptr(2)
-	updatedInfo.VersionHistories = versionHistories
 
 	err2 := s.UpdateWorkflowExecution(updatedInfo, nil, []int64{int64(4)}, nil, int64(3), nil, nil, nil, timerInfos, nil)
 	s.NoError(err2)
@@ -170,7 +150,6 @@
 	s.EqualTimesWithPrecision(currentTime, state.TimerInfos[timerID].ExpiryTime, time.Millisecond*500)
 	s.Equal(int64(2), state.TimerInfos[timerID].TaskID)
 	s.Equal(int64(5), state.TimerInfos[timerID].StartedID)
-	s.True(state.ExecutionInfo.VersionHistories.Equals(versionHistories))
 
 	err2 = s.UpdateWorkflowExecution(updatedInfo, nil, nil, nil, int64(5), nil, nil, nil, nil, []string{timerID})
 	s.NoError(err2)
