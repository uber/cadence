// Copyright (c) 2017 Uber Technologies, Inc.
//
// Permission is hereby granted, free of charge, to any person obtaining a copy
// of this software and associated documentation files (the "Software"), to deal
// in the Software without restriction, including without limitation the rights
// to use, copy, modify, merge, publish, distribute, sublicense, and/or sell
// copies of the Software, and to permit persons to whom the Software is
// furnished to do so, subject to the following conditions:
//
// The above copyright notice and this permission notice shall be included in
// all copies or substantial portions of the Software.
//
// THE SOFTWARE IS PROVIDED "AS IS", WITHOUT WARRANTY OF ANY KIND, EXPRESS OR
// IMPLIED, INCLUDING BUT NOT LIMITED TO THE WARRANTIES OF MERCHANTABILITY,
// FITNESS FOR A PARTICULAR PURPOSE AND NONINFRINGEMENT. IN NO EVENT SHALL THE
// AUTHORS OR COPYRIGHT HOLDERS BE LIABLE FOR ANY CLAIM, DAMAGES OR OTHER
// LIABILITY, WHETHER IN AN ACTION OF CONTRACT, TORT OR OTHERWISE, ARISING FROM,
// OUT OF OR IN CONNECTION WITH THE SOFTWARE OR THE USE OR OTHER DEALINGS IN
// THE SOFTWARE.

package persistencetests

import (
	"math"
	"math/rand"
	"sync/atomic"
	"time"

	"github.com/pborman/uuid"
	"github.com/stretchr/testify/suite"
	workflow "github.com/uber/cadence/.gen/go/shared"
	"github.com/uber/cadence/common"
	"github.com/uber/cadence/common/cluster"
	"github.com/uber/cadence/common/log"
	"github.com/uber/cadence/common/log/loggerimpl"
	"github.com/uber/cadence/common/log/tag"
	p "github.com/uber/cadence/common/persistence"
	"github.com/uber/cadence/common/persistence/cassandra"
	pfactory "github.com/uber/cadence/common/persistence/persistence-factory"
	"github.com/uber/cadence/common/persistence/sql"
	"github.com/uber/cadence/common/service/config"
)

type (
	// TransferTaskIDGenerator generates IDs for transfer tasks written by helper methods
	TransferTaskIDGenerator interface {
		GetNextTransferTaskID() (int64, error)
	}

	// TestBaseOptions options to configure workflow test base.
	TestBaseOptions struct {
		DBName          string
		DBPort          int              `yaml:"-"`
		StoreType       string           `yaml:"-"`
		SchemaDir       string           `yaml:"-"`
		ClusterMetadata cluster.Metadata `yaml:"-"`
	}

	// TestBase wraps the base setup needed to create workflows over persistence layer.
	TestBase struct {
		suite.Suite
		ShardMgr              p.ShardManager
		ExecutionMgrFactory   pfactory.Factory
		ExecutionManager      p.ExecutionManager
		TaskMgr               p.TaskManager
		HistoryMgr            p.HistoryManager
		HistoryV2Mgr          p.HistoryV2Manager
		MetadataManager       p.MetadataManager
		MetadataManagerV2     p.MetadataManager
		MetadataProxy         p.MetadataManager
		VisibilityMgr         p.VisibilityManager
		ShardInfo             *p.ShardInfo
		TaskIDGenerator       TransferTaskIDGenerator
		ClusterMetadata       cluster.Metadata
		ReadLevel             int64
		ReplicationReadLevel  int64
		DefaultTestCluster    PersistenceTestCluster
		VisibilityTestCluster PersistenceTestCluster
		logger                log.Logger
	}

	// PersistenceTestCluster exposes management operations on a database
	PersistenceTestCluster interface {
		DatabaseName() string
		SetupTestDatabase()
		TearDownTestDatabase()
		CreateSession()
		DropDatabase()
		Config() config.Persistence
		LoadSchema(fileNames []string, schemaDir string)
		LoadVisibilitySchema(fileNames []string, schemaDir string)
	}

	// TestTransferTaskIDGenerator helper
	TestTransferTaskIDGenerator struct {
		seqNum int64
	}
)

const (
	defaultScheduleToStartTimeout = 111
)

// NewTestBaseWithCassandra returns a persistence test base backed by cassandra datastore
func NewTestBaseWithCassandra(options *TestBaseOptions) TestBase {
	if options.DBName == "" {
		options.DBName = "test_" + GenerateRandomDBName(10)
	}
	testCluster := cassandra.NewTestCluster(options.DBName, options.DBPort, options.SchemaDir)
	return newTestBase(options, testCluster)
}

// NewTestBaseWithSQL returns a new persistence test base backed by SQL
func NewTestBaseWithSQL(options *TestBaseOptions) TestBase {
	if options.DBName == "" {
		options.DBName = GenerateRandomDBName(10)
	}
	testCluster := sql.NewTestCluster(options.DBName, options.DBPort, options.SchemaDir)
	return newTestBase(options, testCluster)
}

// NewTestBase returns a persistence test base backed by either cassandra or sql
func NewTestBase(options *TestBaseOptions) TestBase {
	switch options.StoreType {
	case config.StoreTypeSQL:
		return NewTestBaseWithSQL(options)
	case config.StoreTypeCassandra:
		return NewTestBaseWithCassandra(options)
	default:
		panic("invalid storeType " + options.StoreType)
	}
}

func newTestBase(options *TestBaseOptions, testCluster PersistenceTestCluster) TestBase {
	metadata := options.ClusterMetadata
	if metadata == nil {
		metadata = cluster.GetTestClusterMetadata(false, false, false)
	}
	options.ClusterMetadata = metadata
	base := TestBase{
		DefaultTestCluster:    testCluster,
		VisibilityTestCluster: testCluster,
		ClusterMetadata:       metadata,
	}
	logger, err := loggerimpl.NewDevelopment()
	if err != nil {
		panic(err)
	}
	base.logger = logger
	return base
}

// Config returns the persistence configuration for this test
func (s *TestBase) Config() config.Persistence {
	cfg := s.DefaultTestCluster.Config()
	if s.DefaultTestCluster == s.VisibilityTestCluster {
		return cfg
	}
	vCfg := s.VisibilityTestCluster.Config()
	cfg.VisibilityStore = "visibility_ " + vCfg.VisibilityStore
	cfg.DataStores[cfg.VisibilityStore] = vCfg.DataStores[vCfg.VisibilityStore]
	return cfg
}

// Setup sets up the test base, must be called as part of SetupSuite
func (s *TestBase) Setup() {
	var err error
	shardID := 10
	clusterName := s.ClusterMetadata.GetCurrentClusterName()

	s.DefaultTestCluster.SetupTestDatabase()
	if s.VisibilityTestCluster != s.DefaultTestCluster {
		s.VisibilityTestCluster.SetupTestDatabase()
	}

	cfg := s.DefaultTestCluster.Config()
	factory := pfactory.New(&cfg, clusterName, nil, s.logger)

	s.TaskMgr, err = factory.NewTaskManager()
	s.fatalOnError("NewTaskManager", err)

	s.MetadataManager, err = factory.NewMetadataManager(pfactory.MetadataV1)
	s.fatalOnError("NewMetadataManager", err)

	s.MetadataManagerV2, err = factory.NewMetadataManager(pfactory.MetadataV2)
	s.fatalOnError("NewMetadataManager", err)

	s.MetadataProxy, err = factory.NewMetadataManager(pfactory.MetadataV1V2)
	s.fatalOnError("NewMetadataManager", err)

	s.HistoryMgr, err = factory.NewHistoryManager()
	s.fatalOnError("NewHistoryManager", err)

	s.HistoryV2Mgr, err = factory.NewHistoryV2Manager()
	s.fatalOnError("NewHistoryV2Manager", err)

	s.ShardMgr, err = factory.NewShardManager()
	s.fatalOnError("NewShardManager", err)

	s.ExecutionMgrFactory = factory
	s.ExecutionManager, err = factory.NewExecutionManager(shardID)
	s.fatalOnError("NewExecutionManager", err)

	visibilityFactory := factory
	if s.VisibilityTestCluster != s.DefaultTestCluster {
		vCfg := s.VisibilityTestCluster.Config()
		visibilityFactory = pfactory.New(&vCfg, clusterName, nil, s.logger)
	}
	// SQL currently doesn't have support for visibility manager
	s.VisibilityMgr, err = visibilityFactory.NewVisibilityManager()
	if err != nil {
		s.fatalOnError("NewVisibilityManager", err)
	}

	s.ReadLevel = 0
	s.ReplicationReadLevel = 0
	s.ShardInfo = &p.ShardInfo{
		ShardID:                 shardID,
		RangeID:                 0,
		TransferAckLevel:        0,
		ReplicationAckLevel:     0,
		TimerAckLevel:           time.Time{},
		ClusterTimerAckLevel:    map[string]time.Time{clusterName: time.Time{}},
		ClusterTransferAckLevel: map[string]int64{clusterName: 0},
	}

	s.TaskIDGenerator = &TestTransferTaskIDGenerator{}
	err = s.ShardMgr.CreateShard(&p.CreateShardRequest{ShardInfo: s.ShardInfo})
	s.fatalOnError("CreateShard", err)
}

func (s *TestBase) fatalOnError(msg string, err error) {
	if err != nil {
		s.logger.Fatal(msg, tag.Error(err))
	}
}

// CreateShard is a utility method to create the shard using persistence layer
func (s *TestBase) CreateShard(shardID int, owner string, rangeID int64) error {
	info := &p.ShardInfo{
		ShardID: shardID,
		Owner:   owner,
		RangeID: rangeID,
	}

	return s.ShardMgr.CreateShard(&p.CreateShardRequest{
		ShardInfo: info,
	})
}

// GetShard is a utility method to get the shard using persistence layer
func (s *TestBase) GetShard(shardID int) (*p.ShardInfo, error) {
	response, err := s.ShardMgr.GetShard(&p.GetShardRequest{
		ShardID: shardID,
	})

	if err != nil {
		return nil, err
	}

	return response.ShardInfo, nil
}

// UpdateShard is a utility method to update the shard using persistence layer
func (s *TestBase) UpdateShard(updatedInfo *p.ShardInfo, previousRangeID int64) error {
	return s.ShardMgr.UpdateShard(&p.UpdateShardRequest{
		ShardInfo:       updatedInfo,
		PreviousRangeID: previousRangeID,
	})
}

// CreateWorkflowExecution is a utility method to create workflow executions
func (s *TestBase) CreateWorkflowExecution(domainID string, workflowExecution workflow.WorkflowExecution, taskList,
	wType string, wTimeout int32, decisionTimeout int32, executionContext []byte, nextEventID int64, lastProcessedEventID int64,
	decisionScheduleID int64, timerTasks []p.Task) (*p.CreateWorkflowExecutionResponse, error) {
	response, err := s.ExecutionManager.CreateWorkflowExecution(&p.CreateWorkflowExecutionRequest{
		RequestID:            uuid.New(),
		DomainID:             domainID,
		Execution:            workflowExecution,
		TaskList:             taskList,
		WorkflowTypeName:     wType,
		WorkflowTimeout:      wTimeout,
		DecisionTimeoutValue: decisionTimeout,
		ExecutionContext:     executionContext,
		NextEventID:          nextEventID,
		LastProcessedEvent:   lastProcessedEventID,
		RangeID:              s.ShardInfo.RangeID,
		TransferTasks: []p.Task{
			&p.DecisionTask{
				TaskID:              s.GetNextSequenceNumber(),
				DomainID:            domainID,
				TaskList:            taskList,
				ScheduleID:          decisionScheduleID,
				VisibilityTimestamp: time.Now(),
			},
		},
		TimerTasks:                  timerTasks,
		DecisionScheduleID:          decisionScheduleID,
		DecisionStartedID:           common.EmptyEventID,
		DecisionStartToCloseTimeout: 1,
	})

	return response, err
}

// CreateWorkflowExecutionWithReplication is a utility method to create workflow executions
func (s *TestBase) CreateWorkflowExecutionWithReplication(domainID string, workflowExecution workflow.WorkflowExecution,
	taskList, wType string, wTimeout int32, decisionTimeout int32, nextEventID int64,
	lastProcessedEventID int64, decisionScheduleID int64, state *p.ReplicationState, txTasks []p.Task) (*p.CreateWorkflowExecutionResponse, error) {
	var transferTasks []p.Task
	var replicationTasks []p.Task
	for _, task := range txTasks {
		switch t := task.(type) {
		case *p.DecisionTask, *p.ActivityTask, *p.CloseExecutionTask, *p.CancelExecutionTask, *p.StartChildExecutionTask, *p.SignalExecutionTask, *p.RecordWorkflowStartedTask:
			transferTasks = append(transferTasks, t)
		case *p.HistoryReplicationTask:
			replicationTasks = append(replicationTasks, t)
		default:
			panic("Unknown transfer task type.")
		}
	}

	transferTasks = append(transferTasks, &p.DecisionTask{
		TaskID:     s.GetNextSequenceNumber(),
		DomainID:   domainID,
		TaskList:   taskList,
		ScheduleID: decisionScheduleID,
	})
	response, err := s.ExecutionManager.CreateWorkflowExecution(&p.CreateWorkflowExecutionRequest{
		RequestID:                   uuid.New(),
		DomainID:                    domainID,
		Execution:                   workflowExecution,
		TaskList:                    taskList,
		WorkflowTypeName:            wType,
		WorkflowTimeout:             wTimeout,
		DecisionTimeoutValue:        decisionTimeout,
		NextEventID:                 nextEventID,
		LastProcessedEvent:          lastProcessedEventID,
		RangeID:                     s.ShardInfo.RangeID,
		TransferTasks:               transferTasks,
		ReplicationTasks:            replicationTasks,
		DecisionScheduleID:          decisionScheduleID,
		DecisionStartedID:           common.EmptyEventID,
		DecisionStartToCloseTimeout: 1,
		ReplicationState:            state,
	})

	return response, err
}

// CreateWorkflowExecutionManyTasks is a utility method to create workflow executions
func (s *TestBase) CreateWorkflowExecutionManyTasks(domainID string, workflowExecution workflow.WorkflowExecution,
	taskList string, executionContext []byte, nextEventID int64, lastProcessedEventID int64,
	decisionScheduleIDs []int64, activityScheduleIDs []int64) (*p.CreateWorkflowExecutionResponse, error) {

	transferTasks := []p.Task{}
	for _, decisionScheduleID := range decisionScheduleIDs {
		transferTasks = append(transferTasks,
			&p.DecisionTask{
				TaskID:     s.GetNextSequenceNumber(),
				DomainID:   domainID,
				TaskList:   taskList,
				ScheduleID: int64(decisionScheduleID),
			})
	}

	for _, activityScheduleID := range activityScheduleIDs {
		transferTasks = append(transferTasks,
			&p.ActivityTask{
				TaskID:     s.GetNextSequenceNumber(),
				DomainID:   domainID,
				TaskList:   taskList,
				ScheduleID: int64(activityScheduleID),
			})
	}

	response, err := s.ExecutionManager.CreateWorkflowExecution(&p.CreateWorkflowExecutionRequest{
		RequestID:                   uuid.New(),
		DomainID:                    domainID,
		Execution:                   workflowExecution,
		TaskList:                    taskList,
		ExecutionContext:            executionContext,
		NextEventID:                 nextEventID,
		LastProcessedEvent:          lastProcessedEventID,
		TransferTasks:               transferTasks,
		RangeID:                     s.ShardInfo.RangeID,
		DecisionScheduleID:          common.EmptyEventID,
		DecisionStartedID:           common.EmptyEventID,
		DecisionStartToCloseTimeout: 1,
	})

	return response, err
}

// CreateChildWorkflowExecution is a utility method to create child workflow executions
func (s *TestBase) CreateChildWorkflowExecution(domainID string, workflowExecution workflow.WorkflowExecution,
	parentDomainID string, parentExecution *workflow.WorkflowExecution, initiatedID int64, taskList, wType string,
	wTimeout int32, decisionTimeout int32, executionContext []byte, nextEventID int64, lastProcessedEventID int64,
	decisionScheduleID int64, timerTasks []p.Task) (*p.CreateWorkflowExecutionResponse, error) {
	response, err := s.ExecutionManager.CreateWorkflowExecution(&p.CreateWorkflowExecutionRequest{
		RequestID:            uuid.New(),
		DomainID:             domainID,
		Execution:            workflowExecution,
		ParentDomainID:       parentDomainID,
		ParentExecution:      parentExecution,
		InitiatedID:          initiatedID,
		TaskList:             taskList,
		WorkflowTypeName:     wType,
		WorkflowTimeout:      wTimeout,
		DecisionTimeoutValue: decisionTimeout,
		ExecutionContext:     executionContext,
		NextEventID:          nextEventID,
		LastProcessedEvent:   lastProcessedEventID,
		RangeID:              s.ShardInfo.RangeID,
		TransferTasks: []p.Task{
			&p.DecisionTask{
				TaskID:     s.GetNextSequenceNumber(),
				DomainID:   domainID,
				TaskList:   taskList,
				ScheduleID: decisionScheduleID,
			},
		},
		TimerTasks:                  timerTasks,
		DecisionScheduleID:          decisionScheduleID,
		DecisionStartedID:           common.EmptyEventID,
		DecisionStartToCloseTimeout: 1,
	})

	return response, err
}

// GetWorkflowExecutionInfoWithStats is a utility method to retrieve execution info with size stats
func (s *TestBase) GetWorkflowExecutionInfoWithStats(domainID string, workflowExecution workflow.WorkflowExecution) (
	*p.MutableStateStats, *p.WorkflowMutableState, error) {
	response, err := s.ExecutionManager.GetWorkflowExecution(&p.GetWorkflowExecutionRequest{
		DomainID:  domainID,
		Execution: workflowExecution,
	})
	if err != nil {
		return nil, nil, err
	}

	return response.MutableStateStats, response.State, nil
}

// GetWorkflowExecutionInfo is a utility method to retrieve execution info
func (s *TestBase) GetWorkflowExecutionInfo(domainID string, workflowExecution workflow.WorkflowExecution) (
	*p.WorkflowMutableState, error) {
	response, err := s.ExecutionManager.GetWorkflowExecution(&p.GetWorkflowExecutionRequest{
		DomainID:  domainID,
		Execution: workflowExecution,
	})
	if err != nil {
		return nil, err
	}

	return response.State, nil
}

// GetCurrentWorkflowRunID returns the workflow run ID for the given params
func (s *TestBase) GetCurrentWorkflowRunID(domainID, workflowID string) (string, error) {
	response, err := s.ExecutionManager.GetCurrentExecution(&p.GetCurrentExecutionRequest{
		DomainID:   domainID,
		WorkflowID: workflowID,
	})

	if err != nil {
		return "", err
	}

	return response.RunID, nil
}

// ContinueAsNewExecution is a utility method to create workflow executions
func (s *TestBase) ContinueAsNewExecution(updatedInfo *p.WorkflowExecutionInfo, condition int64,
	newExecution workflow.WorkflowExecution, nextEventID, decisionScheduleID int64, prevResetPoints *workflow.ResetPoints) error {
	newdecisionTask := &p.DecisionTask{
		TaskID:     s.GetNextSequenceNumber(),
		DomainID:   updatedInfo.DomainID,
		TaskList:   updatedInfo.TaskList,
		ScheduleID: int64(decisionScheduleID),
	}

	_, err := s.ExecutionManager.UpdateWorkflowExecution(&p.UpdateWorkflowExecutionRequest{
		ExecutionInfo:       updatedInfo,
		TransferTasks:       []p.Task{newdecisionTask},
		TimerTasks:          nil,
		Condition:           condition,
		RangeID:             s.ShardInfo.RangeID,
		UpsertActivityInfos: nil,
		DeleteActivityInfos: nil,
		UpserTimerInfos:     nil,
		DeleteTimerInfos:    nil,
		ContinueAsNew: &p.CreateWorkflowExecutionRequest{
			RequestID:                   uuid.New(),
			DomainID:                    updatedInfo.DomainID,
			Execution:                   newExecution,
			TaskList:                    updatedInfo.TaskList,
			WorkflowTypeName:            updatedInfo.WorkflowTypeName,
			WorkflowTimeout:             updatedInfo.WorkflowTimeout,
			DecisionTimeoutValue:        updatedInfo.DecisionTimeoutValue,
			ExecutionContext:            nil,
			NextEventID:                 nextEventID,
			LastProcessedEvent:          common.EmptyEventID,
			RangeID:                     s.ShardInfo.RangeID,
			TransferTasks:               nil,
			TimerTasks:                  nil,
			DecisionScheduleID:          decisionScheduleID,
			DecisionStartedID:           common.EmptyEventID,
			DecisionStartToCloseTimeout: 1,
			CreateWorkflowMode:          p.CreateWorkflowModeContinueAsNew,
			PreviousRunID:               updatedInfo.RunID,
			PreviousAutoResetPoints:     prevResetPoints,
		},
		Encoding: pickRandomEncoding(),
	})
	return err
}

// UpdateWorkflowExecution is a utility method to update workflow execution
func (s *TestBase) UpdateWorkflowExecution(updatedInfo *p.WorkflowExecutionInfo, decisionScheduleIDs []int64,
	activityScheduleIDs []int64, condition int64, timerTasks []p.Task,
	upsertActivityInfos []*p.ActivityInfo, deleteActivityInfos []int64,
	upsertTimerInfos []*p.TimerInfo, deleteTimerInfos []string) error {
	return s.UpdateWorkflowExecutionWithRangeID(updatedInfo, decisionScheduleIDs, activityScheduleIDs,
		s.ShardInfo.RangeID, condition, timerTasks, upsertActivityInfos, deleteActivityInfos,
		upsertTimerInfos, deleteTimerInfos, nil, nil, nil, nil,
		nil, nil, nil, "")
}

// UpdateWorkflowExecutionAndFinish is a utility method to update workflow execution
func (s *TestBase) UpdateWorkflowExecutionAndFinish(updatedInfo *p.WorkflowExecutionInfo, condition int64) error {
	transferTasks := []p.Task{}
	transferTasks = append(transferTasks, &p.CloseExecutionTask{TaskID: s.GetNextSequenceNumber()})
	_, err := s.ExecutionManager.UpdateWorkflowExecution(&p.UpdateWorkflowExecutionRequest{
<<<<<<< HEAD
		ExecutionInfo:       updatedInfo,
		TransferTasks:       transferTasks,
		TimerTasks:          nil,
		Condition:           condition,
		DeleteTimerTask:     nil,
		RangeID:             s.ShardInfo.RangeID,
		UpsertActivityInfos: nil,
		DeleteActivityInfos: nil,
		UpserTimerInfos:     nil,
		DeleteTimerInfos:    nil,
		FinishExecution:     true,
		Encoding:            pickRandomEncoding(),
=======
		ExecutionInfo:        updatedInfo,
		TransferTasks:        transferTasks,
		TimerTasks:           nil,
		Condition:            condition,
		RangeID:              s.ShardInfo.RangeID,
		UpsertActivityInfos:  nil,
		DeleteActivityInfos:  nil,
		UpserTimerInfos:      nil,
		DeleteTimerInfos:     nil,
		FinishedExecutionTTL: retentionSecond,
		FinishExecution:      true,
		Encoding:             pickRandomEncoding(),
>>>>>>> 5d3f8cdc
	})
	return err
}

// UpsertChildExecutionsState is a utility method to update mutable state of workflow execution
func (s *TestBase) UpsertChildExecutionsState(updatedInfo *p.WorkflowExecutionInfo, condition int64,
	upsertChildInfos []*p.ChildExecutionInfo) error {
	return s.UpdateWorkflowExecutionWithRangeID(updatedInfo, nil, nil,
		s.ShardInfo.RangeID, condition, nil, nil, nil,
		nil, nil, upsertChildInfos, nil, nil, nil,
		nil, nil, nil, "")
}

// UpsertRequestCancelState is a utility method to update mutable state of workflow execution
func (s *TestBase) UpsertRequestCancelState(updatedInfo *p.WorkflowExecutionInfo, condition int64,
	upsertCancelInfos []*p.RequestCancelInfo) error {
	return s.UpdateWorkflowExecutionWithRangeID(updatedInfo, nil, nil,
		s.ShardInfo.RangeID, condition, nil, nil, nil,
		nil, nil, nil, nil, upsertCancelInfos, nil,
		nil, nil, nil, "")
}

// UpsertSignalInfoState is a utility method to update mutable state of workflow execution
func (s *TestBase) UpsertSignalInfoState(updatedInfo *p.WorkflowExecutionInfo, condition int64,
	upsertSignalInfos []*p.SignalInfo) error {
	return s.UpdateWorkflowExecutionWithRangeID(updatedInfo, nil, nil,
		s.ShardInfo.RangeID, condition, nil, nil, nil,
		nil, nil, nil, nil, nil, nil,
		upsertSignalInfos, nil, nil, "")
}

// UpsertSignalsRequestedState is a utility method to update mutable state of workflow execution
func (s *TestBase) UpsertSignalsRequestedState(updatedInfo *p.WorkflowExecutionInfo, condition int64,
	upsertSignalsRequested []string) error {
	return s.UpdateWorkflowExecutionWithRangeID(updatedInfo, nil, nil,
		s.ShardInfo.RangeID, condition, nil, nil, nil,
		nil, nil, nil, nil, nil, nil,
		nil, nil, upsertSignalsRequested, "")
}

// DeleteChildExecutionsState is a utility method to delete child execution from mutable state
func (s *TestBase) DeleteChildExecutionsState(updatedInfo *p.WorkflowExecutionInfo, condition int64,
	deleteChildInfo int64) error {
	return s.UpdateWorkflowExecutionWithRangeID(updatedInfo, nil, nil,
		s.ShardInfo.RangeID, condition, nil, nil, nil,
		nil, nil, nil, &deleteChildInfo, nil, nil,
		nil, nil, nil, "")
}

// DeleteCancelState is a utility method to delete request cancel state from mutable state
func (s *TestBase) DeleteCancelState(updatedInfo *p.WorkflowExecutionInfo, condition int64,
	deleteCancelInfo int64) error {
	return s.UpdateWorkflowExecutionWithRangeID(updatedInfo, nil, nil,
		s.ShardInfo.RangeID, condition, nil, nil, nil,
		nil, nil, nil, nil, nil, &deleteCancelInfo,
		nil, nil, nil, "")
}

// DeleteSignalState is a utility method to delete request cancel state from mutable state
func (s *TestBase) DeleteSignalState(updatedInfo *p.WorkflowExecutionInfo, condition int64,
	deleteSignalInfo int64) error {
	return s.UpdateWorkflowExecutionWithRangeID(updatedInfo, nil, nil,
		s.ShardInfo.RangeID, condition, nil, nil, nil,
		nil, nil, nil, nil, nil, nil,
		nil, &deleteSignalInfo, nil, "")
}

// DeleteSignalsRequestedState is a utility method to delete mutable state of workflow execution
func (s *TestBase) DeleteSignalsRequestedState(updatedInfo *p.WorkflowExecutionInfo, condition int64,
	deleteSignalsRequestedID string) error {
	return s.UpdateWorkflowExecutionWithRangeID(updatedInfo, nil, nil,
		s.ShardInfo.RangeID, condition, nil, nil, nil,
		nil, nil, nil, nil, nil, nil,
		nil, nil, nil, deleteSignalsRequestedID)
}

// UpdateWorklowStateAndReplication is a utility method to update workflow execution
func (s *TestBase) UpdateWorklowStateAndReplication(updatedInfo *p.WorkflowExecutionInfo,
	updatedReplicationState *p.ReplicationState, newBufferedReplicationTask *p.BufferedReplicationTask,
	deleteBufferedReplicationTask *int64, condition int64, txTasks []p.Task) error {
	return s.UpdateWorkflowExecutionWithReplication(updatedInfo, updatedReplicationState, nil, nil,
		s.ShardInfo.RangeID, condition, nil, txTasks, nil, nil, nil, nil, nil, nil, nil, nil, nil, nil, nil, "",
		newBufferedReplicationTask, deleteBufferedReplicationTask)
}

// UpdateWorkflowExecutionWithRangeID is a utility method to update workflow execution
func (s *TestBase) UpdateWorkflowExecutionWithRangeID(updatedInfo *p.WorkflowExecutionInfo, decisionScheduleIDs []int64,
	activityScheduleIDs []int64, rangeID, condition int64, timerTasks []p.Task,
	upsertActivityInfos []*p.ActivityInfo, deleteActivityInfos []int64, upsertTimerInfos []*p.TimerInfo,
	deleteTimerInfos []string, upsertChildInfos []*p.ChildExecutionInfo, deleteChildInfo *int64,
	upsertCancelInfos []*p.RequestCancelInfo, deleteCancelInfo *int64,
	upsertSignalInfos []*p.SignalInfo, deleteSignalInfo *int64,
	upsertSignalRequestedIDs []string, deleteSignalRequestedID string) error {
	return s.UpdateWorkflowExecutionWithReplication(updatedInfo, nil, decisionScheduleIDs, activityScheduleIDs, rangeID,
		condition, timerTasks, []p.Task{}, upsertActivityInfos, deleteActivityInfos, upsertTimerInfos, deleteTimerInfos,
		upsertChildInfos, deleteChildInfo, upsertCancelInfos, deleteCancelInfo, upsertSignalInfos, deleteSignalInfo,
		upsertSignalRequestedIDs, deleteSignalRequestedID, nil, nil)
}

// UpdateWorkflowExecutionWithReplication is a utility method to update workflow execution
func (s *TestBase) UpdateWorkflowExecutionWithReplication(updatedInfo *p.WorkflowExecutionInfo,
	updatedReplicationState *p.ReplicationState, decisionScheduleIDs []int64, activityScheduleIDs []int64, rangeID,
	condition int64, timerTasks []p.Task, txTasks []p.Task, upsertActivityInfos []*p.ActivityInfo,
	deleteActivityInfos []int64, upsertTimerInfos []*p.TimerInfo, deleteTimerInfos []string,
	upsertChildInfos []*p.ChildExecutionInfo, deleteChildInfo *int64, upsertCancelInfos []*p.RequestCancelInfo,
	deleteCancelInfo *int64, upsertSignalInfos []*p.SignalInfo, deleteSignalInfo *int64, upsertSignalRequestedIDs []string,
	deleteSignalRequestedID string, newBufferedReplicationTask *p.BufferedReplicationTask,
	deleteBufferedReplicationTask *int64) error {
	var transferTasks []p.Task
	var replicationTasks []p.Task
	for _, task := range txTasks {
		switch t := task.(type) {
		case *p.DecisionTask, *p.ActivityTask, *p.CloseExecutionTask, *p.CancelExecutionTask, *p.StartChildExecutionTask, *p.SignalExecutionTask, *p.RecordWorkflowStartedTask:
			transferTasks = append(transferTasks, t)
		case *p.HistoryReplicationTask, *p.SyncActivityTask:
			replicationTasks = append(replicationTasks, t)
		default:
			panic("Unknown transfer task type.")
		}
	}
	for _, decisionScheduleID := range decisionScheduleIDs {
		transferTasks = append(transferTasks, &p.DecisionTask{
			TaskID:     s.GetNextSequenceNumber(),
			DomainID:   updatedInfo.DomainID,
			TaskList:   updatedInfo.TaskList,
			ScheduleID: int64(decisionScheduleID)})
	}

	for _, activityScheduleID := range activityScheduleIDs {
		transferTasks = append(transferTasks, &p.ActivityTask{
			TaskID:     s.GetNextSequenceNumber(),
			DomainID:   updatedInfo.DomainID,
			TaskList:   updatedInfo.TaskList,
			ScheduleID: int64(activityScheduleID)})
	}

	_, err := s.ExecutionManager.UpdateWorkflowExecution(&p.UpdateWorkflowExecutionRequest{
		ExecutionInfo:                 updatedInfo,
		ReplicationState:              updatedReplicationState,
		TransferTasks:                 transferTasks,
		ReplicationTasks:              replicationTasks,
		TimerTasks:                    timerTasks,
		Condition:                     condition,
		RangeID:                       rangeID,
		UpsertActivityInfos:           upsertActivityInfos,
		DeleteActivityInfos:           deleteActivityInfos,
		UpserTimerInfos:               upsertTimerInfos,
		DeleteTimerInfos:              deleteTimerInfos,
		UpsertChildExecutionInfos:     upsertChildInfos,
		DeleteChildExecutionInfo:      deleteChildInfo,
		UpsertRequestCancelInfos:      upsertCancelInfos,
		DeleteRequestCancelInfo:       deleteCancelInfo,
		UpsertSignalInfos:             upsertSignalInfos,
		DeleteSignalInfo:              deleteSignalInfo,
		UpsertSignalRequestedIDs:      upsertSignalRequestedIDs,
		DeleteSignalRequestedID:       deleteSignalRequestedID,
		NewBufferedReplicationTask:    newBufferedReplicationTask,
		DeleteBufferedReplicationTask: deleteBufferedReplicationTask,
		Encoding:                      pickRandomEncoding(),
	})
	return err
}

// UpdateWorkflowExecutionWithTransferTasks is a utility method to update workflow execution
func (s *TestBase) UpdateWorkflowExecutionWithTransferTasks(
	updatedInfo *p.WorkflowExecutionInfo, condition int64, transferTasks []p.Task, upsertActivityInfo []*p.ActivityInfo) error {
	_, err := s.ExecutionManager.UpdateWorkflowExecution(&p.UpdateWorkflowExecutionRequest{
		ExecutionInfo:       updatedInfo,
		TransferTasks:       transferTasks,
		Condition:           condition,
		UpsertActivityInfos: upsertActivityInfo,
		RangeID:             s.ShardInfo.RangeID,
		Encoding:            pickRandomEncoding(),
	})
	return err
}

// UpdateWorkflowExecutionForChildExecutionsInitiated is a utility method to update workflow execution
func (s *TestBase) UpdateWorkflowExecutionForChildExecutionsInitiated(
	updatedInfo *p.WorkflowExecutionInfo, condition int64, transferTasks []p.Task, childInfos []*p.ChildExecutionInfo) error {
	_, err := s.ExecutionManager.UpdateWorkflowExecution(&p.UpdateWorkflowExecutionRequest{
		ExecutionInfo:             updatedInfo,
		TransferTasks:             transferTasks,
		Condition:                 condition,
		UpsertChildExecutionInfos: childInfos,
		RangeID:                   s.ShardInfo.RangeID,
		Encoding:                  pickRandomEncoding(),
	})
	return err
}

// UpdateWorkflowExecutionForRequestCancel is a utility method to update workflow execution
func (s *TestBase) UpdateWorkflowExecutionForRequestCancel(
	updatedInfo *p.WorkflowExecutionInfo, condition int64, transferTasks []p.Task,
	upsertRequestCancelInfo []*p.RequestCancelInfo) error {
	_, err := s.ExecutionManager.UpdateWorkflowExecution(&p.UpdateWorkflowExecutionRequest{
		ExecutionInfo:            updatedInfo,
		TransferTasks:            transferTasks,
		Condition:                condition,
		UpsertRequestCancelInfos: upsertRequestCancelInfo,
		RangeID:                  s.ShardInfo.RangeID,
		Encoding:                 pickRandomEncoding(),
	})
	return err
}

// UpdateWorkflowExecutionForSignal is a utility method to update workflow execution
func (s *TestBase) UpdateWorkflowExecutionForSignal(
	updatedInfo *p.WorkflowExecutionInfo, condition int64, transferTasks []p.Task,
	upsertSignalInfos []*p.SignalInfo) error {
	_, err := s.ExecutionManager.UpdateWorkflowExecution(&p.UpdateWorkflowExecutionRequest{
		ExecutionInfo:     updatedInfo,
		TransferTasks:     transferTasks,
		Condition:         condition,
		UpsertSignalInfos: upsertSignalInfos,
		RangeID:           s.ShardInfo.RangeID,
		Encoding:          pickRandomEncoding(),
	})
	return err
}

// UpdateWorkflowExecutionForBufferEvents is a utility method to update workflow execution
func (s *TestBase) UpdateWorkflowExecutionForBufferEvents(
	updatedInfo *p.WorkflowExecutionInfo, rState *p.ReplicationState, condition int64,
	bufferEvents []*workflow.HistoryEvent, clearBufferedEvents bool) error {
	_, err := s.ExecutionManager.UpdateWorkflowExecution(&p.UpdateWorkflowExecutionRequest{
		ExecutionInfo:       updatedInfo,
		ReplicationState:    rState,
		NewBufferedEvents:   bufferEvents,
		Condition:           condition,
		ClearBufferedEvents: clearBufferedEvents,

		RangeID:  s.ShardInfo.RangeID,
		Encoding: pickRandomEncoding(),
	})
	return err
}

// UpdateAllMutableState is a utility method to update workflow execution
func (s *TestBase) UpdateAllMutableState(updatedMutableState *p.WorkflowMutableState, condition int64) error {
	var aInfos []*p.ActivityInfo
	for _, ai := range updatedMutableState.ActivityInfos {
		aInfos = append(aInfos, ai)
	}

	var tInfos []*p.TimerInfo
	for _, ti := range updatedMutableState.TimerInfos {
		tInfos = append(tInfos, ti)
	}

	var cInfos []*p.ChildExecutionInfo
	for _, ci := range updatedMutableState.ChildExecutionInfos {
		cInfos = append(cInfos, ci)
	}

	var rcInfos []*p.RequestCancelInfo
	for _, rci := range updatedMutableState.RequestCancelInfos {
		rcInfos = append(rcInfos, rci)
	}

	var sInfos []*p.SignalInfo
	for _, si := range updatedMutableState.SignalInfos {
		sInfos = append(sInfos, si)
	}

	var srIDs []string
	for id := range updatedMutableState.SignalRequestedIDs {
		srIDs = append(srIDs, id)
	}
	_, err := s.ExecutionManager.UpdateWorkflowExecution(&p.UpdateWorkflowExecutionRequest{
		ExecutionInfo:             updatedMutableState.ExecutionInfo,
		ReplicationState:          updatedMutableState.ReplicationState,
		Condition:                 condition,
		RangeID:                   s.ShardInfo.RangeID,
		UpsertActivityInfos:       aInfos,
		UpserTimerInfos:           tInfos,
		UpsertChildExecutionInfos: cInfos,
		UpsertRequestCancelInfos:  rcInfos,
		UpsertSignalInfos:         sInfos,
		UpsertSignalRequestedIDs:  srIDs,
		Encoding:                  pickRandomEncoding(),
	})
	return err
}

// ResetMutableState is  utility method to reset mutable state
func (s *TestBase) ResetMutableState(prevRunID string, info *p.WorkflowExecutionInfo, replicationState *p.ReplicationState, nextEventID int64,
	activityInfos []*p.ActivityInfo, timerInfos []*p.TimerInfo, childExecutionInfos []*p.ChildExecutionInfo,
	requestCancelInfos []*p.RequestCancelInfo, signalInfos []*p.SignalInfo, ids []string) error {
	return s.ExecutionManager.ResetMutableState(&p.ResetMutableStateRequest{
		PrevRunID:                 prevRunID,
		ExecutionInfo:             info,
		ReplicationState:          replicationState,
		Condition:                 nextEventID,
		RangeID:                   s.ShardInfo.RangeID,
		InsertActivityInfos:       activityInfos,
		InsertTimerInfos:          timerInfos,
		InsertChildExecutionInfos: childExecutionInfos,
		InsertRequestCancelInfos:  requestCancelInfos,
		InsertSignalInfos:         signalInfos,
		InsertSignalRequestedIDs:  ids,
		Encoding:                  pickRandomEncoding(),
	})
}

// ResetWorkflowExecution is  utility method to reset WF
func (s *TestBase) ResetWorkflowExecution(condition int64, info *p.WorkflowExecutionInfo, replicationState *p.ReplicationState,
	activityInfos []*p.ActivityInfo, timerInfos []*p.TimerInfo, childExecutionInfos []*p.ChildExecutionInfo,
	requestCancelInfos []*p.RequestCancelInfo, signalInfos []*p.SignalInfo, ids []string, trasTasks, timerTasks, replTasks []p.Task,
	updateCurr bool, currInfo *p.WorkflowExecutionInfo, currReplicationState *p.ReplicationState,
	currTrasTasks, currTimerTasks []p.Task, forkRunID string, forkRunNextEventID int64, prevRunVersion int64) error {

	prevRunState := p.WorkflowStateCompleted
	if updateCurr {
		prevRunState = p.WorkflowStateRunning
	}

	return s.ExecutionManager.ResetWorkflowExecution(&p.ResetWorkflowExecutionRequest{
		BaseRunID:          forkRunID,
		BaseRunNextEventID: forkRunNextEventID,

		PrevRunVersion: prevRunVersion,
		PrevRunState:   prevRunState,

		Condition: condition,
		RangeID:   s.ShardInfo.RangeID,

		UpdateCurr:           updateCurr,
		CurrExecutionInfo:    currInfo,
		CurrReplicationState: currReplicationState,
		CurrTransferTasks:    currTrasTasks,
		CurrTimerTasks:       currTimerTasks,

		InsertExecutionInfo:       info,
		InsertReplicationState:    replicationState,
		InsertTransferTasks:       trasTasks,
		InsertTimerTasks:          timerTasks,
		InsertReplicationTasks:    replTasks,
		InsertActivityInfos:       activityInfos,
		InsertTimerInfos:          timerInfos,
		InsertChildExecutionInfos: childExecutionInfos,
		InsertRequestCancelInfos:  requestCancelInfos,
		InsertSignalInfos:         signalInfos,
		InsertSignalRequestedIDs:  ids,
		Encoding:                  pickRandomEncoding(),
	})
}

// DeleteWorkflowExecution is a utility method to delete a workflow execution
func (s *TestBase) DeleteWorkflowExecution(info *p.WorkflowExecutionInfo) error {
	return s.ExecutionManager.DeleteWorkflowExecution(&p.DeleteWorkflowExecutionRequest{
		DomainID:   info.DomainID,
		WorkflowID: info.WorkflowID,
		RunID:      info.RunID,
	})
}

// DeleteWorkflowCurrentExecution is a utility method to delete the workflow current execution
func (s *TestBase) DeleteWorkflowCurrentExecution(info *p.WorkflowExecutionInfo) error {
	return s.ExecutionManager.DeleteWorkflowCurrentExecution(&p.DeleteWorkflowExecutionRequest{
		DomainID:   info.DomainID,
		WorkflowID: info.WorkflowID,
		RunID:      info.RunID,
	})
}

// GetTransferTasks is a utility method to get tasks from transfer task queue
func (s *TestBase) GetTransferTasks(batchSize int, getAll bool) ([]*p.TransferTaskInfo, error) {
	result := []*p.TransferTaskInfo{}
	var token []byte

Loop:
	for {
		response, err := s.ExecutionManager.GetTransferTasks(&p.GetTransferTasksRequest{
			ReadLevel:     s.GetTransferReadLevel(),
			MaxReadLevel:  int64(math.MaxInt64),
			BatchSize:     batchSize,
			NextPageToken: token,
		})
		if err != nil {
			return nil, err
		}

		token = response.NextPageToken
		result = append(result, response.Tasks...)
		if len(token) == 0 || !getAll {
			break Loop
		}
	}

	for _, task := range result {
		atomic.StoreInt64(&s.ReadLevel, task.TaskID)
	}

	return result, nil
}

// GetReplicationTasks is a utility method to get tasks from replication task queue
func (s *TestBase) GetReplicationTasks(batchSize int, getAll bool) ([]*p.ReplicationTaskInfo, error) {
	result := []*p.ReplicationTaskInfo{}
	var token []byte

Loop:
	for {
		response, err := s.ExecutionManager.GetReplicationTasks(&p.GetReplicationTasksRequest{
			ReadLevel:     s.GetReplicationReadLevel(),
			MaxReadLevel:  int64(math.MaxInt64),
			BatchSize:     batchSize,
			NextPageToken: token,
		})
		if err != nil {
			return nil, err
		}

		token = response.NextPageToken
		result = append(result, response.Tasks...)
		if len(token) == 0 || !getAll {
			break Loop
		}
	}

	for _, task := range result {
		atomic.StoreInt64(&s.ReplicationReadLevel, task.TaskID)
	}

	return result, nil
}

// CompleteTransferTask is a utility method to complete a transfer task
func (s *TestBase) CompleteTransferTask(taskID int64) error {

	return s.ExecutionManager.CompleteTransferTask(&p.CompleteTransferTaskRequest{
		TaskID: taskID,
	})
}

// RangeCompleteTransferTask is a utility method to complete a range of transfer tasks
func (s *TestBase) RangeCompleteTransferTask(exclusiveBeginTaskID int64, inclusiveEndTaskID int64) error {
	return s.ExecutionManager.RangeCompleteTransferTask(&p.RangeCompleteTransferTaskRequest{
		ExclusiveBeginTaskID: exclusiveBeginTaskID,
		InclusiveEndTaskID:   inclusiveEndTaskID,
	})
}

// CompleteReplicationTask is a utility method to complete a replication task
func (s *TestBase) CompleteReplicationTask(taskID int64) error {

	return s.ExecutionManager.CompleteReplicationTask(&p.CompleteReplicationTaskRequest{
		TaskID: taskID,
	})
}

// GetTimerIndexTasks is a utility method to get tasks from transfer task queue
func (s *TestBase) GetTimerIndexTasks(batchSize int, getAll bool) ([]*p.TimerTaskInfo, error) {
	result := []*p.TimerTaskInfo{}
	var token []byte

Loop:
	for {
		response, err := s.ExecutionManager.GetTimerIndexTasks(&p.GetTimerIndexTasksRequest{
			MinTimestamp:  time.Time{},
			MaxTimestamp:  time.Unix(0, math.MaxInt64),
			BatchSize:     batchSize,
			NextPageToken: token,
		})
		if err != nil {
			return nil, err
		}

		token = response.NextPageToken
		result = append(result, response.Timers...)
		if len(token) == 0 || !getAll {
			break Loop
		}
	}

	return result, nil
}

// CompleteTimerTask is a utility method to complete a timer task
func (s *TestBase) CompleteTimerTask(ts time.Time, taskID int64) error {
	return s.ExecutionManager.CompleteTimerTask(&p.CompleteTimerTaskRequest{
		VisibilityTimestamp: ts,
		TaskID:              taskID,
	})
}

// RangeCompleteTimerTask is a utility method to complete a range of timer tasks
func (s *TestBase) RangeCompleteTimerTask(inclusiveBeginTimestamp time.Time, exclusiveEndTimestamp time.Time) error {
	return s.ExecutionManager.RangeCompleteTimerTask(&p.RangeCompleteTimerTaskRequest{
		InclusiveBeginTimestamp: inclusiveBeginTimestamp,
		ExclusiveEndTimestamp:   exclusiveEndTimestamp,
	})
}

// CreateDecisionTask is a utility method to create a task
func (s *TestBase) CreateDecisionTask(domainID string, workflowExecution workflow.WorkflowExecution, taskList string,
	decisionScheduleID int64) (int64, error) {
	leaseResponse, err := s.TaskMgr.LeaseTaskList(&p.LeaseTaskListRequest{
		DomainID: domainID,
		TaskList: taskList,
		TaskType: p.TaskListTypeDecision,
	})
	if err != nil {
		return 0, err
	}

	taskID := s.GetNextSequenceNumber()
	tasks := []*p.CreateTaskInfo{
		{
			TaskID:    taskID,
			Execution: workflowExecution,
			Data: &p.TaskInfo{
				DomainID:   domainID,
				WorkflowID: *workflowExecution.WorkflowId,
				RunID:      *workflowExecution.RunId,
				TaskID:     taskID,
				ScheduleID: decisionScheduleID,
			},
		},
	}

	_, err = s.TaskMgr.CreateTasks(&p.CreateTasksRequest{
		TaskListInfo: leaseResponse.TaskListInfo,
		Tasks:        tasks,
	})

	if err != nil {
		return 0, err
	}

	return taskID, err
}

// CreateActivityTasks is a utility method to create tasks
func (s *TestBase) CreateActivityTasks(domainID string, workflowExecution workflow.WorkflowExecution,
	activities map[int64]string) ([]int64, error) {

	taskLists := make(map[string]*p.TaskListInfo)
	for _, tl := range activities {
		_, ok := taskLists[tl]
		if !ok {
			resp, err := s.TaskMgr.LeaseTaskList(
				&p.LeaseTaskListRequest{DomainID: domainID, TaskList: tl, TaskType: p.TaskListTypeActivity})
			if err != nil {
				return []int64{}, err
			}
			taskLists[tl] = resp.TaskListInfo
		}
	}

	var taskIDs []int64
	for activityScheduleID, taskList := range activities {
		taskID := s.GetNextSequenceNumber()
		tasks := []*p.CreateTaskInfo{
			{
				TaskID:    taskID,
				Execution: workflowExecution,
				Data: &p.TaskInfo{
					DomainID:               domainID,
					WorkflowID:             *workflowExecution.WorkflowId,
					RunID:                  *workflowExecution.RunId,
					TaskID:                 taskID,
					ScheduleID:             activityScheduleID,
					ScheduleToStartTimeout: defaultScheduleToStartTimeout,
				},
			},
		}
		_, err := s.TaskMgr.CreateTasks(&p.CreateTasksRequest{
			TaskListInfo: taskLists[taskList],
			Tasks:        tasks,
		})
		if err != nil {
			return nil, err
		}
		taskIDs = append(taskIDs, taskID)
	}

	return taskIDs, nil
}

// GetTasks is a utility method to get tasks from persistence
func (s *TestBase) GetTasks(domainID, taskList string, taskType int, batchSize int) (*p.GetTasksResponse, error) {
	response, err := s.TaskMgr.GetTasks(&p.GetTasksRequest{
		DomainID:     domainID,
		TaskList:     taskList,
		TaskType:     taskType,
		BatchSize:    batchSize,
		MaxReadLevel: common.Int64Ptr(math.MaxInt64),
	})

	if err != nil {
		return nil, err
	}

	return &p.GetTasksResponse{Tasks: response.Tasks}, nil
}

// CompleteTask is a utility method to complete a task
func (s *TestBase) CompleteTask(domainID, taskList string, taskType int, taskID int64, ackLevel int64) error {
	return s.TaskMgr.CompleteTask(&p.CompleteTaskRequest{
		TaskList: &p.TaskListInfo{
			DomainID: domainID,
			AckLevel: ackLevel,
			TaskType: taskType,
			Name:     taskList,
		},
		TaskID: taskID,
	})
}

// TearDownWorkflowStore to cleanup
func (s *TestBase) TearDownWorkflowStore() {
	s.DefaultTestCluster.TearDownTestDatabase()
}

// GetNextSequenceNumber generates a unique sequence number for can be used for transfer queue taskId
func (s *TestBase) GetNextSequenceNumber() int64 {
	taskID, _ := s.TaskIDGenerator.GetNextTransferTaskID()
	return taskID
}

// GetTransferReadLevel returns the current read level for shard
func (s *TestBase) GetTransferReadLevel() int64 {
	return atomic.LoadInt64(&s.ReadLevel)
}

// GetReplicationReadLevel returns the current read level for shard
func (s *TestBase) GetReplicationReadLevel() int64 {
	return atomic.LoadInt64(&s.ReplicationReadLevel)
}

// ClearTasks completes all transfer tasks and replication tasks
func (s *TestBase) ClearTasks() {
	s.ClearTransferQueue()
	s.ClearReplicationQueue()
}

// ClearTransferQueue completes all tasks in transfer queue
func (s *TestBase) ClearTransferQueue() {
	s.logger.Info("Clearing transfer tasks", tag.ShardRangeID(s.ShardInfo.RangeID), tag.ReadLevel(s.GetTransferReadLevel()))
	tasks, err := s.GetTransferTasks(100, true)
	if err != nil {
		s.logger.Fatal("Error during cleanup", tag.Error(err))
	}

	counter := 0
	for _, t := range tasks {
		s.logger.Info("Deleting transfer task with ID", tag.TaskID(t.TaskID))
		s.CompleteTransferTask(t.TaskID)
		counter++
	}

	s.logger.Info("Deleted transfer tasks.", tag.Counter(counter))
	atomic.StoreInt64(&s.ReadLevel, 0)
}

// ClearReplicationQueue completes all tasks in replication queue
func (s *TestBase) ClearReplicationQueue() {
	s.logger.Info("Clearing replication tasks", tag.ShardRangeID(s.ShardInfo.RangeID), tag.ReadLevel(s.GetReplicationReadLevel()))
	tasks, err := s.GetReplicationTasks(100, true)
	if err != nil {
		s.logger.Fatal("Error during cleanup", tag.Error(err))
	}

	counter := 0
	for _, t := range tasks {
		s.logger.Info("Deleting replication task with ID", tag.TaskID(t.TaskID))
		s.CompleteReplicationTask(t.TaskID)
		counter++
	}

	s.logger.Info("Deleted replication tasks.", tag.Counter(counter))
	atomic.StoreInt64(&s.ReplicationReadLevel, 0)
}

// EqualTimesWithPrecision assertion that two times are equal within precision
func (s *TestBase) EqualTimesWithPrecision(t1, t2 time.Time, precision time.Duration) {
	s.True(timeComparator(t1, t2, precision),
		"Not equal: \n"+
			"expected: %s\n"+
			"actual  : %s%s", t1, t2,
	)
}

// EqualTimes assertion that two times are equal within two millisecond precision
func (s *TestBase) EqualTimes(t1, t2 time.Time) {
	s.EqualTimesWithPrecision(t1, t2, TimePrecision)
}

func (s *TestBase) validateTimeRange(t time.Time, expectedDuration time.Duration) bool {
	currentTime := time.Now()
	diff := time.Duration(currentTime.UnixNano() - t.UnixNano())
	if diff > expectedDuration {
		s.logger.Info("Check Current time, Application time, Differenrce", tag.Timestamp(t), tag.CursorTimestamp(currentTime), tag.Number(int64(diff)))
		return false
	}
	return true
}

// GetNextTransferTaskID helper
func (g *TestTransferTaskIDGenerator) GetNextTransferTaskID() (int64, error) {
	return atomic.AddInt64(&g.seqNum, 1), nil
}

// GetTransferTaskIDs helper
func (g *TestTransferTaskIDGenerator) GetTransferTaskIDs(number int) ([]int64, error) {
	result := []int64{}
	for i := 0; i < number; i++ {
		id, err := g.GetNextTransferTaskID()
		if err != nil {
			return nil, err
		}
		result = append(result, id)
	}
	return result, nil
}

// GenerateRandomDBName helper
func GenerateRandomDBName(n int) string {
	rand.Seed(time.Now().UnixNano())
	letterRunes := []rune("workflow")
	b := make([]rune, n)
	for i := range b {
		b[i] = letterRunes[rand.Intn(len(letterRunes))]
	}
	return string(b)
}

func pickRandomEncoding() common.EncodingType {
	// randomly pick json/thriftrw/empty as encoding type
	var encoding common.EncodingType
	i := rand.Intn(3)
	switch i {
	case 0:
		encoding = common.EncodingTypeJSON
	case 1:
		encoding = common.EncodingTypeThriftRW
	case 2:
		encoding = common.EncodingType("")
	}
	return encoding
}<|MERGE_RESOLUTION|>--- conflicted
+++ resolved
@@ -533,12 +533,10 @@
 	transferTasks := []p.Task{}
 	transferTasks = append(transferTasks, &p.CloseExecutionTask{TaskID: s.GetNextSequenceNumber()})
 	_, err := s.ExecutionManager.UpdateWorkflowExecution(&p.UpdateWorkflowExecutionRequest{
-<<<<<<< HEAD
 		ExecutionInfo:       updatedInfo,
 		TransferTasks:       transferTasks,
 		TimerTasks:          nil,
 		Condition:           condition,
-		DeleteTimerTask:     nil,
 		RangeID:             s.ShardInfo.RangeID,
 		UpsertActivityInfos: nil,
 		DeleteActivityInfos: nil,
@@ -546,20 +544,6 @@
 		DeleteTimerInfos:    nil,
 		FinishExecution:     true,
 		Encoding:            pickRandomEncoding(),
-=======
-		ExecutionInfo:        updatedInfo,
-		TransferTasks:        transferTasks,
-		TimerTasks:           nil,
-		Condition:            condition,
-		RangeID:              s.ShardInfo.RangeID,
-		UpsertActivityInfos:  nil,
-		DeleteActivityInfos:  nil,
-		UpserTimerInfos:      nil,
-		DeleteTimerInfos:     nil,
-		FinishedExecutionTTL: retentionSecond,
-		FinishExecution:      true,
-		Encoding:             pickRandomEncoding(),
->>>>>>> 5d3f8cdc
 	})
 	return err
 }
