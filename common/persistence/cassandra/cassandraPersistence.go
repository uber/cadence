--- conflicted
+++ resolved
@@ -31,7 +31,6 @@
 	workflow "github.com/uber/cadence/.gen/go/shared"
 	"github.com/uber/cadence/common"
 	"github.com/uber/cadence/common/log"
-	"github.com/uber/cadence/common/log/tag"
 	p "github.com/uber/cadence/common/persistence"
 )
 
@@ -302,45 +301,6 @@
 		`value: ? ` +
 		`}`
 
-<<<<<<< HEAD
-	templateCreateShardQuery = `INSERT INTO executions (` +
-		`shard_id, type, domain_id, workflow_id, run_id, visibility_ts, task_id, shard, range_id)` +
-		`VALUES(?, ?, ?, ?, ?, ?, ?, ` + templateShardType + `, ?) IF NOT EXISTS`
-
-	templateGetShardQuery = `SELECT shard, range_id ` +
-		`FROM executions ` +
-		`WHERE shard_id = ? ` +
-		`and type = ? ` +
-		`and domain_id = ? ` +
-		`and workflow_id = ? ` +
-		`and run_id = ? ` +
-		`and visibility_ts = ? ` +
-		`and task_id = ?`
-
-	templateUpdateShardQuery = `UPDATE executions ` +
-		`SET shard = ` + templateShardType + `, range_id = ? ` +
-		`WHERE shard_id = ? ` +
-		`and type = ? ` +
-		`and domain_id = ? ` +
-		`and workflow_id = ? ` +
-		`and run_id = ? ` +
-		`and visibility_ts = ? ` +
-		`and task_id = ? ` +
-		`IF range_id = ?`
-
-	templateUpdateRangeIDQuery = `UPDATE executions ` +
-		`SET range_id = ? ` +
-		`WHERE shard_id = ? ` +
-		`and type = ? ` +
-		`and domain_id = ? ` +
-		`and workflow_id = ? ` +
-		`and run_id = ? ` +
-		`and visibility_ts = ? ` +
-		`and task_id = ? ` +
-		`IF range_id = ?`
-
-=======
->>>>>>> da72f32b
 	templateUpdateCurrentWorkflowExecutionQuery = `UPDATE executions USING TTL 0 ` +
 		`SET current_run_id = ?,
 execution = {run_id: ?, create_request_id: ?, state: ?, close_status: ?},
@@ -807,244 +767,6 @@
 	return d.shardID
 }
 
-<<<<<<< HEAD
-func (d *cassandraPersistence) CreateShard(
-	_ context.Context,
-	request *p.InternalCreateShardRequest,
-) error {
-	cqlNowTimestamp := p.UnixNanoToDBTimestamp(time.Now().UnixNano())
-	shardInfo := request.ShardInfo
-	markerData, markerEncoding := p.FromDataBlob(shardInfo.PendingFailoverMarkers)
-	transferPQS, transferPQSEncoding := p.FromDataBlob(shardInfo.TransferProcessingQueueStates)
-	timerPQS, timerPQSEncoding := p.FromDataBlob(shardInfo.TimerProcessingQueueStates)
-	query := d.session.Query(templateCreateShardQuery,
-		shardInfo.ShardID,
-		rowTypeShard,
-		rowTypeShardDomainID,
-		rowTypeShardWorkflowID,
-		rowTypeShardRunID,
-		defaultVisibilityTimestamp,
-		rowTypeShardTaskID,
-		shardInfo.ShardID,
-		shardInfo.Owner,
-		shardInfo.RangeID,
-		shardInfo.StolenSinceRenew,
-		cqlNowTimestamp,
-		shardInfo.ReplicationAckLevel,
-		shardInfo.TransferAckLevel,
-		shardInfo.TimerAckLevel,
-		shardInfo.ClusterTransferAckLevel,
-		shardInfo.ClusterTimerAckLevel,
-		transferPQS,
-		transferPQSEncoding,
-		timerPQS,
-		timerPQSEncoding,
-		shardInfo.DomainNotificationVersion,
-		shardInfo.ClusterReplicationLevel,
-		shardInfo.ReplicationDLQAckLevel,
-		markerData,
-		markerEncoding,
-		shardInfo.RangeID)
-
-	previous := make(map[string]interface{})
-	applied, err := query.MapScanCAS(previous)
-	if err != nil {
-		if isThrottlingError(err) {
-			return &workflow.ServiceBusyError{
-				Message: fmt.Sprintf("CreateShard operation failed. Error: %v", err),
-			}
-		}
-		return &workflow.InternalServiceError{
-			Message: fmt.Sprintf("CreateShard operation failed. Error: %v", err),
-		}
-	}
-
-	if !applied {
-		shard := previous["shard"].(map[string]interface{})
-		return &p.ShardAlreadyExistError{
-			Msg: fmt.Sprintf("Shard already exists in executions table.  ShardId: %v, RangeId: %v",
-				shard["shard_id"], shard["range_id"]),
-		}
-	}
-
-	return nil
-}
-
-func (d *cassandraPersistence) GetShard(
-	_ context.Context,
-	request *p.InternalGetShardRequest,
-) (*p.InternalGetShardResponse, error) {
-	shardID := request.ShardID
-	query := d.session.Query(templateGetShardQuery,
-		shardID,
-		rowTypeShard,
-		rowTypeShardDomainID,
-		rowTypeShardWorkflowID,
-		rowTypeShardRunID,
-		defaultVisibilityTimestamp,
-		rowTypeShardTaskID)
-
-	result := make(map[string]interface{})
-	if err := query.MapScan(result); err != nil {
-		if err == gocql.ErrNotFound {
-			return nil, &workflow.EntityNotExistsError{
-				Message: fmt.Sprintf("Shard not found.  ShardId: %v", shardID),
-			}
-		} else if isThrottlingError(err) {
-			return nil, &workflow.ServiceBusyError{
-				Message: fmt.Sprintf("GetShard operation failed. Error: %v", err),
-			}
-		}
-
-		return nil, &workflow.InternalServiceError{
-			Message: fmt.Sprintf("GetShard operation failed. Error: %v", err),
-		}
-	}
-
-	// check if rangeID column and rangeID field in shard column matches, if not we need to pick the larger
-	// rangeID.
-	//
-	// If shardInfoRangeID < rangeID, we don't need to do anything here as createShardInfo will ignore
-	// shardInfoRangeID and return rangeID instead. Later when updating the shard, CAS can still succeed
-	// as the value from rangeID columns is returned, shardInfoRangeID will also be updated to the correct value.
-	rangeID := result["range_id"].(int64)
-	shard := result["shard"].(map[string]interface{})
-	shardInfoRangeID := shard["range_id"].(int64)
-	if shardInfoRangeID > rangeID {
-		// In this case we need to fix the rangeID column before returning the result as:
-		// 1. if we return shardInfoRangeID, then later shard CAS operation will fail
-		// 2. if we still return rangeID, CAS will work but rangeID will move backward which
-		// result in lost tasks, corrupted workflow history, etc.
-
-		d.logger.Warn("Corrupted shard rangeID", tag.ShardID(shardID), tag.ShardRangeID(shardInfoRangeID), tag.PreviousShardRangeID(rangeID))
-		if err := d.updateRangeID(context.TODO(), shardID, shardInfoRangeID, rangeID); err != nil {
-			return nil, err
-		}
-	}
-
-	info := createShardInfo(d.currentClusterName, rangeID, shard)
-
-	return &p.InternalGetShardResponse{ShardInfo: info}, nil
-}
-
-func (d *cassandraPersistence) updateRangeID(
-	_ context.Context,
-	shardID int,
-	rangeID int64,
-	previousRangeID int64,
-) error {
-	query := d.session.Query(templateUpdateRangeIDQuery,
-		rangeID,
-		shardID,
-		rowTypeShard,
-		rowTypeShardDomainID,
-		rowTypeShardWorkflowID,
-		rowTypeShardRunID,
-		defaultVisibilityTimestamp,
-		rowTypeShardTaskID,
-		previousRangeID,
-	)
-
-	previous := make(map[string]interface{})
-	applied, err := query.MapScanCAS(previous)
-	if err != nil {
-		if isThrottlingError(err) {
-			return &workflow.ServiceBusyError{
-				Message: fmt.Sprintf("UpdateRangeID operation failed. Error: %v", err),
-			}
-		}
-		return &workflow.InternalServiceError{
-			Message: fmt.Sprintf("UpdateRangeID operation failed. Error: %v", err),
-		}
-	}
-
-	if !applied {
-		var columns []string
-		for k, v := range previous {
-			columns = append(columns, fmt.Sprintf("%s=%v", k, v))
-		}
-
-		return &p.ShardOwnershipLostError{
-			ShardID: d.shardID,
-			Msg: fmt.Sprintf("Failed to update shard rangeID.  previous_range_id: %v, columns: (%v)",
-				previousRangeID, strings.Join(columns, ",")),
-		}
-	}
-
-	return nil
-}
-
-func (d *cassandraPersistence) UpdateShard(
-	_ context.Context,
-	request *p.InternalUpdateShardRequest,
-) error {
-	cqlNowTimestamp := p.UnixNanoToDBTimestamp(time.Now().UnixNano())
-	shardInfo := request.ShardInfo
-	markerData, markerEncoding := p.FromDataBlob(shardInfo.PendingFailoverMarkers)
-	transferPQS, transferPQSEncoding := p.FromDataBlob(shardInfo.TransferProcessingQueueStates)
-	timerPQS, timerPQSEncoding := p.FromDataBlob(shardInfo.TimerProcessingQueueStates)
-
-	query := d.session.Query(templateUpdateShardQuery,
-		shardInfo.ShardID,
-		shardInfo.Owner,
-		shardInfo.RangeID,
-		shardInfo.StolenSinceRenew,
-		cqlNowTimestamp,
-		shardInfo.ReplicationAckLevel,
-		shardInfo.TransferAckLevel,
-		shardInfo.TimerAckLevel,
-		shardInfo.ClusterTransferAckLevel,
-		shardInfo.ClusterTimerAckLevel,
-		transferPQS,
-		transferPQSEncoding,
-		timerPQS,
-		timerPQSEncoding,
-		shardInfo.DomainNotificationVersion,
-		shardInfo.ClusterReplicationLevel,
-		shardInfo.ReplicationDLQAckLevel,
-		markerData,
-		markerEncoding,
-		shardInfo.RangeID,
-		shardInfo.ShardID,
-		rowTypeShard,
-		rowTypeShardDomainID,
-		rowTypeShardWorkflowID,
-		rowTypeShardRunID,
-		defaultVisibilityTimestamp,
-		rowTypeShardTaskID,
-		request.PreviousRangeID)
-
-	previous := make(map[string]interface{})
-	applied, err := query.MapScanCAS(previous)
-	if err != nil {
-		if isThrottlingError(err) {
-			return &workflow.ServiceBusyError{
-				Message: fmt.Sprintf("UpdateShard operation failed. Error: %v", err),
-			}
-		}
-		return &workflow.InternalServiceError{
-			Message: fmt.Sprintf("UpdateShard operation failed. Error: %v", err),
-		}
-	}
-
-	if !applied {
-		var columns []string
-		for k, v := range previous {
-			columns = append(columns, fmt.Sprintf("%s=%v", k, v))
-		}
-
-		return &p.ShardOwnershipLostError{
-			ShardID: d.shardID,
-			Msg: fmt.Sprintf("Failed to update shard.  previous_range_id: %v, columns: (%v)",
-				request.PreviousRangeID, strings.Join(columns, ",")),
-		}
-	}
-
-	return nil
-}
-
-=======
->>>>>>> da72f32b
 func (d *cassandraPersistence) CreateWorkflowExecution(
 	_ context.Context,
 	request *p.InternalCreateWorkflowExecutionRequest,
