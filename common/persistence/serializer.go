--- conflicted
+++ resolved
@@ -258,16 +258,12 @@
 		return t.thriftrwEncoder.Decode(data, rp)
 	case *workflow.BadBinaries:
 		rp := target.(*workflow.BadBinaries)
-<<<<<<< HEAD
-		return t.thriftrwEncoder.Decode(data, rp)
-=======
-		t.thriftrwEncoder.Decode(data, rp)
+		_ = t.thriftrwEncoder.Decode(data, rp)
 		return nil
 	case *workflow.VersionHistories:
 		rp := target.(*workflow.VersionHistories)
-		t.thriftrwEncoder.Decode(data, rp)
-		return nil
->>>>>>> e2cfef98
+		_ = t.thriftrwEncoder.Decode(data, rp)
+		return nil
 	default:
 		return nil
 	}
