--- conflicted
+++ resolved
@@ -280,20 +280,6 @@
 	s.False(history.ContainsItem(NewVersionHistoryItem(6, 5)))
 }
 
-<<<<<<< HEAD
-=======
-func (s *versionHistoriesSuite) TestContainsItem_True_WhenFirstEventIDIsZero() {
-	BranchToken := []byte("some random branch token")
-	Items := []*VersionHistoryItem{
-		{EventID: 3, Version: 0},
-		{EventID: 6, Version: 4},
-	}
-	history := NewVersionHistory(BranchToken, Items)
-
-	s.True(history.ContainsItem(NewVersionHistoryItem(common.FirstEventID-1, 0)))
-}
-
->>>>>>> a0cd90d7
 func (s *versionHistorySuite) TestIsLCAAppendable_True() {
 	BranchToken := []byte("some random branch token")
 	Items := []*VersionHistoryItem{
