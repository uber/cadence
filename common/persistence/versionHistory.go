--- conflicted
+++ resolved
@@ -28,27 +28,16 @@
 )
 
 // NewVersionHistory initializes new version history
-func NewVersionHistory(items []*shared.VersionHistoryItem) shared.VersionHistory {
+func NewVersionHistory(items []VersionHistoryItem) VersionHistory {
 	if len(items) == 0 {
 		panic("version history items cannot be empty")
 	}
 
-<<<<<<< HEAD
-	return shared.VersionHistory{
-=======
 	return VersionHistory{
->>>>>>> 044ccb0e
 		History: items,
 	}
 }
 
-<<<<<<< HEAD
-// UpdateVersionHistory updates the versionHistory slice
-func UpdateVersionHistory(current *shared.VersionHistory, item shared.VersionHistoryItem) error {
-	currentItem := item
-	lastItem := current.GetHistory()[len(current.History)-1]
-	if *currentItem.Version < *lastItem.Version {
-=======
 // Update updates the versionHistory slice
 func (v *VersionHistory) Update(item VersionHistoryItem) error {
 	if len(v.History) == 0 {
@@ -58,7 +47,6 @@
 	currentItem := item
 	lastItem := &v.History[len(v.History)-1]
 	if currentItem.Version < lastItem.Version {
->>>>>>> 044ccb0e
 		return &shared.BadRequestError{
 			Message: fmt.Sprintf("cannot update version history with a lower version %v. Last version: %v",
 				currentItem.Version,
@@ -66,11 +54,7 @@
 		}
 	}
 
-<<<<<<< HEAD
-	if *currentItem.EventID <= *lastItem.EventID {
-=======
 	if currentItem.EventID <= lastItem.EventID {
->>>>>>> 044ccb0e
 		return &shared.BadRequestError{
 			Message: fmt.Sprintf("cannot add version history with a lower event id %v. Last event id: %v",
 				currentItem.EventID,
@@ -78,15 +62,9 @@
 		}
 	}
 
-<<<<<<< HEAD
-	if *currentItem.Version > *lastItem.Version {
-		// Add a new history
-		current.History = append(current.History, &currentItem)
-=======
 	if currentItem.Version > lastItem.Version {
 		// Add a new history
 		v.History = append(v.History, currentItem)
->>>>>>> 044ccb0e
 	} else {
 		// item.version == lastItem.version && item.EventID > lastItem.EventID
 		// Update event  id
@@ -96,21 +74,6 @@
 }
 
 // FindLowestCommonVersionHistoryItem returns the lowest version history item with the same version
-<<<<<<< HEAD
-func FindLowestCommonVersionHistoryItem(current shared.VersionHistory, remote shared.VersionHistory) (*shared.VersionHistoryItem, error) {
-	localIdx := len(current.History) - 1
-	remoteIdx := len(remote.History) - 1
-
-	for localIdx >= 0 && remoteIdx >= 0 {
-		localVersionItem := current.GetHistory()[localIdx]
-		remoteVersionItem := remote.GetHistory()[remoteIdx]
-		if *localVersionItem.Version == *remoteVersionItem.Version {
-			if *localVersionItem.EventID > *remoteVersionItem.EventID {
-				return remoteVersionItem, nil
-			}
-			return localVersionItem, nil
-		} else if *localVersionItem.Version > *remoteVersionItem.Version {
-=======
 func (v *VersionHistory) FindLowestCommonVersionHistoryItem(remote VersionHistory) (VersionHistoryItem, error) {
 	localIdx := len(v.History) - 1
 	remoteIdx := len(remote.History) - 1
@@ -124,41 +87,31 @@
 			}
 			return localVersionItem, nil
 		} else if localVersionItem.Version > remoteVersionItem.Version {
->>>>>>> 044ccb0e
 			localIdx--
 		} else {
 			// localVersionItem.version < remoteVersionItem.version
 			remoteIdx--
 		}
 	}
-	return &shared.VersionHistoryItem{}, &shared.BadRequestError{
+	return VersionHistoryItem{}, &shared.BadRequestError{
 		Message: fmt.Sprintf("version history is malformed. No joint point found."),
 	}
 }
 
 // IsAppendable checks if a version history item is appendable
-<<<<<<< HEAD
-func IsAppendable(current shared.VersionHistory, item shared.VersionHistoryItem) bool {
-	return current.History[len(current.History)-1].Equals(&item)
-=======
 func (v *VersionHistory) IsAppendable(item VersionHistoryItem) bool {
 	if len(v.History) == 0 {
 		panic("version history cannot be empty")
 	}
 	return v.History[len(v.History)-1] == item
->>>>>>> 044ccb0e
 }
 
 // NewVersionHistories initialize new version histories
-func NewVersionHistories(histories []*shared.VersionHistory) shared.VersionHistories {
+func NewVersionHistories(histories []VersionHistory) VersionHistories {
 	if len(histories) == 0 {
 		panic("version histories cannot be empty")
 	}
-<<<<<<< HEAD
-	return shared.VersionHistories{
-=======
 	return VersionHistories{
->>>>>>> 044ccb0e
 		Histories: histories,
 	}
 }
@@ -181,28 +134,16 @@
 }
 
 // FindLowestCommonVersionHistory finds the lowest common version history item among all version histories
-<<<<<<< HEAD
-func FindLowestCommonVersionHistory(current shared.VersionHistories, history shared.VersionHistory) (*shared.VersionHistoryItem, *shared.VersionHistory, error) {
-	var versionHistoryItem *shared.VersionHistoryItem
-	var versionHistory *shared.VersionHistory
-	for _, localHistory := range current.Histories {
-		item, err := FindLowestCommonVersionHistoryItem(*localHistory, history)
-=======
 func (h *VersionHistories) FindLowestCommonVersionHistory(history VersionHistory) (VersionHistoryItem, VersionHistory, error) {
 	var versionHistoryItem VersionHistoryItem
 	var versionHistory VersionHistory
 	for _, localHistory := range h.Histories {
 		item, err := localHistory.FindLowestCommonVersionHistoryItem(history)
->>>>>>> 044ccb0e
 		if err != nil {
 			return versionHistoryItem, versionHistory, err
 		}
 
-<<<<<<< HEAD
-		if versionHistoryItem == nil || *item.EventID > *versionHistoryItem.EventID {
-=======
 		if item.EventID > versionHistoryItem.EventID {
->>>>>>> 044ccb0e
 			versionHistoryItem = item
 			versionHistory = localHistory
 		}
@@ -212,21 +153,9 @@
 
 // AddHistory add new history into version histories
 // TODO: merge this func with FindLowestCommonVersionHistory
-func AddHistory(current *shared.VersionHistories, item shared.VersionHistoryItem, local shared.VersionHistory, remote shared.VersionHistory) error {
-	commonItem := item
-	if IsAppendable(local, commonItem) {
+func (h *VersionHistories) AddHistory(item VersionHistoryItem, local VersionHistory, remote VersionHistory) error {
+	if local.IsAppendable(item) {
 		//it won't update h.versionHistories
-<<<<<<< HEAD
-		for idx, history := range current.Histories {
-			if reflect.DeepEqual(history, local) {
-				current.Histories[idx] = &remote
-			}
-		}
-	} else {
-		current.Histories = append(current.Histories, &remote)
-	}
-	return nil
-=======
 		for idx, history := range h.Histories {
 			if reflect.DeepEqual(history, local) {
 				h.Histories[idx] = remote
@@ -252,5 +181,4 @@
 	}
 
 	return tHistories
->>>>>>> 044ccb0e
 }