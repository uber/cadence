// Copyright (c) 2017 Uber Technologies, Inc.
//
// Permission is hereby granted, free of charge, to any person obtaining a copy
// of this software and associated documentation files (the "Software"), to deal
// in the Software without restriction, including without limitation the rights
// to use, copy, modify, merge, publish, distribute, sublicense, and/or sell
// copies of the Software, and to permit persons to whom the Software is
// furnished to do so, subject to the following conditions:
//
// The above copyright notice and this permission notice shall be included in
// all copies or substantial portions of the Software.
//
// THE SOFTWARE IS PROVIDED "AS IS", WITHOUT WARRANTY OF ANY KIND, EXPRESS OR
// IMPLIED, INCLUDING BUT NOT LIMITED TO THE WARRANTIES OF MERCHANTABILITY,
// FITNESS FOR A PARTICULAR PURPOSE AND NONINFRINGEMENT. IN NO EVENT SHALL THE
// AUTHORS OR COPYRIGHT HOLDERS BE LIABLE FOR ANY CLAIM, DAMAGES OR OTHER
// LIABILITY, WHETHER IN AN ACTION OF CONTRACT, TORT OR OTHERWISE, ARISING FROM,
// OUT OF OR IN CONNECTION WITH THE SOFTWARE OR THE USE OR OTHER DEALINGS IN
// THE SOFTWARE.

package persistence

import (
	"fmt"
	"time"

	workflow "github.com/uber/cadence/.gen/go/shared"
	"github.com/uber/cadence/common"
)

type (
	//////////////////////////////////////////////////////////////////////
	// Persistence interface is a lower layer of dataInterface.
	// The intention is to let different persistence implementation(SQL,Cassandra/etc) share some common logic
	// Right now the only common part is serialization/deserialization, and only ExecutionManager/HistoryManager need it.
	// ShardManager/TaskManager/MetadataManager are the same.
	//////////////////////////////////////////////////////////////////////

	// ShardStore is a lower level of ShardManager
	ShardStore = ShardManager
	// TaskStore is a lower level of TaskManager
	TaskStore = TaskManager
	// MetadataStore is a lower level of MetadataManager
	MetadataStore interface {
		Closeable
		GetName() string
		CreateDomain(request *InternalCreateDomainRequest) (*CreateDomainResponse, error)
		GetDomain(request *GetDomainRequest) (*InternalGetDomainResponse, error)
		UpdateDomain(request *InternalUpdateDomainRequest) error
		DeleteDomain(request *DeleteDomainRequest) error
		DeleteDomainByName(request *DeleteDomainByNameRequest) error
		ListDomains(request *ListDomainsRequest) (*InternalListDomainsResponse, error)
		GetMetadata() (*GetMetadataResponse, error)
	}

	// ExecutionStore is used to manage workflow executions for Persistence layer
	ExecutionStore interface {
		Closeable
		GetName() string
		GetShardID() int
		//The below three APIs are related to serialization/deserialization
		GetWorkflowExecution(request *GetWorkflowExecutionRequest) (*InternalGetWorkflowExecutionResponse, error)
		UpdateWorkflowExecution(request *InternalUpdateWorkflowExecutionRequest) error
		ResetMutableState(request *InternalResetMutableStateRequest) error
		ResetWorkflowExecution(request *InternalResetWorkflowExecutionRequest) error

		CreateWorkflowExecution(request *InternalCreateWorkflowExecutionRequest) (*CreateWorkflowExecutionResponse, error)
		DeleteWorkflowExecution(request *DeleteWorkflowExecutionRequest) error
		DeleteWorkflowCurrentExecution(request *DeleteWorkflowExecutionRequest) error
		GetCurrentExecution(request *GetCurrentExecutionRequest) (*GetCurrentExecutionResponse, error)

		// Transfer task related methods
		GetTransferTasks(request *GetTransferTasksRequest) (*GetTransferTasksResponse, error)
		CompleteTransferTask(request *CompleteTransferTaskRequest) error
		RangeCompleteTransferTask(request *RangeCompleteTransferTaskRequest) error

		// Replication task related methods
		GetReplicationTasks(request *GetReplicationTasksRequest) (*GetReplicationTasksResponse, error)
		CompleteReplicationTask(request *CompleteReplicationTaskRequest) error

		// Timer related methods.
		GetTimerIndexTasks(request *GetTimerIndexTasksRequest) (*GetTimerIndexTasksResponse, error)
		CompleteTimerTask(request *CompleteTimerTaskRequest) error
		RangeCompleteTimerTask(request *RangeCompleteTimerTaskRequest) error
	}

	// HistoryStore is used to manage Workflow Execution HistoryEventBatch for Persistence layer
	// DEPRECATED: use HistoryV2Store instead
	HistoryStore interface {
		Closeable
		GetName() string
		//The below two APIs are related to serialization/deserialization

		//DEPRECATED in favor of V2 APIs-AppendHistoryNodes
		AppendHistoryEvents(request *InternalAppendHistoryEventsRequest) error
		//DEPRECATED in favor of V2 APIs-ReadHistoryBranch
		GetWorkflowExecutionHistory(request *InternalGetWorkflowExecutionHistoryRequest) (*InternalGetWorkflowExecutionHistoryResponse, error)
		//DEPRECATED in favor of V2 APIs-DeleteHistoryBranch
		DeleteWorkflowExecutionHistory(request *DeleteWorkflowExecutionHistoryRequest) error
	}

	// HistoryV2Store is to manager workflow history events
	HistoryV2Store interface {
		Closeable
		GetName() string

		// The below are history V2 APIs
		// V2 regards history events growing as a tree, decoupled from workflow concepts

		// AppendHistoryNodes add(or override) a node to a history branch
		AppendHistoryNodes(request *InternalAppendHistoryNodesRequest) error
		// ReadHistoryBranch returns history node data for a branch
		ReadHistoryBranch(request *InternalReadHistoryBranchRequest) (*InternalReadHistoryBranchResponse, error)
		// ForkHistoryBranch forks a new branch from a old branch
		ForkHistoryBranch(request *InternalForkHistoryBranchRequest) (*InternalForkHistoryBranchResponse, error)
		// DeleteHistoryBranch removes a branch
		DeleteHistoryBranch(request *InternalDeleteHistoryBranchRequest) error
		// UpdateHistoryBranch update a branch
		CompleteForkBranch(request *InternalCompleteForkBranchRequest) error
		// GetHistoryTree returns all branch information of a tree
		GetHistoryTree(request *GetHistoryTreeRequest) (*GetHistoryTreeResponse, error)
	}

	// VisibilityStore is the store interface for visibility
	VisibilityStore interface {
		Closeable
		GetName() string
		RecordWorkflowExecutionStarted(request *InternalRecordWorkflowExecutionStartedRequest) error
		RecordWorkflowExecutionClosed(request *InternalRecordWorkflowExecutionClosedRequest) error
		ListOpenWorkflowExecutions(request *ListWorkflowExecutionsRequest) (*InternalListWorkflowExecutionsResponse, error)
		ListClosedWorkflowExecutions(request *ListWorkflowExecutionsRequest) (*InternalListWorkflowExecutionsResponse, error)
		ListOpenWorkflowExecutionsByType(request *ListWorkflowExecutionsByTypeRequest) (*InternalListWorkflowExecutionsResponse, error)
		ListClosedWorkflowExecutionsByType(request *ListWorkflowExecutionsByTypeRequest) (*InternalListWorkflowExecutionsResponse, error)
		ListOpenWorkflowExecutionsByWorkflowID(request *ListWorkflowExecutionsByWorkflowIDRequest) (*InternalListWorkflowExecutionsResponse, error)
		ListClosedWorkflowExecutionsByWorkflowID(request *ListWorkflowExecutionsByWorkflowIDRequest) (*InternalListWorkflowExecutionsResponse, error)
		ListClosedWorkflowExecutionsByStatus(request *ListClosedWorkflowExecutionsByStatusRequest) (*InternalListWorkflowExecutionsResponse, error)
		GetClosedWorkflowExecution(request *GetClosedWorkflowExecutionRequest) (*InternalGetClosedWorkflowExecutionResponse, error)
		DeleteWorkflowExecution(request *VisibilityDeleteWorkflowExecutionRequest) error
		ListWorkflowExecutions(request *ListWorkflowExecutionsRequestV2) (*InternalListWorkflowExecutionsResponse, error)
		ScanWorkflowExecutions(request *ListWorkflowExecutionsRequestV2) (*InternalListWorkflowExecutionsResponse, error)
	}

	// DataBlob represents a blob for any binary data.
	// It contains raw data, and metadata(right now only encoding) in other field
	// Note that it should be only used for Persistence layer, below dataInterface and application(historyEngine/etc)
	DataBlob struct {
		Encoding common.EncodingType
		Data     []byte
	}

	// InternalCreateWorkflowExecutionRequest is used to write a new workflow execution
	InternalCreateWorkflowExecutionRequest struct {
		RequestID                   string
		DomainID                    string
		Execution                   workflow.WorkflowExecution
		ParentDomainID              string
		ParentExecution             *workflow.WorkflowExecution
		InitiatedID                 int64
		TaskList                    string
		WorkflowTypeName            string
		WorkflowTimeout             int32
		DecisionTimeoutValue        int32
		ExecutionContext            []byte
		LastEventTaskID             int64
		NextEventID                 int64
		LastProcessedEvent          int64
		SignalCount                 int32
		HistorySize                 int64
		TransferTasks               []Task
		ReplicationTasks            []Task
		TimerTasks                  []Task
		RangeID                     int64
		DecisionVersion             int64
		DecisionScheduleID          int64
		DecisionStartedID           int64
		DecisionStartToCloseTimeout int32
		CreateWorkflowMode          int
		PreviousRunID               string
		PreviousLastWriteVersion    int64
		ReplicationState            *ReplicationState
		Attempt                     int32
		HasRetryPolicy              bool
		InitialInterval             int32
		BackoffCoefficient          float64
		MaximumInterval             int32
		ExpirationTime              time.Time
		MaximumAttempts             int32
		NonRetriableErrors          []string
		PreviousAutoResetPoints     *DataBlob
		// 2 means using eventsV2, empty/0/1 means using events(V1)
		EventStoreVersion int32
		// for eventsV2: branchToken from historyPersistence
		BranchToken       []byte
		CronSchedule      string
		ExpirationSeconds int32
	}

	// InternalWorkflowExecutionInfo describes a workflow execution for Persistence Interface
	InternalWorkflowExecutionInfo struct {
		DomainID                     string
		WorkflowID                   string
		RunID                        string
		ParentDomainID               string
		ParentWorkflowID             string
		ParentRunID                  string
		InitiatedID                  int64
		CompletionEventBatchID       int64
		CompletionEvent              *DataBlob
		TaskList                     string
		WorkflowTypeName             string
		WorkflowTimeout              int32
		DecisionTimeoutValue         int32
		ExecutionContext             []byte
		State                        int
		CloseStatus                  int
		LastFirstEventID             int64
		LastEventTaskID              int64
		NextEventID                  int64
		LastProcessedEvent           int64
		StartTimestamp               time.Time
		LastUpdatedTimestamp         time.Time
		CreateRequestID              string
		SignalCount                  int32
		HistorySize                  int64
		DecisionVersion              int64
		DecisionScheduleID           int64
		DecisionStartedID            int64
		DecisionRequestID            string
		DecisionTimeout              int32
		DecisionAttempt              int64
		DecisionTimestamp            int64
		CancelRequested              bool
		CancelRequestID              string
		StickyTaskList               string
		StickyScheduleToStartTimeout int32
		ClientLibraryVersion         string
		ClientFeatureVersion         string
		ClientImpl                   string
		AutoResetPoints              *DataBlob
		// for retry
		Attempt            int32
		HasRetryPolicy     bool
		InitialInterval    int32
		BackoffCoefficient float64
		MaximumInterval    int32
		ExpirationTime     time.Time
		MaximumAttempts    int32
		NonRetriableErrors []string
		// events V2 related
		EventStoreVersion int32
		BranchToken       []byte
		CronSchedule      string
		ExpirationSeconds int32
	}

	// InternalWorkflowMutableState indicates workflow related state for Persistence Interface
	InternalWorkflowMutableState struct {
		ActivitInfos             map[int64]*InternalActivityInfo
		TimerInfos               map[string]*TimerInfo
		ChildExecutionInfos      map[int64]*InternalChildExecutionInfo
		RequestCancelInfos       map[int64]*RequestCancelInfo
		SignalInfos              map[int64]*SignalInfo
		SignalRequestedIDs       map[string]struct{}
		ExecutionInfo            *InternalWorkflowExecutionInfo
		ReplicationState         *ReplicationState
		BufferedEvents           []*DataBlob
		BufferedReplicationTasks map[int64]*InternalBufferedReplicationTask
	}

	// InternalActivityInfo details  for Persistence Interface
	InternalActivityInfo struct {
		Version                  int64
		ScheduleID               int64
		ScheduledEventBatchID    int64
		ScheduledEvent           *DataBlob
		ScheduledTime            time.Time
		StartedID                int64
		StartedEvent             *DataBlob
		StartedTime              time.Time
		ActivityID               string
		RequestID                string
		Details                  []byte
		ScheduleToStartTimeout   int32
		ScheduleToCloseTimeout   int32
		StartToCloseTimeout      int32
		HeartbeatTimeout         int32
		CancelRequested          bool
		CancelRequestID          int64
		LastHeartBeatUpdatedTime time.Time
		TimerTaskStatus          int32
		// For retry
		Attempt            int32
		DomainID           string
		StartedIdentity    string
		TaskList           string
		HasRetryPolicy     bool
		InitialInterval    int32
		BackoffCoefficient float64
		MaximumInterval    int32
		ExpirationTime     time.Time
		MaximumAttempts    int32
		NonRetriableErrors []string
		// Not written to database - This is used only for deduping heartbeat timer creation
		LastHeartbeatTimeoutVisibility int64
	}

	// InternalChildExecutionInfo has details for pending child executions  for Persistence Interface
	InternalChildExecutionInfo struct {
		Version               int64
		InitiatedID           int64
		InitiatedEventBatchID int64
		InitiatedEvent        *DataBlob
		StartedID             int64
		StartedWorkflowID     string
		StartedRunID          string
		StartedEvent          *DataBlob
		CreateRequestID       string
		DomainName            string
		WorkflowTypeName      string
	}

	// InternalBufferedReplicationTask has details to handle out of order receive of history events  for Persistence Interface
	InternalBufferedReplicationTask struct {
		FirstEventID            int64
		NextEventID             int64
		Version                 int64
		History                 *DataBlob
		NewRunHistory           *DataBlob
		EventStoreVersion       int32
		NewRunEventStoreVersion int32
	}

	// InternalUpdateWorkflowExecutionRequest is used to update a workflow execution  for Persistence Interface
	InternalUpdateWorkflowExecutionRequest struct {
<<<<<<< HEAD
		ExecutionInfo    *InternalWorkflowExecutionInfo
		ReplicationState *ReplicationState
		TransferTasks    []Task
		TimerTasks       []Task
		ReplicationTasks []Task
		DeleteTimerTask  Task
		Condition        int64
		RangeID          int64
		ContinueAsNew    *InternalCreateWorkflowExecutionRequest
		FinishExecution  bool
=======
		ExecutionInfo        *InternalWorkflowExecutionInfo
		ReplicationState     *ReplicationState
		TransferTasks        []Task
		TimerTasks           []Task
		ReplicationTasks     []Task
		Condition            int64
		RangeID              int64
		ContinueAsNew        *InternalCreateWorkflowExecutionRequest
		FinishExecution      bool
		FinishedExecutionTTL int32
>>>>>>> 5d3f8cdc

		// Mutable state
		UpsertActivityInfos           []*InternalActivityInfo
		DeleteActivityInfos           []int64
		UpserTimerInfos               []*TimerInfo
		DeleteTimerInfos              []string
		UpsertChildExecutionInfos     []*InternalChildExecutionInfo
		DeleteChildExecutionInfo      *int64
		UpsertRequestCancelInfos      []*RequestCancelInfo
		DeleteRequestCancelInfo       *int64
		UpsertSignalInfos             []*SignalInfo
		DeleteSignalInfo              *int64
		UpsertSignalRequestedIDs      []string
		DeleteSignalRequestedID       string
		NewBufferedEvents             *DataBlob
		ClearBufferedEvents           bool
		NewBufferedReplicationTask    *InternalBufferedReplicationTask
		DeleteBufferedReplicationTask *int64
	}

	// InternalResetMutableStateRequest is used to reset workflow execution state  for Persistence Interface
	InternalResetMutableStateRequest struct {
		PrevRunID        string
		ExecutionInfo    *InternalWorkflowExecutionInfo
		ReplicationState *ReplicationState
		Condition        int64
		RangeID          int64

		// Mutable state
		InsertActivityInfos       []*InternalActivityInfo
		InsertTimerInfos          []*TimerInfo
		InsertChildExecutionInfos []*InternalChildExecutionInfo
		InsertRequestCancelInfos  []*RequestCancelInfo
		InsertSignalInfos         []*SignalInfo
		InsertSignalRequestedIDs  []string
	}

	// InternalResetWorkflowExecutionRequest is used to reset workflow execution state  for Persistence Interface
	InternalResetWorkflowExecutionRequest struct {
		PrevRunVersion int64
		PrevRunState   int

		Condition int64
		RangeID   int64

		// for base run (we need to make sure the baseRun hasn't been deleted after forking)
		BaseRunID          string
		BaseRunNextEventID int64

		// for current mutable state
		UpdateCurr           bool
		CurrExecutionInfo    *InternalWorkflowExecutionInfo
		CurrReplicationState *ReplicationState
		CurrReplicationTasks []Task
		CurrTransferTasks    []Task
		CurrTimerTasks       []Task

		// For new mutable state
		InsertExecutionInfo       *InternalWorkflowExecutionInfo
		InsertReplicationState    *ReplicationState
		InsertTransferTasks       []Task
		InsertTimerTasks          []Task
		InsertReplicationTasks    []Task
		InsertActivityInfos       []*InternalActivityInfo
		InsertTimerInfos          []*TimerInfo
		InsertChildExecutionInfos []*InternalChildExecutionInfo
		InsertRequestCancelInfos  []*RequestCancelInfo
		InsertSignalInfos         []*SignalInfo
		InsertSignalRequestedIDs  []string
	}

	// InternalAppendHistoryEventsRequest is used to append new events to workflow execution history  for Persistence Interface
	InternalAppendHistoryEventsRequest struct {
		DomainID          string
		Execution         workflow.WorkflowExecution
		FirstEventID      int64
		EventBatchVersion int64
		RangeID           int64
		TransactionID     int64
		Events            *DataBlob
		Overwrite         bool
	}

	// InternalAppendHistoryNodesRequest is used to append a batch of history nodes
	InternalAppendHistoryNodesRequest struct {
		// True if it is the first append request to the branch
		IsNewBranch bool
		// The info for clean up data in background
		Info string
		// The branch to be appended
		BranchInfo workflow.HistoryBranch
		// The first eventID becomes the nodeID to be appended
		NodeID int64
		// The events to be appended
		Events *DataBlob
		// Requested TransactionID for conditional update
		TransactionID int64
		// Used in sharded data stores to identify which shard to use
		ShardID int
	}

	// InternalGetWorkflowExecutionResponse is the response to GetworkflowExecutionRequest for Persistence Interface
	InternalGetWorkflowExecutionResponse struct {
		State *InternalWorkflowMutableState
	}

	// InternalGetWorkflowExecutionHistoryRequest is used to retrieve history of a workflow execution
	InternalGetWorkflowExecutionHistoryRequest struct {
		// an extra field passing from GetWorkflowExecutionHistoryRequest
		LastEventBatchVersion int64

		DomainID  string
		Execution workflow.WorkflowExecution
		// Get the history events from FirstEventID. Inclusive.
		FirstEventID int64
		// Get the history events upto NextEventID.  Not Inclusive.
		NextEventID int64
		// Maximum number of history append transactions per page
		PageSize int
		// Token to continue reading next page of history append transactions.  Pass in empty slice for first page
		NextPageToken []byte
	}

	// InternalGetWorkflowExecutionHistoryResponse is the response to GetWorkflowExecutionHistoryRequest for Persistence Interface
	InternalGetWorkflowExecutionHistoryResponse struct {
		History []*DataBlob
		// Token to read next page if there are more events beyond page size.
		// Use this to set NextPageToken on GetworkflowExecutionHistoryRequest to read the next page.
		NextPageToken []byte
		// an extra field passing to DataInterface
		LastEventBatchVersion int64
	}

	// InternalForkHistoryBranchRequest is used to fork a history branch
	InternalForkHistoryBranchRequest struct {
		// The base branch to fork from
		ForkBranchInfo workflow.HistoryBranch
		// The nodeID to fork from, the new branch will start from ( inclusive ), the base branch will stop at(exclusive)
		ForkNodeID int64
		// branchID of the new branch
		NewBranchID string
		// the info for clean up data in background
		Info string
		// Used in sharded data stores to identify which shard to use
		ShardID int
	}

	// InternalForkHistoryBranchResponse is the response to ForkHistoryBranchRequest
	InternalForkHistoryBranchResponse struct {
		// branchInfo to represent the new branch
		NewBranchInfo workflow.HistoryBranch
	}

	// InternalDeleteHistoryBranchRequest is used to remove a history branch
	InternalDeleteHistoryBranchRequest struct {
		// branch to be deleted
		BranchInfo workflow.HistoryBranch
		// Used in sharded data stores to identify which shard to use
		ShardID int
	}

	// InternalReadHistoryBranchRequest is used to read a history branch
	InternalReadHistoryBranchRequest struct {
		// The tree of branch range to be read
		TreeID string
		// The branch range to be read
		BranchID string
		// Get the history nodes from MinNodeID. Inclusive.
		MinNodeID int64
		// Get the history nodes upto MaxNodeID.  Exclusive.
		MaxNodeID int64
		// passing thru for pagination
		PageSize int
		// Pagination token
		NextPageToken []byte
		// Used in sharded data stores to identify which shard to use
		ShardID int
	}

	// InternalCompleteForkBranchRequest is used to update some tree/branch meta data for forking
	InternalCompleteForkBranchRequest struct {
		// branch to be updated
		BranchInfo workflow.HistoryBranch
		// whether fork is successful
		Success bool
		// Used in sharded data stores to identify which shard to use
		ShardID int
	}

	// InternalReadHistoryBranchResponse is the response to ReadHistoryBranchRequest
	InternalReadHistoryBranchResponse struct {
		// History events
		History []*DataBlob
		// Pagination token
		NextPageToken []byte
	}

	// VisibilityWorkflowExecutionInfo is visibility info for internal response
	VisibilityWorkflowExecutionInfo struct {
		WorkflowID    string
		RunID         string
		TypeName      string
		StartTime     time.Time
		ExecutionTime time.Time
		CloseTime     time.Time
		Status        *workflow.WorkflowExecutionCloseStatus
		HistoryLength int64
		Memo          *DataBlob
	}

	// InternalListWorkflowExecutionsResponse is response from ListWorkflowExecutions
	InternalListWorkflowExecutionsResponse struct {
		Executions []*VisibilityWorkflowExecutionInfo
		// Token to read next page if there are more workflow executions beyond page size.
		// Use this to set NextPageToken on ListWorkflowExecutionsRequest to read the next page.
		NextPageToken []byte
	}

	// InternalGetClosedWorkflowExecutionResponse is response from GetWorkflowExecution
	InternalGetClosedWorkflowExecutionResponse struct {
		Execution *VisibilityWorkflowExecutionInfo
	}

	// InternalRecordWorkflowExecutionStartedRequest request to RecordWorkflowExecutionStarted
	InternalRecordWorkflowExecutionStartedRequest struct {
		DomainUUID         string
		WorkflowID         string
		RunID              string
		WorkflowTypeName   string
		StartTimestamp     int64
		ExecutionTimestamp int64
		WorkflowTimeout    int64
		TaskID             int64
		Memo               *DataBlob
	}

	// InternalRecordWorkflowExecutionClosedRequest is request to RecordWorkflowExecutionClosed
	InternalRecordWorkflowExecutionClosedRequest struct {
		DomainUUID         string
		WorkflowID         string
		RunID              string
		WorkflowTypeName   string
		StartTimestamp     int64
		ExecutionTimestamp int64
		TaskID             int64
		Memo               *DataBlob
		CloseTimestamp     int64
		Status             workflow.WorkflowExecutionCloseStatus
		HistoryLength      int64
		RetentionSeconds   int64
	}

	// InternalDomainConfig describes the domain configuration
	InternalDomainConfig struct {
		// NOTE: this retention is in days, not in seconds
		Retention      int32
		EmitMetric     bool
		ArchivalBucket string
		ArchivalStatus workflow.ArchivalStatus
		BadBinaries    *DataBlob
	}

	// InternalCreateDomainRequest is used to create the domain
	InternalCreateDomainRequest struct {
		Info              *DomainInfo
		Config            *InternalDomainConfig
		ReplicationConfig *DomainReplicationConfig
		IsGlobalDomain    bool
		ConfigVersion     int64
		FailoverVersion   int64
	}

	// InternalGetDomainResponse is the response for GetDomain
	InternalGetDomainResponse struct {
		Info                        *DomainInfo
		Config                      *InternalDomainConfig
		ReplicationConfig           *DomainReplicationConfig
		IsGlobalDomain              bool
		ConfigVersion               int64
		FailoverVersion             int64
		FailoverNotificationVersion int64
		NotificationVersion         int64
		TableVersion                int
	}

	// InternalUpdateDomainRequest is used to update domain
	InternalUpdateDomainRequest struct {
		Info                        *DomainInfo
		Config                      *InternalDomainConfig
		ReplicationConfig           *DomainReplicationConfig
		ConfigVersion               int64
		FailoverVersion             int64
		FailoverNotificationVersion int64
		NotificationVersion         int64
		TableVersion                int
	}

	// InternalListDomainsResponse is the response for GetDomain
	InternalListDomainsResponse struct {
		Domains       []*InternalGetDomainResponse
		NextPageToken []byte
	}
)

// NewDataBlob returns a new DataBlob
func NewDataBlob(data []byte, encodingType common.EncodingType) *DataBlob {
	if data == nil || len(data) == 0 {
		return nil
	}
	if encodingType != "thriftrw" && data[0] == 'Y' {
		panic(fmt.Sprintf("Invalid incoding: \"%v\"", encodingType))
	}
	return &DataBlob{
		Data:     data,
		Encoding: encodingType,
	}
}

// FromDataBlob decodes a datablob into a (payload, encodingType) tuple
func FromDataBlob(blob *DataBlob) ([]byte, string) {
	if blob == nil || len(blob.Data) == 0 {
		return nil, ""
	}
	return blob.Data, string(blob.Encoding)
}

// GetEncoding returns encoding type
func (d *DataBlob) GetEncoding() common.EncodingType {
	encodingStr := string(d.Encoding)

	switch common.EncodingType(encodingStr) {
	case common.EncodingTypeGob:
		return common.EncodingTypeGob
	case common.EncodingTypeJSON:
		return common.EncodingTypeJSON
	case common.EncodingTypeThriftRW:
		return common.EncodingTypeThriftRW
	case common.EncodingTypeEmpty:
		return common.EncodingTypeEmpty
	default:
		return common.EncodingTypeUnknown
	}
}<|MERGE_RESOLUTION|>--- conflicted
+++ resolved
@@ -332,29 +332,15 @@
 
 	// InternalUpdateWorkflowExecutionRequest is used to update a workflow execution  for Persistence Interface
 	InternalUpdateWorkflowExecutionRequest struct {
-<<<<<<< HEAD
 		ExecutionInfo    *InternalWorkflowExecutionInfo
 		ReplicationState *ReplicationState
 		TransferTasks    []Task
 		TimerTasks       []Task
 		ReplicationTasks []Task
-		DeleteTimerTask  Task
 		Condition        int64
 		RangeID          int64
 		ContinueAsNew    *InternalCreateWorkflowExecutionRequest
 		FinishExecution  bool
-=======
-		ExecutionInfo        *InternalWorkflowExecutionInfo
-		ReplicationState     *ReplicationState
-		TransferTasks        []Task
-		TimerTasks           []Task
-		ReplicationTasks     []Task
-		Condition            int64
-		RangeID              int64
-		ContinueAsNew        *InternalCreateWorkflowExecutionRequest
-		FinishExecution      bool
-		FinishedExecutionTTL int32
->>>>>>> 5d3f8cdc
 
 		// Mutable state
 		UpsertActivityInfos           []*InternalActivityInfo
