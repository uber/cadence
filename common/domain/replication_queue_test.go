--- conflicted
+++ resolved
@@ -396,7 +396,6 @@
 			}
 		})
 	}
-<<<<<<< HEAD
 }
 
 func TestRangeDeleteMessagesFromDLQ(t *testing.T) {
@@ -531,6 +530,4 @@
 			}
 		})
 	}
-=======
->>>>>>> 3b5dc475
 }