--- conflicted
+++ resolved
@@ -135,22 +135,14 @@
 		LastUpdatedTime: h.timeSource.Now().UnixNano(),
 	}
 
-<<<<<<< HEAD
-	_, err = h.metadataManager.CreateDomain(request)
-=======
-	_, err = h.metadataManagerV2.CreateDomain(context.TODO(), request)
->>>>>>> 63bdb5d7
+	_, err = h.metadataManager.CreateDomain(context.TODO(), request)
 	if err != nil {
 		// SQL and Cassandra handle domain UUID collision differently
 		// here, whenever seeing a error replicating a domain
 		// do a check if there is a name / UUID collision
 
 		recordExists := true
-<<<<<<< HEAD
-		resp, getErr := h.metadataManager.GetDomain(&persistence.GetDomainRequest{
-=======
-		resp, getErr := h.metadataManagerV2.GetDomain(context.TODO(), &persistence.GetDomainRequest{
->>>>>>> 63bdb5d7
+		resp, getErr := h.metadataManager.GetDomain(context.TODO(), &persistence.GetDomainRequest{
 			Name: task.Info.GetName(),
 		})
 		switch getErr.(type) {
@@ -166,11 +158,7 @@
 			return err
 		}
 
-<<<<<<< HEAD
-		resp, getErr = h.metadataManager.GetDomain(&persistence.GetDomainRequest{
-=======
-		resp, getErr = h.metadataManagerV2.GetDomain(context.TODO(), &persistence.GetDomainRequest{
->>>>>>> 63bdb5d7
+		resp, getErr = h.metadataManager.GetDomain(context.TODO(), &persistence.GetDomainRequest{
 			ID: task.GetID(),
 		})
 		switch getErr.(type) {
@@ -205,11 +193,7 @@
 	}
 
 	// first we need to get the current notification version since we need to it for conditional update
-<<<<<<< HEAD
-	metadata, err := h.metadataManager.GetMetadata()
-=======
-	metadata, err := h.metadataManagerV2.GetMetadata(context.TODO())
->>>>>>> 63bdb5d7
+	metadata, err := h.metadataManager.GetMetadata(context.TODO())
 	if err != nil {
 		return err
 	}
@@ -217,11 +201,7 @@
 
 	// plus, we need to check whether the config version is <= the config version set in the input
 	// plus, we need to check whether the failover version is <= the failover version set in the input
-<<<<<<< HEAD
-	resp, err := h.metadataManager.GetDomain(&persistence.GetDomainRequest{
-=======
-	resp, err := h.metadataManagerV2.GetDomain(context.TODO(), &persistence.GetDomainRequest{
->>>>>>> 63bdb5d7
+	resp, err := h.metadataManager.GetDomain(context.TODO(), &persistence.GetDomainRequest{
 		Name: task.Info.GetName(),
 	})
 	if err != nil {
@@ -282,11 +262,7 @@
 		return nil
 	}
 
-<<<<<<< HEAD
-	return h.metadataManager.UpdateDomain(request)
-=======
-	return h.metadataManagerV2.UpdateDomain(context.TODO(), request)
->>>>>>> 63bdb5d7
+	return h.metadataManager.UpdateDomain(context.TODO(), request)
 }
 
 func (h *domainReplicationTaskExecutorImpl) validateDomainReplicationTask(task *replicator.DomainTaskAttributes) error {
