// Copyright (c) 2019 Uber Technologies, Inc.
//
// Permission is hereby granted, free of charge, to any person obtaining a copy
// of this software and associated documentation files (the "Software"), to deal
// in the Software without restriction, including without limitation the rights
// to use, copy, modify, merge, publish, distribute, sublicense, and/or sell
// copies of the Software, and to permit persons to whom the Software is
// furnished to do so, subject to the following conditions:
//
// The above copyright notice and this permission notice shall be included in
// all copies or substantial portions of the Software.
//
// THE SOFTWARE IS PROVIDED "AS IS", WITHOUT WARRANTY OF ANY KIND, EXPRESS OR
// IMPLIED, INCLUDING BUT NOT LIMITED TO THE WARRANTIES OF MERCHANTABILITY,
// FITNESS FOR A PARTICULAR PURPOSE AND NONINFRINGEMENT. IN NO EVENT SHALL THE
// AUTHORS OR COPYRIGHT HOLDERS BE LIABLE FOR ANY CLAIM, DAMAGES OR OTHER
// LIABILITY, WHETHER IN AN ACTION OF CONTRACT, TORT OR OTHERWISE, ARISING FROM,
// OUT OF OR IN CONNECTION WITH THE SOFTWARE OR THE USE OR OTHER DEALINGS IN
// THE SOFTWARE.

package ndc

import (
	"context"
	"testing"
	"time"

	"github.com/golang/mock/gomock"
	"github.com/pborman/uuid"
	"github.com/stretchr/testify/require"
	"github.com/stretchr/testify/suite"

	"github.com/uber/cadence/client/admin"
	"github.com/uber/cadence/client/history"
	"github.com/uber/cadence/common"
	"github.com/uber/cadence/common/cache"
	"github.com/uber/cadence/common/cluster"
	"github.com/uber/cadence/common/log"
	"github.com/uber/cadence/common/log/loggerimpl"
	"github.com/uber/cadence/common/mocks"
	"github.com/uber/cadence/common/persistence"
	"github.com/uber/cadence/common/reconciliation/entity"
	"github.com/uber/cadence/common/reconciliation/invariant"
	"github.com/uber/cadence/common/types"
)

type (
	historyResenderSuite struct {
		suite.Suite
		*require.Assertions

		controller        *gomock.Controller
		mockDomainCache   *cache.MockDomainCache
		mockAdminClient   *admin.MockClient
		mockHistoryClient *history.MockClient

		domainID   string
		domainName string

		mockClusterMetadata *mocks.ClusterMetadata

		serializer persistence.PayloadSerializer
		logger     log.Logger

		rereplicator *HistoryResenderImpl
	}
)

func TestHistoryResenderSuite(t *testing.T) {
	s := new(historyResenderSuite)
	suite.Run(t, s)
}

func (s *historyResenderSuite) SetupSuite() {
}

func (s *historyResenderSuite) TearDownSuite() {

}

func (s *historyResenderSuite) SetupTest() {
	s.Assertions = require.New(s.T())

	s.controller = gomock.NewController(s.T())
	s.mockAdminClient = admin.NewMockClient(s.controller)
	s.mockHistoryClient = history.NewMockClient(s.controller)
	s.mockDomainCache = cache.NewMockDomainCache(s.controller)

	s.logger = loggerimpl.NewDevelopmentForTest(s.Suite)
	s.mockClusterMetadata = &mocks.ClusterMetadata{}
	s.mockClusterMetadata.On("IsGlobalDomainEnabled").Return(true)

	s.domainID = uuid.New()
	s.domainName = "some random domain name"
	domainEntry := cache.NewGlobalDomainCacheEntryForTest(
		&persistence.DomainInfo{ID: s.domainID, Name: s.domainName},
		&persistence.DomainConfig{Retention: 1},
		&persistence.DomainReplicationConfig{
			ActiveClusterName: cluster.TestCurrentClusterName,
			Clusters: []*persistence.ClusterReplicationConfig{
				{ClusterName: cluster.TestCurrentClusterName},
				{ClusterName: cluster.TestAlternativeClusterName},
			},
		},
		1234,
		nil,
	)
	s.mockDomainCache.EXPECT().GetDomainName(s.domainID).Return(s.domainName, nil).AnyTimes()
	s.mockDomainCache.EXPECT().GetDomain(s.domainName).Return(domainEntry, nil).AnyTimes()
	s.serializer = persistence.NewPayloadSerializer()

	s.rereplicator = NewHistoryResender(
		s.mockDomainCache,
		s.mockAdminClient,
		func(ctx context.Context, request *types.ReplicateEventsV2Request) error {
			return s.mockHistoryClient.ReplicateEventsV2(ctx, request)
		},
		persistence.NewPayloadSerializer(),
		nil,
		nil,
		s.logger,
	)
}

func (s *historyResenderSuite) TearDownTest() {
	s.controller.Finish()
}

func (s *historyResenderSuite) TestSendSingleWorkflowHistory() {
	workflowID := "some random workflow ID"
	runID := uuid.New()
	startEventID := int64(123)
	startEventVersion := int64(100)
	token := []byte{1}
	pageSize := defaultPageSize
	eventBatch := []*types.HistoryEvent{
		{
			EventID:   common.Int64Ptr(2),
			Version:   common.Int64Ptr(123),
			Timestamp: common.Int64Ptr(time.Now().UnixNano()),
			EventType: types.EventTypeDecisionTaskScheduled.Ptr(),
		},
		{
			EventID:   common.Int64Ptr(3),
			Version:   common.Int64Ptr(123),
			Timestamp: common.Int64Ptr(time.Now().UnixNano()),
			EventType: types.EventTypeDecisionTaskStarted.Ptr(),
		},
	}
	blob := s.serializeEvents(eventBatch)
	versionHistoryItems := []*types.VersionHistoryItem{
		{
			EventID: common.Int64Ptr(1),
			Version: common.Int64Ptr(1),
		},
	}

	s.mockAdminClient.EXPECT().GetWorkflowExecutionRawHistoryV2(
		gomock.Any(),
		&types.GetWorkflowExecutionRawHistoryV2Request{
			Domain: s.domainName,
			Execution: &types.WorkflowExecution{
				WorkflowID: workflowID,
				RunID:      runID,
			},
			StartEventID:      common.Int64Ptr(startEventID),
			StartEventVersion: common.Int64Ptr(startEventVersion),
			MaximumPageSize:   common.Int32Ptr(pageSize),
			NextPageToken:     nil,
		}).Return(&types.GetWorkflowExecutionRawHistoryV2Response{
		HistoryBatches: []*types.DataBlob{blob},
		NextPageToken:  token,
		VersionHistory: &types.VersionHistory{
			Items: versionHistoryItems,
		},
	}, nil).Times(1)

	s.mockAdminClient.EXPECT().GetWorkflowExecutionRawHistoryV2(
		gomock.Any(),
		&types.GetWorkflowExecutionRawHistoryV2Request{
			Domain: s.domainName,
			Execution: &types.WorkflowExecution{
				WorkflowID: workflowID,
				RunID:      runID,
			},
			StartEventID:      common.Int64Ptr(startEventID),
			StartEventVersion: common.Int64Ptr(startEventVersion),
			MaximumPageSize:   common.Int32Ptr(pageSize),
			NextPageToken:     token,
		}).Return(&types.GetWorkflowExecutionRawHistoryV2Response{
		HistoryBatches: []*types.DataBlob{blob},
		NextPageToken:  nil,
		VersionHistory: &types.VersionHistory{
			Items: versionHistoryItems,
		},
	}, nil).Times(1)

	s.mockHistoryClient.EXPECT().ReplicateEventsV2(
		gomock.Any(),
		&types.ReplicateEventsV2Request{
			DomainUUID: s.domainID,
			WorkflowExecution: &types.WorkflowExecution{
				WorkflowID: workflowID,
				RunID:      runID,
			},
			VersionHistoryItems: versionHistoryItems,
			Events:              blob,
		}).Return(nil).Times(2)

	err := s.rereplicator.SendSingleWorkflowHistory(
		s.domainID,
		workflowID,
		runID,
		common.Int64Ptr(startEventID),
		common.Int64Ptr(startEventVersion),
		nil,
		nil,
	)

	s.Nil(err)
}

func (s *historyResenderSuite) TestCreateReplicateRawEventsRequest() {
	workflowID := "some random workflow ID"
	runID := uuid.New()
	blob := &types.DataBlob{
		EncodingType: types.EncodingTypeThriftRW.Ptr(),
		Data:         []byte("some random history blob"),
	}
	versionHistoryItems := []*types.VersionHistoryItem{
		{
			EventID: common.Int64Ptr(1),
			Version: common.Int64Ptr(1),
		},
	}

	s.Equal(&types.ReplicateEventsV2Request{
		DomainUUID: s.domainID,
		WorkflowExecution: &types.WorkflowExecution{
			WorkflowID: workflowID,
			RunID:      runID,
		},
		VersionHistoryItems: versionHistoryItems,
		Events:              blob,
	}, s.rereplicator.createReplicationRawRequest(
		s.domainID,
		workflowID,
		runID,
		blob,
		versionHistoryItems))
}

func (s *historyResenderSuite) TestSendReplicationRawRequest() {
	workflowID := "some random workflow ID"
	runID := uuid.New()
	item := &types.VersionHistoryItem{
		EventID: common.Int64Ptr(1),
		Version: common.Int64Ptr(1),
	}
	request := &types.ReplicateEventsV2Request{
		DomainUUID: s.domainID,
		WorkflowExecution: &types.WorkflowExecution{
			WorkflowID: workflowID,
			RunID:      runID,
		},
		Events: &types.DataBlob{
			EncodingType: types.EncodingTypeThriftRW.Ptr(),
			Data:         []byte("some random history blob"),
		},
		VersionHistoryItems: []*types.VersionHistoryItem{item},
	}

	s.mockHistoryClient.EXPECT().ReplicateEventsV2(gomock.Any(), request).Return(nil).Times(1)
	err := s.rereplicator.sendReplicationRawRequest(context.Background(), request)
	s.Nil(err)
}

func (s *historyResenderSuite) TestSendReplicationRawRequest_Err() {
	workflowID := "some random workflow ID"
	runID := uuid.New()
	item := &types.VersionHistoryItem{
		EventID: common.Int64Ptr(1),
		Version: common.Int64Ptr(1),
	}
	request := &types.ReplicateEventsV2Request{
		DomainUUID: s.domainID,
		WorkflowExecution: &types.WorkflowExecution{
			WorkflowID: workflowID,
			RunID:      runID,
		},
		Events: &types.DataBlob{
			EncodingType: types.EncodingTypeThriftRW.Ptr(),
			Data:         []byte("some random history blob"),
		},
		VersionHistoryItems: []*types.VersionHistoryItem{item},
	}
	retryErr := &types.RetryTaskV2Error{
<<<<<<< HEAD
		DomainID:   common.StringPtr(s.domainID),
		WorkflowID: workflowID,
		RunID:      runID,
=======
		DomainID:   s.domainID,
		WorkflowID: common.StringPtr(workflowID),
		RunID:      common.StringPtr(runID),
>>>>>>> 2847890a
	}

	s.mockHistoryClient.EXPECT().ReplicateEventsV2(gomock.Any(), request).Return(retryErr).Times(1)
	err := s.rereplicator.sendReplicationRawRequest(context.Background(), request)
	s.Equal(retryErr, err)
}

func (s *historyResenderSuite) TestGetHistory() {
	workflowID := "some random workflow ID"
	runID := uuid.New()
	startEventID := int64(123)
	endEventID := int64(345)
	version := int64(20)
	nextTokenIn := []byte("some random next token in")
	nextTokenOut := []byte("some random next token out")
	pageSize := int32(59)
	blob := []byte("some random events blob")
	encodingTypeThriftRW := types.EncodingTypeThriftRW

	response := &types.GetWorkflowExecutionRawHistoryV2Response{
		HistoryBatches: []*types.DataBlob{&types.DataBlob{
			EncodingType: &encodingTypeThriftRW,
			Data:         blob,
		}},
		NextPageToken: nextTokenOut,
	}
	s.mockAdminClient.EXPECT().GetWorkflowExecutionRawHistoryV2(gomock.Any(), &types.GetWorkflowExecutionRawHistoryV2Request{
		Domain: s.domainName,
		Execution: &types.WorkflowExecution{
			WorkflowID: workflowID,
			RunID:      runID,
		},
		StartEventID:      common.Int64Ptr(startEventID),
		StartEventVersion: common.Int64Ptr(version),
		EndEventID:        common.Int64Ptr(endEventID),
		EndEventVersion:   common.Int64Ptr(version),
		MaximumPageSize:   common.Int32Ptr(pageSize),
		NextPageToken:     nextTokenIn,
	}).Return(response, nil).Times(1)

	out, err := s.rereplicator.getHistory(
		context.Background(),
		s.domainID,
		workflowID,
		runID,
		&startEventID,
		&version,
		&endEventID,
		&version,
		nextTokenIn,
		pageSize)
	s.Nil(err)
	s.Equal(response, out)
}

func (s *historyResenderSuite) TestCurrentExecutionCheck() {
	domainID := uuid.New()
	workflowID1 := uuid.New()
	workflowID2 := uuid.New()
	runID := uuid.New()
	invariantMock := invariant.NewMockInvariant(s.controller)
	s.rereplicator = NewHistoryResender(
		s.mockDomainCache,
		s.mockAdminClient,
		func(ctx context.Context, request *types.ReplicateEventsV2Request) error {
			return s.mockHistoryClient.ReplicateEventsV2(ctx, request)
		},
		persistence.NewPayloadSerializer(),
		nil,
		invariantMock,
		s.logger,
	)
	execution1 := &entity.CurrentExecution{
		Execution: entity.Execution{
			DomainID:   domainID,
			WorkflowID: workflowID1,
			State:      persistence.WorkflowStateRunning,
		},
	}
	execution2 := &entity.CurrentExecution{
		Execution: entity.Execution{
			DomainID:   domainID,
			WorkflowID: workflowID2,
			State:      persistence.WorkflowStateRunning,
		},
	}
	invariantMock.EXPECT().Check(gomock.Any(), execution1).Return(invariant.CheckResult{
		CheckResultType: invariant.CheckResultTypeCorrupted,
	}).Times(1)
	invariantMock.EXPECT().Check(gomock.Any(), execution2).Return(invariant.CheckResult{
		CheckResultType: invariant.CheckResultTypeHealthy,
	}).Times(1)
	invariantMock.EXPECT().Fix(gomock.Any(), gomock.Any()).Return(invariant.FixResult{}).Times(1)

	skipTask := s.rereplicator.fixCurrentExecution(context.Background(), domainID, workflowID1, runID)
	s.False(skipTask)
	skipTask = s.rereplicator.fixCurrentExecution(context.Background(), domainID, workflowID2, runID)
	s.True(skipTask)
}

func (s *historyResenderSuite) serializeEvents(events []*types.HistoryEvent) *types.DataBlob {
	blob, err := s.serializer.SerializeBatchEvents(events, common.EncodingTypeThriftRW)
	s.Nil(err)
	return &types.DataBlob{
		EncodingType: types.EncodingTypeThriftRW.Ptr(),
		Data:         blob.Data,
	}
}<|MERGE_RESOLUTION|>--- conflicted
+++ resolved
@@ -295,15 +295,9 @@
 		VersionHistoryItems: []*types.VersionHistoryItem{item},
 	}
 	retryErr := &types.RetryTaskV2Error{
-<<<<<<< HEAD
-		DomainID:   common.StringPtr(s.domainID),
+		DomainID:   s.domainID,
 		WorkflowID: workflowID,
 		RunID:      runID,
-=======
-		DomainID:   s.domainID,
-		WorkflowID: common.StringPtr(workflowID),
-		RunID:      common.StringPtr(runID),
->>>>>>> 2847890a
 	}
 
 	s.mockHistoryClient.EXPECT().ReplicateEventsV2(gomock.Any(), request).Return(retryErr).Times(1)
