--- conflicted
+++ resolved
@@ -330,11 +330,8 @@
 	// HistoryArchiverProvider contains the config for all history archivers
 	HistoryArchiverProvider struct {
 		Filestore *FilestoreArchiver `yaml:"filestore"`
-<<<<<<< HEAD
 		Gstorage  *GstorageArchiver  `yaml:"gstorage"`
-=======
 		S3store   *S3Archiver        `yaml:"s3store"`
->>>>>>> 23420922
 	}
 
 	// VisibilityArchival contains the config for visibility archival
@@ -359,17 +356,15 @@
 		DirMode  string `yaml:"dirMode"`
 	}
 
-<<<<<<< HEAD
 	// GstorageArchiver contain the config for google storage archiver
 	GstorageArchiver struct {
 		CredentialsPath string `yaml:"credentialsPath"`
-=======
+	}
 	// S3Archiver contains the config for S3 archiver
 	S3Archiver struct {
 		Region           string  `yaml:"region"`
 		Endpoint         *string `yaml:"endpoint"`
 		S3ForcePathStyle bool    `yaml:"s3ForcePathStyle"`
->>>>>>> 23420922
 	}
 
 	// PublicClient is config for connecting to cadence frontend
