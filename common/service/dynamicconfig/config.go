// Copyright (c) 2017 Uber Technologies, Inc.
//
// Permission is hereby granted, free of charge, to any person obtaining a copy
// of this software and associated documentation files (the "Software"), to deal
// in the Software without restriction, including without limitation the rights
// to use, copy, modify, merge, publish, distribute, sublicense, and/or sell
// copies of the Software, and to permit persons to whom the Software is
// furnished to do so, subject to the following conditions:
//
// The above copyright notice and this permission notice shall be included in
// all copies or substantial portions of the Software.
//
// THE SOFTWARE IS PROVIDED "AS IS", WITHOUT WARRANTY OF ANY KIND, EXPRESS OR
// IMPLIED, INCLUDING BUT NOT LIMITED TO THE WARRANTIES OF MERCHANTABILITY,
// FITNESS FOR A PARTICULAR PURPOSE AND NONINFRINGEMENT. IN NO EVENT SHALL THE
// AUTHORS OR COPYRIGHT HOLDERS BE LIABLE FOR ANY CLAIM, DAMAGES OR OTHER
// LIABILITY, WHETHER IN AN ACTION OF CONTRACT, TORT OR OTHERWISE, ARISING FROM,
// OUT OF OR IN CONNECTION WITH THE SOFTWARE OR THE USE OR OTHER DEALINGS IN
// THE SOFTWARE.

package dynamicconfig

import (
	"time"

	"github.com/uber-common/bark"
)

// NewCollection creates a new collection
func NewCollection(client Client, logger bark.Logger) *Collection {
	return &Collection{client, logger}
}

// Collection wraps dynamic config client with a closure so that across the code, the config values
// can be directly accessed by calling the function without propagating the client everywhere in
// code
type Collection struct {
	client Client
	logger bark.Logger
}

func (c *Collection) logNoValue(key Key, err error) {
	c.logger.Debugf("Failed to fetch key: %s from dynamic config with err: %s", key.String(), err.Error())
}

// PropertyFn is a wrapper to get property from dynamic config
type PropertyFn func() interface{}

// IntPropertyFn is a wrapper to get int property from dynamic config
type IntPropertyFn func(opts ...FilterOption) int

<<<<<<< HEAD
// IntPropertyFnWithDomainFilter is a wrapper to get int property from dynamic config with domainName as filter
=======
// IntPropertyFnWithDomainFilter is a wrapper to get int property from dynamic config with domain as filter
>>>>>>> 49fd3c0b
type IntPropertyFnWithDomainFilter func(domain string) int

// IntPropertyFnWithTaskListInfoFilters is a wrapper to get int property from dynamic config with three filters: domain, taskList, taskType
type IntPropertyFnWithTaskListInfoFilters func(domain string, taskList string, taskType int) int

// FloatPropertyFn is a wrapper to get float property from dynamic config
type FloatPropertyFn func(opts ...FilterOption) float64

// DurationPropertyFn is a wrapper to get duration property from dynamic config
type DurationPropertyFn func(opts ...FilterOption) time.Duration

// DurationPropertyFnWithDomainFilter is a wrapper to get duration property from dynamic config with domain as filter
type DurationPropertyFnWithDomainFilter func(domain string) time.Duration

// DurationPropertyFnWithTaskListInfoFilters is a wrapper to get duration property from dynamic config  with three filters: domain, taskList, taskType
type DurationPropertyFnWithTaskListInfoFilters func(domain string, taskList string, taskType int) time.Duration

// BoolPropertyFn is a wrapper to get bool property from dynamic config
type BoolPropertyFn func(opts ...FilterOption) bool

// BoolPropertyFnWithTaskListInfoFilters is a wrapper to get bool property from dynamic config with three filters: domain, taskList, taskType
type BoolPropertyFnWithTaskListInfoFilters func(domain string, taskList string, taskType int) bool

// GetProperty gets a eface property and returns defaultValue if property is not found
func (c *Collection) GetProperty(key Key, defaultValue interface{}) PropertyFn {
	return func() interface{} {
		val, err := c.client.GetValue(key, defaultValue)
		if err != nil {
			c.logNoValue(key, err)
		}
		return val
	}
}

func getFilterMap(opts ...FilterOption) map[Filter]interface{} {
	l := len(opts)
	m := make(map[Filter]interface{}, l)
	for _, opt := range opts {
		opt(m)
	}
	return m
}

// GetIntProperty gets property and asserts that it's an integer
func (c *Collection) GetIntProperty(key Key, defaultValue int) IntPropertyFn {
	return func(opts ...FilterOption) int {
		val, err := c.client.GetIntValue(key, getFilterMap(opts...), defaultValue)
		if err != nil {
			c.logNoValue(key, err)
		}
		return val
	}
}

// GetIntPropertyFilteredByDomain gets property with domain filter and asserts that it's an integer
func (c *Collection) GetIntPropertyFilteredByDomain(key Key, defaultValue int) IntPropertyFnWithDomainFilter {
	return func(domain string) int {
		val, err := c.client.GetIntValue(key, getFilterMap(DomainFilter(domain)), defaultValue)
		if err != nil {
			c.logNoValue(key, err)
		}
		return val
	}
}

// GetIntPropertyFilteredByTaskListInfo gets property with taskListInfo as filters and asserts that it's an integer
func (c *Collection) GetIntPropertyFilteredByTaskListInfo(key Key, defaultValue int) IntPropertyFnWithTaskListInfoFilters {
	return func(domain string, taskList string, taskType int) int {
		val, err := c.client.GetIntValue(
			key,
			getFilterMap(DomainFilter(domain), TaskListFilter(taskList), TaskTypeFilter(taskType)),
			defaultValue,
		)
		if err != nil {
			c.logNoValue(key, err)
		}
		return val
	}
}

// GetFloat64Property gets property and asserts that it's a float64
func (c *Collection) GetFloat64Property(key Key, defaultValue float64) FloatPropertyFn {
	return func(opts ...FilterOption) float64 {
		val, err := c.client.GetFloatValue(key, getFilterMap(opts...), defaultValue)
		if err != nil {
			c.logNoValue(key, err)
		}
		return val
	}
}

// GetDurationProperty gets property and asserts that it's a duration
func (c *Collection) GetDurationProperty(key Key, defaultValue time.Duration) DurationPropertyFn {
	return func(opts ...FilterOption) time.Duration {
		val, err := c.client.GetDurationValue(key, getFilterMap(opts...), defaultValue)
		if err != nil {
			c.logNoValue(key, err)
		}
		return val
	}
}

// GetDurationPropertyFilteredByDomain gets property with domain filter and asserts that it's a duration
func (c *Collection) GetDurationPropertyFilteredByDomain(key Key, defaultValue time.Duration) DurationPropertyFnWithDomainFilter {
	return func(domain string) time.Duration {
		val, err := c.client.GetDurationValue(key, getFilterMap(DomainFilter(domain)), defaultValue)
		if err != nil {
			c.logNoValue(key, err)
		}
		return val
	}
}

// GetDurationPropertyFilteredByTaskListInfo gets property with taskListInfo as filters and asserts that it's a duration
func (c *Collection) GetDurationPropertyFilteredByTaskListInfo(key Key, defaultValue time.Duration) DurationPropertyFnWithTaskListInfoFilters {
	return func(domain string, taskList string, taskType int) time.Duration {
		val, err := c.client.GetDurationValue(
			key,
			getFilterMap(DomainFilter(domain), TaskListFilter(taskList), TaskTypeFilter(taskType)),
			defaultValue,
		)
		if err != nil {
			c.logNoValue(key, err)
		}
		return val
	}
}

// GetBoolProperty gets property and asserts that it's an bool
func (c *Collection) GetBoolProperty(key Key, defaultValue bool) BoolPropertyFn {
	return func(opts ...FilterOption) bool {
		val, err := c.client.GetBoolValue(key, getFilterMap(opts...), defaultValue)
		if err != nil {
			c.logNoValue(key, err)
		}
		return val
	}
}

// GetBoolPropertyFilteredByTaskListInfo gets property with taskListInfo as filters and asserts that it's an bool
func (c *Collection) GetBoolPropertyFilteredByTaskListInfo(key Key, defaultValue bool) BoolPropertyFnWithTaskListInfoFilters {
	return func(domain string, taskList string, taskType int) bool {
		val, err := c.client.GetBoolValue(
			key,
			getFilterMap(DomainFilter(domain), TaskListFilter(taskList), TaskTypeFilter(taskType)),
			defaultValue,
		)
		if err != nil {
			c.logNoValue(key, err)
		}
		return val
	}
}<|MERGE_RESOLUTION|>--- conflicted
+++ resolved
@@ -49,11 +49,7 @@
 // IntPropertyFn is a wrapper to get int property from dynamic config
 type IntPropertyFn func(opts ...FilterOption) int
 
-<<<<<<< HEAD
-// IntPropertyFnWithDomainFilter is a wrapper to get int property from dynamic config with domainName as filter
-=======
 // IntPropertyFnWithDomainFilter is a wrapper to get int property from dynamic config with domain as filter
->>>>>>> 49fd3c0b
 type IntPropertyFnWithDomainFilter func(domain string) int
 
 // IntPropertyFnWithTaskListInfoFilters is a wrapper to get int property from dynamic config with three filters: domain, taskList, taskType
