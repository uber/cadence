--- conflicted
+++ resolved
@@ -758,35 +758,6 @@
 	}
 }
 
-<<<<<<< HEAD
-func TestIsValidContext(t *testing.T) {
-	t.Run("background context", func(t *testing.T) {
-		require.NoError(t, IsValidContext(context.Background()))
-	})
-	t.Run("canceled context", func(t *testing.T) {
-		ctx, cancel := context.WithCancel(context.Background())
-		cancel()
-		got := IsValidContext(ctx)
-		require.Error(t, got)
-		require.ErrorIs(t, got, context.Canceled)
-	})
-	t.Run("deadline exceeded context", func(t *testing.T) {
-		ctx, _ := context.WithTimeout(context.Background(), -time.Second)
-		got := IsValidContext(ctx)
-		require.Error(t, got)
-		require.ErrorIs(t, got, context.DeadlineExceeded)
-	})
-	t.Run("context with deadline exceeded contextExpireThreshold", func(t *testing.T) {
-		ctx, _ := context.WithTimeout(context.Background(), contextExpireThreshold/2)
-		got := IsValidContext(ctx)
-		require.Error(t, got)
-		require.ErrorIs(t, got, context.DeadlineExceeded, "context.DeadlineExceeded should be returned, because context timeout is not later than now + contextExpireThreshold")
-	})
-	t.Run("valid context", func(t *testing.T) {
-		ctx, _ := context.WithTimeout(context.Background(), contextExpireThreshold*2)
-		require.NoError(t, IsValidContext(ctx), "nil should be returned, because context timeout is later than now + contextExpireThreshold")
-	})
-=======
 func TestGenerateRandomString(t *testing.T) {
 	for input, wantSize := range map[int]int{
 		-1: 0,
@@ -798,5 +769,33 @@
 			require.Len(t, got, wantSize)
 		})
 	}
->>>>>>> 02a9dd8b
+}
+
+func TestIsValidContext(t *testing.T) {
+	t.Run("background context", func(t *testing.T) {
+		require.NoError(t, IsValidContext(context.Background()))
+	})
+	t.Run("canceled context", func(t *testing.T) {
+		ctx, cancel := context.WithCancel(context.Background())
+		cancel()
+		got := IsValidContext(ctx)
+		require.Error(t, got)
+		require.ErrorIs(t, got, context.Canceled)
+	})
+	t.Run("deadline exceeded context", func(t *testing.T) {
+		ctx, _ := context.WithTimeout(context.Background(), -time.Second)
+		got := IsValidContext(ctx)
+		require.Error(t, got)
+		require.ErrorIs(t, got, context.DeadlineExceeded)
+	})
+	t.Run("context with deadline exceeded contextExpireThreshold", func(t *testing.T) {
+		ctx, _ := context.WithTimeout(context.Background(), contextExpireThreshold/2)
+		got := IsValidContext(ctx)
+		require.Error(t, got)
+		require.ErrorIs(t, got, context.DeadlineExceeded, "context.DeadlineExceeded should be returned, because context timeout is not later than now + contextExpireThreshold")
+	})
+	t.Run("valid context", func(t *testing.T) {
+		ctx, _ := context.WithTimeout(context.Background(), contextExpireThreshold*2)
+		require.NoError(t, IsValidContext(ctx), "nil should be returned, because context timeout is later than now + contextExpireThreshold")
+	})
 }