// The MIT License (MIT)
//
// Copyright (c) 2020 Uber Technologies, Inc.
//
// Permission is hereby granted, free of charge, to any person obtaining a copy
// of this software and associated documentation files (the "Software"), to deal
// in the Software without restriction, including without limitation the rights
// to use, copy, modify, merge, publish, distribute, sublicense, and/or sell
// copies of the Software, and to permit persons to whom the Software is
// furnished to do so, subject to the following conditions:
//
// The above copyright notice and this permission notice shall be included in all
// copies or substantial portions of the Software.
//
// THE SOFTWARE IS PROVIDED "AS IS", WITHOUT WARRANTY OF ANY KIND, EXPRESS OR
// IMPLIED, INCLUDING BUT NOT LIMITED TO THE WARRANTIES OF MERCHANTABILITY,
// FITNESS FOR A PARTICULAR PURPOSE AND NONINFRINGEMENT. IN NO EVENT SHALL THE
// AUTHORS OR COPYRIGHT HOLDERS BE LIABLE FOR ANY CLAIM, DAMAGES OR OTHER
// LIABILITY, WHETHER IN AN ACTION OF CONTRACT, TORT OR OTHERWISE, ARISING FROM,
// OUT OF OR IN CONNECTION WITH THE SOFTWARE OR THE USE OR OTHER DEALINGS IN THE
// SOFTWARE.

package common

import (
	"context"
	"errors"
	"fmt"
	"math/rand"
	"strconv"
	"sync"
	"testing"
	"time"

	"github.com/pborman/uuid"
	"github.com/stretchr/testify/assert"
	"github.com/stretchr/testify/require"
	"go.uber.org/yarpc/yarpcerrors"

	"github.com/uber/cadence/common/backoff"
	"github.com/uber/cadence/common/log"
	"github.com/uber/cadence/common/log/tag"
	"github.com/uber/cadence/common/metrics"
	"github.com/uber/cadence/common/types"
)

func TestIsServiceTransientError_ContextTimeout(t *testing.T) {
	ctx, cancel := context.WithTimeout(context.Background(), time.Millisecond)
	defer cancel()
	time.Sleep(100 * time.Millisecond)

	require.False(t, IsServiceTransientError(ctx.Err()))
}

func TestIsServiceTransientError_YARPCDeadlineExceeded(t *testing.T) {
	yarpcErr := yarpcerrors.DeadlineExceededErrorf("yarpc deadline exceeded")
	require.False(t, IsServiceTransientError(yarpcErr))
}

func TestIsServiceTransientError_ContextCancel(t *testing.T) {
	ctx, cancel := context.WithCancel(context.Background())
	cancel()
	require.False(t, IsServiceTransientError(ctx.Err()))
}

func TestIsContextTimeoutError(t *testing.T) {
	ctx, cancel := context.WithTimeout(context.Background(), time.Millisecond)
	defer cancel()
	time.Sleep(50 * time.Millisecond)
	require.True(t, IsContextTimeoutError(ctx.Err()))
	require.True(t, IsContextTimeoutError(&types.InternalServiceError{Message: ctx.Err().Error()}))

	yarpcErr := yarpcerrors.DeadlineExceededErrorf("yarpc deadline exceeded")
	require.True(t, IsContextTimeoutError(yarpcErr))

	require.False(t, IsContextTimeoutError(errors.New("some random error")))

	ctx, cancel = context.WithCancel(context.Background())
	cancel()
	require.False(t, IsContextTimeoutError(ctx.Err()))
}

func TestConvertDynamicConfigMapPropertyToIntMap(t *testing.T) {
	dcValue := make(map[string]interface{})
	for idx, value := range []interface{}{int(0), int32(1), int64(2), float64(3.0)} {
		dcValue[strconv.Itoa(idx)] = value
	}

	intMap, err := ConvertDynamicConfigMapPropertyToIntMap(dcValue)
	require.NoError(t, err)
	require.Len(t, intMap, 4)
	for i := 0; i != 4; i++ {
		require.Equal(t, i, intMap[i])
	}
}

func TestCreateHistoryStartWorkflowRequest_ExpirationTimeWithCron(t *testing.T) {
	domainID := uuid.New()
	request := &types.StartWorkflowExecutionRequest{
		RetryPolicy: &types.RetryPolicy{
			InitialIntervalInSeconds:    60,
			ExpirationIntervalInSeconds: 60,
		},
		CronSchedule: "@every 300s",
	}
	now := time.Now()
	startRequest, err := CreateHistoryStartWorkflowRequest(domainID, request, now, nil)
	require.NoError(t, err)
	require.NotNil(t, startRequest)

	expirationTime := startRequest.GetExpirationTimestamp()
	require.NotNil(t, expirationTime)
	require.True(t, time.Unix(0, expirationTime).Sub(now) > 60*time.Second)
}

// Test to ensure we get the right value for FirstDecisionTaskBackoff during StartWorkflow request,
// with & without cron, delayStart and jitterStart.
// - Also see tests in cron_test.go for more exhaustive testing.
func TestFirstDecisionTaskBackoffDuringStartWorkflow(t *testing.T) {
	var tests = []struct {
		cron               bool
		jitterStartSeconds int32
		delayStartSeconds  int32
	}{
		{true, 0, 0},
		{true, 15, 0},
		{true, 0, 600},
		{true, 15, 600},
		{false, 0, 0},
		{false, 15, 0},
		{false, 0, 600},
		{false, 15, 600},
	}

	rand.Seed(int64(time.Now().Nanosecond()))

	for idx, tt := range tests {
		t.Run(strconv.Itoa(idx), func(t *testing.T) {
			domainID := uuid.New()
			request := &types.StartWorkflowExecutionRequest{
				DelayStartSeconds:  Int32Ptr(tt.delayStartSeconds),
				JitterStartSeconds: Int32Ptr(tt.jitterStartSeconds),
			}
			if tt.cron {
				request.CronSchedule = "* * * * *"
			}

			// Run X loops so that the test isn't flaky, since jitter adds randomness.
			caseCount := 10
			exactCount := 0
			for i := 0; i < caseCount; i++ {
				// Start at the minute boundary so we know what the backoff should be
				startTime, _ := time.Parse(time.RFC3339, "2018-12-17T08:00:00+00:00")
				startRequest, err := CreateHistoryStartWorkflowRequest(domainID, request, startTime, nil)
				require.NoError(t, err)
				require.NotNil(t, startRequest)

				backoff := startRequest.GetFirstDecisionTaskBackoffSeconds()

				expectedWithoutJitter := tt.delayStartSeconds
				if tt.cron {
					expectedWithoutJitter += 60
				}
				expectedMax := expectedWithoutJitter + tt.jitterStartSeconds

				if backoff == expectedWithoutJitter {
					exactCount++
				}

				if tt.jitterStartSeconds == 0 {
					require.Equal(t, expectedWithoutJitter, backoff, "test specs = %v", tt)
				} else {
					require.True(t, backoff >= expectedWithoutJitter && backoff <= expectedMax,
						"test specs = %v, backoff (%v) should be >= %v and <= %v",
						tt, backoff, expectedWithoutJitter, expectedMax)
				}

			}

			// If jitter is > 0, we want to detect whether jitter is being applied - BUT we don't want the test
			// to be flaky if the code randomly chooses a jitter of 0, so we try to have enough data points by
			// checking the next X cron times AND by choosing a jitter thats not super low.

			if tt.jitterStartSeconds > 0 && exactCount == caseCount {
				// Test to make sure a jitter test case sometimes doesn't get exact values
				t.Fatalf("FAILED to jitter properly? Test specs = %v\n", tt)
			} else if tt.jitterStartSeconds == 0 && exactCount != caseCount {
				// Test to make sure a non-jitter test case always gets exact values
				t.Fatalf("Jittered when we weren't supposed to? Test specs = %v\n", tt)
			}

		})
	}
}

func TestCreateHistoryStartWorkflowRequest(t *testing.T) {
	var tests = []struct {
		delayStartSeconds  int
		cronSeconds        int
		jitterStartSeconds int
	}{
		{0, 0, 0},
		{100, 0, 0},
		{100, 300, 0},
		{0, 0, 2000},
		{100, 0, 2000},
		{0, 300, 2000},
		{100, 300, 2000},
		{0, 300, 2000},
		{0, 300, 2000},
	}

	for idx, tt := range tests {
		t.Run(strconv.Itoa(idx), func(t *testing.T) {
			testExpirationTime(t, tt.delayStartSeconds, tt.cronSeconds, tt.jitterStartSeconds)
		})
	}
}

func testExpirationTime(t *testing.T, delayStartSeconds int, cronSeconds int, jitterSeconds int) {
	domainID := uuid.New()
	request := &types.StartWorkflowExecutionRequest{
		RetryPolicy: &types.RetryPolicy{
			InitialIntervalInSeconds:    60,
			ExpirationIntervalInSeconds: 60,
		},
		DelayStartSeconds:  Int32Ptr(int32(delayStartSeconds)),
		JitterStartSeconds: Int32Ptr(int32(jitterSeconds)),
	}
	if cronSeconds > 0 {
		request.CronSchedule = fmt.Sprintf("@every %ds", cronSeconds)
	}
	minDelay := delayStartSeconds + cronSeconds
	maxDelay := delayStartSeconds + 2*cronSeconds + jitterSeconds
	now := time.Now()
	startRequest, err := CreateHistoryStartWorkflowRequest(domainID, request, now, nil)
	require.NoError(t, err)
	require.NotNil(t, startRequest)

	expirationTime := startRequest.GetExpirationTimestamp()
	require.NotNil(t, expirationTime)

	// Since we assign the expiration time after we create the workflow request,
	// There's a chance that the test thread might sleep or get deprioritized and
	// expirationTime - now may not be equal to DelayStartSeconds. Adding 2 seconds
	// buffer to avoid this test being flaky
	require.True(
		t,
		time.Unix(0, expirationTime).Sub(now) >= (time.Duration(minDelay)+58)*time.Second,
		"Integration test took too short: %f seconds vs %f seconds",
		time.Duration(time.Unix(0, expirationTime).Sub(now)).Round(time.Millisecond).Seconds(),
		time.Duration((time.Duration(minDelay)+58)*time.Second).Round(time.Millisecond).Seconds(),
	)
	require.True(
		t,
		time.Unix(0, expirationTime).Sub(now) < (time.Duration(maxDelay)+68)*time.Second,
		"Integration test took too long: %f seconds vs %f seconds",
		time.Duration(time.Unix(0, expirationTime).Sub(now)).Round(time.Millisecond).Seconds(),
		time.Duration((time.Duration(minDelay)+68)*time.Second).Round(time.Millisecond).Seconds(),
	)
}

func TestCreateHistoryStartWorkflowRequest_ExpirationTimeWithoutCron(t *testing.T) {
	domainID := uuid.New()
	request := &types.StartWorkflowExecutionRequest{
		RetryPolicy: &types.RetryPolicy{
			InitialIntervalInSeconds:    60,
			ExpirationIntervalInSeconds: 60,
		},
	}
	now := time.Now()
	startRequest, err := CreateHistoryStartWorkflowRequest(domainID, request, now, nil)
	require.NoError(t, err)
	require.NotNil(t, startRequest)

	expirationTime := startRequest.GetExpirationTimestamp()
	require.NotNil(t, expirationTime)
	delta := time.Unix(0, expirationTime).Sub(now)
	require.True(t, delta > 58*time.Second)
	require.True(t, delta < 62*time.Second)
}

func TestConvertIndexedValueTypeToInternalType(t *testing.T) {
	values := []types.IndexedValueType{types.IndexedValueTypeString, types.IndexedValueTypeKeyword, types.IndexedValueTypeInt, types.IndexedValueTypeDouble, types.IndexedValueTypeBool, types.IndexedValueTypeDatetime}
	for _, expected := range values {
		require.Equal(t, expected, ConvertIndexedValueTypeToInternalType(int(expected), nil))
		require.Equal(t, expected, ConvertIndexedValueTypeToInternalType(float64(expected), nil))

		buffer, err := expected.MarshalText()
		require.NoError(t, err)
		require.Equal(t, expected, ConvertIndexedValueTypeToInternalType(buffer, nil))
		require.Equal(t, expected, ConvertIndexedValueTypeToInternalType(string(buffer), nil))
	}
}

func TestValidateDomainUUID(t *testing.T) {
	testCases := []struct {
		msg        string
		domainUUID string
		valid      bool
	}{
		{
			msg:        "empty",
			domainUUID: "",
			valid:      false,
		},
		{
			msg:        "invalid",
			domainUUID: "some random uuid",
			valid:      false,
		},
		{
			msg:        "valid",
			domainUUID: uuid.New(),
			valid:      true,
		},
	}

	for _, tc := range testCases {
		t.Run(tc.msg, func(t *testing.T) {
			err := ValidateDomainUUID(tc.domainUUID)
			if tc.valid {
				require.NoError(t, err)
			} else {
				require.Error(t, err)
			}
		})
	}
}

func TestConvertErrToGetTaskFailedCause(t *testing.T) {
	testCases := []struct {
		err                 error
		expectedFailedCause types.GetTaskFailedCause
	}{
		{
			err:                 errors.New("some random error"),
			expectedFailedCause: types.GetTaskFailedCauseUncategorized,
		},
		{
			err:                 context.DeadlineExceeded,
			expectedFailedCause: types.GetTaskFailedCauseTimeout,
		},
		{
			err:                 &types.ServiceBusyError{},
			expectedFailedCause: types.GetTaskFailedCauseServiceBusy,
		},
		{
			err:                 &types.ShardOwnershipLostError{},
			expectedFailedCause: types.GetTaskFailedCauseShardOwnershipLost,
		},
	}

	for _, tc := range testCases {
		require.Equal(t, tc.expectedFailedCause, ConvertErrToGetTaskFailedCause(tc.err))
	}
}

func TestToServiceTransientError(t *testing.T) {
	t.Run("it converts nil", func(t *testing.T) {
		assert.NoError(t, ToServiceTransientError(nil))
	})

	t.Run("it keeps transient errors", func(t *testing.T) {
		err := &types.InternalServiceError{}
		assert.Equal(t, err, ToServiceTransientError(err))
		assert.True(t, IsServiceTransientError(ToServiceTransientError(err)))
	})

	t.Run("it converts errors to transient errors", func(t *testing.T) {
		err := fmt.Errorf("error")
		assert.True(t, IsServiceTransientError(ToServiceTransientError(err)))
	})
}

func TestIntersectionStringSlice(t *testing.T) {
	t.Run("it returns all items", func(t *testing.T) {
		a := []string{"a", "b", "c"}
		b := []string{"a", "b", "c"}
		c := IntersectionStringSlice(a, b)
		assert.ElementsMatch(t, []string{"a", "b", "c"}, c)
	})

	t.Run("it returns no item", func(t *testing.T) {
		a := []string{"a", "b", "c"}
		b := []string{"d", "e", "f"}
		c := IntersectionStringSlice(a, b)
		assert.ElementsMatch(t, []string{}, c)
	})

	t.Run("it returns intersection", func(t *testing.T) {
		a := []string{"a", "b", "c"}
		b := []string{"c", "b", "f"}
		c := IntersectionStringSlice(a, b)
		assert.ElementsMatch(t, []string{"c", "b"}, c)
	})
}

func TestAwaitWaitGroup(t *testing.T) {
	t.Run("wait group done before timeout", func(t *testing.T) {
		var wg sync.WaitGroup

		wg.Add(1)
		wg.Done()

		got := AwaitWaitGroup(&wg, time.Second)
		require.True(t, got)
	})

	t.Run("wait group done after timeout", func(t *testing.T) {
		var (
			wg    sync.WaitGroup
			doneC = make(chan struct{})
		)

		wg.Add(1)
		go func() {
			<-doneC
			wg.Done()
		}()

		got := AwaitWaitGroup(&wg, time.Microsecond)
		require.False(t, got)

		doneC <- struct{}{}
		close(doneC)
	})
}

func TestIsValidIDLength(t *testing.T) {
	var (
		// test setup
		scope = metrics.NoopScope(0)

		// arguments
		metricCounter      = 0
		idTypeViolationTag = tag.ClusterName("idTypeViolationTag")
		domainName         = "domain_name"
		id                 = "12345"
	)

	mockWarnCall := func(logger *log.MockLogger) {
		logger.On(
			"Warn",
			"ID length exceeds limit.",
			[]tag.Tag{
				tag.WorkflowDomainName(domainName),
				tag.Name(id),
				idTypeViolationTag,
			},
		).Once()
	}

	t.Run("valid id length, no warnings", func(t *testing.T) {
		logger := new(log.MockLogger)
		got := IsValidIDLength(id, scope, 7, 10, metricCounter, domainName, logger, idTypeViolationTag)
		require.True(t, got, "expected true, because id length is 5 and it's less than error limit 10")
	})

	t.Run("valid id length, with warnings", func(t *testing.T) {
		logger := new(log.MockLogger)
		mockWarnCall(logger)

		got := IsValidIDLength(id, scope, 4, 10, metricCounter, domainName, logger, idTypeViolationTag)
		require.True(t, got, "expected true, because id length is 5 and it's less than error limit 10")

		// logger should be called once
		logger.AssertExpectations(t)
	})

	t.Run("non valid id length", func(t *testing.T) {
		logger := new(log.MockLogger)
		mockWarnCall(logger)

		got := IsValidIDLength(id, scope, 1, 4, metricCounter, domainName, logger, idTypeViolationTag)
		require.False(t, got, "expected false, because id length is 5 and it's more than error limit 4")

		// logger should be called once
		logger.AssertExpectations(t)
	})
}

func TestIsEntityNotExistsError(t *testing.T) {
	t.Run("is entity not exists error", func(t *testing.T) {
		err := &types.EntityNotExistsError{}
		require.True(t, IsEntityNotExistsError(err), "expected true, because err is entity not exists error")
	})

	t.Run("is not entity not exists error", func(t *testing.T) {
		err := fmt.Errorf("generic error")
		require.False(t, IsEntityNotExistsError(err), "expected false, because err is a generic error")
	})
}

func TestCreateXXXRetryPolicyWithSetExpirationInterval(t *testing.T) {
	for name, c := range map[string]struct {
		createFn func() backoff.RetryPolicy

		wantInitialInterval       time.Duration
		wantMaximumInterval       time.Duration
		wantSetExpirationInterval time.Duration
	}{
		"CreatePersistenceRetryPolicy": {
			createFn:                  CreatePersistenceRetryPolicy,
			wantInitialInterval:       retryPersistenceOperationInitialInterval,
			wantMaximumInterval:       retryPersistenceOperationMaxInterval,
			wantSetExpirationInterval: retryPersistenceOperationExpirationInterval,
		},
		"CreateHistoryServiceRetryPolicy": {
			createFn:                  CreateHistoryServiceRetryPolicy,
			wantInitialInterval:       historyServiceOperationInitialInterval,
			wantMaximumInterval:       historyServiceOperationMaxInterval,
			wantSetExpirationInterval: historyServiceOperationExpirationInterval,
		},
		"CreateMatchingServiceRetryPolicy": {
			createFn:                  CreateMatchingServiceRetryPolicy,
			wantInitialInterval:       matchingServiceOperationInitialInterval,
			wantMaximumInterval:       matchingServiceOperationMaxInterval,
			wantSetExpirationInterval: matchingServiceOperationExpirationInterval,
		},
		"CreateFrontendServiceRetryPolicy": {
			createFn:                  CreateFrontendServiceRetryPolicy,
			wantInitialInterval:       frontendServiceOperationInitialInterval,
			wantMaximumInterval:       frontendServiceOperationMaxInterval,
			wantSetExpirationInterval: frontendServiceOperationExpirationInterval,
		},
		"CreateAdminServiceRetryPolicy": {
			createFn:                  CreateAdminServiceRetryPolicy,
			wantInitialInterval:       adminServiceOperationInitialInterval,
			wantMaximumInterval:       adminServiceOperationMaxInterval,
			wantSetExpirationInterval: adminServiceOperationExpirationInterval,
		},
		"CreateReplicationServiceBusyRetryPolicy": {
			createFn:                  CreateReplicationServiceBusyRetryPolicy,
			wantInitialInterval:       replicationServiceBusyInitialInterval,
			wantMaximumInterval:       replicationServiceBusyMaxInterval,
			wantSetExpirationInterval: replicationServiceBusyExpirationInterval,
		},
	} {
		t.Run(name, func(t *testing.T) {
			want := backoff.NewExponentialRetryPolicy(c.wantInitialInterval)
			want.SetMaximumInterval(c.wantMaximumInterval)
			want.SetExpirationInterval(c.wantSetExpirationInterval)
			got := c.createFn()
			require.Equal(t, want, got)
		})
	}
}

func TestCreateXXXRetryPolicyWithMaximumAttempts(t *testing.T) {
	for name, c := range map[string]struct {
		createFn func() backoff.RetryPolicy

		wantInitialInterval time.Duration
		wantMaximumInterval time.Duration
		wantMaximumAttempts int
	}{
		"CreateDlqPublishRetryPolicy": {
			createFn:            CreateDlqPublishRetryPolicy,
			wantInitialInterval: retryKafkaOperationInitialInterval,
			wantMaximumInterval: retryKafkaOperationMaxInterval,
			wantMaximumAttempts: retryKafkaOperationMaxAttempts,
		},
		"CreateTaskProcessingRetryPolicy": {
			createFn:            CreateTaskProcessingRetryPolicy,
			wantInitialInterval: retryTaskProcessingInitialInterval,
			wantMaximumInterval: retryTaskProcessingMaxInterval,
			wantMaximumAttempts: retryTaskProcessingMaxAttempts,
		},
	} {
		t.Run(name, func(t *testing.T) {
			want := backoff.NewExponentialRetryPolicy(c.wantInitialInterval)
			want.SetMaximumInterval(c.wantMaximumInterval)
			want.SetMaximumAttempts(c.wantMaximumAttempts)
			got := c.createFn()
			require.Equal(t, want, got)
		})
	}
}

func TestValidateRetryPolicy_Success(t *testing.T) {
	for name, policy := range map[string]*types.RetryPolicy{
		"nil policy": nil,
		"MaximumAttempts is no zero": &types.RetryPolicy{
			InitialIntervalInSeconds:    2,
			BackoffCoefficient:          1,
			MaximumIntervalInSeconds:    0,
			MaximumAttempts:             1,
			ExpirationIntervalInSeconds: 0,
		},
		"ExpirationIntervalInSeconds is no zero": &types.RetryPolicy{
			InitialIntervalInSeconds:    2,
			BackoffCoefficient:          1,
			MaximumIntervalInSeconds:    0,
			MaximumAttempts:             0,
			ExpirationIntervalInSeconds: 1,
		},
		"MaximumIntervalInSeconds is greater than InitialIntervalInSeconds": &types.RetryPolicy{
			InitialIntervalInSeconds:    2,
			BackoffCoefficient:          1,
			MaximumIntervalInSeconds:    0,
			MaximumAttempts:             0,
			ExpirationIntervalInSeconds: 1,
		},
		"MaximumIntervalInSeconds equals InitialIntervalInSeconds": &types.RetryPolicy{
			InitialIntervalInSeconds:    2,
			BackoffCoefficient:          1,
			MaximumIntervalInSeconds:    2,
			MaximumAttempts:             0,
			ExpirationIntervalInSeconds: 1,
		},
	} {
		t.Run(name, func(t *testing.T) {
			require.NoError(t, ValidateRetryPolicy(policy))
		})
	}
}

func TestValidateRetryPolicy_Error(t *testing.T) {
	for name, c := range map[string]struct {
		policy  *types.RetryPolicy
		wantErr *types.BadRequestError
	}{
		"InitialIntervalInSeconds equals 0": {
			policy: &types.RetryPolicy{
				InitialIntervalInSeconds: 0,
			},
			wantErr: &types.BadRequestError{Message: "InitialIntervalInSeconds must be greater than 0 on retry policy."},
		},
		"InitialIntervalInSeconds less than 0": {
			policy: &types.RetryPolicy{
				InitialIntervalInSeconds: -1,
			},
			wantErr: &types.BadRequestError{Message: "InitialIntervalInSeconds must be greater than 0 on retry policy."},
		},
		"BackoffCoefficient equals 0": {
			policy: &types.RetryPolicy{
				InitialIntervalInSeconds: 1,
				BackoffCoefficient:       0,
			},
			wantErr: &types.BadRequestError{Message: "BackoffCoefficient cannot be less than 1 on retry policy."},
		},
		"MaximumIntervalInSeconds equals -1": {
			policy: &types.RetryPolicy{
				InitialIntervalInSeconds: 1,
				BackoffCoefficient:       1,
				MaximumIntervalInSeconds: -1,
			},
			wantErr: &types.BadRequestError{Message: "MaximumIntervalInSeconds cannot be less than 0 on retry policy."},
		},
		"MaximumIntervalInSeconds equals 1 and less than InitialIntervalInSeconds": {
			policy: &types.RetryPolicy{
				InitialIntervalInSeconds: 2,
				BackoffCoefficient:       1,
				MaximumIntervalInSeconds: 1,
			},
			wantErr: &types.BadRequestError{Message: "MaximumIntervalInSeconds cannot be less than InitialIntervalInSeconds on retry policy."},
		},
		"MaximumAttempts equals -1": {
			policy: &types.RetryPolicy{
				InitialIntervalInSeconds: 2,
				BackoffCoefficient:       1,
				MaximumIntervalInSeconds: 0,
				MaximumAttempts:          -1,
			},
			wantErr: &types.BadRequestError{Message: "MaximumAttempts cannot be less than 0 on retry policy."},
		},
		"ExpirationIntervalInSeconds equals -1": {
			policy: &types.RetryPolicy{
				InitialIntervalInSeconds:    2,
				BackoffCoefficient:          1,
				MaximumIntervalInSeconds:    0,
				MaximumAttempts:             0,
				ExpirationIntervalInSeconds: -1,
			},
			wantErr: &types.BadRequestError{Message: "ExpirationIntervalInSeconds cannot be less than 0 on retry policy."},
		},
		"MaximumAttempts and ExpirationIntervalInSeconds equal 0": {
			policy: &types.RetryPolicy{
				InitialIntervalInSeconds:    2,
				BackoffCoefficient:          1,
				MaximumIntervalInSeconds:    0,
				MaximumAttempts:             0,
				ExpirationIntervalInSeconds: 0,
			},
			wantErr: &types.BadRequestError{Message: "MaximumAttempts and ExpirationIntervalInSeconds are both 0. At least one of them must be specified."},
		},
	} {
		t.Run(name, func(t *testing.T) {
			got := ValidateRetryPolicy(c.policy)
			require.Error(t, got)
			require.ErrorContains(t, got, c.wantErr.Message)
		})
	}
}

<<<<<<< HEAD
func TestWorkflowIDToHistoryShard(t *testing.T) {
	for _, c := range []struct {
		workflowID     string
		numberOfShards int

		want int
	}{
		{
			workflowID:     "",
			numberOfShards: 1000,
			want:           242,
		},
		{
			workflowID:     "workflowId",
			numberOfShards: 1000,
			want:           580,
		},
	} {
		t.Run(fmt.Sprintf("%s-%v", c.workflowID, c.numberOfShards), func(t *testing.T) {
			got := WorkflowIDToHistoryShard(c.workflowID, c.numberOfShards)
			require.Equal(t, c.want, got)
		})
	}
}

func TestDomainIDToHistoryShard(t *testing.T) {
	for _, c := range []struct {
		domainID       string
		numberOfShards int

		want int
	}{
		{
			domainID:       "",
			numberOfShards: 1000,
			want:           242,
		},
		{
			domainID:       "domainId",
			numberOfShards: 1000,
			want:           600,
		},
	} {
		t.Run(fmt.Sprintf("%s-%v", c.domainID, c.numberOfShards), func(t *testing.T) {
			got := DomainIDToHistoryShard(c.domainID, c.numberOfShards)
			require.Equal(t, c.want, got)
=======
func TestConvertGetTaskFailedCauseToErr(t *testing.T) {
	for cause, wantErr := range map[types.GetTaskFailedCause]error{
		types.GetTaskFailedCauseServiceBusy:        &types.ServiceBusyError{},
		types.GetTaskFailedCauseTimeout:            context.DeadlineExceeded,
		types.GetTaskFailedCauseShardOwnershipLost: &types.ShardOwnershipLostError{},
		types.GetTaskFailedCauseUncategorized:      &types.InternalServiceError{Message: "uncategorized error"},
	} {
		t.Run(cause.String(), func(t *testing.T) {
			gotErr := ConvertGetTaskFailedCauseToErr(cause)
			require.Equal(t, wantErr, gotErr)
>>>>>>> 823e0bbe
		})
	}
}<|MERGE_RESOLUTION|>--- conflicted
+++ resolved
@@ -694,54 +694,6 @@
 	}
 }
 
-<<<<<<< HEAD
-func TestWorkflowIDToHistoryShard(t *testing.T) {
-	for _, c := range []struct {
-		workflowID     string
-		numberOfShards int
-
-		want int
-	}{
-		{
-			workflowID:     "",
-			numberOfShards: 1000,
-			want:           242,
-		},
-		{
-			workflowID:     "workflowId",
-			numberOfShards: 1000,
-			want:           580,
-		},
-	} {
-		t.Run(fmt.Sprintf("%s-%v", c.workflowID, c.numberOfShards), func(t *testing.T) {
-			got := WorkflowIDToHistoryShard(c.workflowID, c.numberOfShards)
-			require.Equal(t, c.want, got)
-		})
-	}
-}
-
-func TestDomainIDToHistoryShard(t *testing.T) {
-	for _, c := range []struct {
-		domainID       string
-		numberOfShards int
-
-		want int
-	}{
-		{
-			domainID:       "",
-			numberOfShards: 1000,
-			want:           242,
-		},
-		{
-			domainID:       "domainId",
-			numberOfShards: 1000,
-			want:           600,
-		},
-	} {
-		t.Run(fmt.Sprintf("%s-%v", c.domainID, c.numberOfShards), func(t *testing.T) {
-			got := DomainIDToHistoryShard(c.domainID, c.numberOfShards)
-			require.Equal(t, c.want, got)
-=======
 func TestConvertGetTaskFailedCauseToErr(t *testing.T) {
 	for cause, wantErr := range map[types.GetTaskFailedCause]error{
 		types.GetTaskFailedCauseServiceBusy:        &types.ServiceBusyError{},
@@ -752,7 +704,56 @@
 		t.Run(cause.String(), func(t *testing.T) {
 			gotErr := ConvertGetTaskFailedCauseToErr(cause)
 			require.Equal(t, wantErr, gotErr)
->>>>>>> 823e0bbe
+		})
+	}
+}
+
+func TestWorkflowIDToHistoryShard(t *testing.T) {
+	for _, c := range []struct {
+		workflowID     string
+		numberOfShards int
+
+		want int
+	}{
+		{
+			workflowID:     "",
+			numberOfShards: 1000,
+			want:           242,
+		},
+		{
+			workflowID:     "workflowId",
+			numberOfShards: 1000,
+			want:           580,
+		},
+	} {
+		t.Run(fmt.Sprintf("%s-%v", c.workflowID, c.numberOfShards), func(t *testing.T) {
+			got := WorkflowIDToHistoryShard(c.workflowID, c.numberOfShards)
+			require.Equal(t, c.want, got)
+		})
+	}
+}
+
+func TestDomainIDToHistoryShard(t *testing.T) {
+	for _, c := range []struct {
+		domainID       string
+		numberOfShards int
+
+		want int
+	}{
+		{
+			domainID:       "",
+			numberOfShards: 1000,
+			want:           242,
+		},
+		{
+			domainID:       "domainId",
+			numberOfShards: 1000,
+			want:           600,
+		},
+	} {
+		t.Run(fmt.Sprintf("%s-%v", c.domainID, c.numberOfShards), func(t *testing.T) {
+			got := DomainIDToHistoryShard(c.domainID, c.numberOfShards)
+			require.Equal(t, c.want, got)
 		})
 	}
 }