// The MIT License (MIT)
//
// Copyright (c) 2020 Uber Technologies, Inc.
//
// Permission is hereby granted, free of charge, to any person obtaining a copy
// of this software and associated documentation files (the "Software"), to deal
// in the Software without restriction, including without limitation the rights
// to use, copy, modify, merge, publish, distribute, sublicense, and/or sell
// copies of the Software, and to permit persons to whom the Software is
// furnished to do so, subject to the following conditions:
//
// The above copyright notice and this permission notice shall be included in all
// copies or substantial portions of the Software.
//
// THE SOFTWARE IS PROVIDED "AS IS", WITHOUT WARRANTY OF ANY KIND, EXPRESS OR
// IMPLIED, INCLUDING BUT NOT LIMITED TO THE WARRANTIES OF MERCHANTABILITY,
// FITNESS FOR A PARTICULAR PURPOSE AND NONINFRINGEMENT. IN NO EVENT SHALL THE
// AUTHORS OR COPYRIGHT HOLDERS BE LIABLE FOR ANY CLAIM, DAMAGES OR OTHER
// LIABILITY, WHETHER IN AN ACTION OF CONTRACT, TORT OR OTHERWISE, ARISING FROM,
// OUT OF OR IN CONNECTION WITH THE SOFTWARE OR THE USE OR OTHER DEALINGS IN THE
// SOFTWARE.

package common

import (
	"context"
	"errors"
	"fmt"
	"math/rand"
	"reflect"
	"runtime"
	"strconv"
	"sync"
	"testing"
	"time"

	"github.com/pborman/uuid"
	"github.com/stretchr/testify/assert"
	"github.com/stretchr/testify/require"
	"go.uber.org/yarpc/yarpcerrors"

	"github.com/uber/cadence/common/backoff"
	"github.com/uber/cadence/common/log"
	"github.com/uber/cadence/common/log/tag"
	"github.com/uber/cadence/common/metrics"
	"github.com/uber/cadence/common/types"
)

func TestIsServiceTransientError(t *testing.T) {
	for name, c := range map[string]struct {
		err  error
		want bool
	}{
		"ContextTimeout": {
			err:  context.DeadlineExceeded,
			want: false,
		},
		"YARPCDeadlineExceeded": {
			err:  yarpcerrors.DeadlineExceededErrorf("yarpc deadline exceeded"),
			want: false,
		},
		"YARPCUnavailable": {
			err:  yarpcerrors.UnavailableErrorf("yarpc unavailable"),
			want: true,
		},
		"YARPCUnavailable wrapped": {
			err:  fmt.Errorf("wrapped err: %w", yarpcerrors.UnavailableErrorf("yarpc unavailable")),
			want: true,
		},
		"YARPCUnknown": {
			err:  yarpcerrors.UnknownErrorf("yarpc unknown"),
			want: true,
		},
		"YARPCInternal": {
			err:  yarpcerrors.InternalErrorf("yarpc internal"),
			want: true,
		},
		"ContextCancel": {
			err:  context.Canceled,
			want: false,
		},
		"ServiceBusyError": {
			err:  &types.ServiceBusyError{},
			want: true,
		},
		"ShardOwnershipLostError": {
			err:  &types.ShardOwnershipLostError{},
			want: true,
		},
	} {
		t.Run(name, func(t *testing.T) {
			require.Equal(t, c.want, IsServiceTransientError(c.err))
		})
	}

}

func TestIsContextTimeoutError(t *testing.T) {
	ctx, cancel := context.WithTimeout(context.Background(), time.Millisecond)
	defer cancel()
	time.Sleep(50 * time.Millisecond)
	require.True(t, IsContextTimeoutError(ctx.Err()))
	require.True(t, IsContextTimeoutError(&types.InternalServiceError{Message: ctx.Err().Error()}))

	yarpcErr := yarpcerrors.DeadlineExceededErrorf("yarpc deadline exceeded")
	require.True(t, IsContextTimeoutError(yarpcErr))

	require.False(t, IsContextTimeoutError(errors.New("some random error")))

	ctx, cancel = context.WithCancel(context.Background())
	cancel()
	require.False(t, IsContextTimeoutError(ctx.Err()))
}

func TestConvertDynamicConfigMapPropertyToIntMap(t *testing.T) {
	dcValue := make(map[string]interface{})
	for idx, value := range []interface{}{int(0), int32(1), int64(2), float64(3.0)} {
		dcValue[strconv.Itoa(idx)] = value
	}

	intMap, err := ConvertDynamicConfigMapPropertyToIntMap(dcValue)
	require.NoError(t, err)
	require.Len(t, intMap, 4)
	for i := 0; i != 4; i++ {
		require.Equal(t, i, intMap[i])
	}
}

func TestCreateHistoryStartWorkflowRequest_ExpirationTimeWithCron(t *testing.T) {
	domainID := uuid.New()
	request := &types.StartWorkflowExecutionRequest{
		RetryPolicy: &types.RetryPolicy{
			InitialIntervalInSeconds:    60,
			ExpirationIntervalInSeconds: 60,
		},
		CronSchedule: "@every 300s",
	}
	now := time.Now()
	startRequest, err := CreateHistoryStartWorkflowRequest(domainID, request, now, nil)
	require.NoError(t, err)
	require.NotNil(t, startRequest)

	expirationTime := startRequest.GetExpirationTimestamp()
	require.NotNil(t, expirationTime)
	require.True(t, time.Unix(0, expirationTime).Sub(now) > 60*time.Second)
}

// Test to ensure we get the right value for FirstDecisionTaskBackoff during StartWorkflow request,
// with & without cron, delayStart and jitterStart.
// - Also see tests in cron_test.go for more exhaustive testing.
func TestFirstDecisionTaskBackoffDuringStartWorkflow(t *testing.T) {
	var tests = []struct {
		cron               bool
		jitterStartSeconds int32
		delayStartSeconds  int32
	}{
		{true, 0, 0},
		{true, 15, 0},
		{true, 0, 600},
		{true, 15, 600},
		{false, 0, 0},
		{false, 15, 0},
		{false, 0, 600},
		{false, 15, 600},
	}

	rand.Seed(int64(time.Now().Nanosecond()))

	for idx, tt := range tests {
		t.Run(strconv.Itoa(idx), func(t *testing.T) {
			domainID := uuid.New()
			request := &types.StartWorkflowExecutionRequest{
				DelayStartSeconds:  Int32Ptr(tt.delayStartSeconds),
				JitterStartSeconds: Int32Ptr(tt.jitterStartSeconds),
			}
			if tt.cron {
				request.CronSchedule = "* * * * *"
			}

			// Run X loops so that the test isn't flaky, since jitter adds randomness.
			caseCount := 10
			exactCount := 0
			for i := 0; i < caseCount; i++ {
				// Start at the minute boundary so we know what the backoff should be
				startTime, _ := time.Parse(time.RFC3339, "2018-12-17T08:00:00+00:00")
				startRequest, err := CreateHistoryStartWorkflowRequest(domainID, request, startTime, nil)
				require.NoError(t, err)
				require.NotNil(t, startRequest)

				backoff := startRequest.GetFirstDecisionTaskBackoffSeconds()

				expectedWithoutJitter := tt.delayStartSeconds
				if tt.cron {
					expectedWithoutJitter += 60
				}
				expectedMax := expectedWithoutJitter + tt.jitterStartSeconds

				if backoff == expectedWithoutJitter {
					exactCount++
				}

				if tt.jitterStartSeconds == 0 {
					require.Equal(t, expectedWithoutJitter, backoff, "test specs = %v", tt)
				} else {
					require.True(t, backoff >= expectedWithoutJitter && backoff <= expectedMax,
						"test specs = %v, backoff (%v) should be >= %v and <= %v",
						tt, backoff, expectedWithoutJitter, expectedMax)
				}

			}

			// If jitter is > 0, we want to detect whether jitter is being applied - BUT we don't want the test
			// to be flaky if the code randomly chooses a jitter of 0, so we try to have enough data points by
			// checking the next X cron times AND by choosing a jitter thats not super low.

			if tt.jitterStartSeconds > 0 && exactCount == caseCount {
				// Test to make sure a jitter test case sometimes doesn't get exact values
				t.Fatalf("FAILED to jitter properly? Test specs = %v\n", tt)
			} else if tt.jitterStartSeconds == 0 && exactCount != caseCount {
				// Test to make sure a non-jitter test case always gets exact values
				t.Fatalf("Jittered when we weren't supposed to? Test specs = %v\n", tt)
			}

		})
	}
}

func TestCreateHistoryStartWorkflowRequest(t *testing.T) {
	var tests = []struct {
		delayStartSeconds  int
		cronSeconds        int
		jitterStartSeconds int
	}{
		{0, 0, 0},
		{100, 0, 0},
		{100, 300, 0},
		{0, 0, 2000},
		{100, 0, 2000},
		{0, 300, 2000},
		{100, 300, 2000},
		{0, 300, 2000},
		{0, 300, 2000},
	}

	for idx, tt := range tests {
		t.Run(strconv.Itoa(idx), func(t *testing.T) {
			testExpirationTime(t, tt.delayStartSeconds, tt.cronSeconds, tt.jitterStartSeconds)
		})
	}
}

func testExpirationTime(t *testing.T, delayStartSeconds int, cronSeconds int, jitterSeconds int) {
	domainID := uuid.New()
	request := &types.StartWorkflowExecutionRequest{
		RetryPolicy: &types.RetryPolicy{
			InitialIntervalInSeconds:    60,
			ExpirationIntervalInSeconds: 60,
		},
		DelayStartSeconds:  Int32Ptr(int32(delayStartSeconds)),
		JitterStartSeconds: Int32Ptr(int32(jitterSeconds)),
	}
	if cronSeconds > 0 {
		request.CronSchedule = fmt.Sprintf("@every %ds", cronSeconds)
	}
	minDelay := delayStartSeconds + cronSeconds
	maxDelay := delayStartSeconds + 2*cronSeconds + jitterSeconds
	now := time.Now()
	startRequest, err := CreateHistoryStartWorkflowRequest(domainID, request, now, nil)
	require.NoError(t, err)
	require.NotNil(t, startRequest)

	expirationTime := startRequest.GetExpirationTimestamp()
	require.NotNil(t, expirationTime)

	// Since we assign the expiration time after we create the workflow request,
	// There's a chance that the test thread might sleep or get deprioritized and
	// expirationTime - now may not be equal to DelayStartSeconds. Adding 2 seconds
	// buffer to avoid this test being flaky
	require.True(
		t,
		time.Unix(0, expirationTime).Sub(now) >= (time.Duration(minDelay)+58)*time.Second,
		"Integration test took too short: %f seconds vs %f seconds",
		time.Duration(time.Unix(0, expirationTime).Sub(now)).Round(time.Millisecond).Seconds(),
		time.Duration((time.Duration(minDelay)+58)*time.Second).Round(time.Millisecond).Seconds(),
	)
	require.True(
		t,
		time.Unix(0, expirationTime).Sub(now) < (time.Duration(maxDelay)+68)*time.Second,
		"Integration test took too long: %f seconds vs %f seconds",
		time.Duration(time.Unix(0, expirationTime).Sub(now)).Round(time.Millisecond).Seconds(),
		time.Duration((time.Duration(minDelay)+68)*time.Second).Round(time.Millisecond).Seconds(),
	)
}

func TestCreateHistoryStartWorkflowRequest_ExpirationTimeWithoutCron(t *testing.T) {
	domainID := uuid.New()
	request := &types.StartWorkflowExecutionRequest{
		RetryPolicy: &types.RetryPolicy{
			InitialIntervalInSeconds:    60,
			ExpirationIntervalInSeconds: 60,
		},
	}
	now := time.Now()
	startRequest, err := CreateHistoryStartWorkflowRequest(domainID, request, now, nil)
	require.NoError(t, err)
	require.NotNil(t, startRequest)

	expirationTime := startRequest.GetExpirationTimestamp()
	require.NotNil(t, expirationTime)
	delta := time.Unix(0, expirationTime).Sub(now)
	require.True(t, delta > 58*time.Second)
	require.True(t, delta < 62*time.Second)
}

func TestConvertIndexedValueTypeToInternalType(t *testing.T) {
	values := []types.IndexedValueType{types.IndexedValueTypeString, types.IndexedValueTypeKeyword, types.IndexedValueTypeInt, types.IndexedValueTypeDouble, types.IndexedValueTypeBool, types.IndexedValueTypeDatetime}
	for _, expected := range values {
		require.Equal(t, expected, ConvertIndexedValueTypeToInternalType(int(expected), nil))
		require.Equal(t, expected, ConvertIndexedValueTypeToInternalType(float64(expected), nil))

		buffer, err := expected.MarshalText()
		require.NoError(t, err)
		require.Equal(t, expected, ConvertIndexedValueTypeToInternalType(buffer, nil))
		require.Equal(t, expected, ConvertIndexedValueTypeToInternalType(string(buffer), nil))
	}
}

func TestValidateDomainUUID(t *testing.T) {
	testCases := []struct {
		msg        string
		domainUUID string
		valid      bool
	}{
		{
			msg:        "empty",
			domainUUID: "",
			valid:      false,
		},
		{
			msg:        "invalid",
			domainUUID: "some random uuid",
			valid:      false,
		},
		{
			msg:        "valid",
			domainUUID: uuid.New(),
			valid:      true,
		},
	}

	for _, tc := range testCases {
		t.Run(tc.msg, func(t *testing.T) {
			err := ValidateDomainUUID(tc.domainUUID)
			if tc.valid {
				require.NoError(t, err)
			} else {
				require.Error(t, err)
			}
		})
	}
}

func TestConvertErrToGetTaskFailedCause(t *testing.T) {
	testCases := []struct {
		err                 error
		expectedFailedCause types.GetTaskFailedCause
	}{
		{
			err:                 errors.New("some random error"),
			expectedFailedCause: types.GetTaskFailedCauseUncategorized,
		},
		{
			err:                 context.DeadlineExceeded,
			expectedFailedCause: types.GetTaskFailedCauseTimeout,
		},
		{
			err:                 &types.ServiceBusyError{},
			expectedFailedCause: types.GetTaskFailedCauseServiceBusy,
		},
		{
			err:                 &types.ShardOwnershipLostError{},
			expectedFailedCause: types.GetTaskFailedCauseShardOwnershipLost,
		},
	}

	for _, tc := range testCases {
		require.Equal(t, tc.expectedFailedCause, ConvertErrToGetTaskFailedCause(tc.err))
	}
}

func TestToServiceTransientError(t *testing.T) {
	t.Run("it converts nil", func(t *testing.T) {
		assert.NoError(t, ToServiceTransientError(nil))
	})

	t.Run("it keeps transient errors", func(t *testing.T) {
		err := &types.InternalServiceError{}
		assert.Equal(t, err, ToServiceTransientError(err))
		assert.True(t, IsServiceTransientError(ToServiceTransientError(err)))
	})

	t.Run("it converts errors to transient errors", func(t *testing.T) {
		err := fmt.Errorf("error")
		assert.True(t, IsServiceTransientError(ToServiceTransientError(err)))
	})
}

func TestIntersectionStringSlice(t *testing.T) {
	t.Run("it returns all items", func(t *testing.T) {
		a := []string{"a", "b", "c"}
		b := []string{"a", "b", "c"}
		c := IntersectionStringSlice(a, b)
		assert.ElementsMatch(t, []string{"a", "b", "c"}, c)
	})

	t.Run("it returns no item", func(t *testing.T) {
		a := []string{"a", "b", "c"}
		b := []string{"d", "e", "f"}
		c := IntersectionStringSlice(a, b)
		assert.ElementsMatch(t, []string{}, c)
	})

	t.Run("it returns intersection", func(t *testing.T) {
		a := []string{"a", "b", "c"}
		b := []string{"c", "b", "f"}
		c := IntersectionStringSlice(a, b)
		assert.ElementsMatch(t, []string{"c", "b"}, c)
	})
}

func TestAwaitWaitGroup(t *testing.T) {
	t.Run("wait group done before timeout", func(t *testing.T) {
		var wg sync.WaitGroup

		wg.Add(1)
		wg.Done()

		got := AwaitWaitGroup(&wg, time.Second)
		require.True(t, got)
	})

	t.Run("wait group done after timeout", func(t *testing.T) {
		var (
			wg    sync.WaitGroup
			doneC = make(chan struct{})
		)

		wg.Add(1)
		go func() {
			<-doneC
			wg.Done()
		}()

		got := AwaitWaitGroup(&wg, time.Microsecond)
		require.False(t, got)

		doneC <- struct{}{}
		close(doneC)
	})
}

func TestIsValidIDLength(t *testing.T) {
	var (
		// test setup
		scope = metrics.NoopScope(0)

		// arguments
		metricCounter      = 0
		idTypeViolationTag = tag.ClusterName("idTypeViolationTag")
		domainName         = "domain_name"
		id                 = "12345"
	)

	mockWarnCall := func(logger *log.MockLogger) {
		logger.On(
			"Warn",
			"ID length exceeds limit.",
			[]tag.Tag{
				tag.WorkflowDomainName(domainName),
				tag.Name(id),
				idTypeViolationTag,
			},
		).Once()
	}

	t.Run("valid id length, no warnings", func(t *testing.T) {
		logger := new(log.MockLogger)
		got := IsValidIDLength(id, scope, 7, 10, metricCounter, domainName, logger, idTypeViolationTag)
		require.True(t, got, "expected true, because id length is 5 and it's less than error limit 10")
	})

	t.Run("valid id length, with warnings", func(t *testing.T) {
		logger := new(log.MockLogger)
		mockWarnCall(logger)

		got := IsValidIDLength(id, scope, 4, 10, metricCounter, domainName, logger, idTypeViolationTag)
		require.True(t, got, "expected true, because id length is 5 and it's less than error limit 10")

		// logger should be called once
		logger.AssertExpectations(t)
	})

	t.Run("non valid id length", func(t *testing.T) {
		logger := new(log.MockLogger)
		mockWarnCall(logger)

		got := IsValidIDLength(id, scope, 1, 4, metricCounter, domainName, logger, idTypeViolationTag)
		require.False(t, got, "expected false, because id length is 5 and it's more than error limit 4")

		// logger should be called once
		logger.AssertExpectations(t)
	})
}

func TestIsEntityNotExistsError(t *testing.T) {
	t.Run("is entity not exists error", func(t *testing.T) {
		err := &types.EntityNotExistsError{}
		require.True(t, IsEntityNotExistsError(err), "expected true, because err is entity not exists error")
	})

	t.Run("is not entity not exists error", func(t *testing.T) {
		err := fmt.Errorf("generic error")
		require.False(t, IsEntityNotExistsError(err), "expected false, because err is a generic error")
	})
}

func TestCreateXXXRetryPolicyWithSetExpirationInterval(t *testing.T) {
	for name, c := range map[string]struct {
		createFn func() backoff.RetryPolicy

		wantInitialInterval       time.Duration
		wantMaximumInterval       time.Duration
		wantSetExpirationInterval time.Duration
	}{
		"CreatePersistenceRetryPolicy": {
			createFn:                  CreatePersistenceRetryPolicy,
			wantInitialInterval:       retryPersistenceOperationInitialInterval,
			wantMaximumInterval:       retryPersistenceOperationMaxInterval,
			wantSetExpirationInterval: retryPersistenceOperationExpirationInterval,
		},
		"CreateHistoryServiceRetryPolicy": {
			createFn:                  CreateHistoryServiceRetryPolicy,
			wantInitialInterval:       historyServiceOperationInitialInterval,
			wantMaximumInterval:       historyServiceOperationMaxInterval,
			wantSetExpirationInterval: historyServiceOperationExpirationInterval,
		},
		"CreateMatchingServiceRetryPolicy": {
			createFn:                  CreateMatchingServiceRetryPolicy,
			wantInitialInterval:       matchingServiceOperationInitialInterval,
			wantMaximumInterval:       matchingServiceOperationMaxInterval,
			wantSetExpirationInterval: matchingServiceOperationExpirationInterval,
		},
		"CreateFrontendServiceRetryPolicy": {
			createFn:                  CreateFrontendServiceRetryPolicy,
			wantInitialInterval:       frontendServiceOperationInitialInterval,
			wantMaximumInterval:       frontendServiceOperationMaxInterval,
			wantSetExpirationInterval: frontendServiceOperationExpirationInterval,
		},
		"CreateAdminServiceRetryPolicy": {
			createFn:                  CreateAdminServiceRetryPolicy,
			wantInitialInterval:       adminServiceOperationInitialInterval,
			wantMaximumInterval:       adminServiceOperationMaxInterval,
			wantSetExpirationInterval: adminServiceOperationExpirationInterval,
		},
		"CreateReplicationServiceBusyRetryPolicy": {
			createFn:                  CreateReplicationServiceBusyRetryPolicy,
			wantInitialInterval:       replicationServiceBusyInitialInterval,
			wantMaximumInterval:       replicationServiceBusyMaxInterval,
			wantSetExpirationInterval: replicationServiceBusyExpirationInterval,
		},
	} {
		t.Run(name, func(t *testing.T) {
			want := backoff.NewExponentialRetryPolicy(c.wantInitialInterval)
			want.SetMaximumInterval(c.wantMaximumInterval)
			want.SetExpirationInterval(c.wantSetExpirationInterval)
			got := c.createFn()
			require.Equal(t, want, got)
		})
	}
}

func TestCreateXXXRetryPolicyWithMaximumAttempts(t *testing.T) {
	for name, c := range map[string]struct {
		createFn func() backoff.RetryPolicy

		wantInitialInterval time.Duration
		wantMaximumInterval time.Duration
		wantMaximumAttempts int
	}{
		"CreateDlqPublishRetryPolicy": {
			createFn:            CreateDlqPublishRetryPolicy,
			wantInitialInterval: retryKafkaOperationInitialInterval,
			wantMaximumInterval: retryKafkaOperationMaxInterval,
			wantMaximumAttempts: retryKafkaOperationMaxAttempts,
		},
		"CreateTaskProcessingRetryPolicy": {
			createFn:            CreateTaskProcessingRetryPolicy,
			wantInitialInterval: retryTaskProcessingInitialInterval,
			wantMaximumInterval: retryTaskProcessingMaxInterval,
			wantMaximumAttempts: retryTaskProcessingMaxAttempts,
		},
	} {
		t.Run(name, func(t *testing.T) {
			want := backoff.NewExponentialRetryPolicy(c.wantInitialInterval)
			want.SetMaximumInterval(c.wantMaximumInterval)
			want.SetMaximumAttempts(c.wantMaximumAttempts)
			got := c.createFn()
			require.Equal(t, want, got)
		})
	}
}

func TestValidateRetryPolicy_Success(t *testing.T) {
	for name, policy := range map[string]*types.RetryPolicy{
		"nil policy": nil,
		"MaximumAttempts is no zero": &types.RetryPolicy{
			InitialIntervalInSeconds:    2,
			BackoffCoefficient:          1,
			MaximumIntervalInSeconds:    0,
			MaximumAttempts:             1,
			ExpirationIntervalInSeconds: 0,
		},
		"ExpirationIntervalInSeconds is no zero": &types.RetryPolicy{
			InitialIntervalInSeconds:    2,
			BackoffCoefficient:          1,
			MaximumIntervalInSeconds:    0,
			MaximumAttempts:             0,
			ExpirationIntervalInSeconds: 1,
		},
		"MaximumIntervalInSeconds is greater than InitialIntervalInSeconds": &types.RetryPolicy{
			InitialIntervalInSeconds:    2,
			BackoffCoefficient:          1,
			MaximumIntervalInSeconds:    0,
			MaximumAttempts:             0,
			ExpirationIntervalInSeconds: 1,
		},
		"MaximumIntervalInSeconds equals InitialIntervalInSeconds": &types.RetryPolicy{
			InitialIntervalInSeconds:    2,
			BackoffCoefficient:          1,
			MaximumIntervalInSeconds:    2,
			MaximumAttempts:             0,
			ExpirationIntervalInSeconds: 1,
		},
	} {
		t.Run(name, func(t *testing.T) {
			require.NoError(t, ValidateRetryPolicy(policy))
		})
	}
}

func TestValidateRetryPolicy_Error(t *testing.T) {
	for name, c := range map[string]struct {
		policy  *types.RetryPolicy
		wantErr *types.BadRequestError
	}{
		"InitialIntervalInSeconds equals 0": {
			policy: &types.RetryPolicy{
				InitialIntervalInSeconds: 0,
			},
			wantErr: &types.BadRequestError{Message: "InitialIntervalInSeconds must be greater than 0 on retry policy."},
		},
		"InitialIntervalInSeconds less than 0": {
			policy: &types.RetryPolicy{
				InitialIntervalInSeconds: -1,
			},
			wantErr: &types.BadRequestError{Message: "InitialIntervalInSeconds must be greater than 0 on retry policy."},
		},
		"BackoffCoefficient equals 0": {
			policy: &types.RetryPolicy{
				InitialIntervalInSeconds: 1,
				BackoffCoefficient:       0,
			},
			wantErr: &types.BadRequestError{Message: "BackoffCoefficient cannot be less than 1 on retry policy."},
		},
		"MaximumIntervalInSeconds equals -1": {
			policy: &types.RetryPolicy{
				InitialIntervalInSeconds: 1,
				BackoffCoefficient:       1,
				MaximumIntervalInSeconds: -1,
			},
			wantErr: &types.BadRequestError{Message: "MaximumIntervalInSeconds cannot be less than 0 on retry policy."},
		},
		"MaximumIntervalInSeconds equals 1 and less than InitialIntervalInSeconds": {
			policy: &types.RetryPolicy{
				InitialIntervalInSeconds: 2,
				BackoffCoefficient:       1,
				MaximumIntervalInSeconds: 1,
			},
			wantErr: &types.BadRequestError{Message: "MaximumIntervalInSeconds cannot be less than InitialIntervalInSeconds on retry policy."},
		},
		"MaximumAttempts equals -1": {
			policy: &types.RetryPolicy{
				InitialIntervalInSeconds: 2,
				BackoffCoefficient:       1,
				MaximumIntervalInSeconds: 0,
				MaximumAttempts:          -1,
			},
			wantErr: &types.BadRequestError{Message: "MaximumAttempts cannot be less than 0 on retry policy."},
		},
		"ExpirationIntervalInSeconds equals -1": {
			policy: &types.RetryPolicy{
				InitialIntervalInSeconds:    2,
				BackoffCoefficient:          1,
				MaximumIntervalInSeconds:    0,
				MaximumAttempts:             0,
				ExpirationIntervalInSeconds: -1,
			},
			wantErr: &types.BadRequestError{Message: "ExpirationIntervalInSeconds cannot be less than 0 on retry policy."},
		},
		"MaximumAttempts and ExpirationIntervalInSeconds equal 0": {
			policy: &types.RetryPolicy{
				InitialIntervalInSeconds:    2,
				BackoffCoefficient:          1,
				MaximumIntervalInSeconds:    0,
				MaximumAttempts:             0,
				ExpirationIntervalInSeconds: 0,
			},
			wantErr: &types.BadRequestError{Message: "MaximumAttempts and ExpirationIntervalInSeconds are both 0. At least one of them must be specified."},
		},
	} {
		t.Run(name, func(t *testing.T) {
			got := ValidateRetryPolicy(c.policy)
			require.Error(t, got)
			require.ErrorContains(t, got, c.wantErr.Message)
		})
	}
}

func TestConvertGetTaskFailedCauseToErr(t *testing.T) {
	for cause, wantErr := range map[types.GetTaskFailedCause]error{
		types.GetTaskFailedCauseServiceBusy:        &types.ServiceBusyError{},
		types.GetTaskFailedCauseTimeout:            context.DeadlineExceeded,
		types.GetTaskFailedCauseShardOwnershipLost: &types.ShardOwnershipLostError{},
		types.GetTaskFailedCauseUncategorized:      &types.InternalServiceError{Message: "uncategorized error"},
	} {
		t.Run(cause.String(), func(t *testing.T) {
			gotErr := ConvertGetTaskFailedCauseToErr(cause)
			require.Equal(t, wantErr, gotErr)
		})
	}
}

<<<<<<< HEAD
func TestDurationToDays(t *testing.T) {
	for duration, want := range map[time.Duration]int32{
		0:              0,
		time.Hour:      0,
		24 * time.Hour: 1,
		25 * time.Hour: 1,
		48 * time.Hour: 2,
	} {
		t.Run(duration.String(), func(t *testing.T) {
			got := DurationToDays(duration)
			require.Equal(t, want, got)
		})
	}
}

func TestDurationToSeconds(t *testing.T) {
	for duration, want := range map[time.Duration]int64{
		0:                           0,
		time.Second:                 1,
		time.Second + time.Second/2: 1,
		2 * time.Second:             2,
	} {
		t.Run(duration.String(), func(t *testing.T) {
			got := DurationToSeconds(duration)
			require.Equal(t, want, got)
		})
	}
}

func TestDaysToDuration(t *testing.T) {
	for days, want := range map[int32]time.Duration{
		0: 0,
		1: 24 * time.Hour,
		2: 48 * time.Hour,
	} {
		t.Run(strconv.Itoa(int(days)), func(t *testing.T) {
			got := DaysToDuration(days)
			require.Equal(t, want, got)
		})
	}
}

func TestSecondsToDuration(t *testing.T) {
	for seconds, want := range map[int64]time.Duration{
		0: 0,
		1: time.Second,
		2: 2 * time.Second,
	} {
		t.Run(strconv.Itoa(int(seconds)), func(t *testing.T) {
			got := SecondsToDuration(seconds)
			require.Equal(t, want, got)
=======
func TestWorkflowIDToHistoryShard(t *testing.T) {
	for _, c := range []struct {
		workflowID     string
		numberOfShards int

		want int
	}{
		{
			workflowID:     "",
			numberOfShards: 1000,
			want:           242,
		},
		{
			workflowID:     "workflowId",
			numberOfShards: 1000,
			want:           580,
		},
	} {
		t.Run(fmt.Sprintf("%s-%v", c.workflowID, c.numberOfShards), func(t *testing.T) {
			got := WorkflowIDToHistoryShard(c.workflowID, c.numberOfShards)
			require.Equal(t, c.want, got)
		})
	}
}

func TestDomainIDToHistoryShard(t *testing.T) {
	for _, c := range []struct {
		domainID       string
		numberOfShards int

		want int
	}{
		{
			domainID:       "",
			numberOfShards: 1000,
			want:           242,
		},
		{
			domainID:       "domainId",
			numberOfShards: 1000,
			want:           600,
		},
	} {
		t.Run(fmt.Sprintf("%s-%v", c.domainID, c.numberOfShards), func(t *testing.T) {
			got := DomainIDToHistoryShard(c.domainID, c.numberOfShards)
			require.Equal(t, c.want, got)
		})
	}
}

func TestGenerateRandomString(t *testing.T) {
	for input, wantSize := range map[int]int{
		-1: 0,
		0:  0,
		10: 10,
	} {
		t.Run(fmt.Sprintf("%d", input), func(t *testing.T) {
			got := GenerateRandomString(input)
			require.Len(t, got, wantSize)
		})
	}
}

func TestIsValidContext(t *testing.T) {
	t.Run("background context", func(t *testing.T) {
		require.NoError(t, IsValidContext(context.Background()))
	})
	t.Run("canceled context", func(t *testing.T) {
		ctx, cancel := context.WithCancel(context.Background())
		cancel()
		got := IsValidContext(ctx)
		require.Error(t, got)
		require.ErrorIs(t, got, context.Canceled)
	})
	t.Run("deadline exceeded context", func(t *testing.T) {
		ctx, _ := context.WithTimeout(context.Background(), -time.Second)
		got := IsValidContext(ctx)
		require.Error(t, got)
		require.ErrorIs(t, got, context.DeadlineExceeded)
	})
	t.Run("context with deadline exceeded contextExpireThreshold", func(t *testing.T) {
		ctx, _ := context.WithTimeout(context.Background(), contextExpireThreshold/2)
		got := IsValidContext(ctx)
		require.Error(t, got)
		require.ErrorIs(t, got, context.DeadlineExceeded, "context.DeadlineExceeded should be returned, because context timeout is not later than now + contextExpireThreshold")
	})
	t.Run("valid context", func(t *testing.T) {
		ctx, _ := context.WithTimeout(context.Background(), contextExpireThreshold*2)
		require.NoError(t, IsValidContext(ctx), "nil should be returned, because context timeout is later than now + contextExpireThreshold")
	})
}

func TestCreateChildContext(t *testing.T) {
	t.Run("nil parent", func(t *testing.T) {
		gotCtx, gotFunc := CreateChildContext(nil, 0)
		require.Nil(t, gotCtx)
		require.Equal(t, funcName(emptyCancelFunc), funcName(gotFunc))
	})
	t.Run("canceled parent", func(t *testing.T) {
		ctx, cancel := context.WithCancel(context.Background())
		cancel()
		gotCtx, gotFunc := CreateChildContext(ctx, 0)
		require.Equal(t, ctx, gotCtx)
		require.Equal(t, funcName(emptyCancelFunc), funcName(gotFunc))
	})
	t.Run("non-canceled parent without deadline", func(t *testing.T) {
		ctx, _ := context.WithCancel(context.Background())
		gotCtx, gotFunc := CreateChildContext(ctx, 0)
		require.Equal(t, ctx, gotCtx)
		require.Equal(t, funcName(emptyCancelFunc), funcName(gotFunc))
	})
	t.Run("context with deadline exceeded", func(t *testing.T) {
		ctx, _ := context.WithTimeout(context.Background(), -time.Second)
		gotCtx, gotFunc := CreateChildContext(ctx, 0)
		require.Equal(t, ctx, gotCtx)
		require.Equal(t, funcName(emptyCancelFunc), funcName(gotFunc))
	})

	t.Run("tailroom is less or equal to 0", func(t *testing.T) {
		testCase := func(t *testing.T, tailroom float64) {
			deadline := time.Now().Add(time.Hour)
			ctx, _ := context.WithDeadline(context.Background(), deadline)
			gotCtx, gotFunc := CreateChildContext(ctx, tailroom)

			gotDeadline, ok := gotCtx.Deadline()
			require.True(t, ok)
			require.Equal(t, deadline, gotDeadline, "deadline should be equal to parent deadline")

			require.NotEqual(t, ctx, gotCtx)
			require.NotEqual(t, funcName(emptyCancelFunc), funcName(gotFunc))
		}

		t.Run("0", func(t *testing.T) {
			testCase(t, 0)
		})
		t.Run("-1", func(t *testing.T) {
			testCase(t, -1)
		})

	})

	t.Run("tailroom is greater or equal to 1", func(t *testing.T) {
		testCase := func(t *testing.T, tailroom float64) {
			deadline := time.Now().Add(time.Hour)
			ctx, _ := context.WithDeadline(context.Background(), deadline)

			// we can't mock time.Now, but we know that the deadline should be in
			// range between the start and finish of function's execution
			beforeNow := time.Now()
			gotCtx, gotFunc := CreateChildContext(ctx, tailroom)
			afterNow := time.Now()

			gotDeadline, ok := gotCtx.Deadline()
			require.True(t, ok)
			require.NotEqual(t, deadline, gotDeadline)
			require.Less(t, gotDeadline, deadline)

			// gotDeadline should be between beforeNow and afterNow (exclusive)
			require.GreaterOrEqual(t, afterNow, gotDeadline)
			require.LessOrEqual(t, beforeNow, gotDeadline)

			require.NotEqual(t, ctx, gotCtx)
			require.NotEqual(t, funcName(emptyCancelFunc), funcName(gotFunc))
		}
		t.Run("1", func(t *testing.T) {
			testCase(t, 1)
		})
		t.Run("2", func(t *testing.T) {
			testCase(t, 2)
		})
	})
	t.Run("tailroom is 0.5", func(t *testing.T) {
		now := time.Now()
		deadline := now.Add(time.Hour)

		ctx, _ := context.WithDeadline(context.Background(), deadline)
		gotCtx, gotFunc := CreateChildContext(ctx, 0.5)

		gotDeadline, ok := gotCtx.Deadline()
		require.True(t, ok)
		require.NotEqual(t, deadline, gotDeadline)
		require.Less(t, gotDeadline, deadline)

		// we can't mock time.Now, so we assume that the deadline should be
		// in range 29:59 and 30:01 minutes after start
		minDeadline := now.Add(30*time.Minute - time.Second)
		maxDeadline := now.Add(30*time.Minute + time.Second)

		// gotDeadline should be between minDeadline and maxDeadline (exclusive)
		require.GreaterOrEqual(t, maxDeadline, gotDeadline)
		require.LessOrEqual(t, minDeadline, gotDeadline)

		require.NotEqual(t, ctx, gotCtx)
		require.NotEqual(t, funcName(emptyCancelFunc), funcName(gotFunc))
	})
}

// funcName returns the name of the function
func funcName(fn any) string {
	return runtime.FuncForPC(reflect.ValueOf(fn).Pointer()).Name()
}

func TestDeserializeSearchAttributeValue_Success(t *testing.T) {
	for name, c := range map[string]struct {
		value     string
		valueType types.IndexedValueType

		wantValue any
	}{
		"string": {
			value:     `"string"`,
			valueType: types.IndexedValueTypeString,
			wantValue: "string",
		},
		"[]string": {
			value:     `["1", "2", "3"]`,
			valueType: types.IndexedValueTypeString,
			wantValue: []string{"1", "2", "3"},
		},
		"keyword": {
			value:     `"keyword"`,
			valueType: types.IndexedValueTypeKeyword,
			wantValue: "keyword",
		},
		"[]keyword": {
			value:     `["1", "2", "3"]`,
			valueType: types.IndexedValueTypeKeyword,
			wantValue: []string{"1", "2", "3"},
		},
		"int": {
			value:     `1`,
			valueType: types.IndexedValueTypeInt,
			wantValue: int64(1),
		},
		"[]int": {
			value:     `[1, 2, 3]`,
			valueType: types.IndexedValueTypeInt,
			wantValue: []int64{1, 2, 3},
		},
		"double": {
			value:     `1.1`,
			valueType: types.IndexedValueTypeDouble,
			wantValue: float64(1.1),
		},
		"[]double": {
			value:     `[1.1, 2.2, 3.3]`,
			valueType: types.IndexedValueTypeDouble,
			wantValue: []float64{1.1, 2.2, 3.3},
		},
		"bool": {
			value:     `true`,
			valueType: types.IndexedValueTypeBool,
			wantValue: true,
		},
		"[]bool": {
			value:     `[true, false, true]`,
			valueType: types.IndexedValueTypeBool,
			wantValue: []bool{true, false, true},
		},
		"datetime": {
			value:     `"2020-01-01T00:00:00Z"`,
			valueType: types.IndexedValueTypeDatetime,
			wantValue: time.Date(2020, 1, 1, 0, 0, 0, 0, time.UTC),
		},
		"[]datetime": {
			value:     `["2020-01-01T00:00:00Z", "2020-01-02T00:00:00Z", "2020-01-03T00:00:00Z"]`,
			valueType: types.IndexedValueTypeDatetime,
			wantValue: []time.Time{
				time.Date(2020, 1, 1, 0, 0, 0, 0, time.UTC),
				time.Date(2020, 1, 2, 0, 0, 0, 0, time.UTC),
				time.Date(2020, 1, 3, 0, 0, 0, 0, time.UTC),
			},
		},
	} {
		t.Run(name, func(t *testing.T) {
			gotValue, err := DeserializeSearchAttributeValue([]byte(c.value), c.valueType)
			require.NoError(t, err)
			require.Equal(t, c.wantValue, gotValue)
		})
	}
}

func TestDeserializeSearchAttributeValue_Error(t *testing.T) {
	for name, c := range map[string]struct {
		value     string
		valueType types.IndexedValueType

		wantErrorMsg string
	}{
		"invalid string": {
			value:        `"string`,
			valueType:    types.IndexedValueTypeString,
			wantErrorMsg: "unexpected end of JSON input",
		},
		"invalid keyword": {
			value:        `"keyword`,
			valueType:    types.IndexedValueTypeKeyword,
			wantErrorMsg: "unexpected end of JSON input",
		},
		"invalid int": {
			value:        `1.1`,
			valueType:    types.IndexedValueTypeInt,
			wantErrorMsg: "json: cannot unmarshal number into Go value of type []int64",
		},
		"invalid double": {
			value:        `1as`,
			valueType:    types.IndexedValueTypeDouble,
			wantErrorMsg: "invalid character 'a' after top-level value",
		},
		"invalid bool": {
			value:        `1`,
			valueType:    types.IndexedValueTypeBool,
			wantErrorMsg: "json: cannot unmarshal number into Go value of type []bool",
		},
		"invalid datetime": {
			value:        `1`,
			valueType:    types.IndexedValueTypeDatetime,
			wantErrorMsg: "json: cannot unmarshal number into Go value of type []time.Time",
		},
		"invalid value type": {
			value:        `1`,
			valueType:    types.IndexedValueType(100),
			wantErrorMsg: fmt.Sprintf("error: unknown index value type [%v]", types.IndexedValueType(100)),
		},
	} {
		t.Run(name, func(t *testing.T) {
			gotValue, err := DeserializeSearchAttributeValue([]byte(c.value), c.valueType)
			require.Error(t, err)
			require.ErrorContains(t, err, c.wantErrorMsg)
			require.Nil(t, gotValue)
		})
	}
}

// someMapStringToByteArraySize is the size of someMapStringToByteArray calculated by GetSizeOfMapStringToByteArray
const someMapStringToByteArraySize = 66

var someMapStringToByteArray = map[string][]byte{
	"key":  []byte("value"),
	"key2": []byte("value2"),
}

// someBytesArraySize is len(someBytesArray)
const someBytesArraySize = 17

var someBytesArray = []byte("some random bytes")

func TestGetSizeOfMapStringToByteArray(t *testing.T) {
	require.Equal(t, someMapStringToByteArraySize, GetSizeOfMapStringToByteArray(someMapStringToByteArray))
}

func TestGetSizeOfHistoryEvent_NilEvent(t *testing.T) {
	require.Equal(t, uint64(0), GetSizeOfHistoryEvent(nil))
	require.Equal(t, uint64(0), GetSizeOfHistoryEvent(&types.HistoryEvent{}), "should be zero, because eventType is nil")
}

func TestGetSizeOfHistoryEvent(t *testing.T) {
	for eventType, c := range map[types.EventType]struct {
		event *types.HistoryEvent
		want  uint64
	}{
		types.EventTypeWorkflowExecutionStarted: {
			event: &types.HistoryEvent{
				WorkflowExecutionStartedEventAttributes: &types.WorkflowExecutionStartedEventAttributes{
					Input:                   someBytesArray, // 17 bytes
					ContinuedFailureDetails: someBytesArray, // 17 bytes
					LastCompletionResult:    someBytesArray, // 17 bytes
					Memo: &types.Memo{
						Fields: someMapStringToByteArray, // 66 bytes
					},
					Header: &types.Header{
						Fields: someMapStringToByteArray, // 66 bytes
					},
					SearchAttributes: &types.SearchAttributes{
						IndexedFields: someMapStringToByteArray, // 66 bytes
					},
				},
			},
			want: 3*someBytesArraySize + 3*someMapStringToByteArraySize,
		},
		types.EventTypeWorkflowExecutionCompleted: {
			event: &types.HistoryEvent{
				WorkflowExecutionCompletedEventAttributes: &types.WorkflowExecutionCompletedEventAttributes{
					Result: someBytesArray, // 17 bytes
				},
			},
			want: someBytesArraySize,
		},
		types.EventTypeWorkflowExecutionFailed: {
			event: &types.HistoryEvent{
				WorkflowExecutionFailedEventAttributes: &types.WorkflowExecutionFailedEventAttributes{
					Details: someBytesArray, // 17 bytes
				},
			},
			want: someBytesArraySize,
		},
		types.EventTypeWorkflowExecutionTimedOut: {event: &types.HistoryEvent{}, want: 0},
		types.EventTypeDecisionTaskScheduled:     {event: &types.HistoryEvent{}, want: 0},
		types.EventTypeDecisionTaskStarted:       {event: &types.HistoryEvent{}, want: 0},
		types.EventTypeDecisionTaskCompleted: {
			event: &types.HistoryEvent{
				DecisionTaskCompletedEventAttributes: &types.DecisionTaskCompletedEventAttributes{
					ExecutionContext: someBytesArray, // 17 bytes
				},
			},
			want: someBytesArraySize,
		},
		types.EventTypeDecisionTaskTimedOut: {event: &types.HistoryEvent{}, want: 0},
		types.EventTypeDecisionTaskFailed: {
			event: &types.HistoryEvent{
				DecisionTaskFailedEventAttributes: &types.DecisionTaskFailedEventAttributes{
					Details: someBytesArray, // 17 bytes
				},
			},
			want: someBytesArraySize,
		},
		types.EventTypeActivityTaskScheduled: {
			event: &types.HistoryEvent{
				ActivityTaskScheduledEventAttributes: &types.ActivityTaskScheduledEventAttributes{
					Input: someBytesArray, // 17 bytes
					Header: &types.Header{
						Fields: someMapStringToByteArray, // 66 bytes
					},
				},
			},
			want: someBytesArraySize + someMapStringToByteArraySize,
		},
		types.EventTypeActivityTaskStarted: {
			event: &types.HistoryEvent{
				ActivityTaskStartedEventAttributes: &types.ActivityTaskStartedEventAttributes{
					LastFailureDetails: someBytesArray, // 17 bytes
				},
			},
			want: someBytesArraySize,
		},
		types.EventTypeActivityTaskCompleted: {
			event: &types.HistoryEvent{
				ActivityTaskCompletedEventAttributes: &types.ActivityTaskCompletedEventAttributes{
					Result: someBytesArray, // 17 bytes
				},
			},
			want: someBytesArraySize,
		},
		types.EventTypeActivityTaskFailed: {
			event: &types.HistoryEvent{
				ActivityTaskFailedEventAttributes: &types.ActivityTaskFailedEventAttributes{
					Details: someBytesArray, // 17 bytes
				},
			},
			want: someBytesArraySize,
		},
		types.EventTypeActivityTaskTimedOut: {
			event: &types.HistoryEvent{
				ActivityTaskTimedOutEventAttributes: &types.ActivityTaskTimedOutEventAttributes{
					Details:            someBytesArray, // 17 bytes
					LastFailureDetails: someBytesArray, // 17 bytes
				},
			},
			want: 2 * someBytesArraySize,
		},
		types.EventTypeActivityTaskCancelRequested:     {event: &types.HistoryEvent{}, want: 0},
		types.EventTypeRequestCancelActivityTaskFailed: {event: &types.HistoryEvent{}, want: 0},
		types.EventTypeActivityTaskCanceled: {
			event: &types.HistoryEvent{
				ActivityTaskCanceledEventAttributes: &types.ActivityTaskCanceledEventAttributes{
					Details: someBytesArray, // 17 bytes
				},
			},
			want: someBytesArraySize,
		},
		types.EventTypeTimerStarted:                     {event: &types.HistoryEvent{}, want: 0},
		types.EventTypeTimerFired:                       {event: &types.HistoryEvent{}, want: 0},
		types.EventTypeCancelTimerFailed:                {event: &types.HistoryEvent{}, want: 0},
		types.EventTypeTimerCanceled:                    {event: &types.HistoryEvent{}, want: 0},
		types.EventTypeWorkflowExecutionCancelRequested: {event: &types.HistoryEvent{}, want: 0},
		types.EventTypeWorkflowExecutionCanceled: {
			event: &types.HistoryEvent{
				WorkflowExecutionCanceledEventAttributes: &types.WorkflowExecutionCanceledEventAttributes{
					Details: someBytesArray, // 17 bytes
				},
			},
			want: someBytesArraySize,
		},
		types.EventTypeRequestCancelExternalWorkflowExecutionInitiated: {
			event: &types.HistoryEvent{
				RequestCancelExternalWorkflowExecutionInitiatedEventAttributes: &types.RequestCancelExternalWorkflowExecutionInitiatedEventAttributes{
					Control: someBytesArray, // 17 bytes
				},
			},
			want: someBytesArraySize,
		},
		types.EventTypeRequestCancelExternalWorkflowExecutionFailed: {
			event: &types.HistoryEvent{
				RequestCancelExternalWorkflowExecutionFailedEventAttributes: &types.RequestCancelExternalWorkflowExecutionFailedEventAttributes{
					Control: someBytesArray, // 17 bytes
				},
			},
			want: someBytesArraySize,
		},
		types.EventTypeExternalWorkflowExecutionCancelRequested: {event: &types.HistoryEvent{}, want: 0},
		types.EventTypeMarkerRecorded: {
			event: &types.HistoryEvent{
				MarkerRecordedEventAttributes: &types.MarkerRecordedEventAttributes{
					Details: someBytesArray, // 17 bytes
				},
			},
			want: someBytesArraySize,
		},
		types.EventTypeWorkflowExecutionSignaled: {
			event: &types.HistoryEvent{
				WorkflowExecutionSignaledEventAttributes: &types.WorkflowExecutionSignaledEventAttributes{
					Input: someBytesArray, // 17 bytes
				},
			},
			want: someBytesArraySize,
		},
		types.EventTypeWorkflowExecutionTerminated: {
			event: &types.HistoryEvent{
				WorkflowExecutionTerminatedEventAttributes: &types.WorkflowExecutionTerminatedEventAttributes{
					Details: someBytesArray, // 17 bytes
				},
			},
			want: someBytesArraySize,
		},
		types.EventTypeWorkflowExecutionContinuedAsNew: {
			event: &types.HistoryEvent{
				WorkflowExecutionContinuedAsNewEventAttributes: &types.WorkflowExecutionContinuedAsNewEventAttributes{
					Input: someBytesArray, // 17 bytes
					Memo: &types.Memo{
						Fields: someMapStringToByteArray, // 66 bytes
					},
					Header: &types.Header{
						Fields: someMapStringToByteArray, // 66 bytes
					},
					SearchAttributes: &types.SearchAttributes{
						IndexedFields: someMapStringToByteArray, // 66 bytes
					},
				},
			},
			want: someBytesArraySize + 3*someMapStringToByteArraySize,
		},
		types.EventTypeStartChildWorkflowExecutionInitiated: {
			event: &types.HistoryEvent{
				StartChildWorkflowExecutionInitiatedEventAttributes: &types.StartChildWorkflowExecutionInitiatedEventAttributes{
					Input:   someBytesArray, // 17 bytes
					Control: someBytesArray, // 17 bytes
					Memo: &types.Memo{
						Fields: someMapStringToByteArray, // 66 bytes
					},
					Header: &types.Header{
						Fields: someMapStringToByteArray, // 66 bytes
					},
					SearchAttributes: &types.SearchAttributes{
						IndexedFields: someMapStringToByteArray, // 66 bytes
					},
				},
			},
			want: 2*someBytesArraySize + 3*someMapStringToByteArraySize,
		},
		types.EventTypeStartChildWorkflowExecutionFailed: {
			event: &types.HistoryEvent{
				StartChildWorkflowExecutionFailedEventAttributes: &types.StartChildWorkflowExecutionFailedEventAttributes{
					Control: someBytesArray, // 17 bytes
				},
			},
			want: someBytesArraySize,
		},
		types.EventTypeChildWorkflowExecutionStarted: {
			event: &types.HistoryEvent{
				ChildWorkflowExecutionStartedEventAttributes: &types.ChildWorkflowExecutionStartedEventAttributes{
					Header: &types.Header{
						Fields: someMapStringToByteArray, // 66 bytes
					},
				},
			},
			want: someMapStringToByteArraySize,
		},
		types.EventTypeChildWorkflowExecutionCompleted: {
			event: &types.HistoryEvent{
				ChildWorkflowExecutionCompletedEventAttributes: &types.ChildWorkflowExecutionCompletedEventAttributes{
					Result: someBytesArray, // 17 bytes
				},
			},
			want: someBytesArraySize,
		},
		types.EventTypeChildWorkflowExecutionFailed: {
			event: &types.HistoryEvent{
				ChildWorkflowExecutionFailedEventAttributes: &types.ChildWorkflowExecutionFailedEventAttributes{
					Details: someBytesArray, // 17 bytes
				},
			},
			want: someBytesArraySize,
		},
		types.EventTypeChildWorkflowExecutionCanceled: {
			event: &types.HistoryEvent{
				ChildWorkflowExecutionCanceledEventAttributes: &types.ChildWorkflowExecutionCanceledEventAttributes{
					Details: someBytesArray, // 17 bytes
				},
			},
			want: someBytesArraySize,
		},
		types.EventTypeChildWorkflowExecutionTimedOut:   {event: &types.HistoryEvent{}, want: 0},
		types.EventTypeChildWorkflowExecutionTerminated: {event: &types.HistoryEvent{}, want: 0},
		types.EventTypeSignalExternalWorkflowExecutionInitiated: {
			event: &types.HistoryEvent{
				SignalExternalWorkflowExecutionInitiatedEventAttributes: &types.SignalExternalWorkflowExecutionInitiatedEventAttributes{
					Input:   someBytesArray, // 17 bytes
					Control: someBytesArray, // 17 bytes
				},
			},
			want: 2 * someBytesArraySize,
		},
		types.EventTypeSignalExternalWorkflowExecutionFailed: {
			event: &types.HistoryEvent{
				SignalExternalWorkflowExecutionFailedEventAttributes: &types.SignalExternalWorkflowExecutionFailedEventAttributes{
					Control: someBytesArray, // 17 bytes
				},
			},
			want: someBytesArraySize,
		},
		types.EventTypeExternalWorkflowExecutionSignaled: {
			event: &types.HistoryEvent{
				ExternalWorkflowExecutionSignaledEventAttributes: &types.ExternalWorkflowExecutionSignaledEventAttributes{
					Control: someBytesArray, // 17 bytes
				},
			},
			want: someBytesArraySize,
		},
		types.EventTypeUpsertWorkflowSearchAttributes: {
			event: &types.HistoryEvent{
				UpsertWorkflowSearchAttributesEventAttributes: &types.UpsertWorkflowSearchAttributesEventAttributes{
					SearchAttributes: &types.SearchAttributes{
						IndexedFields: someMapStringToByteArray, // 66 bytes
					},
				},
			},
			want: someMapStringToByteArraySize,
		},
	} {
		t.Run(eventType.String(), func(t *testing.T) {
			if c.event != nil {
				c.event.EventType = &eventType
			}

			got := GetSizeOfHistoryEvent(c.event)
			require.Equal(t, c.want, got)
>>>>>>> 9363c1e0
		})
	}
}<|MERGE_RESOLUTION|>--- conflicted
+++ resolved
@@ -740,59 +740,6 @@
 	}
 }
 
-<<<<<<< HEAD
-func TestDurationToDays(t *testing.T) {
-	for duration, want := range map[time.Duration]int32{
-		0:              0,
-		time.Hour:      0,
-		24 * time.Hour: 1,
-		25 * time.Hour: 1,
-		48 * time.Hour: 2,
-	} {
-		t.Run(duration.String(), func(t *testing.T) {
-			got := DurationToDays(duration)
-			require.Equal(t, want, got)
-		})
-	}
-}
-
-func TestDurationToSeconds(t *testing.T) {
-	for duration, want := range map[time.Duration]int64{
-		0:                           0,
-		time.Second:                 1,
-		time.Second + time.Second/2: 1,
-		2 * time.Second:             2,
-	} {
-		t.Run(duration.String(), func(t *testing.T) {
-			got := DurationToSeconds(duration)
-			require.Equal(t, want, got)
-		})
-	}
-}
-
-func TestDaysToDuration(t *testing.T) {
-	for days, want := range map[int32]time.Duration{
-		0: 0,
-		1: 24 * time.Hour,
-		2: 48 * time.Hour,
-	} {
-		t.Run(strconv.Itoa(int(days)), func(t *testing.T) {
-			got := DaysToDuration(days)
-			require.Equal(t, want, got)
-		})
-	}
-}
-
-func TestSecondsToDuration(t *testing.T) {
-	for seconds, want := range map[int64]time.Duration{
-		0: 0,
-		1: time.Second,
-		2: 2 * time.Second,
-	} {
-		t.Run(strconv.Itoa(int(seconds)), func(t *testing.T) {
-			got := SecondsToDuration(seconds)
-			require.Equal(t, want, got)
-=======
 func TestWorkflowIDToHistoryShard(t *testing.T) {
 	for _, c := range []struct {
 		workflowID     string
@@ -1439,7 +1386,61 @@
 
 			got := GetSizeOfHistoryEvent(c.event)
 			require.Equal(t, c.want, got)
->>>>>>> 9363c1e0
+		})
+	}
+}
+
+func TestDurationToDays(t *testing.T) {
+	for duration, want := range map[time.Duration]int32{
+		0:              0,
+		time.Hour:      0,
+		24 * time.Hour: 1,
+		25 * time.Hour: 1,
+		48 * time.Hour: 2,
+	} {
+		t.Run(duration.String(), func(t *testing.T) {
+			got := DurationToDays(duration)
+			require.Equal(t, want, got)
+		})
+	}
+}
+
+func TestDurationToSeconds(t *testing.T) {
+	for duration, want := range map[time.Duration]int64{
+		0:                           0,
+		time.Second:                 1,
+		time.Second + time.Second/2: 1,
+		2 * time.Second:             2,
+	} {
+		t.Run(duration.String(), func(t *testing.T) {
+			got := DurationToSeconds(duration)
+			require.Equal(t, want, got)
+		})
+	}
+}
+
+func TestDaysToDuration(t *testing.T) {
+	for days, want := range map[int32]time.Duration{
+		0: 0,
+		1: 24 * time.Hour,
+		2: 48 * time.Hour,
+	} {
+		t.Run(strconv.Itoa(int(days)), func(t *testing.T) {
+			got := DaysToDuration(days)
+			require.Equal(t, want, got)
+		})
+	}
+}
+
+func TestSecondsToDuration(t *testing.T) {
+	for seconds, want := range map[int64]time.Duration{
+		0: 0,
+		1: time.Second,
+		2: 2 * time.Second,
+	} {
+		t.Run(strconv.Itoa(int(seconds)), func(t *testing.T) {
+			got := SecondsToDuration(seconds)
+			require.Equal(t, want, got)
 		})
 	}
 }