// The MIT License (MIT)
//
// Copyright (c) 2020 Uber Technologies, Inc.
//
// Permission is hereby granted, free of charge, to any person obtaining a copy
// of this software and associated documentation files (the "Software"), to deal
// in the Software without restriction, including without limitation the rights
// to use, copy, modify, merge, publish, distribute, sublicense, and/or sell
// copies of the Software, and to permit persons to whom the Software is
// furnished to do so, subject to the following conditions:
//
// The above copyright notice and this permission notice shall be included in all
// copies or substantial portions of the Software.
//
// THE SOFTWARE IS PROVIDED "AS IS", WITHOUT WARRANTY OF ANY KIND, EXPRESS OR
// IMPLIED, INCLUDING BUT NOT LIMITED TO THE WARRANTIES OF MERCHANTABILITY,
// FITNESS FOR A PARTICULAR PURPOSE AND NONINFRINGEMENT. IN NO EVENT SHALL THE
// AUTHORS OR COPYRIGHT HOLDERS BE LIABLE FOR ANY CLAIM, DAMAGES OR OTHER
// LIABILITY, WHETHER IN AN ACTION OF CONTRACT, TORT OR OTHERWISE, ARISING FROM,
// OUT OF OR IN CONNECTION WITH THE SOFTWARE OR THE USE OR OTHER DEALINGS IN THE
// SOFTWARE.

package common

import (
	"context"
	"errors"
	"fmt"
	"math/rand"
	"reflect"
	"runtime"
	"strconv"
	"sync"
	"testing"
	"time"

	"github.com/pborman/uuid"
	"github.com/stretchr/testify/assert"
	"github.com/stretchr/testify/require"
	"go.uber.org/yarpc/yarpcerrors"

	"github.com/uber/cadence/common/backoff"
	"github.com/uber/cadence/common/log"
	"github.com/uber/cadence/common/log/tag"
	"github.com/uber/cadence/common/metrics"
	"github.com/uber/cadence/common/types"
)

func TestIsServiceTransientError(t *testing.T) {
	for name, c := range map[string]struct {
		err  error
		want bool
	}{
		"ContextTimeout": {
			err:  context.DeadlineExceeded,
			want: false,
		},
		"YARPCDeadlineExceeded": {
			err:  yarpcerrors.DeadlineExceededErrorf("yarpc deadline exceeded"),
			want: false,
		},
		"YARPCUnavailable": {
			err:  yarpcerrors.UnavailableErrorf("yarpc unavailable"),
			want: true,
		},
		"YARPCUnavailable wrapped": {
			err:  fmt.Errorf("wrapped err: %w", yarpcerrors.UnavailableErrorf("yarpc unavailable")),
			want: true,
		},
		"YARPCUnknown": {
			err:  yarpcerrors.UnknownErrorf("yarpc unknown"),
			want: true,
		},
		"YARPCInternal": {
			err:  yarpcerrors.InternalErrorf("yarpc internal"),
			want: true,
		},
		"ContextCancel": {
			err:  context.Canceled,
			want: false,
		},
		"ServiceBusyError": {
			err:  &types.ServiceBusyError{},
			want: true,
		},
		"ShardOwnershipLostError": {
			err:  &types.ShardOwnershipLostError{},
			want: true,
		},
	} {
		t.Run(name, func(t *testing.T) {
			require.Equal(t, c.want, IsServiceTransientError(c.err))
		})
	}

}

func TestIsContextTimeoutError(t *testing.T) {
	ctx, cancel := context.WithTimeout(context.Background(), time.Millisecond)
	defer cancel()
	time.Sleep(50 * time.Millisecond)
	require.True(t, IsContextTimeoutError(ctx.Err()))
	require.True(t, IsContextTimeoutError(&types.InternalServiceError{Message: ctx.Err().Error()}))

	yarpcErr := yarpcerrors.DeadlineExceededErrorf("yarpc deadline exceeded")
	require.True(t, IsContextTimeoutError(yarpcErr))

	require.False(t, IsContextTimeoutError(errors.New("some random error")))

	ctx, cancel = context.WithCancel(context.Background())
	cancel()
	require.False(t, IsContextTimeoutError(ctx.Err()))
}

func TestConvertDynamicConfigMapPropertyToIntMap(t *testing.T) {
	dcValue := make(map[string]interface{})
	for idx, value := range []interface{}{int(0), int32(1), int64(2), float64(3.0)} {
		dcValue[strconv.Itoa(idx)] = value
	}

	intMap, err := ConvertDynamicConfigMapPropertyToIntMap(dcValue)
	require.NoError(t, err)
	require.Len(t, intMap, 4)
	for i := 0; i != 4; i++ {
		require.Equal(t, i, intMap[i])
	}
}

func TestCreateHistoryStartWorkflowRequest_ExpirationTimeWithCron(t *testing.T) {
	domainID := uuid.New()
	request := &types.StartWorkflowExecutionRequest{
		RetryPolicy: &types.RetryPolicy{
			InitialIntervalInSeconds:    60,
			ExpirationIntervalInSeconds: 60,
		},
		CronSchedule: "@every 300s",
	}
	now := time.Now()
	startRequest, err := CreateHistoryStartWorkflowRequest(domainID, request, now, nil)
	require.NoError(t, err)
	require.NotNil(t, startRequest)

	expirationTime := startRequest.GetExpirationTimestamp()
	require.NotNil(t, expirationTime)
	require.True(t, time.Unix(0, expirationTime).Sub(now) > 60*time.Second)
}

// Test to ensure we get the right value for FirstDecisionTaskBackoff during StartWorkflow request,
// with & without cron, delayStart and jitterStart.
// - Also see tests in cron_test.go for more exhaustive testing.
func TestFirstDecisionTaskBackoffDuringStartWorkflow(t *testing.T) {
	var tests = []struct {
		cron               bool
		jitterStartSeconds int32
		delayStartSeconds  int32
	}{
		{true, 0, 0},
		{true, 15, 0},
		{true, 0, 600},
		{true, 15, 600},
		{false, 0, 0},
		{false, 15, 0},
		{false, 0, 600},
		{false, 15, 600},
	}

	rand.Seed(int64(time.Now().Nanosecond()))

	for idx, tt := range tests {
		t.Run(strconv.Itoa(idx), func(t *testing.T) {
			domainID := uuid.New()
			request := &types.StartWorkflowExecutionRequest{
				DelayStartSeconds:  Int32Ptr(tt.delayStartSeconds),
				JitterStartSeconds: Int32Ptr(tt.jitterStartSeconds),
			}
			if tt.cron {
				request.CronSchedule = "* * * * *"
			}

			// Run X loops so that the test isn't flaky, since jitter adds randomness.
			caseCount := 10
			exactCount := 0
			for i := 0; i < caseCount; i++ {
				// Start at the minute boundary so we know what the backoff should be
				startTime, _ := time.Parse(time.RFC3339, "2018-12-17T08:00:00+00:00")
				startRequest, err := CreateHistoryStartWorkflowRequest(domainID, request, startTime, nil)
				require.NoError(t, err)
				require.NotNil(t, startRequest)

				backoff := startRequest.GetFirstDecisionTaskBackoffSeconds()

				expectedWithoutJitter := tt.delayStartSeconds
				if tt.cron {
					expectedWithoutJitter += 60
				}
				expectedMax := expectedWithoutJitter + tt.jitterStartSeconds

				if backoff == expectedWithoutJitter {
					exactCount++
				}

				if tt.jitterStartSeconds == 0 {
					require.Equal(t, expectedWithoutJitter, backoff, "test specs = %v", tt)
				} else {
					require.True(t, backoff >= expectedWithoutJitter && backoff <= expectedMax,
						"test specs = %v, backoff (%v) should be >= %v and <= %v",
						tt, backoff, expectedWithoutJitter, expectedMax)
				}

			}

			// If jitter is > 0, we want to detect whether jitter is being applied - BUT we don't want the test
			// to be flaky if the code randomly chooses a jitter of 0, so we try to have enough data points by
			// checking the next X cron times AND by choosing a jitter thats not super low.

			if tt.jitterStartSeconds > 0 && exactCount == caseCount {
				// Test to make sure a jitter test case sometimes doesn't get exact values
				t.Fatalf("FAILED to jitter properly? Test specs = %v\n", tt)
			} else if tt.jitterStartSeconds == 0 && exactCount != caseCount {
				// Test to make sure a non-jitter test case always gets exact values
				t.Fatalf("Jittered when we weren't supposed to? Test specs = %v\n", tt)
			}

		})
	}
}

func TestCreateHistoryStartWorkflowRequest(t *testing.T) {
	var tests = []struct {
		delayStartSeconds  int
		cronSeconds        int
		jitterStartSeconds int
	}{
		{0, 0, 0},
		{100, 0, 0},
		{100, 300, 0},
		{0, 0, 2000},
		{100, 0, 2000},
		{0, 300, 2000},
		{100, 300, 2000},
		{0, 300, 2000},
		{0, 300, 2000},
	}

	for idx, tt := range tests {
		t.Run(strconv.Itoa(idx), func(t *testing.T) {
			testExpirationTime(t, tt.delayStartSeconds, tt.cronSeconds, tt.jitterStartSeconds)
		})
	}
}

func testExpirationTime(t *testing.T, delayStartSeconds int, cronSeconds int, jitterSeconds int) {
	domainID := uuid.New()
	request := &types.StartWorkflowExecutionRequest{
		RetryPolicy: &types.RetryPolicy{
			InitialIntervalInSeconds:    60,
			ExpirationIntervalInSeconds: 60,
		},
		DelayStartSeconds:  Int32Ptr(int32(delayStartSeconds)),
		JitterStartSeconds: Int32Ptr(int32(jitterSeconds)),
	}
	if cronSeconds > 0 {
		request.CronSchedule = fmt.Sprintf("@every %ds", cronSeconds)
	}
	minDelay := delayStartSeconds + cronSeconds
	maxDelay := delayStartSeconds + 2*cronSeconds + jitterSeconds
	now := time.Now()
	startRequest, err := CreateHistoryStartWorkflowRequest(domainID, request, now, nil)
	require.NoError(t, err)
	require.NotNil(t, startRequest)

	expirationTime := startRequest.GetExpirationTimestamp()
	require.NotNil(t, expirationTime)

	// Since we assign the expiration time after we create the workflow request,
	// There's a chance that the test thread might sleep or get deprioritized and
	// expirationTime - now may not be equal to DelayStartSeconds. Adding 2 seconds
	// buffer to avoid this test being flaky
	require.True(
		t,
		time.Unix(0, expirationTime).Sub(now) >= (time.Duration(minDelay)+58)*time.Second,
		"Integration test took too short: %f seconds vs %f seconds",
		time.Duration(time.Unix(0, expirationTime).Sub(now)).Round(time.Millisecond).Seconds(),
		time.Duration((time.Duration(minDelay)+58)*time.Second).Round(time.Millisecond).Seconds(),
	)
	require.True(
		t,
		time.Unix(0, expirationTime).Sub(now) < (time.Duration(maxDelay)+68)*time.Second,
		"Integration test took too long: %f seconds vs %f seconds",
		time.Duration(time.Unix(0, expirationTime).Sub(now)).Round(time.Millisecond).Seconds(),
		time.Duration((time.Duration(minDelay)+68)*time.Second).Round(time.Millisecond).Seconds(),
	)
}

func TestCreateHistoryStartWorkflowRequest_ExpirationTimeWithoutCron(t *testing.T) {
	domainID := uuid.New()
	request := &types.StartWorkflowExecutionRequest{
		RetryPolicy: &types.RetryPolicy{
			InitialIntervalInSeconds:    60,
			ExpirationIntervalInSeconds: 60,
		},
	}
	now := time.Now()
	startRequest, err := CreateHistoryStartWorkflowRequest(domainID, request, now, nil)
	require.NoError(t, err)
	require.NotNil(t, startRequest)

	expirationTime := startRequest.GetExpirationTimestamp()
	require.NotNil(t, expirationTime)
	delta := time.Unix(0, expirationTime).Sub(now)
	require.True(t, delta > 58*time.Second)
	require.True(t, delta < 62*time.Second)
}

func TestConvertIndexedValueTypeToInternalType(t *testing.T) {
	values := []types.IndexedValueType{types.IndexedValueTypeString, types.IndexedValueTypeKeyword, types.IndexedValueTypeInt, types.IndexedValueTypeDouble, types.IndexedValueTypeBool, types.IndexedValueTypeDatetime}
	for _, expected := range values {
		require.Equal(t, expected, ConvertIndexedValueTypeToInternalType(int(expected), nil))
		require.Equal(t, expected, ConvertIndexedValueTypeToInternalType(float64(expected), nil))

		buffer, err := expected.MarshalText()
		require.NoError(t, err)
		require.Equal(t, expected, ConvertIndexedValueTypeToInternalType(buffer, nil))
		require.Equal(t, expected, ConvertIndexedValueTypeToInternalType(string(buffer), nil))
	}
}

func TestValidateDomainUUID(t *testing.T) {
	testCases := []struct {
		msg        string
		domainUUID string
		valid      bool
	}{
		{
			msg:        "empty",
			domainUUID: "",
			valid:      false,
		},
		{
			msg:        "invalid",
			domainUUID: "some random uuid",
			valid:      false,
		},
		{
			msg:        "valid",
			domainUUID: uuid.New(),
			valid:      true,
		},
	}

	for _, tc := range testCases {
		t.Run(tc.msg, func(t *testing.T) {
			err := ValidateDomainUUID(tc.domainUUID)
			if tc.valid {
				require.NoError(t, err)
			} else {
				require.Error(t, err)
			}
		})
	}
}

func TestConvertErrToGetTaskFailedCause(t *testing.T) {
	testCases := []struct {
		err                 error
		expectedFailedCause types.GetTaskFailedCause
	}{
		{
			err:                 errors.New("some random error"),
			expectedFailedCause: types.GetTaskFailedCauseUncategorized,
		},
		{
			err:                 context.DeadlineExceeded,
			expectedFailedCause: types.GetTaskFailedCauseTimeout,
		},
		{
			err:                 &types.ServiceBusyError{},
			expectedFailedCause: types.GetTaskFailedCauseServiceBusy,
		},
		{
			err:                 &types.ShardOwnershipLostError{},
			expectedFailedCause: types.GetTaskFailedCauseShardOwnershipLost,
		},
	}

	for _, tc := range testCases {
		require.Equal(t, tc.expectedFailedCause, ConvertErrToGetTaskFailedCause(tc.err))
	}
}

func TestToServiceTransientError(t *testing.T) {
	t.Run("it converts nil", func(t *testing.T) {
		assert.NoError(t, ToServiceTransientError(nil))
	})

	t.Run("it keeps transient errors", func(t *testing.T) {
		err := &types.InternalServiceError{}
		assert.Equal(t, err, ToServiceTransientError(err))
		assert.True(t, IsServiceTransientError(ToServiceTransientError(err)))
	})

	t.Run("it converts errors to transient errors", func(t *testing.T) {
		err := fmt.Errorf("error")
		assert.True(t, IsServiceTransientError(ToServiceTransientError(err)))
	})
}

func TestIntersectionStringSlice(t *testing.T) {
	t.Run("it returns all items", func(t *testing.T) {
		a := []string{"a", "b", "c"}
		b := []string{"a", "b", "c"}
		c := IntersectionStringSlice(a, b)
		assert.ElementsMatch(t, []string{"a", "b", "c"}, c)
	})

	t.Run("it returns no item", func(t *testing.T) {
		a := []string{"a", "b", "c"}
		b := []string{"d", "e", "f"}
		c := IntersectionStringSlice(a, b)
		assert.ElementsMatch(t, []string{}, c)
	})

	t.Run("it returns intersection", func(t *testing.T) {
		a := []string{"a", "b", "c"}
		b := []string{"c", "b", "f"}
		c := IntersectionStringSlice(a, b)
		assert.ElementsMatch(t, []string{"c", "b"}, c)
	})
}

func TestAwaitWaitGroup(t *testing.T) {
	t.Run("wait group done before timeout", func(t *testing.T) {
		var wg sync.WaitGroup

		wg.Add(1)
		wg.Done()

		got := AwaitWaitGroup(&wg, time.Second)
		require.True(t, got)
	})

	t.Run("wait group done after timeout", func(t *testing.T) {
		var (
			wg    sync.WaitGroup
			doneC = make(chan struct{})
		)

		wg.Add(1)
		go func() {
			<-doneC
			wg.Done()
		}()

		got := AwaitWaitGroup(&wg, time.Microsecond)
		require.False(t, got)

		doneC <- struct{}{}
		close(doneC)
	})
}

func TestIsValidIDLength(t *testing.T) {
	var (
		// test setup
		scope = metrics.NoopScope(0)

		// arguments
		metricCounter      = 0
		idTypeViolationTag = tag.ClusterName("idTypeViolationTag")
		domainName         = "domain_name"
		id                 = "12345"
	)

	mockWarnCall := func(logger *log.MockLogger) {
		logger.On(
			"Warn",
			"ID length exceeds limit.",
			[]tag.Tag{
				tag.WorkflowDomainName(domainName),
				tag.Name(id),
				idTypeViolationTag,
			},
		).Once()
	}

	t.Run("valid id length, no warnings", func(t *testing.T) {
		logger := new(log.MockLogger)
		got := IsValidIDLength(id, scope, 7, 10, metricCounter, domainName, logger, idTypeViolationTag)
		require.True(t, got, "expected true, because id length is 5 and it's less than error limit 10")
	})

	t.Run("valid id length, with warnings", func(t *testing.T) {
		logger := new(log.MockLogger)
		mockWarnCall(logger)

		got := IsValidIDLength(id, scope, 4, 10, metricCounter, domainName, logger, idTypeViolationTag)
		require.True(t, got, "expected true, because id length is 5 and it's less than error limit 10")

		// logger should be called once
		logger.AssertExpectations(t)
	})

	t.Run("non valid id length", func(t *testing.T) {
		logger := new(log.MockLogger)
		mockWarnCall(logger)

		got := IsValidIDLength(id, scope, 1, 4, metricCounter, domainName, logger, idTypeViolationTag)
		require.False(t, got, "expected false, because id length is 5 and it's more than error limit 4")

		// logger should be called once
		logger.AssertExpectations(t)
	})
}

func TestIsEntityNotExistsError(t *testing.T) {
	t.Run("is entity not exists error", func(t *testing.T) {
		err := &types.EntityNotExistsError{}
		require.True(t, IsEntityNotExistsError(err), "expected true, because err is entity not exists error")
	})

	t.Run("is not entity not exists error", func(t *testing.T) {
		err := fmt.Errorf("generic error")
		require.False(t, IsEntityNotExistsError(err), "expected false, because err is a generic error")
	})
}

func TestCreateXXXRetryPolicyWithSetExpirationInterval(t *testing.T) {
	for name, c := range map[string]struct {
		createFn func() backoff.RetryPolicy

		wantInitialInterval       time.Duration
		wantMaximumInterval       time.Duration
		wantSetExpirationInterval time.Duration
	}{
		"CreatePersistenceRetryPolicy": {
			createFn:                  CreatePersistenceRetryPolicy,
			wantInitialInterval:       retryPersistenceOperationInitialInterval,
			wantMaximumInterval:       retryPersistenceOperationMaxInterval,
			wantSetExpirationInterval: retryPersistenceOperationExpirationInterval,
		},
		"CreateHistoryServiceRetryPolicy": {
			createFn:                  CreateHistoryServiceRetryPolicy,
			wantInitialInterval:       historyServiceOperationInitialInterval,
			wantMaximumInterval:       historyServiceOperationMaxInterval,
			wantSetExpirationInterval: historyServiceOperationExpirationInterval,
		},
		"CreateMatchingServiceRetryPolicy": {
			createFn:                  CreateMatchingServiceRetryPolicy,
			wantInitialInterval:       matchingServiceOperationInitialInterval,
			wantMaximumInterval:       matchingServiceOperationMaxInterval,
			wantSetExpirationInterval: matchingServiceOperationExpirationInterval,
		},
		"CreateFrontendServiceRetryPolicy": {
			createFn:                  CreateFrontendServiceRetryPolicy,
			wantInitialInterval:       frontendServiceOperationInitialInterval,
			wantMaximumInterval:       frontendServiceOperationMaxInterval,
			wantSetExpirationInterval: frontendServiceOperationExpirationInterval,
		},
		"CreateAdminServiceRetryPolicy": {
			createFn:                  CreateAdminServiceRetryPolicy,
			wantInitialInterval:       adminServiceOperationInitialInterval,
			wantMaximumInterval:       adminServiceOperationMaxInterval,
			wantSetExpirationInterval: adminServiceOperationExpirationInterval,
		},
		"CreateReplicationServiceBusyRetryPolicy": {
			createFn:                  CreateReplicationServiceBusyRetryPolicy,
			wantInitialInterval:       replicationServiceBusyInitialInterval,
			wantMaximumInterval:       replicationServiceBusyMaxInterval,
			wantSetExpirationInterval: replicationServiceBusyExpirationInterval,
		},
	} {
		t.Run(name, func(t *testing.T) {
			want := backoff.NewExponentialRetryPolicy(c.wantInitialInterval)
			want.SetMaximumInterval(c.wantMaximumInterval)
			want.SetExpirationInterval(c.wantSetExpirationInterval)
			got := c.createFn()
			require.Equal(t, want, got)
		})
	}
}

func TestCreateXXXRetryPolicyWithMaximumAttempts(t *testing.T) {
	for name, c := range map[string]struct {
		createFn func() backoff.RetryPolicy

		wantInitialInterval time.Duration
		wantMaximumInterval time.Duration
		wantMaximumAttempts int
	}{
		"CreateDlqPublishRetryPolicy": {
			createFn:            CreateDlqPublishRetryPolicy,
			wantInitialInterval: retryKafkaOperationInitialInterval,
			wantMaximumInterval: retryKafkaOperationMaxInterval,
			wantMaximumAttempts: retryKafkaOperationMaxAttempts,
		},
		"CreateTaskProcessingRetryPolicy": {
			createFn:            CreateTaskProcessingRetryPolicy,
			wantInitialInterval: retryTaskProcessingInitialInterval,
			wantMaximumInterval: retryTaskProcessingMaxInterval,
			wantMaximumAttempts: retryTaskProcessingMaxAttempts,
		},
	} {
		t.Run(name, func(t *testing.T) {
			want := backoff.NewExponentialRetryPolicy(c.wantInitialInterval)
			want.SetMaximumInterval(c.wantMaximumInterval)
			want.SetMaximumAttempts(c.wantMaximumAttempts)
			got := c.createFn()
			require.Equal(t, want, got)
		})
	}
}

func TestValidateRetryPolicy_Success(t *testing.T) {
	for name, policy := range map[string]*types.RetryPolicy{
		"nil policy": nil,
		"MaximumAttempts is no zero": &types.RetryPolicy{
			InitialIntervalInSeconds:    2,
			BackoffCoefficient:          1,
			MaximumIntervalInSeconds:    0,
			MaximumAttempts:             1,
			ExpirationIntervalInSeconds: 0,
		},
		"ExpirationIntervalInSeconds is no zero": &types.RetryPolicy{
			InitialIntervalInSeconds:    2,
			BackoffCoefficient:          1,
			MaximumIntervalInSeconds:    0,
			MaximumAttempts:             0,
			ExpirationIntervalInSeconds: 1,
		},
		"MaximumIntervalInSeconds is greater than InitialIntervalInSeconds": &types.RetryPolicy{
			InitialIntervalInSeconds:    2,
			BackoffCoefficient:          1,
			MaximumIntervalInSeconds:    0,
			MaximumAttempts:             0,
			ExpirationIntervalInSeconds: 1,
		},
		"MaximumIntervalInSeconds equals InitialIntervalInSeconds": &types.RetryPolicy{
			InitialIntervalInSeconds:    2,
			BackoffCoefficient:          1,
			MaximumIntervalInSeconds:    2,
			MaximumAttempts:             0,
			ExpirationIntervalInSeconds: 1,
		},
	} {
		t.Run(name, func(t *testing.T) {
			require.NoError(t, ValidateRetryPolicy(policy))
		})
	}
}

func TestValidateRetryPolicy_Error(t *testing.T) {
	for name, c := range map[string]struct {
		policy  *types.RetryPolicy
		wantErr *types.BadRequestError
	}{
		"InitialIntervalInSeconds equals 0": {
			policy: &types.RetryPolicy{
				InitialIntervalInSeconds: 0,
			},
			wantErr: &types.BadRequestError{Message: "InitialIntervalInSeconds must be greater than 0 on retry policy."},
		},
		"InitialIntervalInSeconds less than 0": {
			policy: &types.RetryPolicy{
				InitialIntervalInSeconds: -1,
			},
			wantErr: &types.BadRequestError{Message: "InitialIntervalInSeconds must be greater than 0 on retry policy."},
		},
		"BackoffCoefficient equals 0": {
			policy: &types.RetryPolicy{
				InitialIntervalInSeconds: 1,
				BackoffCoefficient:       0,
			},
			wantErr: &types.BadRequestError{Message: "BackoffCoefficient cannot be less than 1 on retry policy."},
		},
		"MaximumIntervalInSeconds equals -1": {
			policy: &types.RetryPolicy{
				InitialIntervalInSeconds: 1,
				BackoffCoefficient:       1,
				MaximumIntervalInSeconds: -1,
			},
			wantErr: &types.BadRequestError{Message: "MaximumIntervalInSeconds cannot be less than 0 on retry policy."},
		},
		"MaximumIntervalInSeconds equals 1 and less than InitialIntervalInSeconds": {
			policy: &types.RetryPolicy{
				InitialIntervalInSeconds: 2,
				BackoffCoefficient:       1,
				MaximumIntervalInSeconds: 1,
			},
			wantErr: &types.BadRequestError{Message: "MaximumIntervalInSeconds cannot be less than InitialIntervalInSeconds on retry policy."},
		},
		"MaximumAttempts equals -1": {
			policy: &types.RetryPolicy{
				InitialIntervalInSeconds: 2,
				BackoffCoefficient:       1,
				MaximumIntervalInSeconds: 0,
				MaximumAttempts:          -1,
			},
			wantErr: &types.BadRequestError{Message: "MaximumAttempts cannot be less than 0 on retry policy."},
		},
		"ExpirationIntervalInSeconds equals -1": {
			policy: &types.RetryPolicy{
				InitialIntervalInSeconds:    2,
				BackoffCoefficient:          1,
				MaximumIntervalInSeconds:    0,
				MaximumAttempts:             0,
				ExpirationIntervalInSeconds: -1,
			},
			wantErr: &types.BadRequestError{Message: "ExpirationIntervalInSeconds cannot be less than 0 on retry policy."},
		},
		"MaximumAttempts and ExpirationIntervalInSeconds equal 0": {
			policy: &types.RetryPolicy{
				InitialIntervalInSeconds:    2,
				BackoffCoefficient:          1,
				MaximumIntervalInSeconds:    0,
				MaximumAttempts:             0,
				ExpirationIntervalInSeconds: 0,
			},
			wantErr: &types.BadRequestError{Message: "MaximumAttempts and ExpirationIntervalInSeconds are both 0. At least one of them must be specified."},
		},
	} {
		t.Run(name, func(t *testing.T) {
			got := ValidateRetryPolicy(c.policy)
			require.Error(t, got)
			require.ErrorContains(t, got, c.wantErr.Message)
		})
	}
}

func TestConvertGetTaskFailedCauseToErr(t *testing.T) {
	for cause, wantErr := range map[types.GetTaskFailedCause]error{
		types.GetTaskFailedCauseServiceBusy:        &types.ServiceBusyError{},
		types.GetTaskFailedCauseTimeout:            context.DeadlineExceeded,
		types.GetTaskFailedCauseShardOwnershipLost: &types.ShardOwnershipLostError{},
		types.GetTaskFailedCauseUncategorized:      &types.InternalServiceError{Message: "uncategorized error"},
	} {
		t.Run(cause.String(), func(t *testing.T) {
			gotErr := ConvertGetTaskFailedCauseToErr(cause)
			require.Equal(t, wantErr, gotErr)
		})
	}
}

func TestWorkflowIDToHistoryShard(t *testing.T) {
	for _, c := range []struct {
		workflowID     string
		numberOfShards int

		want int
	}{
		{
			workflowID:     "",
			numberOfShards: 1000,
			want:           242,
		},
		{
			workflowID:     "workflowId",
			numberOfShards: 1000,
			want:           580,
		},
	} {
		t.Run(fmt.Sprintf("%s-%v", c.workflowID, c.numberOfShards), func(t *testing.T) {
			got := WorkflowIDToHistoryShard(c.workflowID, c.numberOfShards)
			require.Equal(t, c.want, got)
		})
	}
}

func TestDomainIDToHistoryShard(t *testing.T) {
	for _, c := range []struct {
		domainID       string
		numberOfShards int

		want int
	}{
		{
			domainID:       "",
			numberOfShards: 1000,
			want:           242,
		},
		{
			domainID:       "domainId",
			numberOfShards: 1000,
			want:           600,
		},
	} {
		t.Run(fmt.Sprintf("%s-%v", c.domainID, c.numberOfShards), func(t *testing.T) {
			got := DomainIDToHistoryShard(c.domainID, c.numberOfShards)
			require.Equal(t, c.want, got)
		})
	}
}

func TestGenerateRandomString(t *testing.T) {
	for input, wantSize := range map[int]int{
		-1: 0,
		0:  0,
		10: 10,
	} {
		t.Run(fmt.Sprintf("%d", input), func(t *testing.T) {
			got := GenerateRandomString(input)
			require.Len(t, got, wantSize)
		})
	}
}

func TestIsValidContext(t *testing.T) {
	t.Run("background context", func(t *testing.T) {
		require.NoError(t, IsValidContext(context.Background()))
	})
	t.Run("canceled context", func(t *testing.T) {
		ctx, cancel := context.WithCancel(context.Background())
		cancel()
		got := IsValidContext(ctx)
		require.Error(t, got)
		require.ErrorIs(t, got, context.Canceled)
	})
	t.Run("deadline exceeded context", func(t *testing.T) {
		ctx, _ := context.WithTimeout(context.Background(), -time.Second)
		got := IsValidContext(ctx)
		require.Error(t, got)
		require.ErrorIs(t, got, context.DeadlineExceeded)
	})
	t.Run("context with deadline exceeded contextExpireThreshold", func(t *testing.T) {
		ctx, _ := context.WithTimeout(context.Background(), contextExpireThreshold/2)
		got := IsValidContext(ctx)
		require.Error(t, got)
		require.ErrorIs(t, got, context.DeadlineExceeded, "context.DeadlineExceeded should be returned, because context timeout is not later than now + contextExpireThreshold")
	})
	t.Run("valid context", func(t *testing.T) {
		ctx, _ := context.WithTimeout(context.Background(), contextExpireThreshold*2)
		require.NoError(t, IsValidContext(ctx), "nil should be returned, because context timeout is later than now + contextExpireThreshold")
	})
}

func TestCreateChildContext(t *testing.T) {
	t.Run("nil parent", func(t *testing.T) {
		gotCtx, gotFunc := CreateChildContext(nil, 0)
		require.Nil(t, gotCtx)
		require.Equal(t, funcName(emptyCancelFunc), funcName(gotFunc))
	})
	t.Run("canceled parent", func(t *testing.T) {
		ctx, cancel := context.WithCancel(context.Background())
		cancel()
		gotCtx, gotFunc := CreateChildContext(ctx, 0)
		require.Equal(t, ctx, gotCtx)
		require.Equal(t, funcName(emptyCancelFunc), funcName(gotFunc))
	})
	t.Run("non-canceled parent without deadline", func(t *testing.T) {
		ctx, _ := context.WithCancel(context.Background())
		gotCtx, gotFunc := CreateChildContext(ctx, 0)
		require.Equal(t, ctx, gotCtx)
		require.Equal(t, funcName(emptyCancelFunc), funcName(gotFunc))
	})
	t.Run("context with deadline exceeded", func(t *testing.T) {
		ctx, _ := context.WithTimeout(context.Background(), -time.Second)
		gotCtx, gotFunc := CreateChildContext(ctx, 0)
		require.Equal(t, ctx, gotCtx)
		require.Equal(t, funcName(emptyCancelFunc), funcName(gotFunc))
	})

	t.Run("tailroom is less or equal to 0", func(t *testing.T) {
		testCase := func(t *testing.T, tailroom float64) {
			deadline := time.Now().Add(time.Hour)
			ctx, _ := context.WithDeadline(context.Background(), deadline)
			gotCtx, gotFunc := CreateChildContext(ctx, tailroom)

			gotDeadline, ok := gotCtx.Deadline()
			require.True(t, ok)
			require.Equal(t, deadline, gotDeadline, "deadline should be equal to parent deadline")

			require.NotEqual(t, ctx, gotCtx)
			require.NotEqual(t, funcName(emptyCancelFunc), funcName(gotFunc))
		}

		t.Run("0", func(t *testing.T) {
			testCase(t, 0)
		})
		t.Run("-1", func(t *testing.T) {
			testCase(t, -1)
		})

	})

	t.Run("tailroom is greater or equal to 1", func(t *testing.T) {
		testCase := func(t *testing.T, tailroom float64) {
			deadline := time.Now().Add(time.Hour)
			ctx, _ := context.WithDeadline(context.Background(), deadline)

			// we can't mock time.Now, but we know that the deadline should be in
			// range between the start and finish of function's execution
			beforeNow := time.Now()
			gotCtx, gotFunc := CreateChildContext(ctx, tailroom)
			afterNow := time.Now()

			gotDeadline, ok := gotCtx.Deadline()
			require.True(t, ok)
			require.NotEqual(t, deadline, gotDeadline)
			require.Less(t, gotDeadline, deadline)

			// gotDeadline should be between beforeNow and afterNow (exclusive)
			require.GreaterOrEqual(t, afterNow, gotDeadline)
			require.LessOrEqual(t, beforeNow, gotDeadline)

			require.NotEqual(t, ctx, gotCtx)
			require.NotEqual(t, funcName(emptyCancelFunc), funcName(gotFunc))
		}
		t.Run("1", func(t *testing.T) {
			testCase(t, 1)
		})
		t.Run("2", func(t *testing.T) {
			testCase(t, 2)
		})
	})
	t.Run("tailroom is 0.5", func(t *testing.T) {
		now := time.Now()
		deadline := now.Add(time.Hour)

		ctx, _ := context.WithDeadline(context.Background(), deadline)
		gotCtx, gotFunc := CreateChildContext(ctx, 0.5)

		gotDeadline, ok := gotCtx.Deadline()
		require.True(t, ok)
		require.NotEqual(t, deadline, gotDeadline)
		require.Less(t, gotDeadline, deadline)

		// we can't mock time.Now, so we assume that the deadline should be
		// in range 29:59 and 30:01 minutes after start
		minDeadline := now.Add(30*time.Minute - time.Second)
		maxDeadline := now.Add(30*time.Minute + time.Second)

		// gotDeadline should be between minDeadline and maxDeadline (exclusive)
		require.GreaterOrEqual(t, maxDeadline, gotDeadline)
		require.LessOrEqual(t, minDeadline, gotDeadline)

		require.NotEqual(t, ctx, gotCtx)
		require.NotEqual(t, funcName(emptyCancelFunc), funcName(gotFunc))
	})
}

// funcName returns the name of the function
func funcName(fn any) string {
	return runtime.FuncForPC(reflect.ValueOf(fn).Pointer()).Name()
}

func TestDeserializeSearchAttributeValue_Success(t *testing.T) {
	for name, c := range map[string]struct {
		value     string
		valueType types.IndexedValueType

		wantValue any
	}{
		"string": {
			value:     `"string"`,
			valueType: types.IndexedValueTypeString,
			wantValue: "string",
		},
		"[]string": {
			value:     `["1", "2", "3"]`,
			valueType: types.IndexedValueTypeString,
			wantValue: []string{"1", "2", "3"},
		},
		"keyword": {
			value:     `"keyword"`,
			valueType: types.IndexedValueTypeKeyword,
			wantValue: "keyword",
		},
		"[]keyword": {
			value:     `["1", "2", "3"]`,
			valueType: types.IndexedValueTypeKeyword,
			wantValue: []string{"1", "2", "3"},
		},
		"int": {
			value:     `1`,
			valueType: types.IndexedValueTypeInt,
			wantValue: int64(1),
		},
		"[]int": {
			value:     `[1, 2, 3]`,
			valueType: types.IndexedValueTypeInt,
			wantValue: []int64{1, 2, 3},
		},
		"double": {
			value:     `1.1`,
			valueType: types.IndexedValueTypeDouble,
			wantValue: float64(1.1),
		},
		"[]double": {
			value:     `[1.1, 2.2, 3.3]`,
			valueType: types.IndexedValueTypeDouble,
			wantValue: []float64{1.1, 2.2, 3.3},
		},
		"bool": {
			value:     `true`,
			valueType: types.IndexedValueTypeBool,
			wantValue: true,
		},
		"[]bool": {
			value:     `[true, false, true]`,
			valueType: types.IndexedValueTypeBool,
			wantValue: []bool{true, false, true},
		},
		"datetime": {
			value:     `"2020-01-01T00:00:00Z"`,
			valueType: types.IndexedValueTypeDatetime,
			wantValue: time.Date(2020, 1, 1, 0, 0, 0, 0, time.UTC),
		},
		"[]datetime": {
			value:     `["2020-01-01T00:00:00Z", "2020-01-02T00:00:00Z", "2020-01-03T00:00:00Z"]`,
			valueType: types.IndexedValueTypeDatetime,
			wantValue: []time.Time{
				time.Date(2020, 1, 1, 0, 0, 0, 0, time.UTC),
				time.Date(2020, 1, 2, 0, 0, 0, 0, time.UTC),
				time.Date(2020, 1, 3, 0, 0, 0, 0, time.UTC),
			},
		},
	} {
		t.Run(name, func(t *testing.T) {
			gotValue, err := DeserializeSearchAttributeValue([]byte(c.value), c.valueType)
			require.NoError(t, err)
			require.Equal(t, c.wantValue, gotValue)
		})
	}
}

func TestDeserializeSearchAttributeValue_Error(t *testing.T) {
	for name, c := range map[string]struct {
		value     string
		valueType types.IndexedValueType

		wantErrorMsg string
	}{
		"invalid string": {
			value:        `"string`,
			valueType:    types.IndexedValueTypeString,
			wantErrorMsg: "unexpected end of JSON input",
		},
		"invalid keyword": {
			value:        `"keyword`,
			valueType:    types.IndexedValueTypeKeyword,
			wantErrorMsg: "unexpected end of JSON input",
		},
		"invalid int": {
			value:        `1.1`,
			valueType:    types.IndexedValueTypeInt,
			wantErrorMsg: "json: cannot unmarshal number into Go value of type []int64",
		},
		"invalid double": {
			value:        `1as`,
			valueType:    types.IndexedValueTypeDouble,
			wantErrorMsg: "invalid character 'a' after top-level value",
		},
		"invalid bool": {
			value:        `1`,
			valueType:    types.IndexedValueTypeBool,
			wantErrorMsg: "json: cannot unmarshal number into Go value of type []bool",
		},
		"invalid datetime": {
			value:        `1`,
			valueType:    types.IndexedValueTypeDatetime,
			wantErrorMsg: "json: cannot unmarshal number into Go value of type []time.Time",
		},
		"invalid value type": {
			value:        `1`,
			valueType:    types.IndexedValueType(100),
			wantErrorMsg: fmt.Sprintf("error: unknown index value type [%v]", types.IndexedValueType(100)),
		},
	} {
		t.Run(name, func(t *testing.T) {
			gotValue, err := DeserializeSearchAttributeValue([]byte(c.value), c.valueType)
			require.Error(t, err)
			require.ErrorContains(t, err, c.wantErrorMsg)
			require.Nil(t, gotValue)
		})
	}
}

// someMapStringToByteArraySize is the size of someMapStringToByteArray calculated by GetSizeOfMapStringToByteArray
const someMapStringToByteArraySize = 66

var someMapStringToByteArray = map[string][]byte{
	"key":  []byte("value"),
	"key2": []byte("value2"),
}

// someBytesArraySize is len(someBytesArray)
const someBytesArraySize = 17

var someBytesArray = []byte("some random bytes")

func TestGetSizeOfMapStringToByteArray(t *testing.T) {
	require.Equal(t, someMapStringToByteArraySize, GetSizeOfMapStringToByteArray(someMapStringToByteArray))
}

func TestGetSizeOfHistoryEvent_NilEvent(t *testing.T) {
	require.Equal(t, uint64(0), GetSizeOfHistoryEvent(nil))
	require.Equal(t, uint64(0), GetSizeOfHistoryEvent(&types.HistoryEvent{}), "should be zero, because eventType is nil")
}

func TestGetSizeOfHistoryEvent(t *testing.T) {
	for eventType, c := range map[types.EventType]struct {
		event *types.HistoryEvent
		want  uint64
	}{
		types.EventTypeWorkflowExecutionStarted: {
			event: &types.HistoryEvent{
				WorkflowExecutionStartedEventAttributes: &types.WorkflowExecutionStartedEventAttributes{
					Input:                   someBytesArray, // 17 bytes
					ContinuedFailureDetails: someBytesArray, // 17 bytes
					LastCompletionResult:    someBytesArray, // 17 bytes
					Memo: &types.Memo{
						Fields: someMapStringToByteArray, // 66 bytes
					},
					Header: &types.Header{
						Fields: someMapStringToByteArray, // 66 bytes
					},
					SearchAttributes: &types.SearchAttributes{
						IndexedFields: someMapStringToByteArray, // 66 bytes
					},
				},
			},
			want: 3*someBytesArraySize + 3*someMapStringToByteArraySize,
		},
		types.EventTypeWorkflowExecutionCompleted: {
			event: &types.HistoryEvent{
				WorkflowExecutionCompletedEventAttributes: &types.WorkflowExecutionCompletedEventAttributes{
					Result: someBytesArray, // 17 bytes
				},
			},
			want: someBytesArraySize,
		},
		types.EventTypeWorkflowExecutionFailed: {
			event: &types.HistoryEvent{
				WorkflowExecutionFailedEventAttributes: &types.WorkflowExecutionFailedEventAttributes{
					Details: someBytesArray, // 17 bytes
				},
			},
			want: someBytesArraySize,
		},
		types.EventTypeWorkflowExecutionTimedOut: {event: &types.HistoryEvent{}, want: 0},
		types.EventTypeDecisionTaskScheduled:     {event: &types.HistoryEvent{}, want: 0},
		types.EventTypeDecisionTaskStarted:       {event: &types.HistoryEvent{}, want: 0},
		types.EventTypeDecisionTaskCompleted: {
			event: &types.HistoryEvent{
				DecisionTaskCompletedEventAttributes: &types.DecisionTaskCompletedEventAttributes{
					ExecutionContext: someBytesArray, // 17 bytes
				},
			},
			want: someBytesArraySize,
		},
		types.EventTypeDecisionTaskTimedOut: {event: &types.HistoryEvent{}, want: 0},
		types.EventTypeDecisionTaskFailed: {
			event: &types.HistoryEvent{
				DecisionTaskFailedEventAttributes: &types.DecisionTaskFailedEventAttributes{
					Details: someBytesArray, // 17 bytes
				},
			},
			want: someBytesArraySize,
		},
		types.EventTypeActivityTaskScheduled: {
			event: &types.HistoryEvent{
				ActivityTaskScheduledEventAttributes: &types.ActivityTaskScheduledEventAttributes{
					Input: someBytesArray, // 17 bytes
					Header: &types.Header{
						Fields: someMapStringToByteArray, // 66 bytes
					},
				},
			},
			want: someBytesArraySize + someMapStringToByteArraySize,
		},
		types.EventTypeActivityTaskStarted: {
			event: &types.HistoryEvent{
				ActivityTaskStartedEventAttributes: &types.ActivityTaskStartedEventAttributes{
					LastFailureDetails: someBytesArray, // 17 bytes
				},
			},
			want: someBytesArraySize,
		},
		types.EventTypeActivityTaskCompleted: {
			event: &types.HistoryEvent{
				ActivityTaskCompletedEventAttributes: &types.ActivityTaskCompletedEventAttributes{
					Result: someBytesArray, // 17 bytes
				},
			},
			want: someBytesArraySize,
		},
		types.EventTypeActivityTaskFailed: {
			event: &types.HistoryEvent{
				ActivityTaskFailedEventAttributes: &types.ActivityTaskFailedEventAttributes{
					Details: someBytesArray, // 17 bytes
				},
			},
			want: someBytesArraySize,
		},
		types.EventTypeActivityTaskTimedOut: {
			event: &types.HistoryEvent{
				ActivityTaskTimedOutEventAttributes: &types.ActivityTaskTimedOutEventAttributes{
					Details:            someBytesArray, // 17 bytes
					LastFailureDetails: someBytesArray, // 17 bytes
				},
			},
			want: 2 * someBytesArraySize,
		},
		types.EventTypeActivityTaskCancelRequested:     {event: &types.HistoryEvent{}, want: 0},
		types.EventTypeRequestCancelActivityTaskFailed: {event: &types.HistoryEvent{}, want: 0},
		types.EventTypeActivityTaskCanceled: {
			event: &types.HistoryEvent{
				ActivityTaskCanceledEventAttributes: &types.ActivityTaskCanceledEventAttributes{
					Details: someBytesArray, // 17 bytes
				},
			},
			want: someBytesArraySize,
		},
		types.EventTypeTimerStarted:                     {event: &types.HistoryEvent{}, want: 0},
		types.EventTypeTimerFired:                       {event: &types.HistoryEvent{}, want: 0},
		types.EventTypeCancelTimerFailed:                {event: &types.HistoryEvent{}, want: 0},
		types.EventTypeTimerCanceled:                    {event: &types.HistoryEvent{}, want: 0},
		types.EventTypeWorkflowExecutionCancelRequested: {event: &types.HistoryEvent{}, want: 0},
		types.EventTypeWorkflowExecutionCanceled: {
			event: &types.HistoryEvent{
				WorkflowExecutionCanceledEventAttributes: &types.WorkflowExecutionCanceledEventAttributes{
					Details: someBytesArray, // 17 bytes
				},
			},
			want: someBytesArraySize,
		},
		types.EventTypeRequestCancelExternalWorkflowExecutionInitiated: {
			event: &types.HistoryEvent{
				RequestCancelExternalWorkflowExecutionInitiatedEventAttributes: &types.RequestCancelExternalWorkflowExecutionInitiatedEventAttributes{
					Control: someBytesArray, // 17 bytes
				},
			},
			want: someBytesArraySize,
		},
		types.EventTypeRequestCancelExternalWorkflowExecutionFailed: {
			event: &types.HistoryEvent{
				RequestCancelExternalWorkflowExecutionFailedEventAttributes: &types.RequestCancelExternalWorkflowExecutionFailedEventAttributes{
					Control: someBytesArray, // 17 bytes
				},
			},
			want: someBytesArraySize,
		},
		types.EventTypeExternalWorkflowExecutionCancelRequested: {event: &types.HistoryEvent{}, want: 0},
		types.EventTypeMarkerRecorded: {
			event: &types.HistoryEvent{
				MarkerRecordedEventAttributes: &types.MarkerRecordedEventAttributes{
					Details: someBytesArray, // 17 bytes
				},
			},
			want: someBytesArraySize,
		},
		types.EventTypeWorkflowExecutionSignaled: {
			event: &types.HistoryEvent{
				WorkflowExecutionSignaledEventAttributes: &types.WorkflowExecutionSignaledEventAttributes{
					Input: someBytesArray, // 17 bytes
				},
			},
			want: someBytesArraySize,
		},
		types.EventTypeWorkflowExecutionTerminated: {
			event: &types.HistoryEvent{
				WorkflowExecutionTerminatedEventAttributes: &types.WorkflowExecutionTerminatedEventAttributes{
					Details: someBytesArray, // 17 bytes
				},
			},
			want: someBytesArraySize,
		},
		types.EventTypeWorkflowExecutionContinuedAsNew: {
			event: &types.HistoryEvent{
				WorkflowExecutionContinuedAsNewEventAttributes: &types.WorkflowExecutionContinuedAsNewEventAttributes{
					Input: someBytesArray, // 17 bytes
					Memo: &types.Memo{
						Fields: someMapStringToByteArray, // 66 bytes
					},
					Header: &types.Header{
						Fields: someMapStringToByteArray, // 66 bytes
					},
					SearchAttributes: &types.SearchAttributes{
						IndexedFields: someMapStringToByteArray, // 66 bytes
					},
				},
			},
			want: someBytesArraySize + 3*someMapStringToByteArraySize,
		},
		types.EventTypeStartChildWorkflowExecutionInitiated: {
			event: &types.HistoryEvent{
				StartChildWorkflowExecutionInitiatedEventAttributes: &types.StartChildWorkflowExecutionInitiatedEventAttributes{
					Input:   someBytesArray, // 17 bytes
					Control: someBytesArray, // 17 bytes
					Memo: &types.Memo{
						Fields: someMapStringToByteArray, // 66 bytes
					},
					Header: &types.Header{
						Fields: someMapStringToByteArray, // 66 bytes
					},
					SearchAttributes: &types.SearchAttributes{
						IndexedFields: someMapStringToByteArray, // 66 bytes
					},
				},
			},
			want: 2*someBytesArraySize + 3*someMapStringToByteArraySize,
		},
		types.EventTypeStartChildWorkflowExecutionFailed: {
			event: &types.HistoryEvent{
				StartChildWorkflowExecutionFailedEventAttributes: &types.StartChildWorkflowExecutionFailedEventAttributes{
					Control: someBytesArray, // 17 bytes
				},
			},
			want: someBytesArraySize,
		},
		types.EventTypeChildWorkflowExecutionStarted: {
			event: &types.HistoryEvent{
				ChildWorkflowExecutionStartedEventAttributes: &types.ChildWorkflowExecutionStartedEventAttributes{
					Header: &types.Header{
						Fields: someMapStringToByteArray, // 66 bytes
					},
				},
			},
			want: someMapStringToByteArraySize,
		},
		types.EventTypeChildWorkflowExecutionCompleted: {
			event: &types.HistoryEvent{
				ChildWorkflowExecutionCompletedEventAttributes: &types.ChildWorkflowExecutionCompletedEventAttributes{
					Result: someBytesArray, // 17 bytes
				},
			},
			want: someBytesArraySize,
		},
		types.EventTypeChildWorkflowExecutionFailed: {
			event: &types.HistoryEvent{
				ChildWorkflowExecutionFailedEventAttributes: &types.ChildWorkflowExecutionFailedEventAttributes{
					Details: someBytesArray, // 17 bytes
				},
			},
			want: someBytesArraySize,
		},
		types.EventTypeChildWorkflowExecutionCanceled: {
			event: &types.HistoryEvent{
				ChildWorkflowExecutionCanceledEventAttributes: &types.ChildWorkflowExecutionCanceledEventAttributes{
					Details: someBytesArray, // 17 bytes
				},
			},
			want: someBytesArraySize,
		},
		types.EventTypeChildWorkflowExecutionTimedOut:   {event: &types.HistoryEvent{}, want: 0},
		types.EventTypeChildWorkflowExecutionTerminated: {event: &types.HistoryEvent{}, want: 0},
		types.EventTypeSignalExternalWorkflowExecutionInitiated: {
			event: &types.HistoryEvent{
				SignalExternalWorkflowExecutionInitiatedEventAttributes: &types.SignalExternalWorkflowExecutionInitiatedEventAttributes{
					Input:   someBytesArray, // 17 bytes
					Control: someBytesArray, // 17 bytes
				},
			},
			want: 2 * someBytesArraySize,
		},
		types.EventTypeSignalExternalWorkflowExecutionFailed: {
			event: &types.HistoryEvent{
				SignalExternalWorkflowExecutionFailedEventAttributes: &types.SignalExternalWorkflowExecutionFailedEventAttributes{
					Control: someBytesArray, // 17 bytes
				},
			},
			want: someBytesArraySize,
		},
		types.EventTypeExternalWorkflowExecutionSignaled: {
			event: &types.HistoryEvent{
				ExternalWorkflowExecutionSignaledEventAttributes: &types.ExternalWorkflowExecutionSignaledEventAttributes{
					Control: someBytesArray, // 17 bytes
				},
			},
			want: someBytesArraySize,
		},
		types.EventTypeUpsertWorkflowSearchAttributes: {
			event: &types.HistoryEvent{
				UpsertWorkflowSearchAttributesEventAttributes: &types.UpsertWorkflowSearchAttributesEventAttributes{
					SearchAttributes: &types.SearchAttributes{
						IndexedFields: someMapStringToByteArray, // 66 bytes
					},
				},
			},
			want: someMapStringToByteArraySize,
		},
	} {
		t.Run(eventType.String(), func(t *testing.T) {
			if c.event != nil {
				c.event.EventType = &eventType
			}

			got := GetSizeOfHistoryEvent(c.event)
			require.Equal(t, c.want, got)
		})
	}
}

<<<<<<< HEAD
func TestDurationToDays(t *testing.T) {
	for duration, want := range map[time.Duration]int32{
		0:              0,
		time.Hour:      0,
		24 * time.Hour: 1,
		25 * time.Hour: 1,
		48 * time.Hour: 2,
	} {
		t.Run(duration.String(), func(t *testing.T) {
			got := DurationToDays(duration)
			require.Equal(t, want, got)
		})
	}
}

func TestDurationToSeconds(t *testing.T) {
	for duration, want := range map[time.Duration]int64{
		0:                           0,
		time.Second:                 1,
		time.Second + time.Second/2: 1,
		2 * time.Second:             2,
	} {
		t.Run(duration.String(), func(t *testing.T) {
			got := DurationToSeconds(duration)
			require.Equal(t, want, got)
		})
	}
}

func TestDaysToDuration(t *testing.T) {
	for days, want := range map[int32]time.Duration{
		0: 0,
		1: 24 * time.Hour,
		2: 48 * time.Hour,
	} {
		t.Run(strconv.Itoa(int(days)), func(t *testing.T) {
			got := DaysToDuration(days)
			require.Equal(t, want, got)
		})
	}
}

func TestSecondsToDuration(t *testing.T) {
	for seconds, want := range map[int64]time.Duration{
		0: 0,
		1: time.Second,
		2: 2 * time.Second,
	} {
		t.Run(strconv.Itoa(int(seconds)), func(t *testing.T) {
			got := SecondsToDuration(seconds)
			require.Equal(t, want, got)
=======
func TestIsAdvancedVisibilityWritingEnabled(t *testing.T) {
	for name, c := range map[string]struct {
		advancedVisibilityWritingMode string
		isAdvancedVisConfigExist      bool
		want                          bool
	}{
		"mode is someMode, config exist": {
			advancedVisibilityWritingMode: "someMode",
			isAdvancedVisConfigExist:      true,
			want:                          true,
		},
		"mode is someMode, config not exist": {
			advancedVisibilityWritingMode: "someMode",
			isAdvancedVisConfigExist:      false,
			want:                          false,
		},
		"mode is off, config exist": {
			advancedVisibilityWritingMode: "off",
			isAdvancedVisConfigExist:      true,
			want:                          false,
		},
	} {
		t.Run(name, func(t *testing.T) {
			got := IsAdvancedVisibilityWritingEnabled(c.advancedVisibilityWritingMode, c.isAdvancedVisConfigExist)
			require.Equal(t, c.want, got)
>>>>>>> 96c5ba47
		})
	}
}<|MERGE_RESOLUTION|>--- conflicted
+++ resolved
@@ -1390,59 +1390,6 @@
 	}
 }
 
-<<<<<<< HEAD
-func TestDurationToDays(t *testing.T) {
-	for duration, want := range map[time.Duration]int32{
-		0:              0,
-		time.Hour:      0,
-		24 * time.Hour: 1,
-		25 * time.Hour: 1,
-		48 * time.Hour: 2,
-	} {
-		t.Run(duration.String(), func(t *testing.T) {
-			got := DurationToDays(duration)
-			require.Equal(t, want, got)
-		})
-	}
-}
-
-func TestDurationToSeconds(t *testing.T) {
-	for duration, want := range map[time.Duration]int64{
-		0:                           0,
-		time.Second:                 1,
-		time.Second + time.Second/2: 1,
-		2 * time.Second:             2,
-	} {
-		t.Run(duration.String(), func(t *testing.T) {
-			got := DurationToSeconds(duration)
-			require.Equal(t, want, got)
-		})
-	}
-}
-
-func TestDaysToDuration(t *testing.T) {
-	for days, want := range map[int32]time.Duration{
-		0: 0,
-		1: 24 * time.Hour,
-		2: 48 * time.Hour,
-	} {
-		t.Run(strconv.Itoa(int(days)), func(t *testing.T) {
-			got := DaysToDuration(days)
-			require.Equal(t, want, got)
-		})
-	}
-}
-
-func TestSecondsToDuration(t *testing.T) {
-	for seconds, want := range map[int64]time.Duration{
-		0: 0,
-		1: time.Second,
-		2: 2 * time.Second,
-	} {
-		t.Run(strconv.Itoa(int(seconds)), func(t *testing.T) {
-			got := SecondsToDuration(seconds)
-			require.Equal(t, want, got)
-=======
 func TestIsAdvancedVisibilityWritingEnabled(t *testing.T) {
 	for name, c := range map[string]struct {
 		advancedVisibilityWritingMode string
@@ -1468,7 +1415,61 @@
 		t.Run(name, func(t *testing.T) {
 			got := IsAdvancedVisibilityWritingEnabled(c.advancedVisibilityWritingMode, c.isAdvancedVisConfigExist)
 			require.Equal(t, c.want, got)
->>>>>>> 96c5ba47
+		})
+	}
+}
+
+func TestDurationToDays(t *testing.T) {
+	for duration, want := range map[time.Duration]int32{
+		0:              0,
+		time.Hour:      0,
+		24 * time.Hour: 1,
+		25 * time.Hour: 1,
+		48 * time.Hour: 2,
+	} {
+		t.Run(duration.String(), func(t *testing.T) {
+			got := DurationToDays(duration)
+			require.Equal(t, want, got)
+		})
+	}
+}
+
+func TestDurationToSeconds(t *testing.T) {
+	for duration, want := range map[time.Duration]int64{
+		0:                           0,
+		time.Second:                 1,
+		time.Second + time.Second/2: 1,
+		2 * time.Second:             2,
+	} {
+		t.Run(duration.String(), func(t *testing.T) {
+			got := DurationToSeconds(duration)
+			require.Equal(t, want, got)
+		})
+	}
+}
+
+func TestDaysToDuration(t *testing.T) {
+	for days, want := range map[int32]time.Duration{
+		0: 0,
+		1: 24 * time.Hour,
+		2: 48 * time.Hour,
+	} {
+		t.Run(strconv.Itoa(int(days)), func(t *testing.T) {
+			got := DaysToDuration(days)
+			require.Equal(t, want, got)
+		})
+	}
+}
+
+func TestSecondsToDuration(t *testing.T) {
+	for seconds, want := range map[int64]time.Duration{
+		0: 0,
+		1: time.Second,
+		2: 2 * time.Second,
+	} {
+		t.Run(strconv.Itoa(int(seconds)), func(t *testing.T) {
+			got := SecondsToDuration(seconds)
+			require.Equal(t, want, got)
 		})
 	}
 }