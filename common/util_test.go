--- conflicted
+++ resolved
@@ -912,7 +912,138 @@
 	return runtime.FuncForPC(reflect.ValueOf(fn).Pointer()).Name()
 }
 
-<<<<<<< HEAD
+func TestDeserializeSearchAttributeValue_Success(t *testing.T) {
+	for name, c := range map[string]struct {
+		value     string
+		valueType types.IndexedValueType
+
+		wantValue any
+	}{
+		"string": {
+			value:     `"string"`,
+			valueType: types.IndexedValueTypeString,
+			wantValue: "string",
+		},
+		"[]string": {
+			value:     `["1", "2", "3"]`,
+			valueType: types.IndexedValueTypeString,
+			wantValue: []string{"1", "2", "3"},
+		},
+		"keyword": {
+			value:     `"keyword"`,
+			valueType: types.IndexedValueTypeKeyword,
+			wantValue: "keyword",
+		},
+		"[]keyword": {
+			value:     `["1", "2", "3"]`,
+			valueType: types.IndexedValueTypeKeyword,
+			wantValue: []string{"1", "2", "3"},
+		},
+		"int": {
+			value:     `1`,
+			valueType: types.IndexedValueTypeInt,
+			wantValue: int64(1),
+		},
+		"[]int": {
+			value:     `[1, 2, 3]`,
+			valueType: types.IndexedValueTypeInt,
+			wantValue: []int64{1, 2, 3},
+		},
+		"double": {
+			value:     `1.1`,
+			valueType: types.IndexedValueTypeDouble,
+			wantValue: float64(1.1),
+		},
+		"[]double": {
+			value:     `[1.1, 2.2, 3.3]`,
+			valueType: types.IndexedValueTypeDouble,
+			wantValue: []float64{1.1, 2.2, 3.3},
+		},
+		"bool": {
+			value:     `true`,
+			valueType: types.IndexedValueTypeBool,
+			wantValue: true,
+		},
+		"[]bool": {
+			value:     `[true, false, true]`,
+			valueType: types.IndexedValueTypeBool,
+			wantValue: []bool{true, false, true},
+		},
+		"datetime": {
+			value:     `"2020-01-01T00:00:00Z"`,
+			valueType: types.IndexedValueTypeDatetime,
+			wantValue: time.Date(2020, 1, 1, 0, 0, 0, 0, time.UTC),
+		},
+		"[]datetime": {
+			value:     `["2020-01-01T00:00:00Z", "2020-01-02T00:00:00Z", "2020-01-03T00:00:00Z"]`,
+			valueType: types.IndexedValueTypeDatetime,
+			wantValue: []time.Time{
+				time.Date(2020, 1, 1, 0, 0, 0, 0, time.UTC),
+				time.Date(2020, 1, 2, 0, 0, 0, 0, time.UTC),
+				time.Date(2020, 1, 3, 0, 0, 0, 0, time.UTC),
+			},
+		},
+	} {
+		t.Run(name, func(t *testing.T) {
+			gotValue, err := DeserializeSearchAttributeValue([]byte(c.value), c.valueType)
+			require.NoError(t, err)
+			require.Equal(t, c.wantValue, gotValue)
+		})
+	}
+}
+
+func TestDeserializeSearchAttributeValue_Error(t *testing.T) {
+	for name, c := range map[string]struct {
+		value     string
+		valueType types.IndexedValueType
+
+		wantErrorMsg string
+	}{
+		"invalid string": {
+			value:        `"string`,
+			valueType:    types.IndexedValueTypeString,
+			wantErrorMsg: "unexpected end of JSON input",
+		},
+		"invalid keyword": {
+			value:        `"keyword`,
+			valueType:    types.IndexedValueTypeKeyword,
+			wantErrorMsg: "unexpected end of JSON input",
+		},
+		"invalid int": {
+			value:        `1.1`,
+			valueType:    types.IndexedValueTypeInt,
+			wantErrorMsg: "json: cannot unmarshal number into Go value of type []int64",
+		},
+		"invalid double": {
+			value:        `1as`,
+			valueType:    types.IndexedValueTypeDouble,
+			wantErrorMsg: "invalid character 'a' after top-level value",
+		},
+		"invalid bool": {
+			value:        `1`,
+			valueType:    types.IndexedValueTypeBool,
+			wantErrorMsg: "json: cannot unmarshal number into Go value of type []bool",
+		},
+		"invalid datetime": {
+			value:        `1`,
+			valueType:    types.IndexedValueTypeDatetime,
+			wantErrorMsg: "json: cannot unmarshal number into Go value of type []time.Time",
+		},
+		"invalid value type": {
+			value:        `1`,
+			valueType:    types.IndexedValueType(100),
+			wantErrorMsg: fmt.Sprintf("error: unknown index value type [%v]", types.IndexedValueType(100)),
+		},
+	} {
+		t.Run(name, func(t *testing.T) {
+			gotValue, err := DeserializeSearchAttributeValue([]byte(c.value), c.valueType)
+			require.Error(t, err)
+			require.ErrorContains(t, err, c.wantErrorMsg)
+			require.Nil(t, gotValue)
+		})
+	}
+}
+
 // someMapStringToByteArraySize is the size of someMapStringToByteArray calculated by GetSizeOfMapStringToByteArray
 const someMapStringToByteArraySize = 66
 
@@ -1225,136 +1356,6 @@
 
 			got := GetSizeOfHistoryEvent(c.event)
 			require.Equal(t, c.want, got)
-=======
-func TestDeserializeSearchAttributeValue_Success(t *testing.T) {
-	for name, c := range map[string]struct {
-		value     string
-		valueType types.IndexedValueType
-
-		wantValue any
-	}{
-		"string": {
-			value:     `"string"`,
-			valueType: types.IndexedValueTypeString,
-			wantValue: "string",
-		},
-		"[]string": {
-			value:     `["1", "2", "3"]`,
-			valueType: types.IndexedValueTypeString,
-			wantValue: []string{"1", "2", "3"},
-		},
-		"keyword": {
-			value:     `"keyword"`,
-			valueType: types.IndexedValueTypeKeyword,
-			wantValue: "keyword",
-		},
-		"[]keyword": {
-			value:     `["1", "2", "3"]`,
-			valueType: types.IndexedValueTypeKeyword,
-			wantValue: []string{"1", "2", "3"},
-		},
-		"int": {
-			value:     `1`,
-			valueType: types.IndexedValueTypeInt,
-			wantValue: int64(1),
-		},
-		"[]int": {
-			value:     `[1, 2, 3]`,
-			valueType: types.IndexedValueTypeInt,
-			wantValue: []int64{1, 2, 3},
-		},
-		"double": {
-			value:     `1.1`,
-			valueType: types.IndexedValueTypeDouble,
-			wantValue: float64(1.1),
-		},
-		"[]double": {
-			value:     `[1.1, 2.2, 3.3]`,
-			valueType: types.IndexedValueTypeDouble,
-			wantValue: []float64{1.1, 2.2, 3.3},
-		},
-		"bool": {
-			value:     `true`,
-			valueType: types.IndexedValueTypeBool,
-			wantValue: true,
-		},
-		"[]bool": {
-			value:     `[true, false, true]`,
-			valueType: types.IndexedValueTypeBool,
-			wantValue: []bool{true, false, true},
-		},
-		"datetime": {
-			value:     `"2020-01-01T00:00:00Z"`,
-			valueType: types.IndexedValueTypeDatetime,
-			wantValue: time.Date(2020, 1, 1, 0, 0, 0, 0, time.UTC),
-		},
-		"[]datetime": {
-			value:     `["2020-01-01T00:00:00Z", "2020-01-02T00:00:00Z", "2020-01-03T00:00:00Z"]`,
-			valueType: types.IndexedValueTypeDatetime,
-			wantValue: []time.Time{
-				time.Date(2020, 1, 1, 0, 0, 0, 0, time.UTC),
-				time.Date(2020, 1, 2, 0, 0, 0, 0, time.UTC),
-				time.Date(2020, 1, 3, 0, 0, 0, 0, time.UTC),
-			},
-		},
-	} {
-		t.Run(name, func(t *testing.T) {
-			gotValue, err := DeserializeSearchAttributeValue([]byte(c.value), c.valueType)
-			require.NoError(t, err)
-			require.Equal(t, c.wantValue, gotValue)
-		})
-	}
-}
-
-func TestDeserializeSearchAttributeValue_Error(t *testing.T) {
-	for name, c := range map[string]struct {
-		value     string
-		valueType types.IndexedValueType
-
-		wantErrorMsg string
-	}{
-		"invalid string": {
-			value:        `"string`,
-			valueType:    types.IndexedValueTypeString,
-			wantErrorMsg: "unexpected end of JSON input",
-		},
-		"invalid keyword": {
-			value:        `"keyword`,
-			valueType:    types.IndexedValueTypeKeyword,
-			wantErrorMsg: "unexpected end of JSON input",
-		},
-		"invalid int": {
-			value:        `1.1`,
-			valueType:    types.IndexedValueTypeInt,
-			wantErrorMsg: "json: cannot unmarshal number into Go value of type []int64",
-		},
-		"invalid double": {
-			value:        `1as`,
-			valueType:    types.IndexedValueTypeDouble,
-			wantErrorMsg: "invalid character 'a' after top-level value",
-		},
-		"invalid bool": {
-			value:        `1`,
-			valueType:    types.IndexedValueTypeBool,
-			wantErrorMsg: "json: cannot unmarshal number into Go value of type []bool",
-		},
-		"invalid datetime": {
-			value:        `1`,
-			valueType:    types.IndexedValueTypeDatetime,
-			wantErrorMsg: "json: cannot unmarshal number into Go value of type []time.Time",
-		},
-		"invalid value type": {
-			value:        `1`,
-			valueType:    types.IndexedValueType(100),
-			wantErrorMsg: fmt.Sprintf("error: unknown index value type [%v]", types.IndexedValueType(100)),
-		},
-	} {
-		t.Run(name, func(t *testing.T) {
-			gotValue, err := DeserializeSearchAttributeValue([]byte(c.value), c.valueType)
-			require.Error(t, err)
-			require.ErrorContains(t, err, c.wantErrorMsg)
-			require.Nil(t, gotValue)
->>>>>>> df2d8d29
 		})
 	}
 }