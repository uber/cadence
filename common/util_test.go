--- conflicted
+++ resolved
@@ -93,10 +93,6 @@
 	expirationTime := startRequest.GetExpirationTimestamp()
 	require.NotNil(t, expirationTime)
 	delta := time.Unix(0, expirationTime).Sub(now)
-<<<<<<< HEAD
-	require.True(t, delta > 58*time.Second)
-	require.True(t, delta < 62*time.Second)
-=======
 	require.True(t, delta > 58 * time.Second)
 	require.True(t, delta < 62 * time.Second)
 }
@@ -107,5 +103,4 @@
 		require.Equal(t, expected[i], ConvertIndexedValueTypeToThriftType(i, nil))
 		require.Equal(t, expected[i], ConvertIndexedValueTypeToThriftType(float64(i), nil))
 	}
->>>>>>> 129b62e1
 }