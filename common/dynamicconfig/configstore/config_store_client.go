--- conflicted
+++ resolved
@@ -101,9 +101,6 @@
 		clientCfg = defaultConfigValues
 	}
 
-<<<<<<< HEAD
-	client, err := newConfigStoreClient(clientCfg, store.NoSQL, logger, configType)
-=======
 	ds := persistenceCfg.DataStores[persistenceCfg.DefaultStore]
 	var dsConfig *config.ShardedNoSQL
 	if ds.ShardedNoSQL != nil {
@@ -112,28 +109,23 @@
 		dsConfig = ds.NoSQL.ConvertToShardedNoSQLConfig()
 	}
 
-	client, err := newConfigStoreClient(clientCfg, dsConfig, logger, doneCh)
+	client, err := newConfigStoreClient(clientCfg, dsConfig, logger, configType)
 	if err != nil {
 		return nil, err
 	}
 	err = client.startUpdate()
->>>>>>> 28ac3ca9
 	if err != nil {
 		return nil, err
 	}
 	return client, nil
 }
 
-<<<<<<< HEAD
 func newConfigStoreClient(
 	clientCfg *csc.ClientConfig,
-	persistenceCfg *config.NoSQL,
+	persistenceCfg *config.ShardedNoSQL,
 	logger log.Logger,
 	configType persistence.ConfigType,
 ) (*configStoreClient, error) {
-=======
-func newConfigStoreClient(clientCfg *csc.ClientConfig, persistenceCfg *config.ShardedNoSQL, logger log.Logger, doneCh chan struct{}) (*configStoreClient, error) {
->>>>>>> 28ac3ca9
 	store, err := nosql.NewNoSQLConfigStore(*persistenceCfg, logger, nil)
 	if err != nil {
 		return nil, err
