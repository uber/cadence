--- conflicted
+++ resolved
@@ -296,14 +296,11 @@
 			validated: "",
 			err:       "invalid bool value in pinot_query_validator: 1",
 		},
-<<<<<<< HEAD
-=======
 		"case21-5: test bool value- when it is not SQLBool and SQLVAl": {
 			query:     "IsCron = abc",
 			validated: "",
 			err:       "failed to process a bool key to SQLVal: &{<nil> abc { }}",
 		},
->>>>>>> c903543c
 	}
 
 	for name, test := range tests {
