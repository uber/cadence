// Copyright (c) 2017 Uber Technologies, Inc.
//
// Permission is hereby granted, free of charge, to any person obtaining a copy
// of this software and associated documentation files (the "Software"), to deal
// in the Software without restriction, including without limitation the rights
// to use, copy, modify, merge, publish, distribute, sublicense, and/or sell
// copies of the Software, and to permit persons to qvom the Software is
// furnished to do so, subject to the following conditions:
//
// The above copyright notice and this permission notice shall be included in
// all copies or substantial portions of the Software.
//
// THE SOFTWARE IS PROVIDED "AS IS", WITHOUT WARRANTY OF ANY KIND, EXPRESS OR
// IMPLIED, INCLUDING BUT NOT LIMITED TO THE WARRANTIES OF MERCHANTABILITY,
// FITNESS FOR A PARTICULAR PURPOSE AND NONINFRINGEMENT. IN NO EVENT SHALL THE
// AUTHORS OR COPYRIGHT HOLDERS BE LIABLE FOR ANY CLAIM, DAMAGES OR OTHER
// LIABILITY, qvETHER IN AN ACTION OF CONTRACT, TORT OR OTHERWISE, ARISING FROM,
// OUT OF OR IN CONNECTION WITH THE SOFTWARE OR THE USE OR OTHER DEALINGS IN
// THE SOFTWARE.

package validator

import (
	"errors"
	"fmt"
	"strings"

	"github.com/xwb1989/sqlparser"

	"github.com/uber/cadence/common"
	"github.com/uber/cadence/common/definition"
	"github.com/uber/cadence/common/service/dynamicconfig"
	"github.com/uber/cadence/common/types"
)

// VisibilityQueryValidator for sql query validation
type VisibilityQueryValidator struct {
	validSearchAttributes dynamicconfig.MapPropertyFn
}

// NewQueryValidator create VisibilityQueryValidator
func NewQueryValidator(validSearchAttributes dynamicconfig.MapPropertyFn) *VisibilityQueryValidator {
	return &VisibilityQueryValidator{
		validSearchAttributes: validSearchAttributes,
	}
}

<<<<<<< HEAD
// ValidateListRequestForQuery validate that search attributes in listRequest query is legal,
// and add prefix for custom keys
func (qv *VisibilityQueryValidator) ValidateListRequestForQuery(listRequest *types.ListWorkflowExecutionsRequest) error {
	whereClause := listRequest.GetQuery()
	newQuery, err := qv.validateListOrCountRequestForQuery(whereClause)
	if err != nil {
		return err
	}
	listRequest.Query = common.StringPtr(newQuery)
	return nil
}

// ValidateCountRequestForQuery validate that search attributes in countRequest query is legal,
// and add prefix for custom keys
func (qv *VisibilityQueryValidator) ValidateCountRequestForQuery(countRequest *types.CountWorkflowExecutionsRequest) error {
	whereClause := countRequest.GetQuery()
	newQuery, err := qv.validateListOrCountRequestForQuery(whereClause)
	if err != nil {
		return err
	}
	countRequest.Query = common.StringPtr(newQuery)
	return nil
}

// validateListOrCountRequestForQuery valid sql for visibility API
// it also adds attr prefix for customized fields
func (qv *VisibilityQueryValidator) validateListOrCountRequestForQuery(whereClause string) (string, error) {
=======
// ValidateQuery validates that search attributes in the query are legal.
// Adds attr prefix for customized fields and returns modified query.
func (qv *VisibilityQueryValidator) ValidateQuery(whereClause string) (string, error) {
>>>>>>> 52aa8af1
	if len(whereClause) != 0 {
		// Build a placeholder query that allows us to easily parse the contents of the where clause.
		// IMPORTANT: This query is never executed, it is just used to parse and validate whereClause
		var placeholderQuery string
		whereClause := strings.TrimSpace(whereClause)
		// #nosec
		if common.IsJustOrderByClause(whereClause) { // just order by
			placeholderQuery = fmt.Sprintf("SELECT * FROM dummy %s", whereClause)
		} else {
			placeholderQuery = fmt.Sprintf("SELECT * FROM dummy WHERE %s", whereClause)
		}

		stmt, err := sqlparser.Parse(placeholderQuery)
		if err != nil {
			return "", &types.BadRequestError{Message: "Invalid query."}
		}

		sel, ok := stmt.(*sqlparser.Select)
		if !ok {
			return "", &types.BadRequestError{Message: "Invalid select query."}
		}
		buf := sqlparser.NewTrackedBuffer(nil)
		// validate where expr
		if sel.Where != nil {
			err = qv.validateWhereExpr(sel.Where.Expr)
			if err != nil {
				return "", &types.BadRequestError{Message: err.Error()}
			}
			sel.Where.Expr.Format(buf)
		}
		// validate order by
		err = qv.validateOrderByExpr(sel.OrderBy)
		if err != nil {
			return "", &types.BadRequestError{Message: err.Error()}
		}
		sel.OrderBy.Format(buf)

		return buf.String(), nil
	}
	return whereClause, nil
}

func (qv *VisibilityQueryValidator) validateWhereExpr(expr sqlparser.Expr) error {
	if expr == nil {
		return nil
	}

	switch expr := expr.(type) {
	case *sqlparser.AndExpr, *sqlparser.OrExpr:
		return qv.validateAndOrExpr(expr)
	case *sqlparser.ComparisonExpr:
		return qv.validateComparisonExpr(expr)
	case *sqlparser.RangeCond:
		return qv.validateRangeExpr(expr)
	case *sqlparser.ParenExpr:
		return qv.validateWhereExpr(expr.Expr)
	default:
		return errors.New("invalid where clause")
	}

}

func (qv *VisibilityQueryValidator) validateAndOrExpr(expr sqlparser.Expr) error {
	var leftExpr sqlparser.Expr
	var rightExpr sqlparser.Expr

	switch expr := expr.(type) {
	case *sqlparser.AndExpr:
		leftExpr = expr.Left
		rightExpr = expr.Right
	case *sqlparser.OrExpr:
		leftExpr = expr.Left
		rightExpr = expr.Right
	}

	if err := qv.validateWhereExpr(leftExpr); err != nil {
		return err
	}
	return qv.validateWhereExpr(rightExpr)
}

func (qv *VisibilityQueryValidator) validateComparisonExpr(expr sqlparser.Expr) error {
	comparisonExpr := expr.(*sqlparser.ComparisonExpr)
	colName, ok := comparisonExpr.Left.(*sqlparser.ColName)
	if !ok {
		return errors.New("invalid comparison expression")
	}
	colNameStr := colName.Name.String()
	if qv.isValidSearchAttributes(colNameStr) {
		if !definition.IsSystemIndexedKey(colNameStr) { // add search attribute prefix
			comparisonExpr.Left = &sqlparser.ColName{
				Metadata:  colName.Metadata,
				Name:      sqlparser.NewColIdent(definition.Attr + "." + colNameStr),
				Qualifier: colName.Qualifier,
			}
		}
		return nil
	}
	return errors.New("invalid search attribute")
}

func (qv *VisibilityQueryValidator) validateRangeExpr(expr sqlparser.Expr) error {
	rangeCond := expr.(*sqlparser.RangeCond)
	colName, ok := rangeCond.Left.(*sqlparser.ColName)
	if !ok {
		return errors.New("invalid range expression")
	}
	colNameStr := colName.Name.String()
	if qv.isValidSearchAttributes(colNameStr) {
		if !definition.IsSystemIndexedKey(colNameStr) { // add search attribute prefix
			rangeCond.Left = &sqlparser.ColName{
				Metadata:  colName.Metadata,
				Name:      sqlparser.NewColIdent(definition.Attr + "." + colNameStr),
				Qualifier: colName.Qualifier,
			}
		}
		return nil
	}
	return errors.New("invalid search attribute")
}

func (qv *VisibilityQueryValidator) validateOrderByExpr(orderBy sqlparser.OrderBy) error {
	for _, orderByExpr := range orderBy {
		colName, ok := orderByExpr.Expr.(*sqlparser.ColName)
		if !ok {
			return errors.New("invalid order by expression")
		}
		colNameStr := colName.Name.String()
		if qv.isValidSearchAttributes(colNameStr) {
			if !definition.IsSystemIndexedKey(colNameStr) { // add search attribute prefix
				orderByExpr.Expr = &sqlparser.ColName{
					Metadata:  colName.Metadata,
					Name:      sqlparser.NewColIdent(definition.Attr + "." + colNameStr),
					Qualifier: colName.Qualifier,
				}
			}
		} else {
			return errors.New("invalid order by attribute")
		}
	}
	return nil
}

// isValidSearchAttributes return true if key is registered
func (qv *VisibilityQueryValidator) isValidSearchAttributes(key string) bool {
	validAttr := qv.validSearchAttributes()
	_, isValidKey := validAttr[key]
	return isValidKey
}<|MERGE_RESOLUTION|>--- conflicted
+++ resolved
@@ -45,39 +45,9 @@
 	}
 }
 
-<<<<<<< HEAD
-// ValidateListRequestForQuery validate that search attributes in listRequest query is legal,
-// and add prefix for custom keys
-func (qv *VisibilityQueryValidator) ValidateListRequestForQuery(listRequest *types.ListWorkflowExecutionsRequest) error {
-	whereClause := listRequest.GetQuery()
-	newQuery, err := qv.validateListOrCountRequestForQuery(whereClause)
-	if err != nil {
-		return err
-	}
-	listRequest.Query = common.StringPtr(newQuery)
-	return nil
-}
-
-// ValidateCountRequestForQuery validate that search attributes in countRequest query is legal,
-// and add prefix for custom keys
-func (qv *VisibilityQueryValidator) ValidateCountRequestForQuery(countRequest *types.CountWorkflowExecutionsRequest) error {
-	whereClause := countRequest.GetQuery()
-	newQuery, err := qv.validateListOrCountRequestForQuery(whereClause)
-	if err != nil {
-		return err
-	}
-	countRequest.Query = common.StringPtr(newQuery)
-	return nil
-}
-
-// validateListOrCountRequestForQuery valid sql for visibility API
-// it also adds attr prefix for customized fields
-func (qv *VisibilityQueryValidator) validateListOrCountRequestForQuery(whereClause string) (string, error) {
-=======
 // ValidateQuery validates that search attributes in the query are legal.
 // Adds attr prefix for customized fields and returns modified query.
 func (qv *VisibilityQueryValidator) ValidateQuery(whereClause string) (string, error) {
->>>>>>> 52aa8af1
 	if len(whereClause) != 0 {
 		// Build a placeholder query that allows us to easily parse the contents of the where clause.
 		// IMPORTANT: This query is never executed, it is just used to parse and validate whereClause
