// Copyright (c) 2017 Uber Technologies, Inc.
//
// Permission is hereby granted, free of charge, to any person obtaining a copy
// of this software and associated documentation files (the "Software"), to deal
// in the Software without restriction, including without limitation the rights
// to use, copy, modify, merge, publish, distribute, sublicense, and/or sell
// copies of the Software, and to permit persons to whom the Software is
// furnished to do so, subject to the following conditions:
//
// The above copyright notice and this permission notice shall be included in
// all copies or substantial portions of the Software.
//
// THE SOFTWARE IS PROVIDED "AS IS", WITHOUT WARRANTY OF ANY KIND, EXPRESS OR
// IMPLIED, INCLUDING BUT NOT LIMITED TO THE WARRANTIES OF MERCHANTABILITY,
// FITNESS FOR A PARTICULAR PURPOSE AND NONINFRINGEMENT. IN NO EVENT SHALL THE
// AUTHORS OR COPYRIGHT HOLDERS BE LIABLE FOR ANY CLAIM, DAMAGES OR OTHER
// LIABILITY, WHETHER IN AN ACTION OF CONTRACT, TORT OR OTHERWISE, ARISING FROM,
// OUT OF OR IN CONNECTION WITH THE SOFTWARE OR THE USE OR OTHER DEALINGS IN
// THE SOFTWARE.

package logging

// TagErr is the tag for error object message
const TagErr = `err`

// TagHostname represents the hostname
const TagHostname = "hostname"

// Tags
const (
	// workflow logging tags
	TagWorkflowEventID      = "wf-event-id"
	TagWorkflowComponent    = "wf-component"
	TagWorkflowErr          = "wf-error"
	TagHistoryBuilderAction = "history-builder-action"
	TagStoreOperation       = "store-operation"
	TagDomainID             = "domain-id"
	TagWorkflowExecutionID  = "execution-id"
	TagWorkflowRunID        = "run-id"
	TagHistoryShardID       = "shard-id"
	TagDecisionType         = "decision-type"
	TagDecisionFailCause    = "decision-fail-cause"
	TagTaskID               = "task-id"
	TagTaskType             = "task-type"

	// workflow logging tag values
	// TagWorkflowComponent Values
	TagValueHistoryBuilderComponent = "history-builder"
	TagValueHistoryEngineComponent  = "history-engine"
	TagValueHistoryCacheComponent   = "history-cache"
	TagValueTransferQueueComponent  = "transfer-queue-processor"
	TagValueTimerQueueComponent     = "timer-queue-processor"
	TagValueShardController         = "shard-controller"
	TagValueMatchingEngineComponent = "matching-engine"

	// TagHistoryBuilderAction values
	TagValueActionWorkflowStarted                 = "add-workflowexecution-started-event"
	TagValueActionDecisionTaskScheduled           = "add-decisiontask-scheduled-event"
	TagValueActionDecisionTaskStarted             = "add-decisiontask-started-event"
	TagValueActionDecisionTaskCompleted           = "add-decisiontask-completed-event"
	TagValueActionDecisionTaskTimedOut            = "add-decisiontask-timedout-event"
	TagValueActionDecisionTaskFailed              = "add-decisiontask-failed-event"
	TagValueActionActivityTaskScheduled           = "add-activitytask-scheduled-event"
	TagValueActionActivityTaskStarted             = "add-activitytask-started-event"
	TagValueActionActivityTaskCompleted           = "add-activitytask-completed-event"
	TagValueActionActivityTaskFailed              = "add-activitytask-failed-event"
	TagValueActionActivityTaskTimedOut            = "add-activitytask-timed-event"
	TagValueActionActivityTaskCanceled            = "add-activitytask-canceled-event"
	TagValueActionActivityTaskCancelRequest       = "add-activitytask-cancel-request-event"
	TagValueActionActivityTaskCancelRequestFailed = "add-activitytask-cancel-request-failed-event"
	TagValueActionCompleteWorkflow                = "add-complete-workflow-event"
	TagValueActionFailWorkflow                    = "add-fail-workflow-event"
<<<<<<< HEAD
	TagValueActionTimeoutWorkflow                 = "add-timeout-workflow-event"
	TagValueActionCancelWorkflow                  = "add-cancel-workflow-event"
	TagValueActionUnknownEvent                    = "add-unknown-event"
=======
>>>>>>> 293a73ce
	TagValueActionTimerStarted                    = "add-timer-started-event"
	TagValueActionTimerFired                      = "add-timer-fired-event"
	TagValueActionTimerCanceled                   = "add-timer-Canceled-event"
	TagValueActionWorkflowTerminated              = "add-workflowexecution-terminated-event"
	TagValueActionWorkflowSignaled                = "add-workflowexecution-signaled-event"
	TagValueActionContinueAsNew                   = "add-continue-as-new-event"
	TagValueActionWorkflowCanceled                = "add-workflowexecution-canceled-event"
	TagValueActionChildExecutionStarted           = "add-childexecution-started-event"
	TagValueActionStartChildExecutionFailed       = "add-start-childexecution-failed-event"
	TagValueActionChildExecutionCompleted         = "add-childexecution-completed-event"
	TagValueActionChildExecutionFailed            = "add-childexecution-failed-event"
	TagValueActionChildExecutionCanceled          = "add-childexecution-canceled-event"
	TagValueActionChildExecutionTerminated        = "add-childexecution-terminated-event"
	TagValueActionRequestCancelWorkflow           = "add-request-cancel-workflow-event"
	TagValueActionWorkflowCancelRequested         = "add-workflow-execution-cancel-requested-event"
	TagValueActionWorkflowCancelFailed            = "add-workflow-execution-cancel-failed-event"
	TagValueActionUnknownEvent                    = "add-unknown-event"

	// TagStoreOperation values
	TagValueStoreOperationGetTasks                = "get-tasks"
	TagValueStoreOperationCompleteTask            = "complete-task"
	TagValueStoreOperationCreateWorkflowExecution = "create-wf-execution"
	TagValueStoreOperationGetWorkflowExecution    = "get-wf-execution"
	TagValueStoreOperationUpdateWorkflowExecution = "update-wf-execution"
	TagValueStoreOperationDeleteWorkflowExecution = "delete-wf-execution"
	TagValueStoreOperationUpdateShard             = "update-shard"
	TagValueStoreOperationCreateTask              = "create-task"
	TagValueStoreOperationUpdateTaskList          = "update-task-list"
	TagValueStoreOperationStopTaskList            = "stop-task-list"

	// task list tags
	TagTaskListType = "task-list-type"
	TagTaskListName = "task-list-name"
)<|MERGE_RESOLUTION|>--- conflicted
+++ resolved
@@ -70,12 +70,8 @@
 	TagValueActionActivityTaskCancelRequestFailed = "add-activitytask-cancel-request-failed-event"
 	TagValueActionCompleteWorkflow                = "add-complete-workflow-event"
 	TagValueActionFailWorkflow                    = "add-fail-workflow-event"
-<<<<<<< HEAD
 	TagValueActionTimeoutWorkflow                 = "add-timeout-workflow-event"
 	TagValueActionCancelWorkflow                  = "add-cancel-workflow-event"
-	TagValueActionUnknownEvent                    = "add-unknown-event"
-=======
->>>>>>> 293a73ce
 	TagValueActionTimerStarted                    = "add-timer-started-event"
 	TagValueActionTimerFired                      = "add-timer-fired-event"
 	TagValueActionTimerCanceled                   = "add-timer-Canceled-event"
