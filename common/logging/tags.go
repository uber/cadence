// Copyright (c) 2017 Uber Technologies, Inc.
//
// Permission is hereby granted, free of charge, to any person obtaining a copy
// of this software and associated documentation files (the "Software"), to deal
// in the Software without restriction, including without limitation the rights
// to use, copy, modify, merge, publish, distribute, sublicense, and/or sell
// copies of the Software, and to permit persons to whom the Software is
// furnished to do so, subject to the following conditions:
//
// The above copyright notice and this permission notice shall be included in
// all copies or substantial portions of the Software.
//
// THE SOFTWARE IS PROVIDED "AS IS", WITHOUT WARRANTY OF ANY KIND, EXPRESS OR
// IMPLIED, INCLUDING BUT NOT LIMITED TO THE WARRANTIES OF MERCHANTABILITY,
// FITNESS FOR A PARTICULAR PURPOSE AND NONINFRINGEMENT. IN NO EVENT SHALL THE
// AUTHORS OR COPYRIGHT HOLDERS BE LIABLE FOR ANY CLAIM, DAMAGES OR OTHER
// LIABILITY, WHETHER IN AN ACTION OF CONTRACT, TORT OR OTHERWISE, ARISING FROM,
// OUT OF OR IN CONNECTION WITH THE SOFTWARE OR THE USE OR OTHER DEALINGS IN
// THE SOFTWARE.

package logging

// TagErr is the tag for error object message
const TagErr = `err`

// TagHostname represents the hostname
const TagHostname = "hostname"

// Tags
const (
	// workflow logging tags
	TagWorkflowEventID      = "wf-event-id"
	TagWorkflowComponent    = "wf-component"
	TagWorkflowCluster      = "wf-cluster"
	TagWorkflowErr          = "wf-error"
	TagHistoryBuilderAction = "history-builder-action"
	TagStoreOperation       = "store-operation"
	TagDomainID             = "domain-id"
	TagWorkflowExecutionID  = "execution-id"
	TagWorkflowRunID        = "run-id"
	TagHistoryShardID       = "shard-id"
	TagDecisionType         = "decision-type"
	TagDecisionFailCause    = "decision-fail-cause"
	TagTaskID               = "task-id"
	TagTaskType             = "task-type"
	TagSourceCluster        = "source-cluster"
	TagTopicName            = "topic-name"
	TagConsumerName         = "consumer-name"
	TagPartition            = "partition"
	TagOffset               = "offset"
<<<<<<< HEAD
=======
	TagScope                = "scope"
>>>>>>> a7ebd05c
	TagFailover             = "failover"

	// workflow logging tag values
	// TagWorkflowComponent Values
	TagValueHistoryBuilderComponent           = "history-builder"
	TagValueHistoryEngineComponent            = "history-engine"
	TagValueHistoryCacheComponent             = "history-cache"
	TagValueTransferQueueComponent            = "transfer-queue-processor"
	TagValueTimerQueueComponent               = "timer-queue-processor"
	TagValueReplicatorQueueComponent          = "replicator-queue-processor"
	TagValueShardController                   = "shard-controller"
	TagValueMatchingEngineComponent           = "matching-engine"
	TagValueReplicatorComponent               = "replicator"
	TagValueReplicationTaskProcessorComponent = "replication-task-processor"

	// TagHistoryBuilderAction values
	TagValueActionWorkflowStarted                 = "add-workflowexecution-started-event"
	TagValueActionDecisionTaskScheduled           = "add-decisiontask-scheduled-event"
	TagValueActionDecisionTaskStarted             = "add-decisiontask-started-event"
	TagValueActionDecisionTaskCompleted           = "add-decisiontask-completed-event"
	TagValueActionDecisionTaskTimedOut            = "add-decisiontask-timedout-event"
	TagValueActionDecisionTaskFailed              = "add-decisiontask-failed-event"
	TagValueActionActivityTaskScheduled           = "add-activitytask-scheduled-event"
	TagValueActionActivityTaskStarted             = "add-activitytask-started-event"
	TagValueActionActivityTaskCompleted           = "add-activitytask-completed-event"
	TagValueActionActivityTaskFailed              = "add-activitytask-failed-event"
	TagValueActionActivityTaskTimedOut            = "add-activitytask-timed-event"
	TagValueActionActivityTaskCanceled            = "add-activitytask-canceled-event"
	TagValueActionActivityTaskCancelRequest       = "add-activitytask-cancel-request-event"
	TagValueActionActivityTaskCancelRequestFailed = "add-activitytask-cancel-request-failed-event"
	TagValueActionCompleteWorkflow                = "add-complete-workflow-event"
	TagValueActionFailWorkflow                    = "add-fail-workflow-event"
	TagValueActionTimeoutWorkflow                 = "add-timeout-workflow-event"
	TagValueActionCancelWorkflow                  = "add-cancel-workflow-event"
	TagValueActionTimerStarted                    = "add-timer-started-event"
	TagValueActionTimerFired                      = "add-timer-fired-event"
	TagValueActionTimerCanceled                   = "add-timer-Canceled-event"
	TagValueActionWorkflowTerminated              = "add-workflowexecution-terminated-event"
	TagValueActionWorkflowSignaled                = "add-workflowexecution-signaled-event"
	TagValueActionContinueAsNew                   = "add-continue-as-new-event"
	TagValueActionWorkflowCanceled                = "add-workflowexecution-canceled-event"
	TagValueActionChildExecutionStarted           = "add-childexecution-started-event"
	TagValueActionStartChildExecutionFailed       = "add-start-childexecution-failed-event"
	TagValueActionChildExecutionCompleted         = "add-childexecution-completed-event"
	TagValueActionChildExecutionFailed            = "add-childexecution-failed-event"
	TagValueActionChildExecutionCanceled          = "add-childexecution-canceled-event"
	TagValueActionChildExecutionTerminated        = "add-childexecution-terminated-event"
	TagValueActionChildExecutionTimedOut          = "add-childexecution-timedout-event"
	TagValueActionRequestCancelWorkflow           = "add-request-cancel-workflow-event"
	TagValueActionWorkflowCancelRequested         = "add-workflow-execution-cancel-requested-event"
	TagValueActionWorkflowCancelFailed            = "add-workflow-execution-cancel-failed-event"
	TagValueActionWorkflowSignalRequested         = "add-workflow-execution-signal-requested-event"
	TagValueActionWorkflowSignalFailed            = "add-workflow-execution-signal-failed-event"
	TagValueActionUnknownEvent                    = "add-unknown-event"

	// TagStoreOperation values
	TagValueStoreOperationGetTasks                = "get-tasks"
	TagValueStoreOperationCompleteTask            = "complete-task"
	TagValueStoreOperationCreateWorkflowExecution = "create-wf-execution"
	TagValueStoreOperationGetWorkflowExecution    = "get-wf-execution"
	TagValueStoreOperationUpdateWorkflowExecution = "update-wf-execution"
	TagValueStoreOperationDeleteWorkflowExecution = "delete-wf-execution"
	TagValueStoreOperationUpdateShard             = "update-shard"
	TagValueStoreOperationCreateTask              = "create-task"
	TagValueStoreOperationUpdateTaskList          = "update-task-list"
	TagValueStoreOperationStopTaskList            = "stop-task-list"

	// task list tags
	TagTaskListType = "task-list-type"
	TagTaskListName = "task-list-name"
)<|MERGE_RESOLUTION|>--- conflicted
+++ resolved
@@ -48,10 +48,7 @@
 	TagConsumerName         = "consumer-name"
 	TagPartition            = "partition"
 	TagOffset               = "offset"
-<<<<<<< HEAD
-=======
 	TagScope                = "scope"
->>>>>>> a7ebd05c
 	TagFailover             = "failover"
 
 	// workflow logging tag values
