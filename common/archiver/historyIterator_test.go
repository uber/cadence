// Copyright (c) 2017 Uber Technologies, Inc.
//
// Permission is hereby granted, free of charge, to any person obtaining a copy
// of this software and associated documentation files (the "Software"), to deal
// in the Software without restriction, including without limitation the rights
// to use, copy, modify, merge, publish, distribute, sublicense, and/or sell
// copies of the Software, and to permit persons to whom the Software is
// furnished to do so, subject to the following conditions:
//
// The above copyright notice and this permission notice shall be included in
// all copies or substantial portions of the Software.
//
// THE SOFTWARE IS PROVIDED "AS IS", WITHOUT WARRANTY OF ANY KIND, EXPRESS OR
// IMPLIED, INCLUDING BUT NOT LIMITED TO THE WARRANTIES OF MERCHANTABILITY,
// FITNESS FOR A PARTICULAR PURPOSE AND NONINFRINGEMENT. IN NO EVENT SHALL THE
// AUTHORS OR COPYRIGHT HOLDERS BE LIABLE FOR ANY CLAIM, DAMAGES OR OTHER
// LIABILITY, WHETHER IN AN ACTION OF CONTRACT, TORT OR OTHERWISE, ARISING FROM,
// OUT OF OR IN CONNECTION WITH THE SOFTWARE OR THE USE OR OTHER DEALINGS IN
// THE SOFTWARE.

package archiver

import (
	"errors"
	"testing"

	"github.com/stretchr/testify/mock"
	"github.com/stretchr/testify/require"
	"github.com/stretchr/testify/suite"
	"github.com/uber/cadence/.gen/go/shared"
	"github.com/uber/cadence/common"
	"github.com/uber/cadence/common/mocks"
	"github.com/uber/cadence/common/persistence"
)

const (
	testDomainID                     = "test-domain-id"
	testDomainName                   = "test-domain-name"
	testWorkflowID                   = "test-workflow-id"
	testRunID                        = "test-run-id"
	testShardID                      = 1
	testNextEventID                  = 1800
	testCloseFailoverVersion         = 100
	testDefaultPersistencePageSize   = 250
	testDefaultTargetHistoryBlobSize = 2 * 1024 * 124
	testDefaultHistoryEventSize      = 50
)

var (
	testBranchToken = []byte{1, 2, 3}
)

type (
	HistoryIteratorSuite struct {
		*require.Assertions
		suite.Suite
	}

	page struct {
		firstbatchIdx             int
		numBatches                int
		firstEventFailoverVersion int64
		lastEventFailoverVersion  int64
	}

	testSizeEstimator struct{}
)

func (e *testSizeEstimator) EstimateSize(v interface{}) (int, error) {
	historyBatch, ok := v.(*shared.History)
	if !ok {
		return -1, errors.New("test size estimator only estimate the size of history batches")
	}
	return testDefaultHistoryEventSize * len(historyBatch.Events), nil
}

func newTestSizeEstimator() SizeEstimator {
	return &testSizeEstimator{}
}

func TestHistoryIteratorSuite(t *testing.T) {
	suite.Run(t, new(HistoryIteratorSuite))
}

func (s *HistoryIteratorSuite) SetupTest() {
	s.Assertions = require.New(s.T())
}

func (s *HistoryIteratorSuite) TestReadHistory_Failed_EventsV2() {
	mockHistoryV2Manager := &mocks.HistoryV2Manager{}
	mockHistoryV2Manager.On("ReadHistoryBranchByBatch", mock.Anything).Return(nil, errors.New("got error reading history branch"))
	itr := s.constructTestHistoryIterator(mockHistoryV2Manager, testDefaultTargetHistoryBlobSize, nil)
	history, err := itr.readHistory(common.FirstEventID)
	s.Error(err)
	s.Nil(history)
	mockHistoryV2Manager.AssertExpectations(s.T())
}

func (s *HistoryIteratorSuite) TestReadHistory_Success_EventsV2() {
	mockHistoryV2Manager := &mocks.HistoryV2Manager{}
	resp := persistence.ReadHistoryBranchByBatchResponse{
		History:       []*shared.History{},
		NextPageToken: []byte{},
	}
	mockHistoryV2Manager.On("ReadHistoryBranchByBatch", mock.Anything).Return(&resp, nil)
	itr := s.constructTestHistoryIterator(mockHistoryV2Manager, testDefaultTargetHistoryBlobSize, nil)
	history, err := itr.readHistory(common.FirstEventID)
	s.NoError(err)
	s.NotNil(history)
	mockHistoryV2Manager.AssertExpectations(s.T())
}

<<<<<<< HEAD
// In the following test:
//   batchInfo represents # of events for each history batch.
//   page represents the metadata of the set of history batches that should be requested by the iterator
//   and returned by the history manager. Each page specifies the index of the first history batch it should
//   return, # of batches to return and first/last event failover version for the set of batches returned.
//   Note that is possible that a history batch is contained in multiple pages.

func (s *HistoryIteratorSuite) TestReadHistoryBatches_Fail_FirstCallToReadHistoryGivesError() {
	batchInfo := []int{1}
	pages := []page{
		{
			firstbatchIdx:             0,
			numBatches:                1,
			firstEventFailoverVersion: 1,
			lastEventFailoverVersion:  1,
		},
	}
	historyV2Manager := s.constructMockHistoryV2Manager(batchInfo, 0, false, pages...)
	itr := s.constructTestHistoryIterator(historyV2Manager, testDefaultTargetHistoryBlobSize, nil)
	startingIteratorState := s.copyIteratorState(itr)
	events, nextIterState, err := itr.readHistoryBatches(common.FirstEventID)
	s.Nil(events)
	s.False(nextIterState.FinishedIteration)
	s.Zero(nextIterState.NextEventID)
	s.Error(err)
	s.assertStateMatches(startingIteratorState, itr)
	historyV2Manager.AssertExpectations(s.T())
}

func (s *HistoryIteratorSuite) TestReadHistoryBatches_Fail_NonFirstCallToReadHistoryGivesError() {
	batchInfo := []int{1, 1}
	pages := []page{
		{
			firstbatchIdx:             0,
			numBatches:                1,
			firstEventFailoverVersion: 1,
			lastEventFailoverVersion:  1,
		},
		{
			firstbatchIdx:             1,
			numBatches:                1,
			firstEventFailoverVersion: 1,
			lastEventFailoverVersion:  1,
		},
	}
	historyV2Manager := s.constructMockHistoryV2Manager(batchInfo, 1, false, pages...)
	itr := s.constructTestHistoryIterator(historyV2Manager, testDefaultTargetHistoryBlobSize, nil)
	startingIteratorState := s.copyIteratorState(itr)
	events, nextIterState, err := itr.readHistoryBatches(common.FirstEventID)
	s.Nil(events)
	s.False(nextIterState.FinishedIteration)
	s.Zero(nextIterState.NextEventID)
	s.Error(err)
	s.assertStateMatches(startingIteratorState, itr)
	historyV2Manager.AssertExpectations(s.T())
}

func (s *HistoryIteratorSuite) TestReadHistoryBatches_Success_ReadToHistoryEnd() {
	batchInfo := []int{1, 2, 1, 1, 1, 3, 3, 1, 3}
	pages := []page{
		{
			firstbatchIdx:             0,
			numBatches:                3,
			firstEventFailoverVersion: 1,
			lastEventFailoverVersion:  1,
		},
		{
			firstbatchIdx:             3,
			numBatches:                2,
			firstEventFailoverVersion: 1,
			lastEventFailoverVersion:  1,
		},
		{
			firstbatchIdx:             5,
			numBatches:                4,
			firstEventFailoverVersion: 1,
			lastEventFailoverVersion:  1,
		},
	}
	historyV2Manager := s.constructMockHistoryV2Manager(batchInfo, -1, true, pages...)
	// ensure target history batches size is greater than total history length to ensure all of history is read
	itr := s.constructTestHistoryIterator(historyV2Manager, 20*testDefaultHistoryEventSize, nil)
	startingIteratorState := s.copyIteratorState(itr)
	history, nextIterState, err := itr.readHistoryBatches(common.FirstEventID)
	s.NotNil(history)
	s.Len(history, 9)
	s.True(nextIterState.FinishedIteration)
	s.Zero(nextIterState.NextEventID)
	s.NoError(err)
	s.assertStateMatches(startingIteratorState, itr)
	historyV2Manager.AssertExpectations(s.T())
}

func (s *HistoryIteratorSuite) TestReadHistoryBatches_Success_TargetSizeSatisfiedWithoutReadingToEnd() {
	batchInfo := []int{1, 2, 1, 1, 1, 3, 3, 1, 3}
	pages := []page{
		{
			firstbatchIdx:             0,
			numBatches:                3,
			firstEventFailoverVersion: 1,
			lastEventFailoverVersion:  1,
		},
		{
			firstbatchIdx:             3,
			numBatches:                2,
			firstEventFailoverVersion: 1,
			lastEventFailoverVersion:  1,
		},
		{
			firstbatchIdx:             5,
			numBatches:                4,
			firstEventFailoverVersion: 1,
			lastEventFailoverVersion:  1,
		},
	}
	historyV2Manager := s.constructMockHistoryV2Manager(batchInfo, -1, false, pages...)
	// ensure target history batches is smaller than full length of history so that not all of history is read
	itr := s.constructTestHistoryIterator(historyV2Manager, 11*testDefaultHistoryEventSize, nil)
	startingIteratorState := s.copyIteratorState(itr)
	history, nextIterState, err := itr.readHistoryBatches(common.FirstEventID)
	s.NotNil(history)
	s.Len(history, 7)
	s.False(nextIterState.FinishedIteration)
	s.Equal(int64(13), nextIterState.NextEventID)
	s.NoError(err)
	s.assertStateMatches(startingIteratorState, itr)
	historyV2Manager.AssertExpectations(s.T())
}

func (s *HistoryIteratorSuite) TestReadHistoryBatches_Success_ReadExactlyToHistoryEnd() {
	batchInfo := []int{1, 2, 1, 1, 1, 3, 3, 1, 3}
	pages := []page{
		{
			firstbatchIdx:             0,
			numBatches:                3,
			firstEventFailoverVersion: 1,
			lastEventFailoverVersion:  1,
		},
		{
			firstbatchIdx:             3,
			numBatches:                2,
			firstEventFailoverVersion: 1,
			lastEventFailoverVersion:  1,
		},
		{
			firstbatchIdx:             5,
			numBatches:                4,
			firstEventFailoverVersion: 1,
			lastEventFailoverVersion:  1,
		},
	}
	historyV2Manager := s.constructMockHistoryV2Manager(batchInfo, -1, true, pages...)
	// ensure target history batches size is equal to the full length of history so that all of history is read
	itr := s.constructTestHistoryIterator(historyV2Manager, 16*testDefaultHistoryEventSize, nil)
	startingIteratorState := s.copyIteratorState(itr)
	history, nextIterState, err := itr.readHistoryBatches(common.FirstEventID)
	s.NotNil(history)
	s.Len(history, 9)
	s.True(nextIterState.FinishedIteration)
	s.Zero(nextIterState.NextEventID)
	s.NoError(err)
	s.assertStateMatches(startingIteratorState, itr)
	historyV2Manager.AssertExpectations(s.T())
}

func (s *HistoryIteratorSuite) TestReadHistoryBatches_Success_ReadPageMultipleTimes() {
	batchInfo := []int{1, 3, 2}
	pages := []page{
		{
			firstbatchIdx:             0,
			numBatches:                3,
			firstEventFailoverVersion: 1,
			lastEventFailoverVersion:  1,
		},
		{
			firstbatchIdx:             2,
			numBatches:                1,
			firstEventFailoverVersion: 1,
			lastEventFailoverVersion:  1,
		},
	}
	historyV2Manager := s.constructMockHistoryV2Manager(batchInfo, -1, true, pages...)
	// ensure target history batches is very small so that one page needs multiple read
	itr := s.constructTestHistoryIterator(historyV2Manager, 2*testDefaultHistoryEventSize, nil)
	startingIteratorState := s.copyIteratorState(itr)
	history, nextIterState, err := itr.readHistoryBatches(common.FirstEventID)
	s.NotNil(history)
	s.Len(history, 2)
	s.False(nextIterState.FinishedIteration)
	s.Equal(int64(5), nextIterState.NextEventID)
	s.NoError(err)
	s.assertStateMatches(startingIteratorState, itr)

	history, nextIterState, err = itr.readHistoryBatches(nextIterState.NextEventID)
	s.NotNil(history)
	s.Len(history, 1)
	s.True(nextIterState.FinishedIteration)
	s.Zero(nextIterState.NextEventID)
	s.NoError(err)
	s.assertStateMatches(startingIteratorState, itr)
	historyV2Manager.AssertExpectations(s.T())
}

func (s *HistoryIteratorSuite) TestNext_Fail_IteratorDepleted() {
	batchInfo := []int{1, 3, 2, 1, 2, 3, 4}
	pages := []page{
		{
			firstbatchIdx:             0,
			numBatches:                2,
			firstEventFailoverVersion: 1,
			lastEventFailoverVersion:  1,
		},
		{
			firstbatchIdx:             2,
			numBatches:                1,
			firstEventFailoverVersion: 1,
			lastEventFailoverVersion:  2,
		},
		{
			firstbatchIdx:             3,
			numBatches:                4,
			firstEventFailoverVersion: 2,
			lastEventFailoverVersion:  5,
		},
	}
	historyV2Manager := s.constructMockHistoryV2Manager(batchInfo, -1, true, pages...)
	// set target history batches such that a single call to next will read all of history
	itr := s.constructTestHistoryIterator(historyV2Manager, 16*testDefaultHistoryEventSize, nil)
	blob, err := itr.Next()
	s.Nil(err)

	expectedIteratorState := historyIteratorState{
		// when iteration is finished page token is not advanced
		FinishedIteration: true,
		NextEventID:       0,
	}
	s.assertStateMatches(expectedIteratorState, itr)
	s.NotNil(blob)
	expectedHeader := &HistoryBlobHeader{
		DomainName:           common.StringPtr(testDomainName),
		DomainID:             common.StringPtr(testDomainID),
		WorkflowID:           common.StringPtr(testWorkflowID),
		RunID:                common.StringPtr(testRunID),
		IsLast:               common.BoolPtr(true),
		FirstFailoverVersion: common.Int64Ptr(1),
		LastFailoverVersion:  common.Int64Ptr(5),
		FirstEventID:         common.Int64Ptr(common.FirstEventID),
		LastEventID:          common.Int64Ptr(16),
		EventCount:           common.Int64Ptr(16),
	}
	s.Equal(expectedHeader, blob.Header)
	s.Len(blob.Body, 7)
	s.NoError(err)
	s.False(itr.HasNext())

	blob, err = itr.Next()
	s.Equal(err, errIteratorDepleted)
	s.Nil(blob)
	s.assertStateMatches(expectedIteratorState, itr)
	historyV2Manager.AssertExpectations(s.T())
}

func (s *HistoryIteratorSuite) TestNext_Fail_ReturnErrOnSecondCallToNext() {
	batchInfo := []int{1, 3, 2, 1, 3, 2}
	pages := []page{
		{
			firstbatchIdx:             0,
			numBatches:                2,
			firstEventFailoverVersion: 1,
			lastEventFailoverVersion:  1,
		},
		{
			firstbatchIdx:             2,
			numBatches:                1,
			firstEventFailoverVersion: 1,
			lastEventFailoverVersion:  1,
		},
		{
			firstbatchIdx:             3,
			numBatches:                2,
			firstEventFailoverVersion: 1,
			lastEventFailoverVersion:  1,
		},
		{
			firstbatchIdx:             5,
			numBatches:                1,
			firstEventFailoverVersion: 1,
			lastEventFailoverVersion:  1,
		},
	}
	historyV2Manager := s.constructMockHistoryV2Manager(batchInfo, 3, false, pages...)
	// set target blob size such that the first two pages are read for blob one without error, third page will return error
	itr := s.constructTestHistoryIterator(historyV2Manager, 6*testDefaultHistoryEventSize, nil)
	blob, err := itr.Next()
	expectedIteratorState := historyIteratorState{
		FinishedIteration: false,
		NextEventID:       7,
	}
	s.assertStateMatches(expectedIteratorState, itr)
	s.NotNil(blob)
	expectedHeader := &HistoryBlobHeader{
		DomainName:           common.StringPtr(testDomainName),
		DomainID:             common.StringPtr(testDomainID),
		WorkflowID:           common.StringPtr(testWorkflowID),
		RunID:                common.StringPtr(testRunID),
		IsLast:               common.BoolPtr(false),
		FirstFailoverVersion: common.Int64Ptr(1),
		LastFailoverVersion:  common.Int64Ptr(1),
		FirstEventID:         common.Int64Ptr(common.FirstEventID),
		LastEventID:          common.Int64Ptr(6),
		EventCount:           common.Int64Ptr(6),
	}
	s.Equal(expectedHeader, blob.Header)
	s.NoError(err)
	s.True(itr.HasNext())

	blob, err = itr.Next()
	s.Error(err)
	s.Nil(blob)
	s.assertStateMatches(expectedIteratorState, itr)
	historyV2Manager.AssertExpectations(s.T())
}

func (s *HistoryIteratorSuite) TestNext_Success_TenCallsToNext() {
	batchInfo := []int{}
	for i := 0; i < 100; i++ {
		batchInfo = append(batchInfo, []int{1, 2, 3, 4, 4, 3, 2, 1}...)
	}
	var pages []page
	for i := 0; i < 100; i++ {
		p := page{
			firstbatchIdx:             i * 8,
			numBatches:                8,
			firstEventFailoverVersion: 1,
			lastEventFailoverVersion:  1,
		}
		pages = append(pages, p)
	}
	historyV2Manager := s.constructMockHistoryV2Manager(batchInfo, -1, true, pages...)
	// set target blob size size such that every 10 persistence pages is one group of history batches
	itr := s.constructTestHistoryIterator(historyV2Manager, 20*10*testDefaultHistoryEventSize, nil)
	expectedIteratorState := historyIteratorState{
		FinishedIteration: false,
		NextEventID:       common.FirstEventID,
	}
	for i := 0; i < 10; i++ {
		s.assertStateMatches(expectedIteratorState, itr)
		s.True(itr.HasNext())
		blob, err := itr.Next()
		s.NoError(err)
		s.NotNil(blob)
		expectedHeader := &HistoryBlobHeader{
			DomainName:           common.StringPtr(testDomainName),
			DomainID:             common.StringPtr(testDomainID),
			WorkflowID:           common.StringPtr(testWorkflowID),
			RunID:                common.StringPtr(testRunID),
			IsLast:               common.BoolPtr(false),
			FirstFailoverVersion: common.Int64Ptr(1),
			LastFailoverVersion:  common.Int64Ptr(1),
			FirstEventID:         common.Int64Ptr(common.FirstEventID + int64(i*200)),
			LastEventID:          common.Int64Ptr(int64(200 + (i * 200))),
			EventCount:           common.Int64Ptr(200),
		}
		if i == 9 {
			expectedHeader.IsLast = common.BoolPtr(true)
		}
		s.Equal(expectedHeader, blob.Header)

		if i < 9 {
			expectedIteratorState.FinishedIteration = false
			expectedIteratorState.NextEventID = int64(200*(i+1) + 1)
		} else {
			expectedIteratorState.NextEventID = 0
			expectedIteratorState.FinishedIteration = true
		}
	}
	s.assertStateMatches(expectedIteratorState, itr)
	s.False(itr.HasNext())
	historyV2Manager.AssertExpectations(s.T())
}

func (s *HistoryIteratorSuite) TestNext_Success_SameHistoryDifferentPage() {
	batchInfo := []int{2, 4, 4, 3, 2, 1, 1, 2}
	pages := []page{
		{
			firstbatchIdx:             0,
			numBatches:                3,
			firstEventFailoverVersion: 1,
			lastEventFailoverVersion:  1,
		},
		{
			firstbatchIdx:             2,
			numBatches:                1,
			firstEventFailoverVersion: 1,
			lastEventFailoverVersion:  1,
		},
		{
			firstbatchIdx:             3,
			numBatches:                2,
			firstEventFailoverVersion: 1,
			lastEventFailoverVersion:  1,
		},
		{
			firstbatchIdx:             4,
			numBatches:                1,
			firstEventFailoverVersion: 1,
			lastEventFailoverVersion:  1,
		},
		{
			firstbatchIdx:             5,
			numBatches:                3,
			firstEventFailoverVersion: 1,
			lastEventFailoverVersion:  1,
		},
	}
	eventsPerRead := 6
	targetBlobSize := eventsPerRead * testDefaultHistoryEventSize
	historyV2Manager := s.constructMockHistoryV2Manager(batchInfo, -1, true, pages...)
	itr1 := s.constructTestHistoryIterator(historyV2Manager, targetBlobSize, nil)

	pages = []page{
		{
			firstbatchIdx:             0,
			numBatches:                1,
			firstEventFailoverVersion: 1,
			lastEventFailoverVersion:  1,
		},
		{
			firstbatchIdx:             1,
			numBatches:                3,
			firstEventFailoverVersion: 1,
			lastEventFailoverVersion:  1,
		},
		{
			firstbatchIdx:             2,
			numBatches:                1,
			firstEventFailoverVersion: 1,
			lastEventFailoverVersion:  1,
		},
		{
			firstbatchIdx:             3,
			numBatches:                5,
			firstEventFailoverVersion: 1,
			lastEventFailoverVersion:  1,
		},
		{
			firstbatchIdx:             4,
			numBatches:                4,
			firstEventFailoverVersion: 1,
			lastEventFailoverVersion:  1,
		},
	}
	historyV2Manager = s.constructMockHistoryV2Manager(batchInfo, -1, true, pages...)
	itr2 := s.constructTestHistoryIterator(historyV2Manager, targetBlobSize, nil)

	totalPages := 3
	expectedFirstEventID := []int64{1, 7, 14}
	for i := 0; i != totalPages; i++ {
		s.True(itr1.HasNext())
		history1, err := itr1.Next()
		s.NoError(err)

		s.True(itr2.HasNext())
		history2, err := itr2.Next()
		s.NoError(err)

		s.Equal(history1.Header, history2.Header)
		s.Equal(len(history1.Body), len(history2.Body))
		s.Equal(expectedFirstEventID[i], history1.Body[0].Events[0].GetEventId())
		s.Equal(expectedFirstEventID[i], history2.Body[0].Events[0].GetEventId())
	}
	expectedIteratorState := historyIteratorState{
		NextEventID:       0,
		FinishedIteration: true,
	}
	s.assertStateMatches(expectedIteratorState, itr1)
	s.assertStateMatches(expectedIteratorState, itr2)
	s.False(itr1.HasNext())
	s.False(itr2.HasNext())
	historyV2Manager.AssertExpectations(s.T())
}

=======
>>>>>>> 58879efb
func (s *HistoryIteratorSuite) TestNewIteratorWithState() {
	itr := s.constructTestHistoryIterator(nil, testDefaultTargetHistoryBlobSize, nil)
	testIteratorState := historyIteratorState{
		FinishedIteration: true,
		NextEventID:       4,
	}
	itr.historyIteratorState = testIteratorState
	stateToken, err := itr.GetState()
	s.NoError(err)

	newItr := s.constructTestHistoryIterator(nil, testDefaultTargetHistoryBlobSize, stateToken)
	s.assertStateMatches(testIteratorState, newItr)
}

<<<<<<< HEAD
func (s *HistoryIteratorSuite) constructMockHistoryV2Manager(batchInfo []int, returnErrorOnPage int, addNotExistCall bool, pages ...page) *mocks.HistoryV2Manager {
	mockHistoryV2Manager := &mocks.HistoryV2Manager{}

	firstEventIDs := []int64{common.FirstEventID}
	for i, batchSize := range batchInfo {
		firstEventIDs = append(firstEventIDs, firstEventIDs[i]+int64(batchSize))
	}

	for i, p := range pages {
		req := &persistence.ReadHistoryBranchRequest{
			BranchToken: testBranchToken,
			MinEventID:  firstEventIDs[p.firstbatchIdx],
			MaxEventID:  common.EndEventID,
			PageSize:    testDefaultPersistencePageSize,
			ShardID:     common.IntPtr(testShardID),
		}
		if returnErrorOnPage == i {
			mockHistoryV2Manager.On("ReadHistoryBranchByBatch", req).Return(nil, errors.New("got error getting workflow execution history"))
			return mockHistoryV2Manager
		}

		resp := &persistence.ReadHistoryBranchByBatchResponse{
			History: s.constructHistoryBatches(batchInfo, p, firstEventIDs[p.firstbatchIdx]),
		}
		mockHistoryV2Manager.On("ReadHistoryBranchByBatch", req).Return(resp, nil)
	}

	if addNotExistCall {
		req := &persistence.ReadHistoryBranchRequest{
			BranchToken: testBranchToken,
			MinEventID:  firstEventIDs[len(firstEventIDs)-1],
			MaxEventID:  common.EndEventID,
			PageSize:    testDefaultPersistencePageSize,
			ShardID:     common.IntPtr(testShardID),
		}
		mockHistoryV2Manager.On("ReadHistoryBranchByBatch", req).Return(nil, &shared.EntityNotExistsError{Message: "Reach the end"})
	}

	return mockHistoryV2Manager
}

=======
>>>>>>> 58879efb
func (s *HistoryIteratorSuite) copyIteratorState(itr *historyIterator) historyIteratorState {
	return itr.historyIteratorState
}

func (s *HistoryIteratorSuite) assertStateMatches(expected historyIteratorState, itr *historyIterator) {
	s.Equal(expected.NextEventID, itr.NextEventID)
	s.Equal(expected.FinishedIteration, itr.FinishedIteration)
}

func (s *HistoryIteratorSuite) constructHistoryBatches(batchInfo []int, page page, firstEventID int64) []*shared.History {
	batches := []*shared.History{}
	eventsID := firstEventID
	for batchIdx, numEvents := range batchInfo[page.firstbatchIdx : page.firstbatchIdx+page.numBatches] {
		events := []*shared.HistoryEvent{}
		for i := 0; i < numEvents; i++ {
			event := &shared.HistoryEvent{
				EventId: common.Int64Ptr(eventsID),
				Version: common.Int64Ptr(page.firstEventFailoverVersion),
			}
			eventsID++
			if batchIdx == page.numBatches-1 {
				event.Version = common.Int64Ptr(page.lastEventFailoverVersion)
			}
			events = append(events, event)
		}
		batches = append(batches, &shared.History{
			Events: events,
		})
	}
	return batches
}

func (s *HistoryIteratorSuite) constructTestHistoryIterator(
	mockHistoryV2Manager *mocks.HistoryV2Manager,
	targetHistoryBlobSize int,
	initialState []byte,
) *historyIterator {
<<<<<<< HEAD
=======

>>>>>>> 58879efb
	request := &ArchiveHistoryRequest{
		ShardID:              testShardID,
		DomainID:             testDomainID,
		DomainName:           testDomainName,
		WorkflowID:           testWorkflowID,
		RunID:                testRunID,
<<<<<<< HEAD
		EventStoreVersion:    persistence.EventStoreVersionV2,
=======
>>>>>>> 58879efb
		BranchToken:          testBranchToken,
		NextEventID:          testNextEventID,
		CloseFailoverVersion: testCloseFailoverVersion,
	}
<<<<<<< HEAD
	itr := newHistoryIterator(request, nil, mockHistoryV2Manager, targetHistoryBlobSize)
=======
	itr := newHistoryIterator(request, mockHistoryV2Manager, targetHistoryBlobSize)
>>>>>>> 58879efb
	if initialState != nil {
		err := itr.reset(initialState)
		s.NoError(err)
	}
	itr.sizeEstimator = newTestSizeEstimator()
	return itr
}<|MERGE_RESOLUTION|>--- conflicted
+++ resolved
@@ -110,7 +110,6 @@
 	mockHistoryV2Manager.AssertExpectations(s.T())
 }
 
-<<<<<<< HEAD
 // In the following test:
 //   batchInfo represents # of events for each history batch.
 //   page represents the metadata of the set of history batches that should be requested by the iterator
@@ -593,8 +592,6 @@
 	historyV2Manager.AssertExpectations(s.T())
 }
 
-=======
->>>>>>> 58879efb
 func (s *HistoryIteratorSuite) TestNewIteratorWithState() {
 	itr := s.constructTestHistoryIterator(nil, testDefaultTargetHistoryBlobSize, nil)
 	testIteratorState := historyIteratorState{
@@ -609,7 +606,6 @@
 	s.assertStateMatches(testIteratorState, newItr)
 }
 
-<<<<<<< HEAD
 func (s *HistoryIteratorSuite) constructMockHistoryV2Manager(batchInfo []int, returnErrorOnPage int, addNotExistCall bool, pages ...page) *mocks.HistoryV2Manager {
 	mockHistoryV2Manager := &mocks.HistoryV2Manager{}
 
@@ -651,8 +647,6 @@
 	return mockHistoryV2Manager
 }
 
-=======
->>>>>>> 58879efb
 func (s *HistoryIteratorSuite) copyIteratorState(itr *historyIterator) historyIteratorState {
 	return itr.historyIteratorState
 }
@@ -690,29 +684,17 @@
 	targetHistoryBlobSize int,
 	initialState []byte,
 ) *historyIterator {
-<<<<<<< HEAD
-=======
-
->>>>>>> 58879efb
 	request := &ArchiveHistoryRequest{
 		ShardID:              testShardID,
 		DomainID:             testDomainID,
 		DomainName:           testDomainName,
 		WorkflowID:           testWorkflowID,
 		RunID:                testRunID,
-<<<<<<< HEAD
-		EventStoreVersion:    persistence.EventStoreVersionV2,
-=======
->>>>>>> 58879efb
 		BranchToken:          testBranchToken,
 		NextEventID:          testNextEventID,
 		CloseFailoverVersion: testCloseFailoverVersion,
 	}
-<<<<<<< HEAD
-	itr := newHistoryIterator(request, nil, mockHistoryV2Manager, targetHistoryBlobSize)
-=======
 	itr := newHistoryIterator(request, mockHistoryV2Manager, targetHistoryBlobSize)
->>>>>>> 58879efb
 	if initialState != nil {
 		err := itr.reset(initialState)
 		s.NoError(err)
