// Copyright (c) 2017 Uber Technologies, Inc.
//
// Permission is hereby granted, free of charge, to any person obtaining a copy
// of this software and associated documentation files (the "Software"), to deal
// in the Software without restriction, including without limitation the rights
// to use, copy, modify, merge, publish, distribute, sublicense, and/or sell
// copies of the Software, and to permit persons to whom the Software is
// furnished to do so, subject to the following conditions:
//
// The above copyright notice and this permission notice shall be included in
// all copies or substantial portions of the Software.
//
// THE SOFTWARE IS PROVIDED "AS IS", WITHOUT WARRANTY OF ANY KIND, EXPRESS OR
// IMPLIED, INCLUDING BUT NOT LIMITED TO THE WARRANTIES OF MERCHANTABILITY,
// FITNESS FOR A PARTICULAR PURPOSE AND NONINFRINGEMENT. IN NO EVENT SHALL THE
// AUTHORS OR COPYRIGHT HOLDERS BE LIABLE FOR ANY CLAIM, DAMAGES OR OTHER
// LIABILITY, WHETHER IN AN ACTION OF CONTRACT, TORT OR OTHERWISE, ARISING FROM,
// OUT OF OR IN CONNECTION WITH THE SOFTWARE OR THE USE OR OTHER DEALINGS IN
// THE SOFTWARE.

package provider

import (
	"errors"
	"sync"

	"github.com/uber/cadence/common/archiver/gcloud"

	"github.com/uber/cadence/common/archiver"
	"github.com/uber/cadence/common/archiver/filestore"
	"github.com/uber/cadence/common/archiver/s3store"
	"github.com/uber/cadence/common/service/config"
)

var (
	// ErrUnknownScheme is the error for unknown archiver scheme
	ErrUnknownScheme = errors.New("unknown archiver scheme")
	// ErrNotSupported is the error for not supported archiver implementation
	ErrNotSupported = errors.New("archiver provider not supported")
	// ErrBootstrapContainerNotFound is the error for unable to find the bootstrap container given serviceName
	ErrBootstrapContainerNotFound = errors.New("unable to find bootstrap container for the given service name")
	// ErrArchiverConfigNotFound is the error for unable to find the config for an archiver given scheme
	ErrArchiverConfigNotFound = errors.New("unable to find archiver config for the given scheme")
	// ErrBootstrapContainerAlreadyRegistered is the error for registering multiple containers for the same serviceName
	ErrBootstrapContainerAlreadyRegistered = errors.New("bootstrap container has already been registered")
)

type (
	// ArchiverProvider returns history or visibility archiver based on the scheme and serviceName.
	// The archiver for each combination of scheme and serviceName will be created only once and cached.
	ArchiverProvider interface {
		RegisterBootstrapContainer(
			serviceName string,
			historyContainer *archiver.HistoryBootstrapContainer,
			visibilityContainter *archiver.VisibilityBootstrapContainer,
		) error
		GetHistoryArchiver(scheme, serviceName string) (archiver.HistoryArchiver, error)
		GetVisibilityArchiver(scheme, serviceName string) (archiver.VisibilityArchiver, error)
	}

	archiverProvider struct {
		sync.RWMutex

		historyArchiverConfigs    *config.HistoryArchiverProvider
		visibilityArchiverConfigs *config.VisibilityArchiverProvider

		// Key for the container is just serviceName
		historyContainers    map[string]*archiver.HistoryBootstrapContainer
		visibilityContainers map[string]*archiver.VisibilityBootstrapContainer

		// Key for the archiver is scheme + serviceName
		historyArchivers    map[string]archiver.HistoryArchiver
		visibilityArchivers map[string]archiver.VisibilityArchiver
	}
)

// NewArchiverProvider returns a new Archiver provider
func NewArchiverProvider(
	historyArchiverConfigs *config.HistoryArchiverProvider,
	visibilityArchiverConfigs *config.VisibilityArchiverProvider,
) ArchiverProvider {
	return &archiverProvider{
		historyArchiverConfigs:    historyArchiverConfigs,
		visibilityArchiverConfigs: visibilityArchiverConfigs,
		historyContainers:         make(map[string]*archiver.HistoryBootstrapContainer),
		visibilityContainers:      make(map[string]*archiver.VisibilityBootstrapContainer),
		historyArchivers:          make(map[string]archiver.HistoryArchiver),
		visibilityArchivers:       make(map[string]archiver.VisibilityArchiver),
	}
}

// RegisterBootstrapContainer stores the given bootstrap container given the serviceName
// The container should be registered when a service starts up and before GetArchiver() is ever called.
// Later calls to GetArchiver() will used the registered container to initialize new archivers.
// If the container for a service has already registered, and this method is invoked for that service again
// with an non-nil container, an error will be returned.
func (p *archiverProvider) RegisterBootstrapContainer(
	serviceName string,
	historyContainer *archiver.HistoryBootstrapContainer,
	visibilityContainter *archiver.VisibilityBootstrapContainer,
) error {
	p.Lock()
	defer p.Unlock()

	if _, ok := p.historyContainers[serviceName]; ok && historyContainer != nil {
		return ErrBootstrapContainerAlreadyRegistered
	}
	if _, ok := p.visibilityContainers[serviceName]; ok && visibilityContainter != nil {
		return ErrBootstrapContainerAlreadyRegistered
	}

	if historyContainer != nil {
		p.historyContainers[serviceName] = historyContainer
	}
	if visibilityContainter != nil {
		p.visibilityContainers[serviceName] = visibilityContainter
	}
	return nil
}

func (p *archiverProvider) GetHistoryArchiver(scheme, serviceName string) (historyArchiver archiver.HistoryArchiver, err error) {
	archiverKey := p.getArchiverKey(scheme, serviceName)
	p.RLock()
	if historyArchiver, ok := p.historyArchivers[archiverKey]; ok {
		p.RUnlock()
		return historyArchiver, nil
	}
	p.RUnlock()

	container, ok := p.historyContainers[serviceName]
	if !ok {
		return nil, ErrBootstrapContainerNotFound
	}

	switch scheme {
	case filestore.URIScheme:
		if p.historyArchiverConfigs.Filestore == nil {
			return nil, ErrArchiverConfigNotFound
		}
		historyArchiver, err = filestore.NewHistoryArchiver(container, p.historyArchiverConfigs.Filestore)

	case gcloud.URIScheme:
		if p.historyArchiverConfigs.Gstorage == nil {
			return nil, ErrArchiverConfigNotFound
		}

		historyArchiver, err = gcloud.NewHistoryArchiver(container, p.historyArchiverConfigs.Gstorage)

	case s3store.URIScheme:
		if p.historyArchiverConfigs.S3store == nil {
			return nil, ErrArchiverConfigNotFound
		}
		historyArchiver, err = s3store.NewHistoryArchiver(container, p.historyArchiverConfigs.S3store)
	default:
		return nil, ErrUnknownScheme
	}

	if err != nil {
		return nil, err
	}

	p.Lock()
	defer p.Unlock()
	if existingHistoryArchiver, ok := p.historyArchivers[archiverKey]; ok {
		return existingHistoryArchiver, nil
	}
	p.historyArchivers[archiverKey] = historyArchiver
	return historyArchiver, nil
}

func (p *archiverProvider) GetVisibilityArchiver(scheme, serviceName string) (archiver.VisibilityArchiver, error) {
	archiverKey := p.getArchiverKey(scheme, serviceName)
	p.RLock()
	if visibilityArchiver, ok := p.visibilityArchivers[archiverKey]; ok {
		p.RUnlock()
		return visibilityArchiver, nil
	}
	p.RUnlock()

	container, ok := p.visibilityContainers[serviceName]
	if !ok {
		return nil, ErrBootstrapContainerNotFound
	}

	var visibilityArchiver archiver.VisibilityArchiver
	var err error

	switch scheme {
	case filestore.URIScheme:
		if p.visibilityArchiverConfigs.Filestore == nil {
			return nil, ErrArchiverConfigNotFound
		}
		visibilityArchiver, err = filestore.NewVisibilityArchiver(container, p.visibilityArchiverConfigs.Filestore)
	case s3store.URIScheme:
		if p.visibilityArchiverConfigs.S3store == nil {
			return nil, ErrArchiverConfigNotFound
		}
		visibilityArchiver, err = s3store.NewVisibilityArchiver(container, p.visibilityArchiverConfigs.S3store)
	case gcloud.URIScheme:
<<<<<<< HEAD
		if p.visibilityArchiverConfigs.Gstorage == nil {
			return nil, ErrArchiverConfigNotFound
		}
		visibilityArchiver, err = gcloud.NewVisibilityArchiver(container, p.visibilityArchiverConfigs.Gstorage)
=======
		return nil, ErrNotSupported
>>>>>>> c09186f4
	default:
		return nil, ErrUnknownScheme
	}
	if err != nil {
		return nil, err
	}

	p.Lock()
	defer p.Unlock()
	if existingVisibilityArchiver, ok := p.visibilityArchivers[archiverKey]; ok {
		return existingVisibilityArchiver, nil
	}
	p.visibilityArchivers[archiverKey] = visibilityArchiver
	return visibilityArchiver, nil

}

func (p *archiverProvider) getArchiverKey(scheme, serviceName string) string {
	return scheme + ":" + serviceName
}<|MERGE_RESOLUTION|>--- conflicted
+++ resolved
@@ -197,14 +197,11 @@
 		}
 		visibilityArchiver, err = s3store.NewVisibilityArchiver(container, p.visibilityArchiverConfigs.S3store)
 	case gcloud.URIScheme:
-<<<<<<< HEAD
 		if p.visibilityArchiverConfigs.Gstorage == nil {
 			return nil, ErrArchiverConfigNotFound
 		}
 		visibilityArchiver, err = gcloud.NewVisibilityArchiver(container, p.visibilityArchiverConfigs.Gstorage)
-=======
-		return nil, ErrNotSupported
->>>>>>> c09186f4
+
 	default:
 		return nil, ErrUnknownScheme
 	}
