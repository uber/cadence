cassandra:
  hosts: "127.0.0.1"
  keyspace: "cadence"
<<<<<<< HEAD
  visibililityKeyspace: "cadence"
=======
  visibilityKeyspace: "cadence_visibility"
>>>>>>> 6f8f88e4
  consistency: "One"
  numHistoryShards: 4

ringpop:
  name: cadence
  bootstrapMode: hosts
  bootstrapHosts: ["127.0.0.1:7933", "127.0.0.1:7934", "127.0.0.1:7935"]
  maxJoinDuration: 30s

services:
  frontend:
    tchannel:
      port: 7933
      bindOnLocalHost: true
    metrics:
      statsd:
        hostPort: "127.0.0.1:8125"
        prefix: "cadence"

  matching:
    tchannel:
      port: 7935
      bindOnLocalHost: true
    metrics:
      statsd:
        hostPort: "127.0.0.1:8125"
        prefix: "cadence"

  history:
    tchannel:
      port: 7934
      bindOnLocalHost: true
    metrics:
      statsd:
        hostPort: "127.0.0.1:8125"
        prefix: "cadence"<|MERGE_RESOLUTION|>--- conflicted
+++ resolved
@@ -1,11 +1,7 @@
 cassandra:
   hosts: "127.0.0.1"
   keyspace: "cadence"
-<<<<<<< HEAD
-  visibililityKeyspace: "cadence"
-=======
   visibilityKeyspace: "cadence_visibility"
->>>>>>> 6f8f88e4
   consistency: "One"
   numHistoryShards: 4
 
