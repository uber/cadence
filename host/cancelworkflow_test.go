// Copyright (c) 2016 Uber Technologies, Inc.
//
// Permission is hereby granted, free of charge, to any person obtaining a copy
// of this software and associated documentation files (the "Software"), to deal
// in the Software without restriction, including without limitation the rights
// to use, copy, modify, merge, publish, distribute, sublicense, and/or sell
// copies of the Software, and to permit persons to whom the Software is
// furnished to do so, subject to the following conditions:
//
// The above copyright notice and this permission notice shall be included in
// all copies or substantial portions of the Software.
//
// THE SOFTWARE IS PROVIDED "AS IS", WITHOUT WARRANTY OF ANY KIND, EXPRESS OR
// IMPLIED, INCLUDING BUT NOT LIMITED TO THE WARRANTIES OF MERCHANTABILITY,
// FITNESS FOR A PARTICULAR PURPOSE AND NONINFRINGEMENT. IN NO EVENT SHALL THE
// AUTHORS OR COPYRIGHT HOLDERS BE LIABLE FOR ANY CLAIM, DAMAGES OR OTHER
// LIABILITY, WHETHER IN AN ACTION OF CONTRACT, TORT OR OTHERWISE, ARISING FROM,
// OUT OF OR IN CONNECTION WITH THE SOFTWARE OR THE USE OR OTHER DEALINGS IN
// THE SOFTWARE.

package host

import (
	"bytes"
	"encoding/binary"
	"strconv"
	"time"

	"github.com/pborman/uuid"

	"github.com/uber/cadence/common"
	"github.com/uber/cadence/common/log/tag"
	"github.com/uber/cadence/common/types"
)

func (s *integrationSuite) TestExternalRequestCancelWorkflowExecution() {
	id := "integration-request-cancel-workflow-test"
	wt := "integration-request-cancel-workflow-test-type"
	tl := "integration-request-cancel-workflow-test-tasklist"
	identity := "worker1"
	activityName := "activity_type1"

	workflowType := &types.WorkflowType{}
	workflowType.Name = common.StringPtr(wt)

	taskList := &types.TaskList{}
	taskList.Name = common.StringPtr(tl)

	request := &types.StartWorkflowExecutionRequest{
		RequestID:                           common.StringPtr(uuid.New()),
<<<<<<< HEAD
		Domain:                              common.StringPtr(s.domainName),
		WorkflowID:                          id,
=======
		Domain:                              s.domainName,
		WorkflowID:                          common.StringPtr(id),
>>>>>>> 2847890a
		WorkflowType:                        workflowType,
		TaskList:                            taskList,
		Input:                               nil,
		ExecutionStartToCloseTimeoutSeconds: common.Int32Ptr(100),
		TaskStartToCloseTimeoutSeconds:      common.Int32Ptr(1),
		Identity:                            common.StringPtr(identity),
	}

	we, err0 := s.engine.StartWorkflowExecution(createContext(), request)
	s.Nil(err0)

	s.Logger.Info("StartWorkflowExecution", tag.WorkflowRunID(we.RunID))

	activityCount := int32(1)
	activityCounter := int32(0)
	dtHandler := func(execution *types.WorkflowExecution, wt *types.WorkflowType,
		previousStartedEventID, startedEventID int64, history *types.History) ([]byte, []*types.Decision, error) {
		if activityCounter < activityCount {
			activityCounter++
			buf := new(bytes.Buffer)
			s.Nil(binary.Write(buf, binary.LittleEndian, activityCounter))

			return []byte(strconv.Itoa(int(activityCounter))), []*types.Decision{{
				DecisionType: types.DecisionTypeScheduleActivityTask.Ptr(),
				ScheduleActivityTaskDecisionAttributes: &types.ScheduleActivityTaskDecisionAttributes{
					ActivityID:                    common.StringPtr(strconv.Itoa(int(activityCounter))),
					ActivityType:                  &types.ActivityType{Name: common.StringPtr(activityName)},
					TaskList:                      &types.TaskList{Name: &tl},
					Input:                         buf.Bytes(),
					ScheduleToCloseTimeoutSeconds: common.Int32Ptr(100),
					ScheduleToStartTimeoutSeconds: common.Int32Ptr(10),
					StartToCloseTimeoutSeconds:    common.Int32Ptr(50),
					HeartbeatTimeoutSeconds:       common.Int32Ptr(5),
				},
			}}, nil
		}

		return []byte(strconv.Itoa(int(activityCounter))), []*types.Decision{{
			DecisionType: types.DecisionTypeCancelWorkflowExecution.Ptr(),
			CancelWorkflowExecutionDecisionAttributes: &types.CancelWorkflowExecutionDecisionAttributes{
				Details: []byte("Cancelled"),
			},
		}}, nil
	}

	atHandler := func(execution *types.WorkflowExecution, activityType *types.ActivityType,
		ActivityID string, input []byte, taskToken []byte) ([]byte, bool, error) {
		return []byte("Activity Result."), false, nil
	}

	poller := &TaskPoller{
		Engine:          s.engine,
		Domain:          s.domainName,
		TaskList:        taskList,
		Identity:        identity,
		DecisionHandler: dtHandler,
		ActivityHandler: atHandler,
		Logger:          s.Logger,
		T:               s.T(),
	}

	_, err := poller.PollAndProcessDecisionTask(false, false)
	s.Logger.Info("PollAndProcessDecisionTask", tag.Error(err))
	s.Nil(err)

	err = poller.PollAndProcessActivityTask(false)
	s.Logger.Info("PollAndProcessActivityTask", tag.Error(err))
	s.Nil(err)

	err = s.engine.RequestCancelWorkflowExecution(createContext(), &types.RequestCancelWorkflowExecutionRequest{
		Domain: s.domainName,
		WorkflowExecution: &types.WorkflowExecution{
			WorkflowID: id,
			RunID:      we.RunID,
		},
	})
	s.Nil(err)

	err = s.engine.RequestCancelWorkflowExecution(createContext(), &types.RequestCancelWorkflowExecutionRequest{
		Domain: s.domainName,
		WorkflowExecution: &types.WorkflowExecution{
			WorkflowID: id,
			RunID:      we.RunID,
		},
	})
	s.NotNil(err)
	s.IsType(&types.CancellationAlreadyRequestedError{}, err)

	_, err = poller.PollAndProcessDecisionTask(false, false)
	s.Logger.Info("PollAndProcessDecisionTask", tag.Error(err))
	s.Nil(err)

	executionCancelled := false
GetHistoryLoop:
	for i := 1; i < 3; i++ {
		historyResponse, err := s.engine.GetWorkflowExecutionHistory(createContext(), &types.GetWorkflowExecutionHistoryRequest{
			Domain: s.domainName,
			Execution: &types.WorkflowExecution{
				WorkflowID: id,
				RunID:      we.RunID,
			},
		})
		s.Nil(err)
		history := historyResponse.History

		lastEvent := history.Events[len(history.Events)-1]
		if *lastEvent.EventType != types.EventTypeWorkflowExecutionCanceled {
			s.Logger.Warn("Execution not cancelled yet.")
			time.Sleep(100 * time.Millisecond)
			continue GetHistoryLoop
		}

		cancelledEventAttributes := lastEvent.WorkflowExecutionCanceledEventAttributes
		s.Equal("Cancelled", string(cancelledEventAttributes.Details))
		executionCancelled = true
		break GetHistoryLoop
	}
	s.True(executionCancelled)
}

func (s *integrationSuite) TestRequestCancelWorkflowDecisionExecution() {
	id := "integration-cancel-workflow-decision-test"
	wt := "integration-cancel-workflow-decision-test-type"
	tl := "integration-cancel-workflow-decision-test-tasklist"
	identity := "worker1"
	activityName := "activity_type1"

	workflowType := &types.WorkflowType{}
	workflowType.Name = common.StringPtr(wt)

	taskList := &types.TaskList{}
	taskList.Name = common.StringPtr(tl)

	request := &types.StartWorkflowExecutionRequest{
		RequestID:                           common.StringPtr(uuid.New()),
<<<<<<< HEAD
		Domain:                              common.StringPtr(s.domainName),
		WorkflowID:                          id,
=======
		Domain:                              s.domainName,
		WorkflowID:                          common.StringPtr(id),
>>>>>>> 2847890a
		WorkflowType:                        workflowType,
		TaskList:                            taskList,
		Input:                               nil,
		ExecutionStartToCloseTimeoutSeconds: common.Int32Ptr(100),
		TaskStartToCloseTimeoutSeconds:      common.Int32Ptr(1),
		Identity:                            common.StringPtr(identity),
	}
	we, err0 := s.engine.StartWorkflowExecution(createContext(), request)
	s.Nil(err0)
	s.Logger.Info("StartWorkflowExecution", tag.WorkflowRunID(we.RunID))

	foreignRequest := &types.StartWorkflowExecutionRequest{
		RequestID:                           common.StringPtr(uuid.New()),
<<<<<<< HEAD
		Domain:                              common.StringPtr(s.foreignDomainName),
		WorkflowID:                          id,
=======
		Domain:                              s.foreignDomainName,
		WorkflowID:                          common.StringPtr(id),
>>>>>>> 2847890a
		WorkflowType:                        workflowType,
		TaskList:                            taskList,
		Input:                               nil,
		ExecutionStartToCloseTimeoutSeconds: common.Int32Ptr(100),
		TaskStartToCloseTimeoutSeconds:      common.Int32Ptr(1),
		Identity:                            common.StringPtr(identity),
	}
	we2, err0 := s.engine.StartWorkflowExecution(createContext(), foreignRequest)
	s.Nil(err0)
	s.Logger.Info("StartWorkflowExecution on foreign Domain: %v,  response: %v \n", tag.WorkflowDomainName(s.foreignDomainName), tag.WorkflowRunID(we2.RunID))

	activityCount := int32(1)
	activityCounter := int32(0)
	dtHandler := func(execution *types.WorkflowExecution, wt *types.WorkflowType,
		previousStartedEventID, startedEventID int64, history *types.History) ([]byte, []*types.Decision, error) {
		if activityCounter < activityCount {
			activityCounter++
			buf := new(bytes.Buffer)
			s.Nil(binary.Write(buf, binary.LittleEndian, activityCounter))

			return []byte(strconv.Itoa(int(activityCounter))), []*types.Decision{{
				DecisionType: types.DecisionTypeScheduleActivityTask.Ptr(),
				ScheduleActivityTaskDecisionAttributes: &types.ScheduleActivityTaskDecisionAttributes{
					ActivityID:                    common.StringPtr(strconv.Itoa(int(activityCounter))),
					ActivityType:                  &types.ActivityType{Name: common.StringPtr(activityName)},
					TaskList:                      &types.TaskList{Name: &tl},
					Input:                         buf.Bytes(),
					ScheduleToCloseTimeoutSeconds: common.Int32Ptr(100),
					ScheduleToStartTimeoutSeconds: common.Int32Ptr(10),
					StartToCloseTimeoutSeconds:    common.Int32Ptr(50),
					HeartbeatTimeoutSeconds:       common.Int32Ptr(5),
				},
			}}, nil
		}

		return []byte(strconv.Itoa(int(activityCounter))), []*types.Decision{{
			DecisionType: types.DecisionTypeRequestCancelExternalWorkflowExecution.Ptr(),
			RequestCancelExternalWorkflowExecutionDecisionAttributes: &types.RequestCancelExternalWorkflowExecutionDecisionAttributes{
<<<<<<< HEAD
				Domain:     common.StringPtr(s.foreignDomainName),
				WorkflowID: id,
				RunID:      we2.RunID,
=======
				Domain:     s.foreignDomainName,
				WorkflowID: common.StringPtr(id),
				RunID:      common.StringPtr(*we2.RunID),
>>>>>>> 2847890a
			},
		}}, nil
	}

	atHandler := func(execution *types.WorkflowExecution, activityType *types.ActivityType,
		ActivityID string, input []byte, taskToken []byte) ([]byte, bool, error) {
		return []byte("Activity Result."), false, nil
	}

	poller := &TaskPoller{
		Engine:          s.engine,
		Domain:          s.domainName,
		TaskList:        taskList,
		Identity:        identity,
		DecisionHandler: dtHandler,
		ActivityHandler: atHandler,
		Logger:          s.Logger,
		T:               s.T(),
	}

	foreignActivityCount := int32(1)
	foreignActivityCounter := int32(0)
	foreignDtHandler := func(execution *types.WorkflowExecution, wt *types.WorkflowType,
		previousStartedEventID, startedEventID int64, history *types.History) ([]byte, []*types.Decision, error) {
		if foreignActivityCounter < foreignActivityCount {
			foreignActivityCounter++
			buf := new(bytes.Buffer)
			s.Nil(binary.Write(buf, binary.LittleEndian, foreignActivityCounter))

			return []byte(strconv.Itoa(int(foreignActivityCounter))), []*types.Decision{{
				DecisionType: types.DecisionTypeScheduleActivityTask.Ptr(),
				ScheduleActivityTaskDecisionAttributes: &types.ScheduleActivityTaskDecisionAttributes{
					ActivityID:                    common.StringPtr(strconv.Itoa(int(foreignActivityCounter))),
					ActivityType:                  &types.ActivityType{Name: common.StringPtr(activityName)},
					TaskList:                      &types.TaskList{Name: &tl},
					Input:                         buf.Bytes(),
					ScheduleToCloseTimeoutSeconds: common.Int32Ptr(100),
					ScheduleToStartTimeoutSeconds: common.Int32Ptr(10),
					StartToCloseTimeoutSeconds:    common.Int32Ptr(50),
					HeartbeatTimeoutSeconds:       common.Int32Ptr(5),
				},
			}}, nil
		}

		return []byte(strconv.Itoa(int(foreignActivityCounter))), []*types.Decision{{
			DecisionType: types.DecisionTypeCancelWorkflowExecution.Ptr(),
			CancelWorkflowExecutionDecisionAttributes: &types.CancelWorkflowExecutionDecisionAttributes{
				Details: []byte("Cancelled"),
			},
		}}, nil
	}

	foreignPoller := &TaskPoller{
		Engine:          s.engine,
		Domain:          s.foreignDomainName,
		TaskList:        taskList,
		Identity:        identity,
		DecisionHandler: foreignDtHandler,
		ActivityHandler: atHandler,
		Logger:          s.Logger,
		T:               s.T(),
	}

	// Start both current and foreign workflows to make some progress.
	_, err := poller.PollAndProcessDecisionTask(false, false)
	s.Logger.Info("PollAndProcessDecisionTask", tag.Error(err))
	s.Nil(err)

	_, err = foreignPoller.PollAndProcessDecisionTask(false, false)
	s.Logger.Info("foreign PollAndProcessDecisionTask", tag.Error(err))
	s.Nil(err)

	err = foreignPoller.PollAndProcessActivityTask(false)
	s.Logger.Info("foreign PollAndProcessActivityTask", tag.Error(err))
	s.Nil(err)

	// Cancel the foreign workflow with this decision request.
	_, err = poller.PollAndProcessDecisionTask(false, false)
	s.Logger.Info("PollAndProcessDecisionTask", tag.Error(err))
	s.Nil(err)

	cancellationSent := false
	intiatedEventID := 10
CheckHistoryLoopForCancelSent:
	for i := 1; i < 10; i++ {
		historyResponse, err := s.engine.GetWorkflowExecutionHistory(createContext(), &types.GetWorkflowExecutionHistoryRequest{
			Domain: s.domainName,
			Execution: &types.WorkflowExecution{
				WorkflowID: id,
				RunID:      we.RunID,
			},
		})
		s.Nil(err)
		history := historyResponse.History

		lastEvent := history.Events[len(history.Events)-2]
		if *lastEvent.EventType != types.EventTypeExternalWorkflowExecutionCancelRequested {
			s.Logger.Info("Cancellation still not sent.")
			time.Sleep(100 * time.Millisecond)
			continue CheckHistoryLoopForCancelSent
		}

		externalWorkflowExecutionCancelRequestedEvent := lastEvent.ExternalWorkflowExecutionCancelRequestedEventAttributes
		s.Equal(int64(intiatedEventID), *externalWorkflowExecutionCancelRequestedEvent.InitiatedEventID)
		s.Equal(id, externalWorkflowExecutionCancelRequestedEvent.WorkflowExecution.WorkflowID)
		s.Equal(we2.RunID, externalWorkflowExecutionCancelRequestedEvent.WorkflowExecution.RunID)

		cancellationSent = true
		break
	}

	s.True(cancellationSent)

	// Accept cancellation.
	_, err = foreignPoller.PollAndProcessDecisionTask(false, false)
	s.Logger.Info("foreign PollAndProcessDecisionTask", tag.Error(err))
	s.Nil(err)

	executionCancelled := false
GetHistoryLoop:
	for i := 1; i < 10; i++ {
		historyResponse, err := s.engine.GetWorkflowExecutionHistory(createContext(), &types.GetWorkflowExecutionHistoryRequest{
			Domain: s.foreignDomainName,
			Execution: &types.WorkflowExecution{
				WorkflowID: id,
				RunID:      we2.RunID,
			},
		})
		s.Nil(err)
		history := historyResponse.History

		lastEvent := history.Events[len(history.Events)-1]
		if *lastEvent.EventType != types.EventTypeWorkflowExecutionCanceled {
			s.Logger.Warn("Execution not cancelled yet.")
			time.Sleep(100 * time.Millisecond)
			continue GetHistoryLoop
		}

		cancelledEventAttributes := lastEvent.WorkflowExecutionCanceledEventAttributes
		s.Equal("Cancelled", string(cancelledEventAttributes.Details))
		executionCancelled = true

		// Find cancel requested event and verify it.
		var cancelRequestEvent *types.HistoryEvent
		for _, x := range history.Events {
			if *x.EventType == types.EventTypeWorkflowExecutionCancelRequested {
				cancelRequestEvent = x
			}
		}

		s.NotNil(cancelRequestEvent)
		cancelRequestEventAttributes := cancelRequestEvent.WorkflowExecutionCancelRequestedEventAttributes
		s.Equal(int64(intiatedEventID), *cancelRequestEventAttributes.ExternalInitiatedEventID)
		s.Equal(id, cancelRequestEventAttributes.ExternalWorkflowExecution.WorkflowID)
		s.Equal(we.RunID, cancelRequestEventAttributes.ExternalWorkflowExecution.RunID)

		break GetHistoryLoop
	}
	s.True(executionCancelled)
}

func (s *integrationSuite) TestRequestCancelWorkflowDecisionExecution_UnKnownTarget() {
	id := "integration-cancel-unknown-workflow-decision-test"
	wt := "integration-cancel-unknown-workflow-decision-test-type"
	tl := "integration-cancel-unknown-workflow-decision-test-tasklist"
	identity := "worker1"
	activityName := "activity_type1"

	workflowType := &types.WorkflowType{}
	workflowType.Name = common.StringPtr(wt)

	taskList := &types.TaskList{}
	taskList.Name = common.StringPtr(tl)

	request := &types.StartWorkflowExecutionRequest{
		RequestID:                           common.StringPtr(uuid.New()),
<<<<<<< HEAD
		Domain:                              common.StringPtr(s.domainName),
		WorkflowID:                          id,
=======
		Domain:                              s.domainName,
		WorkflowID:                          common.StringPtr(id),
>>>>>>> 2847890a
		WorkflowType:                        workflowType,
		TaskList:                            taskList,
		Input:                               nil,
		ExecutionStartToCloseTimeoutSeconds: common.Int32Ptr(100),
		TaskStartToCloseTimeoutSeconds:      common.Int32Ptr(1),
		Identity:                            common.StringPtr(identity),
	}
	we, err0 := s.engine.StartWorkflowExecution(createContext(), request)
	s.Nil(err0)
	s.Logger.Info("StartWorkflowExecution", tag.WorkflowRunID(we.RunID))

	activityCount := int32(1)
	activityCounter := int32(0)
	dtHandler := func(execution *types.WorkflowExecution, wt *types.WorkflowType,
		previousStartedEventID, startedEventID int64, history *types.History) ([]byte, []*types.Decision, error) {
		if activityCounter < activityCount {
			activityCounter++
			buf := new(bytes.Buffer)
			s.Nil(binary.Write(buf, binary.LittleEndian, activityCounter))

			return []byte(strconv.Itoa(int(activityCounter))), []*types.Decision{{
				DecisionType: types.DecisionTypeScheduleActivityTask.Ptr(),
				ScheduleActivityTaskDecisionAttributes: &types.ScheduleActivityTaskDecisionAttributes{
					ActivityID:                    common.StringPtr(strconv.Itoa(int(activityCounter))),
					ActivityType:                  &types.ActivityType{Name: common.StringPtr(activityName)},
					TaskList:                      &types.TaskList{Name: &tl},
					Input:                         buf.Bytes(),
					ScheduleToCloseTimeoutSeconds: common.Int32Ptr(100),
					ScheduleToStartTimeoutSeconds: common.Int32Ptr(10),
					StartToCloseTimeoutSeconds:    common.Int32Ptr(50),
					HeartbeatTimeoutSeconds:       common.Int32Ptr(5),
				},
			}}, nil
		}

		return []byte(strconv.Itoa(int(activityCounter))), []*types.Decision{{
			DecisionType: types.DecisionTypeRequestCancelExternalWorkflowExecution.Ptr(),
			RequestCancelExternalWorkflowExecutionDecisionAttributes: &types.RequestCancelExternalWorkflowExecutionDecisionAttributes{
<<<<<<< HEAD
				Domain:     common.StringPtr(s.foreignDomainName),
				WorkflowID: "workflow_not_exist",
				RunID:      we.RunID,
=======
				Domain:     s.foreignDomainName,
				WorkflowID: common.StringPtr("workflow_not_exist"),
				RunID:      common.StringPtr(*we.RunID),
>>>>>>> 2847890a
			},
		}}, nil
	}

	atHandler := func(execution *types.WorkflowExecution, activityType *types.ActivityType,
		ActivityID string, input []byte, taskToken []byte) ([]byte, bool, error) {
		return []byte("Activity Result."), false, nil
	}

	poller := &TaskPoller{
		Engine:          s.engine,
		Domain:          s.domainName,
		TaskList:        taskList,
		Identity:        identity,
		DecisionHandler: dtHandler,
		ActivityHandler: atHandler,
		Logger:          s.Logger,
		T:               s.T(),
	}

	// Start workflows to make some progress.
	_, err := poller.PollAndProcessDecisionTask(false, false)
	s.Logger.Info("PollAndProcessDecisionTask", tag.Error(err))
	s.Nil(err)

	// Cancel the foreign workflow with this decision request.
	_, err = poller.PollAndProcessDecisionTask(false, false)
	s.Logger.Info("PollAndProcessDecisionTask", tag.Error(err))
	s.Nil(err)

	cancellationSentFailed := false
	intiatedEventID := 10
CheckHistoryLoopForCancelSent:
	for i := 1; i < 10; i++ {
		historyResponse, err := s.engine.GetWorkflowExecutionHistory(createContext(), &types.GetWorkflowExecutionHistoryRequest{
			Domain: s.domainName,
			Execution: &types.WorkflowExecution{
				WorkflowID: id,
				RunID:      we.RunID,
			},
		})
		s.Nil(err)
		history := historyResponse.History

		lastEvent := history.Events[len(history.Events)-2]
		if *lastEvent.EventType != types.EventTypeRequestCancelExternalWorkflowExecutionFailed {
			s.Logger.Info("Cancellaton not cancelled yet.")
			time.Sleep(100 * time.Millisecond)
			continue CheckHistoryLoopForCancelSent
		}

		requestCancelExternalWorkflowExecutionFailedEvetn := lastEvent.RequestCancelExternalWorkflowExecutionFailedEventAttributes
		s.Equal(int64(intiatedEventID), *requestCancelExternalWorkflowExecutionFailedEvetn.InitiatedEventID)
		s.Equal("workflow_not_exist", requestCancelExternalWorkflowExecutionFailedEvetn.WorkflowExecution.WorkflowID)
		s.Equal(we.RunID, requestCancelExternalWorkflowExecutionFailedEvetn.WorkflowExecution.RunID)

		cancellationSentFailed = true
		break
	}

	s.True(cancellationSentFailed)
}<|MERGE_RESOLUTION|>--- conflicted
+++ resolved
@@ -48,13 +48,8 @@
 
 	request := &types.StartWorkflowExecutionRequest{
 		RequestID:                           common.StringPtr(uuid.New()),
-<<<<<<< HEAD
-		Domain:                              common.StringPtr(s.domainName),
+		Domain:                              s.domainName,
 		WorkflowID:                          id,
-=======
-		Domain:                              s.domainName,
-		WorkflowID:                          common.StringPtr(id),
->>>>>>> 2847890a
 		WorkflowType:                        workflowType,
 		TaskList:                            taskList,
 		Input:                               nil,
@@ -190,13 +185,8 @@
 
 	request := &types.StartWorkflowExecutionRequest{
 		RequestID:                           common.StringPtr(uuid.New()),
-<<<<<<< HEAD
-		Domain:                              common.StringPtr(s.domainName),
+		Domain:                              s.domainName,
 		WorkflowID:                          id,
-=======
-		Domain:                              s.domainName,
-		WorkflowID:                          common.StringPtr(id),
->>>>>>> 2847890a
 		WorkflowType:                        workflowType,
 		TaskList:                            taskList,
 		Input:                               nil,
@@ -210,13 +200,8 @@
 
 	foreignRequest := &types.StartWorkflowExecutionRequest{
 		RequestID:                           common.StringPtr(uuid.New()),
-<<<<<<< HEAD
-		Domain:                              common.StringPtr(s.foreignDomainName),
+		Domain:                              s.foreignDomainName,
 		WorkflowID:                          id,
-=======
-		Domain:                              s.foreignDomainName,
-		WorkflowID:                          common.StringPtr(id),
->>>>>>> 2847890a
 		WorkflowType:                        workflowType,
 		TaskList:                            taskList,
 		Input:                               nil,
@@ -255,15 +240,9 @@
 		return []byte(strconv.Itoa(int(activityCounter))), []*types.Decision{{
 			DecisionType: types.DecisionTypeRequestCancelExternalWorkflowExecution.Ptr(),
 			RequestCancelExternalWorkflowExecutionDecisionAttributes: &types.RequestCancelExternalWorkflowExecutionDecisionAttributes{
-<<<<<<< HEAD
-				Domain:     common.StringPtr(s.foreignDomainName),
+				Domain:     s.foreignDomainName,
 				WorkflowID: id,
 				RunID:      we2.RunID,
-=======
-				Domain:     s.foreignDomainName,
-				WorkflowID: common.StringPtr(id),
-				RunID:      common.StringPtr(*we2.RunID),
->>>>>>> 2847890a
 			},
 		}}, nil
 	}
@@ -440,13 +419,8 @@
 
 	request := &types.StartWorkflowExecutionRequest{
 		RequestID:                           common.StringPtr(uuid.New()),
-<<<<<<< HEAD
-		Domain:                              common.StringPtr(s.domainName),
+		Domain:                              s.domainName,
 		WorkflowID:                          id,
-=======
-		Domain:                              s.domainName,
-		WorkflowID:                          common.StringPtr(id),
->>>>>>> 2847890a
 		WorkflowType:                        workflowType,
 		TaskList:                            taskList,
 		Input:                               nil,
@@ -485,15 +459,9 @@
 		return []byte(strconv.Itoa(int(activityCounter))), []*types.Decision{{
 			DecisionType: types.DecisionTypeRequestCancelExternalWorkflowExecution.Ptr(),
 			RequestCancelExternalWorkflowExecutionDecisionAttributes: &types.RequestCancelExternalWorkflowExecutionDecisionAttributes{
-<<<<<<< HEAD
-				Domain:     common.StringPtr(s.foreignDomainName),
+				Domain:     s.foreignDomainName,
 				WorkflowID: "workflow_not_exist",
 				RunID:      we.RunID,
-=======
-				Domain:     s.foreignDomainName,
-				WorkflowID: common.StringPtr("workflow_not_exist"),
-				RunID:      common.StringPtr(*we.RunID),
->>>>>>> 2847890a
 			},
 		}}, nil
 	}
