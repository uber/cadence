// Copyright (c) 2016 Uber Technologies, Inc.
//
// Permission is hereby granted, free of charge, to any person obtaining a copy
// of this software and associated documentation files (the "Software"), to deal
// in the Software without restriction, including without limitation the rights
// to use, copy, modify, merge, publish, distribute, sublicense, and/or sell
// copies of the Software, and to permit persons to whom the Software is
// furnished to do so, subject to the following conditions:
//
// The above copyright notice and this permission notice shall be included in
// all copies or substantial portions of the Software.
//
// THE SOFTWARE IS PROVIDED "AS IS", WITHOUT WARRANTY OF ANY KIND, EXPRESS OR
// IMPLIED, INCLUDING BUT NOT LIMITED TO THE WARRANTIES OF MERCHANTABILITY,
// FITNESS FOR A PARTICULAR PURPOSE AND NONINFRINGEMENT. IN NO EVENT SHALL THE
// AUTHORS OR COPYRIGHT HOLDERS BE LIABLE FOR ANY CLAIM, DAMAGES OR OTHER
// LIABILITY, WHETHER IN AN ACTION OF CONTRACT, TORT OR OTHERWISE, ARISING FROM,
// OUT OF OR IN CONNECTION WITH THE SOFTWARE OR THE USE OR OTHER DEALINGS IN
// THE SOFTWARE.

package host

import (
	"bytes"
	"encoding/binary"
	"flag"
	"strconv"
	"testing"
	"time"

	"github.com/pborman/uuid"
	"github.com/stretchr/testify/require"
	"github.com/stretchr/testify/suite"

	"github.com/uber/cadence/common"
	"github.com/uber/cadence/common/log/tag"
	"github.com/uber/cadence/common/types"
)

type sizeLimitIntegrationSuite struct {
	// override suite.Suite.Assertions with require.Assertions; this means that s.NotNil(nil) will stop the test,
	// not merely log an error
	*require.Assertions
	IntegrationBase
}

// This cluster use customized threshold for history config
func (s *sizeLimitIntegrationSuite) SetupSuite() {
	s.setupSuite("testdata/integration_sizelimit_cluster.yaml")
}

func (s *sizeLimitIntegrationSuite) TearDownSuite() {
	s.tearDownSuite()
}

func (s *sizeLimitIntegrationSuite) SetupTest() {
	// Have to define our overridden assertions in the test setup. If we did it earlier, s.T() will return nil
	s.Assertions = require.New(s.T())
}

func TestSizeLimitIntegrationSuite(t *testing.T) {
	flag.Parse()
	suite.Run(t, new(sizeLimitIntegrationSuite))
}

func (s *sizeLimitIntegrationSuite) TestTerminateWorkflowCausedBySizeLimit() {
	id := "integration-terminate-workflow-by-size-limit-test"
	wt := "integration-terminate-workflow-by-size-limit-test-type"
	tl := "integration-terminate-workflow-by-size-limit-test-tasklist"
	identity := "worker1"
	activityName := "activity_type1"

	workflowType := &types.WorkflowType{}
	workflowType.Name = common.StringPtr(wt)

	taskList := &types.TaskList{}
	taskList.Name = common.StringPtr(tl)

	request := &types.StartWorkflowExecutionRequest{
		RequestID:                           common.StringPtr(uuid.New()),
<<<<<<< HEAD
		Domain:                              common.StringPtr(s.domainName),
		WorkflowID:                          id,
=======
		Domain:                              s.domainName,
		WorkflowID:                          common.StringPtr(id),
>>>>>>> 2847890a
		WorkflowType:                        workflowType,
		TaskList:                            taskList,
		Input:                               nil,
		ExecutionStartToCloseTimeoutSeconds: common.Int32Ptr(100),
		TaskStartToCloseTimeoutSeconds:      common.Int32Ptr(1),
		Identity:                            common.StringPtr(identity),
	}

	we, err0 := s.engine.StartWorkflowExecution(createContext(), request)
	s.Nil(err0)

	s.Logger.Info("StartWorkflowExecution", tag.WorkflowRunID(we.RunID))

	activityCount := int32(4)
	activityCounter := int32(0)
	dtHandler := func(execution *types.WorkflowExecution, wt *types.WorkflowType,
		previousStartedEventID, startedEventID int64, history *types.History) ([]byte, []*types.Decision, error) {
		if activityCounter < activityCount {
			activityCounter++
			buf := new(bytes.Buffer)
			s.Nil(binary.Write(buf, binary.LittleEndian, activityCounter))

			return []byte(strconv.Itoa(int(activityCounter))), []*types.Decision{{
				DecisionType: types.DecisionTypeScheduleActivityTask.Ptr(),
				ScheduleActivityTaskDecisionAttributes: &types.ScheduleActivityTaskDecisionAttributes{
					ActivityID:                    common.StringPtr(strconv.Itoa(int(activityCounter))),
					ActivityType:                  &types.ActivityType{Name: common.StringPtr(activityName)},
					TaskList:                      &types.TaskList{Name: &tl},
					Input:                         buf.Bytes(),
					ScheduleToCloseTimeoutSeconds: common.Int32Ptr(100),
					ScheduleToStartTimeoutSeconds: common.Int32Ptr(10),
					StartToCloseTimeoutSeconds:    common.Int32Ptr(50),
					HeartbeatTimeoutSeconds:       common.Int32Ptr(5),
				},
			}}, nil
		}

		return []byte(strconv.Itoa(int(activityCounter))), []*types.Decision{{
			DecisionType: types.DecisionTypeCompleteWorkflowExecution.Ptr(),
			CompleteWorkflowExecutionDecisionAttributes: &types.CompleteWorkflowExecutionDecisionAttributes{
				Result: []byte("Done."),
			},
		}}, nil
	}

	atHandler := func(execution *types.WorkflowExecution, activityType *types.ActivityType,
		activityID string, input []byte, taskToken []byte) ([]byte, bool, error) {

		return []byte("Activity Result."), false, nil
	}

	poller := &TaskPoller{
		Engine:          s.engine,
		Domain:          s.domainName,
		TaskList:        taskList,
		Identity:        identity,
		DecisionHandler: dtHandler,
		ActivityHandler: atHandler,
		Logger:          s.Logger,
		T:               s.T(),
	}

	for i := int32(0); i < activityCount-1; i++ {
		_, err := poller.PollAndProcessDecisionTask(false, false)
		s.Logger.Info("PollAndProcessDecisionTask", tag.Error(err))
		s.Nil(err)

		err = poller.PollAndProcessActivityTask(false)
		s.Logger.Info("PollAndProcessActivityTask", tag.Error(err))
		s.Nil(err)
	}

	// process this decision will trigger history exceed limit error
	_, err := poller.PollAndProcessDecisionTask(false, false)
	s.Logger.Info("PollAndProcessDecisionTask", tag.Error(err))
	s.Nil(err)

	// verify last event is terminated event
	historyResponse, err := s.engine.GetWorkflowExecutionHistory(createContext(), &types.GetWorkflowExecutionHistoryRequest{
		Domain: s.domainName,
		Execution: &types.WorkflowExecution{
			WorkflowID: id,
			RunID:      we.GetRunID(),
		},
	})
	s.Nil(err)
	history := historyResponse.History
	lastEvent := history.Events[len(history.Events)-1]
	s.Equal(types.EventTypeWorkflowExecutionFailed, lastEvent.GetEventType())
	failedEventAttributes := lastEvent.WorkflowExecutionFailedEventAttributes
	s.Equal(common.FailureReasonSizeExceedsLimit, failedEventAttributes.GetReason())

	// verify visibility is correctly processed from open to close
	isCloseCorrect := false
	for i := 0; i < 10; i++ {
		resp, err1 := s.engine.ListClosedWorkflowExecutions(createContext(), &types.ListClosedWorkflowExecutionsRequest{
			Domain:          s.domainName,
			MaximumPageSize: common.Int32Ptr(100),
			StartTimeFilter: &types.StartTimeFilter{
				EarliestTime: common.Int64Ptr(0),
				LatestTime:   common.Int64Ptr(time.Now().UnixNano()),
			},
			ExecutionFilter: &types.WorkflowExecutionFilter{
				WorkflowID: common.StringPtr(id),
			},
		})
		s.Nil(err1)
		if len(resp.Executions) == 1 {
			isCloseCorrect = true
			break
		}
		s.Logger.Info("Closed WorkflowExecution is not yet visible")
		time.Sleep(100 * time.Millisecond)
	}
	s.True(isCloseCorrect)
}<|MERGE_RESOLUTION|>--- conflicted
+++ resolved
@@ -78,13 +78,8 @@
 
 	request := &types.StartWorkflowExecutionRequest{
 		RequestID:                           common.StringPtr(uuid.New()),
-<<<<<<< HEAD
-		Domain:                              common.StringPtr(s.domainName),
+		Domain:                              s.domainName,
 		WorkflowID:                          id,
-=======
-		Domain:                              s.domainName,
-		WorkflowID:                          common.StringPtr(id),
->>>>>>> 2847890a
 		WorkflowType:                        workflowType,
 		TaskList:                            taskList,
 		Input:                               nil,
