--- conflicted
+++ resolved
@@ -37,11 +37,8 @@
 	"github.com/uber/cadence/common/blobstore"
 	"github.com/uber/cadence/common/cache"
 	"github.com/uber/cadence/common/cluster"
-<<<<<<< HEAD
 	"github.com/uber/cadence/common/elasticsearch"
-=======
 	"github.com/uber/cadence/common/log"
->>>>>>> 8d19cbfc
 	"github.com/uber/cadence/common/logging"
 	"github.com/uber/cadence/common/membership"
 	"github.com/uber/cadence/common/messaging"
@@ -80,13 +77,13 @@
 
 type (
 	cadenceImpl struct {
-<<<<<<< HEAD
 		initLock            sync.Mutex
 		adminHandler        *frontend.AdminHandler
 		frontendHandler     *frontend.WorkflowHandler
 		matchingHandler     *matching.Handler
 		historyHandlers     []*history.Handler
-		logger              bark.Logger
+		barkLogger          bark.Logger
+		logger              log.Logger
 		clusterMetadata     cluster.Metadata
 		persistenceConfig   config.Persistence
 		dispatcherProvider  client.DispatcherProvider
@@ -112,38 +109,6 @@
 		esConfig            *elasticsearch.Config
 		esClient            elasticsearch.Client
 		workerConfig        *WorkerConfig
-=======
-		initLock                sync.Mutex
-		adminHandler            *frontend.AdminHandler
-		frontendHandler         *frontend.WorkflowHandler
-		matchingHandler         *matching.Handler
-		historyHandlers         []*history.Handler
-		barkLogger              bark.Logger
-		logger                  log.Logger
-		clusterMetadata         cluster.Metadata
-		persistenceConfig       config.Persistence
-		dispatcherProvider      client.DispatcherProvider
-		messagingClient         messaging.Client
-		metadataMgr             persistence.MetadataManager
-		metadataMgrV2           persistence.MetadataManager
-		shardMgr                persistence.ShardManager
-		historyMgr              persistence.HistoryManager
-		historyV2Mgr            persistence.HistoryV2Manager
-		taskMgr                 persistence.TaskManager
-		visibilityMgr           persistence.VisibilityManager
-		executionMgrFactory     persistence.ExecutionManagerFactory
-		shutdownCh              chan struct{}
-		shutdownWG              sync.WaitGroup
-		frontEndService         service.Service
-		clusterNo               int // cluster number
-		replicator              *replicator.Replicator
-		clientWorker            archiver.ClientWorker
-		enableWorkerService     bool // tmp flag used to tell if onebox should create worker service
-		enableEventsV2          bool
-		enableVisibilityToKafka bool
-		blobstoreClient         blobstore.Client
-		historyConfig           *HistoryConfig
->>>>>>> 8d19cbfc
 	}
 
 	// HistoryConfig contains configs for history service
@@ -189,7 +154,7 @@
 // NewCadence returns an instance that hosts full cadence in one process
 func NewCadence(params *CadenceParams) Cadence {
 	return &cadenceImpl{
-<<<<<<< HEAD
+		barkLogger:          params.BarkLogger,
 		logger:              params.Logger,
 		clusterMetadata:     params.ClusterMetadata,
 		persistenceConfig:   params.PersistenceConfig,
@@ -211,29 +176,6 @@
 		blobstoreClient:     params.Blobstore,
 		historyConfig:       params.HistoryConfig,
 		workerConfig:        params.WorkerConfig,
-=======
-		barkLogger:              params.BarkLogger,
-		logger:                  params.Logger,
-		clusterMetadata:         params.ClusterMetadata,
-		persistenceConfig:       params.PersistenceConfig,
-		dispatcherProvider:      params.DispatcherProvider,
-		messagingClient:         params.MessagingClient,
-		metadataMgr:             params.MetadataMgr,
-		metadataMgrV2:           params.MetadataMgrV2,
-		visibilityMgr:           params.VisibilityMgr,
-		shardMgr:                params.ShardMgr,
-		historyMgr:              params.HistoryMgr,
-		historyV2Mgr:            params.HistoryV2Mgr,
-		taskMgr:                 params.TaskMgr,
-		executionMgrFactory:     params.ExecutionMgrFactory,
-		shutdownCh:              make(chan struct{}),
-		clusterNo:               params.ClusterNo,
-		enableWorkerService:     params.EnableWorker,
-		enableEventsV2:          params.EnableEventsV2,
-		enableVisibilityToKafka: params.EnableVisibilityToKafka,
-		blobstoreClient:         params.Blobstore,
-		historyConfig:           params.HistoryConfig,
->>>>>>> 8d19cbfc
 	}
 }
 
@@ -412,9 +354,8 @@
 	c.frontEndService = service.New(params)
 	c.adminHandler = frontend.NewAdminHandler(
 		c.frontEndService, c.historyConfig.NumHistoryShards, c.metadataMgr, c.historyMgr, c.historyV2Mgr)
-<<<<<<< HEAD
-	dc := dynamicconfig.NewCollection(params.DynamicConfig, c.logger)
-	frontendConfig := frontend.NewConfig(dc, c.esConfig.Enable)
+	dc := dynamicconfig.NewCollection(params.DynamicConfig, c.barkLogger)
+	frontendConfig := frontend.NewConfig(dc, c.historyConfig.NumHistoryShards, c.esConfig.Enable)
 	visibilityMgr := c.visibilityMgr
 	if c.esConfig.Enable {
 		frontendConfig.EnableReadVisibilityFromES = dc.GetBoolPropertyFnWithDomainFilter(dynamicconfig.EnableReadVisibilityFromES, true)
@@ -424,12 +365,9 @@
 			ESIndexMaxResultWindow: frontendConfig.ESIndexMaxResultWindow,
 		}
 
-		visibilityFromES := espersistence.NewElasticSearchVisibilityManager(c.esClient, visibilityIndexName, visibilityConfigForES, c.logger)
+		visibilityFromES := espersistence.NewElasticSearchVisibilityManager(c.esClient, visibilityIndexName, visibilityConfigForES, c.barkLogger)
 		visibilityMgr = persistence.NewVisibilityManagerWrapper(visibilityMgr, visibilityFromES, frontendConfig.EnableReadVisibilityFromES)
 	}
-=======
-	frontendConfig := frontend.NewConfig(dynamicconfig.NewCollection(params.DynamicConfig, c.barkLogger), c.historyConfig.NumHistoryShards, false)
->>>>>>> 8d19cbfc
 	c.frontendHandler = frontend.NewWorkflowHandler(
 		c.frontEndService, frontendConfig, c.metadataMgr, c.historyMgr, c.historyV2Mgr,
 		visibilityMgr, kafkaProducer, params.BlobstoreClient)
@@ -478,11 +416,7 @@
 		c.initLock.Lock()
 		service := service.New(params)
 		hConfig := c.historyConfig
-<<<<<<< HEAD
-		historyConfig := history.NewConfig(dynamicconfig.NewCollection(params.DynamicConfig, c.logger), hConfig.NumHistoryShards, c.esConfig.Enable, config.StoreTypeCassandra)
-=======
-		historyConfig := history.NewConfig(dynamicconfig.NewCollection(params.DynamicConfig, c.barkLogger), hConfig.NumHistoryShards, c.enableVisibilityToKafka, config.StoreTypeCassandra)
->>>>>>> 8d19cbfc
+		historyConfig := history.NewConfig(dynamicconfig.NewCollection(params.DynamicConfig, c.barkLogger), hConfig.NumHistoryShards, c.esConfig.Enable, config.StoreTypeCassandra)
 		historyConfig.HistoryMgrNumConns = dynamicconfig.GetIntPropertyFn(hConfig.NumHistoryShards)
 		historyConfig.ExecutionMgrNumConns = dynamicconfig.GetIntPropertyFn(hConfig.NumHistoryShards)
 		historyConfig.EnableEventsV2 = dynamicconfig.GetBoolPropertyFnFilteredByDomain(enableEventsV2)
@@ -558,19 +492,18 @@
 	service := service.New(params)
 	service.Start()
 
-<<<<<<< HEAD
 	var replicatorDomainCache cache.DomainCache
 	if c.workerConfig.EnableReplicator {
-		metadataManager := persistence.NewMetadataPersistenceMetricsClient(c.metadataMgrV2, service.GetMetricsClient(), c.logger)
-		replicatorDomainCache = cache.NewDomainCache(metadataManager, params.ClusterMetadata, service.GetMetricsClient(), service.GetLogger())
+		metadataManager := persistence.NewMetadataPersistenceMetricsClient(c.metadataMgrV2, service.GetMetricsClient(), c.barkLogger)
+		replicatorDomainCache = cache.NewDomainCache(metadataManager, params.ClusterMetadata, service.GetMetricsClient(), service.GetBarkLogger())
 		replicatorDomainCache.Start()
 		c.startWorkerReplicator(params, service, replicatorDomainCache)
 	}
 
 	var clientWorkerDomainCache cache.DomainCache
 	if c.workerConfig.EnableArchiver {
-		metadataProxyManager := persistence.NewMetadataPersistenceMetricsClient(c.metadataMgr, service.GetMetricsClient(), c.logger)
-		clientWorkerDomainCache = cache.NewDomainCache(metadataProxyManager, params.ClusterMetadata, service.GetMetricsClient(), service.GetLogger())
+		metadataProxyManager := persistence.NewMetadataPersistenceMetricsClient(c.metadataMgr, service.GetMetricsClient(), c.barkLogger)
+		clientWorkerDomainCache = cache.NewDomainCache(metadataProxyManager, params.ClusterMetadata, service.GetMetricsClient(), service.GetBarkLogger())
 		clientWorkerDomainCache.Start()
 		c.startWorkerClientWorker(params, service, clientWorkerDomainCache)
 	}
@@ -579,17 +512,6 @@
 		c.startWorkerIndexer(params, service)
 	}
 
-=======
-	metadataManager := persistence.NewMetadataPersistenceMetricsClient(c.metadataMgrV2, service.GetMetricsClient(), c.barkLogger)
-	replicatorDomainCache := cache.NewDomainCache(metadataManager, params.ClusterMetadata, service.GetMetricsClient(), service.GetBarkLogger())
-	replicatorDomainCache.Start()
-	c.startWorkerReplicator(params, service, replicatorDomainCache)
-
-	metadataProxyManager := persistence.NewMetadataPersistenceMetricsClient(c.metadataMgr, service.GetMetricsClient(), c.barkLogger)
-	clientWorkerDomainCache := cache.NewDomainCache(metadataProxyManager, params.ClusterMetadata, service.GetMetricsClient(), service.GetBarkLogger())
-	clientWorkerDomainCache.Start()
-	c.startWorkerClientWorker(params, service, clientWorkerDomainCache)
->>>>>>> 8d19cbfc
 	c.initLock.Unlock()
 
 	startWG.Done()
@@ -655,11 +577,11 @@
 		c.messagingClient,
 		c.esClient,
 		c.esConfig,
-		c.logger,
+		c.barkLogger,
 		service.GetMetricsClient())
 	if err := c.indexer.Start(); err != nil {
 		c.indexer.Stop()
-		c.logger.WithField("error", err).Fatal("Fail to start indexer when start worker")
+		c.barkLogger.WithField("error", err).Fatal("Fail to start indexer when start worker")
 	}
 }
 
