// Copyright (c) 2017 Uber Technologies, Inc.
//
// Permission is hereby granted, free of charge, to any person obtaining a copy
// of this software and associated documentation files (the "Software"), to deal
// in the Software without restriction, including without limitation the rights
// to use, copy, modify, merge, publish, distribute, sublicense, and/or sell
// copies of the Software, and to permit persons to whom the Software is
// furnished to do so, subject to the following conditions:
//
// The above copyright notice and this permission notice shall be included in
// all copies or substantial portions of the Software.
//
// THE SOFTWARE IS PROVIDED "AS IS", WITHOUT WARRANTY OF ANY KIND, EXPRESS OR
// IMPLIED, INCLUDING BUT NOT LIMITED TO THE WARRANTIES OF MERCHANTABILITY,
// FITNESS FOR A PARTICULAR PURPOSE AND NONINFRINGEMENT. IN NO EVENT SHALL THE
// AUTHORS OR COPYRIGHT HOLDERS BE LIABLE FOR ANY CLAIM, DAMAGES OR OTHER
// LIABILITY, WHETHER IN AN ACTION OF CONTRACT, TORT OR OTHERWISE, ARISING FROM,
// OUT OF OR IN CONNECTION WITH THE SOFTWARE OR THE USE OR OTHER DEALINGS IN
// THE SOFTWARE.

package host

import (
	"context"
	"encoding/json"
	"fmt"
	"net"
	"strconv"
	"sync"
	"time"

	"github.com/pborman/uuid"
	"github.com/uber-go/tally"

	cwsc "go.uber.org/cadence/.gen/go/cadence/workflowserviceclient"
	"go.uber.org/yarpc"
	"go.uber.org/yarpc/api/transport"
	"go.uber.org/yarpc/transport/grpc"
	"go.uber.org/yarpc/transport/tchannel"

	"github.com/uber/cadence/client"
	adminClient "github.com/uber/cadence/client/admin"
	frontendClient "github.com/uber/cadence/client/frontend"
	historyClient "github.com/uber/cadence/client/history"
	"github.com/uber/cadence/common"
	carchiver "github.com/uber/cadence/common/archiver"
	"github.com/uber/cadence/common/archiver/provider"
	"github.com/uber/cadence/common/authorization"
	"github.com/uber/cadence/common/cache"
	cc "github.com/uber/cadence/common/client"
	"github.com/uber/cadence/common/cluster"
	"github.com/uber/cadence/common/config"
	"github.com/uber/cadence/common/domain"
	"github.com/uber/cadence/common/dynamicconfig"
	"github.com/uber/cadence/common/elasticsearch"
	"github.com/uber/cadence/common/log"
	"github.com/uber/cadence/common/log/tag"
	"github.com/uber/cadence/common/membership"
	"github.com/uber/cadence/common/messaging"
	"github.com/uber/cadence/common/metrics"
	"github.com/uber/cadence/common/persistence"
	"github.com/uber/cadence/common/service"
	"github.com/uber/cadence/common/types"
	"github.com/uber/cadence/service/frontend"
	"github.com/uber/cadence/service/history"
	"github.com/uber/cadence/service/matching"
	"github.com/uber/cadence/service/worker"
	"github.com/uber/cadence/service/worker/archiver"
	"github.com/uber/cadence/service/worker/indexer"
	"github.com/uber/cadence/service/worker/replicator"
)

// Cadence hosts all of cadence services in one process
type Cadence interface {
	Start() error
	Stop()
	GetAdminClient() adminClient.Client
	GetFrontendClient() frontendClient.Client
	FrontendAddress() string
	GetHistoryClient() historyClient.Client
	GetExecutionManagerFactory() persistence.ExecutionManagerFactory
}

type (
	cadenceImpl struct {
		frontendService common.Daemon
		matchingService common.Daemon
		historyServices []common.Daemon

		adminClient                   adminClient.Client
		frontendClient                frontendClient.Client
		historyClient                 historyClient.Client
		logger                        log.Logger
		clusterMetadata               cluster.Metadata
		persistenceConfig             config.Persistence
		dispatcherProvider            client.DispatcherProvider
		messagingClient               messaging.Client
		domainManager                 persistence.DomainManager
		historyV2Mgr                  persistence.HistoryManager
		executionMgrFactory           persistence.ExecutionManagerFactory
		domainReplicationQueue        domain.ReplicationQueue
		shutdownCh                    chan struct{}
		shutdownWG                    sync.WaitGroup
		clusterNo                     int // cluster number
		replicator                    *replicator.Replicator
		clientWorker                  archiver.ClientWorker
		indexer                       *indexer.Indexer
		archiverMetadata              carchiver.ArchivalMetadata
		archiverProvider              provider.ArchiverProvider
		historyConfig                 *HistoryConfig
		esConfig                      *config.ElasticSearchConfig
		esClient                      elasticsearch.GenericClient
		workerConfig                  *WorkerConfig
		mockAdminClient               map[string]adminClient.Client
		domainReplicationTaskExecutor domain.ReplicationTaskExecutor
		authorizationConfig           config.Authorization
	}

	// HistoryConfig contains configs for history service
	HistoryConfig struct {
		NumHistoryShards       int
		NumHistoryHosts        int
		HistoryCountLimitError int
		HistoryCountLimitWarn  int
	}

	// CadenceParams contains everything needed to bootstrap Cadence
	CadenceParams struct {
		ClusterMetadata               cluster.Metadata
		PersistenceConfig             config.Persistence
		DispatcherProvider            client.DispatcherProvider
		MessagingClient               messaging.Client
		DomainManager                 persistence.DomainManager
		HistoryV2Mgr                  persistence.HistoryManager
		ExecutionMgrFactory           persistence.ExecutionManagerFactory
		DomainReplicationQueue        domain.ReplicationQueue
		Logger                        log.Logger
		ClusterNo                     int
		ArchiverMetadata              carchiver.ArchivalMetadata
		ArchiverProvider              provider.ArchiverProvider
		EnableReadHistoryFromArchival bool
		HistoryConfig                 *HistoryConfig
		ESConfig                      *config.ElasticSearchConfig
		ESClient                      elasticsearch.GenericClient
		WorkerConfig                  *WorkerConfig
		MockAdminClient               map[string]adminClient.Client
		DomainReplicationTaskExecutor domain.ReplicationTaskExecutor
		AuthorizationConfig           config.Authorization
	}

	membershipFactoryImpl struct {
		serviceName string
		hosts       map[string][]string
	}
)

// NewCadence returns an instance that hosts full cadence in one process
func NewCadence(params *CadenceParams) Cadence {
	return &cadenceImpl{
		logger:                        params.Logger,
		clusterMetadata:               params.ClusterMetadata,
		persistenceConfig:             params.PersistenceConfig,
		dispatcherProvider:            params.DispatcherProvider,
		messagingClient:               params.MessagingClient,
		domainManager:                 params.DomainManager,
		historyV2Mgr:                  params.HistoryV2Mgr,
		executionMgrFactory:           params.ExecutionMgrFactory,
		domainReplicationQueue:        params.DomainReplicationQueue,
		shutdownCh:                    make(chan struct{}),
		clusterNo:                     params.ClusterNo,
		esConfig:                      params.ESConfig,
		esClient:                      params.ESClient,
		archiverMetadata:              params.ArchiverMetadata,
		archiverProvider:              params.ArchiverProvider,
		historyConfig:                 params.HistoryConfig,
		workerConfig:                  params.WorkerConfig,
		mockAdminClient:               params.MockAdminClient,
		domainReplicationTaskExecutor: params.DomainReplicationTaskExecutor,
		authorizationConfig:           params.AuthorizationConfig,
	}
}

func (c *cadenceImpl) enableWorker() bool {
	return c.workerConfig.EnableArchiver || c.workerConfig.EnableIndexer || c.workerConfig.EnableReplicator
}

func (c *cadenceImpl) Start() error {
	hosts := make(map[string][]string)
	hosts[common.FrontendServiceName] = []string{c.FrontendAddress()}
	hosts[common.MatchingServiceName] = []string{c.MatchingServiceAddress()}
	hosts[common.HistoryServiceName] = c.HistoryServiceAddress()
	if c.enableWorker() {
		hosts[common.WorkerServiceName] = []string{c.WorkerServiceAddress()}
	}

	// create cadence-system domain, this must be created before starting
	// the services - so directly use the metadataManager to create this
	if err := c.createSystemDomain(); err != nil {
		return err
	}

	var startWG sync.WaitGroup
	startWG.Add(2)
	go c.startHistory(hosts, &startWG)
	go c.startMatching(hosts, &startWG)
	startWG.Wait()

	startWG.Add(1)
	go c.startFrontend(hosts, &startWG)
	startWG.Wait()

	if c.enableWorker() {
		startWG.Add(1)
		go c.startWorker(hosts, &startWG)
		startWG.Wait()
	}

	return nil
}

func (c *cadenceImpl) Stop() {
	if c.enableWorker() {
		c.shutdownWG.Add(4)
	} else {
		c.shutdownWG.Add(3)
	}
	c.frontendService.Stop()
	for _, historyService := range c.historyServices {
		historyService.Stop()
	}
	c.matchingService.Stop()
	if c.workerConfig.EnableReplicator {
		c.replicator.Stop()
	}
	if c.workerConfig.EnableArchiver {
		c.clientWorker.Stop()
	}
	close(c.shutdownCh)
	c.shutdownWG.Wait()
}

func (c *cadenceImpl) FrontendAddress() string {
	switch c.clusterNo {
	case 0:
		return "127.0.0.1:7104"
	case 1:
		return "127.0.0.1:8104"
	case 2:
		return "127.0.0.1:9104"
	case 3:
		return "127.0.0.1:10104"
	default:
		return "127.0.0.1:7104"
	}
}

func (c *cadenceImpl) FrontendPProfPort() int {
	switch c.clusterNo {
	case 0:
		return 7105
	case 1:
		return 8105
	case 2:
		return 9105
	case 3:
		return 10105
	default:
		return 7105
	}
}

func (c *cadenceImpl) HistoryServiceAddress() []string {
	var hosts []string
	var startPort int
	switch c.clusterNo {
	case 0:
		startPort = 7201
	case 1:
		startPort = 8201
	case 2:
		startPort = 9201
	case 3:
		startPort = 10201
	default:
		startPort = 7201
	}
	for i := 0; i < c.historyConfig.NumHistoryHosts; i++ {
		port := startPort + i
		hosts = append(hosts, fmt.Sprintf("127.0.0.1:%v", port))
	}

	c.logger.Info("History hosts", tag.Addresses(hosts))
	return hosts
}

func (c *cadenceImpl) HistoryPProfPort() []int {
	var ports []int
	var startPort int
	switch c.clusterNo {
	case 0:
		startPort = 7301
	case 1:
		startPort = 8301
	case 2:
		startPort = 9301
	case 3:
		startPort = 10301
	default:
		startPort = 7301
	}
	for i := 0; i < c.historyConfig.NumHistoryHosts; i++ {
		port := startPort + i
		ports = append(ports, port)
	}

	c.logger.Info("History pprof ports", tag.Value(ports))
	return ports
}

func (c *cadenceImpl) MatchingServiceAddress() string {
	switch c.clusterNo {
	case 0:
		return "127.0.0.1:7106"
	case 1:
		return "127.0.0.1:8106"
	case 2:
		return "127.0.0.1:9106"
	case 3:
		return "127.0.0.1:10106"
	default:
		return "127.0.0.1:7106"
	}
}

func (c *cadenceImpl) MatchingPProfPort() int {
	switch c.clusterNo {
	case 0:
		return 7107
	case 1:
		return 8107
	case 2:
		return 9107
	case 3:
		return 10107
	default:
		return 7107
	}
}

func (c *cadenceImpl) WorkerServiceAddress() string {
	switch c.clusterNo {
	case 0:
		return "127.0.0.1:7108"
	case 1:
		return "127.0.0.1:8108"
	case 2:
		return "127.0.0.1:9108"
	case 3:
		return "127.0.0.1:10108"
	default:
		return "127.0.0.1:7108"
	}
}

func (c *cadenceImpl) WorkerPProfPort() int {
	switch c.clusterNo {
	case 0:
		return 7109
	case 1:
		return 8109
	case 2:
		return 9109
	case 3:
		return 10109
	default:
		return 7109
	}
}

func (c *cadenceImpl) GetAdminClient() adminClient.Client {
	return c.adminClient
}

func (c *cadenceImpl) GetFrontendClient() frontendClient.Client {
	return c.frontendClient
}

func (c *cadenceImpl) GetHistoryClient() historyClient.Client {
	return c.historyClient
}

func (c *cadenceImpl) startFrontend(hosts map[string][]string, startWG *sync.WaitGroup) {
	params := new(service.BootstrapParams)
	params.DCRedirectionPolicy = config.DCRedirectionPolicy{}
	params.Name = common.FrontendServiceName
	params.Logger = c.logger
	params.ThrottledLogger = c.logger
	params.UpdateLoggerWithServiceName(common.FrontendServiceName)
	params.PProfInitializer = newPProfInitializerImpl(c.logger, c.FrontendPProfPort())
	params.RPCFactory = newRPCFactoryImpl(common.FrontendServiceName, c.FrontendAddress(), c.logger)
	params.MetricScope = tally.NewTestScope(common.FrontendServiceName, make(map[string]string))
	params.MembershipFactory = newMembershipFactory(params.Name, hosts)
	params.ClusterMetadata = c.clusterMetadata
	params.DispatcherProvider = c.dispatcherProvider
	params.MessagingClient = c.messagingClient
	params.MetricsClient = metrics.NewClient(params.MetricScope, service.GetMetricsServiceIdx(params.Name, c.logger))
	params.DynamicConfig = newIntegrationConfigClient(dynamicconfig.NewNopClient())
	params.ArchivalMetadata = c.archiverMetadata
	params.ArchiverProvider = c.archiverProvider
	params.ESConfig = c.esConfig
	params.ESClient = c.esClient
	params.Authorizer = authorization.NewAuthorizer(c.authorizationConfig, params.Logger, nil)

	var err error
	params.PersistenceConfig, err = copyPersistenceConfig(c.persistenceConfig)
	if err != nil {
		c.logger.Fatal("Failed to copy persistence config for frontend", tag.Error(err))
	}

	if c.esConfig != nil {
		esDataStoreName := "es-visibility"
		params.PersistenceConfig.AdvancedVisibilityStore = esDataStoreName
		params.PersistenceConfig.DataStores[esDataStoreName] = config.DataStore{
			ElasticSearch: c.esConfig,
		}
	}

	frontendService, err := frontend.NewService(params)
	if err != nil {
		params.Logger.Fatal("unable to start frontend service", tag.Error(err))
	}

	if c.mockAdminClient != nil {
		clientBean := frontendService.GetClientBean()
		if clientBean != nil {
			for serviceName, client := range c.mockAdminClient {
				clientBean.SetRemoteAdminClient(serviceName, client)
			}
		}
	}

	c.frontendService = frontendService
	c.frontendClient = NewFrontendClient(frontendService.GetDispatcher())
	c.adminClient = NewAdminClient(frontendService.GetDispatcher())
	go frontendService.Start()

	startWG.Done()
	<-c.shutdownCh
	c.shutdownWG.Done()
}

func (c *cadenceImpl) startHistory(
	hosts map[string][]string,
	startWG *sync.WaitGroup,
) {
	pprofPorts := c.HistoryPProfPort()
	for i, hostport := range c.HistoryServiceAddress() {
		params := new(service.BootstrapParams)
		params.Name = common.HistoryServiceName
		params.Logger = c.logger
		params.ThrottledLogger = c.logger
		params.UpdateLoggerWithServiceName(common.HistoryServiceName)
		params.PProfInitializer = newPProfInitializerImpl(c.logger, pprofPorts[i])
		params.RPCFactory = newRPCFactoryImpl(common.HistoryServiceName, hostport, c.logger)
		params.MetricScope = tally.NewTestScope(common.HistoryServiceName, make(map[string]string))
		params.MembershipFactory = newMembershipFactory(params.Name, hosts)
		params.ClusterMetadata = c.clusterMetadata
		params.DispatcherProvider = c.dispatcherProvider
		params.MessagingClient = c.messagingClient
		params.MetricsClient = metrics.NewClient(params.MetricScope, service.GetMetricsServiceIdx(params.Name, c.logger))
		integrationClient := newIntegrationConfigClient(dynamicconfig.NewNopClient())
		c.overrideHistoryDynamicConfig(integrationClient)
		params.DynamicConfig = integrationClient
<<<<<<< HEAD
		dispatcher, err := params.DispatcherProvider.Get(common.FrontendServiceName, c.FrontendAddress(), nil)
=======
		dispatcher, err := params.DispatcherProvider.GetTChannel(common.FrontendServiceName, c.FrontendAddress())
>>>>>>> 35f588f4
		if err != nil {
			c.logger.Fatal("Failed to get dispatcher for history", tag.Error(err))
		}
		params.PublicClient = cwsc.New(dispatcher.ClientConfig(common.FrontendServiceName))
		params.ArchivalMetadata = c.archiverMetadata
		params.ArchiverProvider = c.archiverProvider
		params.ESConfig = c.esConfig
		params.ESClient = c.esClient

		params.PersistenceConfig, err = copyPersistenceConfig(c.persistenceConfig)
		if err != nil {
			c.logger.Fatal("Failed to copy persistence config for history", tag.Error(err))
		}

		if c.esConfig != nil {
			esDataStoreName := "es-visibility"
			params.PersistenceConfig.AdvancedVisibilityStore = esDataStoreName
			params.PersistenceConfig.DataStores[esDataStoreName] = config.DataStore{
				ElasticSearch: c.esConfig,
			}
		}

		historyService, err := history.NewService(params)
		if err != nil {
			params.Logger.Fatal("unable to start history service", tag.Error(err))
		}

		if c.mockAdminClient != nil {
			clientBean := historyService.GetClientBean()
			if clientBean != nil {
				for serviceName, client := range c.mockAdminClient {
					clientBean.SetRemoteAdminClient(serviceName, client)
				}
			}
		}

		// TODO: this is not correct when there are multiple history hosts as later client will overwrite previous ones.
		// However current interface for getting history client doesn't specify which client it needs and the tests that use this API
		// depends on the fact that there's only one history host.
		// Need to change those tests and modify the interface for getting history client.
		c.historyClient = NewHistoryClient(historyService.GetDispatcher())
		c.historyServices = append(c.historyServices, historyService)

		go historyService.Start()
	}

	startWG.Done()
	<-c.shutdownCh
	c.shutdownWG.Done()
}

func (c *cadenceImpl) startMatching(hosts map[string][]string, startWG *sync.WaitGroup) {

	params := new(service.BootstrapParams)
	params.Name = common.MatchingServiceName
	params.Logger = c.logger
	params.ThrottledLogger = c.logger
	params.UpdateLoggerWithServiceName(common.MatchingServiceName)
	params.PProfInitializer = newPProfInitializerImpl(c.logger, c.MatchingPProfPort())
	params.RPCFactory = newRPCFactoryImpl(common.MatchingServiceName, c.MatchingServiceAddress(), c.logger)
	params.MetricScope = tally.NewTestScope(common.MatchingServiceName, make(map[string]string))
	params.MembershipFactory = newMembershipFactory(params.Name, hosts)
	params.ClusterMetadata = c.clusterMetadata
	params.DispatcherProvider = c.dispatcherProvider
	params.MetricsClient = metrics.NewClient(params.MetricScope, service.GetMetricsServiceIdx(params.Name, c.logger))
	params.DynamicConfig = newIntegrationConfigClient(dynamicconfig.NewNopClient())
	params.ArchivalMetadata = c.archiverMetadata
	params.ArchiverProvider = c.archiverProvider

	var err error
	params.PersistenceConfig, err = copyPersistenceConfig(c.persistenceConfig)
	if err != nil {
		c.logger.Fatal("Failed to copy persistence config for matching", tag.Error(err))
	}

	matchingService, err := matching.NewService(params)
	if err != nil {
		params.Logger.Fatal("unable to start matching service", tag.Error(err))
	}
	if c.mockAdminClient != nil {
		clientBean := matchingService.GetClientBean()
		if clientBean != nil {
			for serviceName, client := range c.mockAdminClient {
				clientBean.SetRemoteAdminClient(serviceName, client)
			}
		}
	}
	c.matchingService = matchingService
	go c.matchingService.Start()

	startWG.Done()
	<-c.shutdownCh
	c.shutdownWG.Done()
}

func (c *cadenceImpl) startWorker(hosts map[string][]string, startWG *sync.WaitGroup) {
	params := new(service.BootstrapParams)
	params.Name = common.WorkerServiceName
	params.Logger = c.logger
	params.ThrottledLogger = c.logger
	params.UpdateLoggerWithServiceName(common.WorkerServiceName)
	params.PProfInitializer = newPProfInitializerImpl(c.logger, c.WorkerPProfPort())
	params.RPCFactory = newRPCFactoryImpl(common.WorkerServiceName, c.WorkerServiceAddress(), c.logger)
	params.MetricScope = tally.NewTestScope(common.WorkerServiceName, make(map[string]string))
	params.MembershipFactory = newMembershipFactory(params.Name, hosts)
	params.ClusterMetadata = c.clusterMetadata
	params.DispatcherProvider = c.dispatcherProvider
	params.MetricsClient = metrics.NewClient(params.MetricScope, service.GetMetricsServiceIdx(params.Name, c.logger))
	params.DynamicConfig = newIntegrationConfigClient(dynamicconfig.NewNopClient())
	params.ArchivalMetadata = c.archiverMetadata
	params.ArchiverProvider = c.archiverProvider

	var err error
	params.PersistenceConfig, err = copyPersistenceConfig(c.persistenceConfig)
	if err != nil {
		c.logger.Fatal("Failed to copy persistence config for worker", tag.Error(err))
	}

<<<<<<< HEAD
	dispatcher, err := params.DispatcherProvider.Get(common.FrontendServiceName, c.FrontendAddress(), nil)
=======
	dispatcher, err := params.DispatcherProvider.GetTChannel(common.FrontendServiceName, c.FrontendAddress())
>>>>>>> 35f588f4
	if err != nil {
		c.logger.Fatal("Failed to get dispatcher for worker", tag.Error(err))
	}
	params.PublicClient = cwsc.New(dispatcher.ClientConfig(common.FrontendServiceName))
	service := service.New(params)
	service.Start()

	var replicatorDomainCache cache.DomainCache
	if c.workerConfig.EnableReplicator {
		metadataManager := persistence.NewDomainPersistenceMetricsClient(c.domainManager, service.GetMetricsClient(), c.logger)
		replicatorDomainCache = cache.NewDomainCache(metadataManager, params.ClusterMetadata, service.GetMetricsClient(), service.GetLogger())
		replicatorDomainCache.Start()
		c.startWorkerReplicator(params, service, replicatorDomainCache)
	}

	var clientWorkerDomainCache cache.DomainCache
	if c.workerConfig.EnableArchiver {
		metadataProxyManager := persistence.NewDomainPersistenceMetricsClient(c.domainManager, service.GetMetricsClient(), c.logger)
		clientWorkerDomainCache = cache.NewDomainCache(metadataProxyManager, params.ClusterMetadata, service.GetMetricsClient(), service.GetLogger())
		clientWorkerDomainCache.Start()
		c.startWorkerClientWorker(params, service, clientWorkerDomainCache)
	}

	if c.workerConfig.EnableIndexer {
		c.startWorkerIndexer(params, service)
	}

	startWG.Done()
	<-c.shutdownCh
	if c.workerConfig.EnableReplicator {
		replicatorDomainCache.Stop()
	}
	if c.workerConfig.EnableArchiver {
		clientWorkerDomainCache.Stop()
	}
	c.shutdownWG.Done()
}

func (c *cadenceImpl) startWorkerReplicator(params *service.BootstrapParams, service service.Service, domainCache cache.DomainCache) {
	serviceResolver, err := service.GetMembershipMonitor().GetResolver(common.WorkerServiceName)
	if err != nil {
		c.logger.Fatal("Fail to start replicator when start worker", tag.Error(err))
	}
	c.replicator = replicator.NewReplicator(
		c.clusterMetadata,
		service.GetClientBean(),
		c.logger,
		service.GetMetricsClient(),
		service.GetHostInfo(),
		serviceResolver,
		c.domainReplicationQueue,
		c.domainReplicationTaskExecutor,
		time.Millisecond,
	)
	if err := c.replicator.Start(); err != nil {
		c.replicator.Stop()
		c.logger.Fatal("Fail to start replicator when start worker", tag.Error(err))
	}
}

func (c *cadenceImpl) startWorkerClientWorker(params *service.BootstrapParams, service service.Service, domainCache cache.DomainCache) {
	workerConfig := worker.NewConfig(params)
	workerConfig.ArchiverConfig.ArchiverConcurrency = dynamicconfig.GetIntPropertyFn(10)
	historyArchiverBootstrapContainer := &carchiver.HistoryBootstrapContainer{
		HistoryV2Manager: c.historyV2Mgr,
		Logger:           c.logger,
		MetricsClient:    service.GetMetricsClient(),
		ClusterMetadata:  c.clusterMetadata,
		DomainCache:      domainCache,
	}
	err := c.archiverProvider.RegisterBootstrapContainer(common.WorkerServiceName, historyArchiverBootstrapContainer, &carchiver.VisibilityBootstrapContainer{})
	if err != nil {
		c.logger.Fatal("Failed to register archiver bootstrap container for worker service", tag.Error(err))
	}

	bc := &archiver.BootstrapContainer{
		PublicClient:     params.PublicClient,
		MetricsClient:    service.GetMetricsClient(),
		Logger:           c.logger,
		HistoryV2Manager: c.historyV2Mgr,
		DomainCache:      domainCache,
		Config:           workerConfig.ArchiverConfig,
		ArchiverProvider: c.archiverProvider,
	}
	c.clientWorker = archiver.NewClientWorker(bc)
	if err := c.clientWorker.Start(); err != nil {
		c.clientWorker.Stop()
		c.logger.Fatal("Fail to start archiver when start worker", tag.Error(err))
	}
}

func (c *cadenceImpl) startWorkerIndexer(params *service.BootstrapParams, service service.Service) {
	params.DynamicConfig.UpdateValue(dynamicconfig.AdvancedVisibilityWritingMode, common.AdvancedVisibilityWritingModeDual)
	workerConfig := worker.NewConfig(params)
	c.indexer = indexer.NewIndexer(
		workerConfig.IndexerCfg,
		c.messagingClient,
		c.esClient,
		c.esConfig,
		c.logger,
		service.GetMetricsClient())
	if err := c.indexer.Start(); err != nil {
		c.indexer.Stop()
		c.logger.Fatal("Fail to start indexer when start worker", tag.Error(err))
	}
}

func (c *cadenceImpl) createSystemDomain() error {
	ctx, cancel := context.WithTimeout(context.Background(), defaultTestPersistenceTimeout)
	defer cancel()

	_, err := c.domainManager.CreateDomain(ctx, &persistence.CreateDomainRequest{
		Info: &persistence.DomainInfo{
			ID:          uuid.New(),
			Name:        "cadence-system",
			Status:      persistence.DomainStatusRegistered,
			Description: "Cadence system domain",
		},
		Config: &persistence.DomainConfig{
			Retention:                1,
			HistoryArchivalStatus:    types.ArchivalStatusDisabled,
			VisibilityArchivalStatus: types.ArchivalStatusDisabled,
		},
		ReplicationConfig: &persistence.DomainReplicationConfig{},
		FailoverVersion:   common.EmptyVersion,
	})
	if err != nil {
		if _, ok := err.(*types.DomainAlreadyExistsError); ok {
			return nil
		}
		return fmt.Errorf("failed to create cadence-system domain: %v", err)
	}
	return nil
}

func (c *cadenceImpl) GetExecutionManagerFactory() persistence.ExecutionManagerFactory {
	return c.executionMgrFactory
}

func (c *cadenceImpl) overrideHistoryDynamicConfig(client *dynamicClient) {
	client.OverrideValue(dynamicconfig.HistoryMgrNumConns, c.historyConfig.NumHistoryShards)
	client.OverrideValue(dynamicconfig.ExecutionMgrNumConns, c.historyConfig.NumHistoryShards)
	client.OverrideValue(dynamicconfig.ReplicationTaskProcessorStartWait, time.Nanosecond)

	if c.workerConfig.EnableIndexer {
		client.OverrideValue(dynamicconfig.AdvancedVisibilityWritingMode, common.AdvancedVisibilityWritingModeDual)
	}
	if c.historyConfig.HistoryCountLimitWarn != 0 {
		client.OverrideValue(dynamicconfig.HistoryCountLimitWarn, c.historyConfig.HistoryCountLimitWarn)
	}
	if c.historyConfig.HistoryCountLimitError != 0 {
		client.OverrideValue(dynamicconfig.HistoryCountLimitError, c.historyConfig.HistoryCountLimitError)
	}
}

// copyPersistenceConfig makes a deepcopy of persistence config.
// This is just a temp fix for the race condition of persistence config.
// The race condition happens because all the services are using the same datastore map in the config.
// Also all services will retry to modify the maxQPS field in the datastore during start up and use the modified maxQPS value to create a persistence factory.
func copyPersistenceConfig(pConfig config.Persistence) (config.Persistence, error) {
	copiedDataStores := make(map[string]config.DataStore)
	for name, value := range pConfig.DataStores {
		copiedDataStore := config.DataStore{}
		encodedDataStore, err := json.Marshal(value)
		if err != nil {
			return pConfig, err
		}

		if err = json.Unmarshal(encodedDataStore, &copiedDataStore); err != nil {
			return pConfig, err
		}
		copiedDataStores[name] = copiedDataStore
	}
	pConfig.DataStores = copiedDataStores
	return pConfig, nil
}

func newMembershipFactory(serviceName string, hosts map[string][]string) service.MembershipMonitorFactory {
	return &membershipFactoryImpl{
		serviceName: serviceName,
		hosts:       hosts,
	}
}

func (p *membershipFactoryImpl) GetMembershipMonitor() (membership.Monitor, error) {
	return newSimpleMonitor(p.serviceName, p.hosts), nil
}

func newPProfInitializerImpl(logger log.Logger, port int) common.PProfInitializer {
	return &config.PProfInitializerImpl{
		PProf: &config.PProf{
			Port: port,
		},
		Logger: logger,
	}
}

type rpcFactoryImpl struct {
	ch          *tchannel.ChannelTransport
	grpc        *grpc.Transport
	serviceName string
	hostPort    string
	logger      log.Logger

	sync.Mutex
	dispatcher *yarpc.Dispatcher
}

func newRPCFactoryImpl(sName string, hostPort string, logger log.Logger) common.RPCFactory {
	return &rpcFactoryImpl{
		serviceName: sName,
		hostPort:    hostPort,
		logger:      logger,
	}
}

func (c *rpcFactoryImpl) GetDispatcher() *yarpc.Dispatcher {
	c.Lock()
	defer c.Unlock()

	if c.dispatcher != nil {
		return c.dispatcher
	}

	c.dispatcher = c.createDispatcher()
	return c.dispatcher
}

func (c *rpcFactoryImpl) createDispatcher() *yarpc.Dispatcher {
	// Setup dispatcher for onebox
	inbounds := yarpc.Inbounds{}
	var err error
	c.ch, err = tchannel.NewChannelTransport(
		tchannel.ServiceName(c.serviceName), tchannel.ListenAddr(c.hostPort))
	if err != nil {
		c.logger.Fatal("Failed to create transport channel", tag.Error(err))
	}
	inbounds = append(inbounds, c.ch.NewInbound())

	grpcHostPort, err := c.ReplaceGRPCPort("", c.hostPort)
	if err != nil {
		c.logger.Fatal("Failed to obtain GRPC address", tag.Error(err))
	}
	c.grpc = grpc.NewTransport()
	listener, err := net.Listen("tcp", grpcHostPort)
	if err != nil {
		c.logger.Fatal("Failed to listen for GRPC request", tag.Error(err))
	}
	inbounds = append(inbounds, c.grpc.NewInbound(listener))

	return yarpc.NewDispatcher(yarpc.Config{
		Name:     c.serviceName,
		Inbounds: inbounds,
		// For integration tests to generate client out of the same outbound.
		Outbounds: yarpc.Outbounds{
			c.serviceName: {Unary: c.ch.NewSingleOutbound(c.hostPort)},
		},
		InboundMiddleware: yarpc.InboundMiddleware{
			Unary: &versionMiddleware{},
		},
	})
}

type versionMiddleware struct {
}

func (vm *versionMiddleware) Handle(ctx context.Context, req *transport.Request, resw transport.ResponseWriter, h transport.UnaryHandler) error {
	req.Headers = req.Headers.With(common.LibraryVersionHeaderName, "1.0.0").
		With(common.FeatureVersionHeaderName, cc.SupportedGoSDKVersion).
		With(common.ClientImplHeaderName, cc.GoSDK)

	return h.Handle(ctx, req, resw)
}

func (c *rpcFactoryImpl) CreateDispatcherForOutbound(
	callerName, serviceName, hostName string) (*yarpc.Dispatcher, error) {
	// Setup dispatcher(outbound) for onebox
	d := yarpc.NewDispatcher(yarpc.Config{
		Name: callerName,
		Outbounds: yarpc.Outbounds{
			serviceName: {Unary: c.ch.NewSingleOutbound(hostName)},
		},
	})
	if err := d.Start(); err != nil {
		c.logger.Error("Failed to create outbound transport channel", tag.Error(err))
		return nil, err
	}
	return d, nil
}

func (c *rpcFactoryImpl) CreateGRPCDispatcherForOutbound(
	callerName, serviceName, hostName string) (*yarpc.Dispatcher, error) {

	// Setup dispatcher(outbound) for onebox
	d := yarpc.NewDispatcher(yarpc.Config{
		Name: callerName,
		Outbounds: yarpc.Outbounds{
			serviceName: {Unary: c.grpc.NewSingleOutbound(hostName)},
		},
	})
	if err := d.Start(); err != nil {
		c.logger.Error("Failed to create outbound GRPC", tag.Error(err))
		return nil, err
	}
	return d, nil
}

const grpcPortOffset = 10

func (c *rpcFactoryImpl) ReplaceGRPCPort(_, hostPort string) (string, error) {
	host, port, err := net.SplitHostPort(hostPort)
	if err != nil {
		return "", err
	}

	portInt, err := strconv.Atoi(port)
	if err != nil {
		return "", err
	}

	grpcAddress := net.JoinHostPort(host, strconv.Itoa(portInt+grpcPortOffset))
	return grpcAddress, nil
}<|MERGE_RESOLUTION|>--- conflicted
+++ resolved
@@ -471,11 +471,7 @@
 		integrationClient := newIntegrationConfigClient(dynamicconfig.NewNopClient())
 		c.overrideHistoryDynamicConfig(integrationClient)
 		params.DynamicConfig = integrationClient
-<<<<<<< HEAD
-		dispatcher, err := params.DispatcherProvider.Get(common.FrontendServiceName, c.FrontendAddress(), nil)
-=======
-		dispatcher, err := params.DispatcherProvider.GetTChannel(common.FrontendServiceName, c.FrontendAddress())
->>>>>>> 35f588f4
+		dispatcher, err := params.DispatcherProvider.GetTChannel(common.FrontendServiceName, c.FrontendAddress(), nil)
 		if err != nil {
 			c.logger.Fatal("Failed to get dispatcher for history", tag.Error(err))
 		}
@@ -593,12 +589,7 @@
 	if err != nil {
 		c.logger.Fatal("Failed to copy persistence config for worker", tag.Error(err))
 	}
-
-<<<<<<< HEAD
-	dispatcher, err := params.DispatcherProvider.Get(common.FrontendServiceName, c.FrontendAddress(), nil)
-=======
-	dispatcher, err := params.DispatcherProvider.GetTChannel(common.FrontendServiceName, c.FrontendAddress())
->>>>>>> 35f588f4
+	dispatcher, err := params.DispatcherProvider.GetTChannel(common.FrontendServiceName, c.FrontendAddress(), nil)
 	if err != nil {
 		c.logger.Fatal("Failed to get dispatcher for worker", tag.Error(err))
 	}
