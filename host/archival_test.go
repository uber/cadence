--- conflicted
+++ resolved
@@ -256,13 +256,8 @@
 				DecisionType: types.DecisionTypeScheduleActivityTask.Ptr(),
 				ScheduleActivityTaskDecisionAttributes: &types.ScheduleActivityTaskDecisionAttributes{
 					ActivityID:                    common.StringPtr(strconv.Itoa(int(activityCounter))),
-<<<<<<< HEAD
-					ActivityType:                  &types.ActivityType{Name: common.StringPtr(activityName)},
+					ActivityType:                  &types.ActivityType{Name: activityName},
 					TaskList:                      &types.TaskList{Name: tl},
-=======
-					ActivityType:                  &types.ActivityType{Name: activityName},
-					TaskList:                      &types.TaskList{Name: &tl},
->>>>>>> d11708d1
 					Input:                         buf.Bytes(),
 					ScheduleToCloseTimeoutSeconds: common.Int32Ptr(100),
 					ScheduleToStartTimeoutSeconds: common.Int32Ptr(10),
