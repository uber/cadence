// Copyright (c) 2019 Uber Technologies, Inc.
//
// Permission is hereby granted, free of charge, to any person obtaining a copy
// of this software and associated documentation files (the "Software"), to deal
// in the Software without restriction, including without limitation the rights
// to use, copy, modify, merge, publish, distribute, sublicense, and/or sell
// copies of the Software, and to permit persons to whom the Software is
// furnished to do so, subject to the following conditions:
//
// The above copyright notice and this permission notice shall be included in
// all copies or substantial portions of the Software.
//
// THE SOFTWARE IS PROVIDED "AS IS", WITHOUT WARRANTY OF ANY KIND, EXPRESS OR
// IMPLIED, INCLUDING BUT NOT LIMITED TO THE WARRANTIES OF MERCHANTABILITY,
// FITNESS FOR A PARTICULAR PURPOSE AND NONINFRINGEMENT. IN NO EVENT SHALL THE
// AUTHORS OR COPYRIGHT HOLDERS BE LIABLE FOR ANY CLAIM, DAMAGES OR OTHER
// LIABILITY, WHETHER IN AN ACTION OF CONTRACT, TORT OR OTHERWISE, ARISING FROM,
// OUT OF OR IN CONNECTION WITH THE SOFTWARE OR THE USE OR OTHER DEALINGS IN
// THE SOFTWARE.

package ndc

import (
	"context"
	"flag"
	"fmt"
	"io/ioutil"
	"os"
	"sync/atomic"
	"testing"
	"time"

	"go.uber.org/yarpc"

	"github.com/golang/mock/gomock"
	"github.com/pborman/uuid"
	"github.com/stretchr/testify/require"
	"github.com/stretchr/testify/suite"
	"go.uber.org/zap"
	"gopkg.in/yaml.v2"

	adminClient "github.com/uber/cadence/client/admin"
	"github.com/uber/cadence/common"
	"github.com/uber/cadence/common/cache"
	"github.com/uber/cadence/common/log"
	"github.com/uber/cadence/common/log/loggerimpl"
	"github.com/uber/cadence/common/log/tag"
	"github.com/uber/cadence/common/persistence"
	test "github.com/uber/cadence/common/testing"
	"github.com/uber/cadence/common/types"
	"github.com/uber/cadence/environment"
	"github.com/uber/cadence/host"
)

type (
	nDCIntegrationTestSuite struct {
		// override suite.Suite.Assertions with require.Assertions; this means that s.NotNil(nil) will stop the test,
		// not merely log an error
		*require.Assertions
		suite.Suite
		active     *host.TestCluster
		generator  test.Generator
		serializer persistence.PayloadSerializer
		logger     log.Logger

		domainName                  string
		domainID                    string
		version                     int64
		versionIncrement            int64
		mockAdminClient             map[string]adminClient.Client
		standByReplicationTasksChan chan *types.ReplicationTask
		standByTaskID               int64
	}
)

var (
	clusterName              = []string{"active", "standby", "other"}
	clusterReplicationConfig = []*types.ClusterReplicationConfiguration{
		{ClusterName: clusterName[0]},
		{ClusterName: clusterName[1]},
		{ClusterName: clusterName[2]},
	}
)

func TestNDCIntegrationTestSuite(t *testing.T) {

	flag.Parse()
	suite.Run(t, new(nDCIntegrationTestSuite))
}

func (s *nDCIntegrationTestSuite) SetupSuite() {
	zapLogger, err := zap.NewDevelopment()
	// cannot use s.Nil since it is not initialized
	s.Require().NoError(err)
	s.serializer = persistence.NewPayloadSerializer()
	s.logger = loggerimpl.NewLogger(zapLogger)

	fileName := "../testdata/ndc_integration_test_clusters.yaml"
	if host.TestFlags.TestClusterConfigFile != "" {
		fileName = host.TestFlags.TestClusterConfigFile
	}
	environment.SetupEnv()

	confContent, err := ioutil.ReadFile(fileName)
	s.Require().NoError(err)
	confContent = []byte(os.ExpandEnv(string(confContent)))

	var clusterConfigs []*host.TestClusterConfig
	s.Require().NoError(yaml.Unmarshal(confContent, &clusterConfigs))
	clusterConfigs[0].WorkerConfig = &host.WorkerConfig{}
	clusterConfigs[1].WorkerConfig = &host.WorkerConfig{}

	s.standByReplicationTasksChan = make(chan *types.ReplicationTask, 100)

	s.standByTaskID = 0
	s.mockAdminClient = make(map[string]adminClient.Client)
	controller := gomock.NewController(s.T())
	mockStandbyClient := adminClient.NewMockClient(controller)
	mockStandbyClient.EXPECT().GetReplicationMessages(gomock.Any(), gomock.Any()).DoAndReturn(s.GetReplicationMessagesMock).AnyTimes()
	mockOtherClient := adminClient.NewMockClient(controller)
	mockOtherClient.EXPECT().GetReplicationMessages(gomock.Any(), gomock.Any()).Return(
		&types.GetReplicationMessagesResponse{
			MessagesByShard: make(map[int32]*types.ReplicationMessages),
		}, nil).AnyTimes()
	s.mockAdminClient["standby"] = mockStandbyClient
	s.mockAdminClient["other"] = mockOtherClient
	clusterConfigs[0].MockAdminClient = s.mockAdminClient

	cluster, err := host.NewCluster(clusterConfigs[0], s.logger.WithTags(tag.ClusterName(clusterName[0])))
	s.Require().NoError(err)
	s.active = cluster

	s.registerDomain()

	s.version = clusterConfigs[1].ClusterMetadata.ClusterInformation[clusterConfigs[1].ClusterMetadata.CurrentClusterName].InitialFailoverVersion
	s.versionIncrement = clusterConfigs[0].ClusterMetadata.FailoverVersionIncrement
	s.generator = test.InitializeHistoryEventGenerator(s.domainName, s.version)
}

func (s *nDCIntegrationTestSuite) GetReplicationMessagesMock(
	ctx context.Context,
	request *types.GetReplicationMessagesRequest,
	opts ...yarpc.CallOption,
) (*types.GetReplicationMessagesResponse, error) {
	select {
	case task := <-s.standByReplicationTasksChan:
		taskID := atomic.AddInt64(&s.standByTaskID, 1)
		task.SourceTaskID = common.Int64Ptr(taskID)
		tasks := []*types.ReplicationTask{task}
		for len(s.standByReplicationTasksChan) > 0 {
			task = <-s.standByReplicationTasksChan
			taskID := atomic.AddInt64(&s.standByTaskID, 1)
			task.SourceTaskID = common.Int64Ptr(taskID)
			tasks = append(tasks, task)
		}

		replicationMessage := &types.ReplicationMessages{
			ReplicationTasks:       tasks,
			LastRetrievedMessageID: tasks[len(tasks)-1].SourceTaskID,
			HasMore:                true,
		}

		return &types.GetReplicationMessagesResponse{
			MessagesByShard: map[int32]*types.ReplicationMessages{0: replicationMessage},
		}, nil
	default:
		return &types.GetReplicationMessagesResponse{
			MessagesByShard: make(map[int32]*types.ReplicationMessages),
		}, nil
	}
}

func (s *nDCIntegrationTestSuite) SetupTest() {
	// Have to define our overridden assertions in the test setup. If we did it earlier, s.T() will return nil
	s.Assertions = require.New(s.T())
	s.generator = test.InitializeHistoryEventGenerator(s.domainName, s.version)
}

func (s *nDCIntegrationTestSuite) TearDownSuite() {
	if s.generator != nil {
		s.generator.Reset()
	}
	s.active.TearDownCluster()
}

func (s *nDCIntegrationTestSuite) TestSingleBranch() {

	s.setupRemoteFrontendClients()
	workflowID := "ndc-single-branch-test" + uuid.New()

	workflowType := "event-generator-workflow-type"
	tasklist := "event-generator-taskList"

	// active has initial version 0
	historyClient := s.active.GetHistoryClient()

	versions := []int64{101, 1, 201, 301, 401, 601, 501, 801, 1001, 901, 701, 1101}
	for _, version := range versions {
		runID := uuid.New()
		historyBatch := []*types.History{}
		s.generator = test.InitializeHistoryEventGenerator(s.domainName, version)

		for s.generator.HasNextVertex() {
			events := s.generator.GetNextVertices()
			historyEvents := &types.History{}
			for _, event := range events {
				historyEvents.Events = append(historyEvents.Events, event.GetData().(*types.HistoryEvent))
			}
			historyBatch = append(historyBatch, historyEvents)
		}

		versionHistory := s.eventBatchesToVersionHistory(nil, historyBatch)
		s.applyEvents(
			workflowID,
			runID,
			workflowType,
			tasklist,
			versionHistory,
			historyBatch,
			historyClient,
		)

		err := s.verifyEventHistory(workflowID, runID, historyBatch)
		s.Require().NoError(err)
	}
}

func (s *nDCIntegrationTestSuite) verifyEventHistory(
	workflowID string,
	runID string,
	historyBatch []*types.History,
) error {
	// get replicated history events from passive side
	passiveClient := s.active.GetFrontendClient()
	replicatedHistory, err := passiveClient.GetWorkflowExecutionHistory(
		s.createContext(),
		&types.GetWorkflowExecutionHistoryRequest{
			Domain: s.domainName,
			Execution: &types.WorkflowExecution{
				WorkflowID: workflowID,
				RunID:      runID,
			},
			MaximumPageSize:        1000,
			NextPageToken:          nil,
			WaitForNewEvent:        false,
			HistoryEventFilterType: types.HistoryEventFilterTypeAllEvent.Ptr(),
		},
	)

	if err != nil {
		return fmt.Errorf("failed to get history event from passive side: %v", err)
	}

	// compare origin events with replicated events
	batchIndex := 0
	batch := historyBatch[batchIndex].Events
	eventIndex := 0
	for _, event := range replicatedHistory.GetHistory().GetEvents() {
		if eventIndex >= len(batch) {
			batchIndex++
			batch = historyBatch[batchIndex].Events
			eventIndex = 0
		}
		originEvent := batch[eventIndex]
		eventIndex++
		if originEvent.GetEventType() != event.GetEventType() {
			return fmt.Errorf("the replicated event (%v) and the origin event (%v) are not the same",
				originEvent.GetEventType().String(), event.GetEventType().String())
		}
	}

	return nil
}

func (s *nDCIntegrationTestSuite) TestMultipleBranches() {

	s.setupRemoteFrontendClients()
	workflowID := "ndc-multiple-branches-test" + uuid.New()

	workflowType := "event-generator-workflow-type"
	tasklist := "event-generator-taskList"

	// active has initial version 0
	historyClient := s.active.GetHistoryClient()

	versions := []int64{101, 1, 201}
	for _, version := range versions {
		runID := uuid.New()

		baseBranch := []*types.History{}
		baseGenerator := test.InitializeHistoryEventGenerator(s.domainName, version)
		baseGenerator.SetVersion(version)

		for i := 0; i < 10 && baseGenerator.HasNextVertex(); i++ {
			events := baseGenerator.GetNextVertices()
			historyEvents := &types.History{}
			for _, event := range events {
				historyEvents.Events = append(historyEvents.Events, event.GetData().(*types.HistoryEvent))
			}
			baseBranch = append(baseBranch, historyEvents)
		}
		baseVersionHistory := s.eventBatchesToVersionHistory(nil, baseBranch)

		branch1 := []*types.History{}
		branchVersionHistory1 := baseVersionHistory.Duplicate()
		branchGenerator1 := baseGenerator.DeepCopy()
		for i := 0; i < 10 && branchGenerator1.HasNextVertex(); i++ {
			events := branchGenerator1.GetNextVertices()
			historyEvents := &types.History{}
			for _, event := range events {
				historyEvents.Events = append(historyEvents.Events, event.GetData().(*types.HistoryEvent))
			}
			branch1 = append(branch1, historyEvents)
		}
		branchVersionHistory1 = s.eventBatchesToVersionHistory(branchVersionHistory1, branch1)

		branch2 := []*types.History{}
		branchVersionHistory2 := baseVersionHistory.Duplicate()
		branchGenerator2 := baseGenerator.DeepCopy()
		branchGenerator2.SetVersion(branchGenerator2.GetVersion() + 1)
		for i := 0; i < 10 && branchGenerator2.HasNextVertex(); i++ {
			events := branchGenerator2.GetNextVertices()
			historyEvents := &types.History{}
			for _, event := range events {
				historyEvents.Events = append(historyEvents.Events, event.GetData().(*types.HistoryEvent))
			}
			branch2 = append(branch2, historyEvents)
		}
		branchVersionHistory2 = s.eventBatchesToVersionHistory(branchVersionHistory2, branch2)

		s.applyEvents(
			workflowID,
			runID,
			workflowType,
			tasklist,
			baseVersionHistory,
			baseBranch,
			historyClient,
		)
		s.applyEvents(
			workflowID,
			runID,
			workflowType,
			tasklist,
			branchVersionHistory1,
			branch1,
			historyClient,
		)
		s.applyEvents(
			workflowID,
			runID,
			workflowType,
			tasklist,
			branchVersionHistory2,
			branch2,
			historyClient,
		)
	}
}

func (s *nDCIntegrationTestSuite) TestHandcraftedMultipleBranches() {

	s.setupRemoteFrontendClients()
	workflowID := "ndc-handcrafted-multiple-branches-test" + uuid.New()
	runID := uuid.New()

	workflowType := "event-generator-workflow-type"
	tasklist := "event-generator-taskList"
	identity := "worker-identity"

	// active has initial version 0
	historyClient := s.active.GetHistoryClient()

	eventsBatch1 := []*types.History{
		{Events: []*types.HistoryEvent{
			{
				EventID:   1,
				Version:   21,
				EventType: types.EventTypeWorkflowExecutionStarted.Ptr(),
				WorkflowExecutionStartedEventAttributes: &types.WorkflowExecutionStartedEventAttributes{
					WorkflowType:                        &types.WorkflowType{Name: workflowType},
					TaskList:                            &types.TaskList{Name: tasklist},
					Input:                               nil,
					ExecutionStartToCloseTimeoutSeconds: common.Int32Ptr(1000),
					TaskStartToCloseTimeoutSeconds:      common.Int32Ptr(1000),
					FirstDecisionTaskBackoffSeconds:     common.Int32Ptr(100),
				},
			},
			{
				EventID:   2,
				Version:   21,
				EventType: types.EventTypeDecisionTaskScheduled.Ptr(),
				DecisionTaskScheduledEventAttributes: &types.DecisionTaskScheduledEventAttributes{
					TaskList:                   &types.TaskList{Name: tasklist},
					StartToCloseTimeoutSeconds: common.Int32Ptr(1000),
					Attempt:                    0,
				},
			},
		}},
		{Events: []*types.HistoryEvent{
			{
				EventID:   3,
				Version:   21,
				EventType: types.EventTypeDecisionTaskStarted.Ptr(),
				DecisionTaskStartedEventAttributes: &types.DecisionTaskStartedEventAttributes{
					ScheduledEventID: 2,
					Identity:         identity,
					RequestID:        uuid.New(),
				},
			},
		}},
		{Events: []*types.HistoryEvent{
			{
				EventID:   4,
				Version:   21,
				EventType: types.EventTypeDecisionTaskCompleted.Ptr(),
				DecisionTaskCompletedEventAttributes: &types.DecisionTaskCompletedEventAttributes{
					ScheduledEventID: 2,
					StartedEventID:   3,
					Identity:         identity,
				},
			},
			{
				EventID:   5,
				Version:   21,
				EventType: types.EventTypeMarkerRecorded.Ptr(),
				MarkerRecordedEventAttributes: &types.MarkerRecordedEventAttributes{
					MarkerName:                   common.StringPtr("some marker name"),
					Details:                      []byte("some marker details"),
					DecisionTaskCompletedEventID: 4,
				},
			},
			{
				EventID:   6,
				Version:   21,
				EventType: types.EventTypeActivityTaskScheduled.Ptr(),
				ActivityTaskScheduledEventAttributes: &types.ActivityTaskScheduledEventAttributes{
<<<<<<< HEAD
					DecisionTaskCompletedEventID:  4,
					ActivityID:                    common.StringPtr("0"),
=======
					DecisionTaskCompletedEventID:  common.Int64Ptr(4),
					ActivityID:                    "0",
>>>>>>> 8cf308dc
					ActivityType:                  &types.ActivityType{Name: "activity-type"},
					TaskList:                      &types.TaskList{Name: tasklist},
					Input:                         nil,
					ScheduleToCloseTimeoutSeconds: common.Int32Ptr(20),
					ScheduleToStartTimeoutSeconds: common.Int32Ptr(20),
					StartToCloseTimeoutSeconds:    common.Int32Ptr(20),
					HeartbeatTimeoutSeconds:       common.Int32Ptr(20),
				},
			},
		}},
		{Events: []*types.HistoryEvent{
			{
				EventID:   7,
				Version:   21,
				EventType: types.EventTypeActivityTaskStarted.Ptr(),
				ActivityTaskStartedEventAttributes: &types.ActivityTaskStartedEventAttributes{
					ScheduledEventID: 6,
					Identity:         identity,
					RequestID:        uuid.New(),
					Attempt:          0,
				},
			},
		}},
		{Events: []*types.HistoryEvent{
			{
				EventID:   8,
				Version:   21,
				EventType: types.EventTypeWorkflowExecutionSignaled.Ptr(),
				WorkflowExecutionSignaledEventAttributes: &types.WorkflowExecutionSignaledEventAttributes{
					SignalName: common.StringPtr("some signal name 1"),
					Input:      []byte("some signal details 1"),
					Identity:   identity,
				},
			},
			{
				EventID:   9,
				Version:   21,
				EventType: types.EventTypeDecisionTaskScheduled.Ptr(),
				DecisionTaskScheduledEventAttributes: &types.DecisionTaskScheduledEventAttributes{
					TaskList:                   &types.TaskList{Name: tasklist},
					StartToCloseTimeoutSeconds: common.Int32Ptr(1000),
					Attempt:                    0,
				},
			},
		}},
		{Events: []*types.HistoryEvent{
			{
				EventID:   10,
				Version:   21,
				EventType: types.EventTypeDecisionTaskStarted.Ptr(),
				DecisionTaskStartedEventAttributes: &types.DecisionTaskStartedEventAttributes{
					ScheduledEventID: 9,
					Identity:         identity,
					RequestID:        uuid.New(),
				},
			},
		}},
		{Events: []*types.HistoryEvent{
			{
				EventID:   11,
				Version:   21,
				EventType: types.EventTypeDecisionTaskCompleted.Ptr(),
				DecisionTaskCompletedEventAttributes: &types.DecisionTaskCompletedEventAttributes{
					ScheduledEventID: 9,
					StartedEventID:   10,
					Identity:         identity,
				},
			},
			{
				EventID:   12,
				Version:   21,
				EventType: types.EventTypeWorkflowExecutionSignaled.Ptr(),
				WorkflowExecutionSignaledEventAttributes: &types.WorkflowExecutionSignaledEventAttributes{
					SignalName: common.StringPtr("some signal name 2"),
					Input:      []byte("some signal details 2"),
					Identity:   identity,
				},
			},
			{
				EventID:   13,
				Version:   21,
				EventType: types.EventTypeDecisionTaskScheduled.Ptr(),
				DecisionTaskScheduledEventAttributes: &types.DecisionTaskScheduledEventAttributes{
					TaskList:                   &types.TaskList{Name: tasklist},
					StartToCloseTimeoutSeconds: common.Int32Ptr(1000),
					Attempt:                    0,
				},
			},
			{
				EventID:   14,
				Version:   21,
				EventType: types.EventTypeDecisionTaskStarted.Ptr(),
				DecisionTaskStartedEventAttributes: &types.DecisionTaskStartedEventAttributes{
					ScheduledEventID: 13,
					Identity:         identity,
					RequestID:        uuid.New(),
				},
			},
		}},
	}

	eventsBatch2 := []*types.History{
		{Events: []*types.HistoryEvent{
			{
				EventID:   15,
				Version:   31,
				EventType: types.EventTypeWorkflowExecutionTimedOut.Ptr(),
				WorkflowExecutionTimedOutEventAttributes: &types.WorkflowExecutionTimedOutEventAttributes{
					TimeoutType: types.TimeoutTypeStartToClose.Ptr(),
				},
			},
		}},
	}

	eventsBatch3 := []*types.History{
		{Events: []*types.HistoryEvent{
			{
				EventID:   15,
				Version:   30,
				EventType: types.EventTypeDecisionTaskTimedOut.Ptr(),
				DecisionTaskTimedOutEventAttributes: &types.DecisionTaskTimedOutEventAttributes{
					ScheduledEventID: 13,
					StartedEventID:   14,
					TimeoutType:      types.TimeoutTypeStartToClose.Ptr(),
				},
			},
			{
				EventID:   16,
				Version:   30,
				EventType: types.EventTypeActivityTaskTimedOut.Ptr(),
				ActivityTaskTimedOutEventAttributes: &types.ActivityTaskTimedOutEventAttributes{
					ScheduledEventID: 6,
					StartedEventID:   7,
					TimeoutType:      types.TimeoutTypeStartToClose.Ptr(),
				},
			},
			{
				EventID:   17,
				Version:   30,
				EventType: types.EventTypeDecisionTaskScheduled.Ptr(),
				DecisionTaskScheduledEventAttributes: &types.DecisionTaskScheduledEventAttributes{
					TaskList:                   &types.TaskList{Name: tasklist},
					StartToCloseTimeoutSeconds: common.Int32Ptr(1000),
					Attempt:                    0,
				},
			},
		}},
		{Events: []*types.HistoryEvent{
			{
				EventID:   18,
				Version:   30,
				EventType: types.EventTypeDecisionTaskStarted.Ptr(),
				DecisionTaskStartedEventAttributes: &types.DecisionTaskStartedEventAttributes{
					ScheduledEventID: 17,
					Identity:         identity,
					RequestID:        uuid.New(),
				},
			},
		}},
		{Events: []*types.HistoryEvent{
			{
				EventID:   19,
				Version:   30,
				EventType: types.EventTypeDecisionTaskCompleted.Ptr(),
				DecisionTaskCompletedEventAttributes: &types.DecisionTaskCompletedEventAttributes{
					ScheduledEventID: 8,
					StartedEventID:   9,
					Identity:         identity,
				},
			},
			{
				EventID:   20,
				Version:   30,
				EventType: types.EventTypeWorkflowExecutionFailed.Ptr(),
				WorkflowExecutionFailedEventAttributes: &types.WorkflowExecutionFailedEventAttributes{
					DecisionTaskCompletedEventID: 19,
					Reason:                       common.StringPtr("some random reason"),
					Details:                      nil,
				},
			},
		}},
	}

	versionHistory1 := s.eventBatchesToVersionHistory(nil, eventsBatch1)

	versionHistory2, err := versionHistory1.DuplicateUntilLCAItem(
		persistence.NewVersionHistoryItem(14, 21),
	)
	s.NoError(err)
	versionHistory2 = s.eventBatchesToVersionHistory(versionHistory2, eventsBatch2)

	versionHistory3, err := versionHistory1.DuplicateUntilLCAItem(
		persistence.NewVersionHistoryItem(14, 21),
	)
	s.NoError(err)
	versionHistory3 = s.eventBatchesToVersionHistory(versionHistory3, eventsBatch3)

	s.applyEvents(
		workflowID,
		runID,
		workflowType,
		tasklist,
		versionHistory1,
		eventsBatch1,
		historyClient,
	)
	s.applyEvents(
		workflowID,
		runID,
		workflowType,
		tasklist,
		versionHistory3,
		eventsBatch3,
		historyClient,
	)
	s.applyEvents(
		workflowID,
		runID,
		workflowType,
		tasklist,
		versionHistory2,
		eventsBatch2,
		historyClient,
	)
}

func (s *nDCIntegrationTestSuite) TestHandcraftedMultipleBranchesWithZombieContinueAsNew() {

	s.setupRemoteFrontendClients()
	workflowID := "ndc-handcrafted-multiple-branches-with-continue-as-new-test" + uuid.New()
	runID := uuid.New()

	workflowType := "event-generator-workflow-type"
	tasklist := "event-generator-taskList"
	identity := "worker-identity"

	// active has initial version 0
	historyClient := s.active.GetHistoryClient()

	eventsBatch1 := []*types.History{
		{Events: []*types.HistoryEvent{
			{
				EventID:   1,
				Version:   21,
				EventType: types.EventTypeWorkflowExecutionStarted.Ptr(),
				WorkflowExecutionStartedEventAttributes: &types.WorkflowExecutionStartedEventAttributes{
					WorkflowType:                        &types.WorkflowType{Name: workflowType},
					TaskList:                            &types.TaskList{Name: tasklist},
					Input:                               nil,
					ExecutionStartToCloseTimeoutSeconds: common.Int32Ptr(1000),
					TaskStartToCloseTimeoutSeconds:      common.Int32Ptr(1000),
					FirstDecisionTaskBackoffSeconds:     common.Int32Ptr(100),
				},
			},
			{
				EventID:   2,
				Version:   21,
				EventType: types.EventTypeDecisionTaskScheduled.Ptr(),
				DecisionTaskScheduledEventAttributes: &types.DecisionTaskScheduledEventAttributes{
					TaskList:                   &types.TaskList{Name: tasklist},
					StartToCloseTimeoutSeconds: common.Int32Ptr(1000),
					Attempt:                    0,
				},
			},
		}},
		{Events: []*types.HistoryEvent{
			{
				EventID:   3,
				Version:   21,
				EventType: types.EventTypeDecisionTaskStarted.Ptr(),
				DecisionTaskStartedEventAttributes: &types.DecisionTaskStartedEventAttributes{
					ScheduledEventID: 2,
					Identity:         identity,
					RequestID:        uuid.New(),
				},
			},
		}},
		{Events: []*types.HistoryEvent{
			{
				EventID:   4,
				Version:   21,
				EventType: types.EventTypeDecisionTaskCompleted.Ptr(),
				DecisionTaskCompletedEventAttributes: &types.DecisionTaskCompletedEventAttributes{
					ScheduledEventID: 2,
					StartedEventID:   3,
					Identity:         identity,
				},
			},
			{
				EventID:   5,
				Version:   21,
				EventType: types.EventTypeMarkerRecorded.Ptr(),
				MarkerRecordedEventAttributes: &types.MarkerRecordedEventAttributes{
					MarkerName:                   common.StringPtr("some marker name"),
					Details:                      []byte("some marker details"),
					DecisionTaskCompletedEventID: 4,
				},
			},
			{
				EventID:   6,
				Version:   21,
				EventType: types.EventTypeActivityTaskScheduled.Ptr(),
				ActivityTaskScheduledEventAttributes: &types.ActivityTaskScheduledEventAttributes{
<<<<<<< HEAD
					DecisionTaskCompletedEventID:  4,
					ActivityID:                    common.StringPtr("0"),
=======
					DecisionTaskCompletedEventID:  common.Int64Ptr(4),
					ActivityID:                    "0",
>>>>>>> 8cf308dc
					ActivityType:                  &types.ActivityType{Name: "activity-type"},
					TaskList:                      &types.TaskList{Name: tasklist},
					Input:                         nil,
					ScheduleToCloseTimeoutSeconds: common.Int32Ptr(20),
					ScheduleToStartTimeoutSeconds: common.Int32Ptr(20),
					StartToCloseTimeoutSeconds:    common.Int32Ptr(20),
					HeartbeatTimeoutSeconds:       common.Int32Ptr(20),
				},
			},
		}},
		{Events: []*types.HistoryEvent{
			{
				EventID:   7,
				Version:   21,
				EventType: types.EventTypeActivityTaskStarted.Ptr(),
				ActivityTaskStartedEventAttributes: &types.ActivityTaskStartedEventAttributes{
					ScheduledEventID: 6,
					Identity:         identity,
					RequestID:        uuid.New(),
					Attempt:          0,
				},
			},
		}},
		{Events: []*types.HistoryEvent{
			{
				EventID:   8,
				Version:   21,
				EventType: types.EventTypeWorkflowExecutionSignaled.Ptr(),
				WorkflowExecutionSignaledEventAttributes: &types.WorkflowExecutionSignaledEventAttributes{
					SignalName: common.StringPtr("some signal name 1"),
					Input:      []byte("some signal details 1"),
					Identity:   identity,
				},
			},
			{
				EventID:   9,
				Version:   21,
				EventType: types.EventTypeDecisionTaskScheduled.Ptr(),
				DecisionTaskScheduledEventAttributes: &types.DecisionTaskScheduledEventAttributes{
					TaskList:                   &types.TaskList{Name: tasklist},
					StartToCloseTimeoutSeconds: common.Int32Ptr(1000),
					Attempt:                    0,
				},
			},
		}},
		{Events: []*types.HistoryEvent{
			{
				EventID:   10,
				Version:   21,
				EventType: types.EventTypeDecisionTaskStarted.Ptr(),
				DecisionTaskStartedEventAttributes: &types.DecisionTaskStartedEventAttributes{
					ScheduledEventID: 9,
					Identity:         identity,
					RequestID:        uuid.New(),
				},
			},
		}},
		{Events: []*types.HistoryEvent{
			{
				EventID:   11,
				Version:   21,
				EventType: types.EventTypeDecisionTaskCompleted.Ptr(),
				DecisionTaskCompletedEventAttributes: &types.DecisionTaskCompletedEventAttributes{
					ScheduledEventID: 9,
					StartedEventID:   10,
					Identity:         identity,
				},
			},
			{
				EventID:   12,
				Version:   21,
				EventType: types.EventTypeWorkflowExecutionSignaled.Ptr(),
				WorkflowExecutionSignaledEventAttributes: &types.WorkflowExecutionSignaledEventAttributes{
					SignalName: common.StringPtr("some signal name 2"),
					Input:      []byte("some signal details 2"),
					Identity:   identity,
				},
			},
			{
				EventID:   13,
				Version:   21,
				EventType: types.EventTypeDecisionTaskScheduled.Ptr(),
				DecisionTaskScheduledEventAttributes: &types.DecisionTaskScheduledEventAttributes{
					TaskList:                   &types.TaskList{Name: tasklist},
					StartToCloseTimeoutSeconds: common.Int32Ptr(1000),
					Attempt:                    0,
				},
			},
			{
				EventID:   14,
				Version:   21,
				EventType: types.EventTypeDecisionTaskStarted.Ptr(),
				DecisionTaskStartedEventAttributes: &types.DecisionTaskStartedEventAttributes{
					ScheduledEventID: 13,
					Identity:         identity,
					RequestID:        uuid.New(),
				},
			},
		}},
	}

	eventsBatch2 := []*types.History{
		{Events: []*types.HistoryEvent{
			{
				EventID:   15,
				Version:   32,
				EventType: types.EventTypeDecisionTaskCompleted.Ptr(),
				DecisionTaskCompletedEventAttributes: &types.DecisionTaskCompletedEventAttributes{
					ScheduledEventID: 8,
					StartedEventID:   9,
					Identity:         identity,
				},
			},
		}},
		// need to keep the workflow open for testing
	}

	eventsBatch3 := []*types.History{
		{Events: []*types.HistoryEvent{
			{
				EventID:   15,
				Version:   21,
				EventType: types.EventTypeDecisionTaskCompleted.Ptr(),
				DecisionTaskCompletedEventAttributes: &types.DecisionTaskCompletedEventAttributes{
					ScheduledEventID: 8,
					StartedEventID:   9,
					Identity:         identity,
				},
			},
			{
				EventID:   16,
				Version:   21,
				EventType: types.EventTypeWorkflowExecutionContinuedAsNew.Ptr(),
				WorkflowExecutionContinuedAsNewEventAttributes: &types.WorkflowExecutionContinuedAsNewEventAttributes{
					NewExecutionRunID:                   uuid.New(),
					WorkflowType:                        &types.WorkflowType{Name: workflowType},
					TaskList:                            &types.TaskList{Name: tasklist},
					Input:                               nil,
					ExecutionStartToCloseTimeoutSeconds: common.Int32Ptr(1000),
					TaskStartToCloseTimeoutSeconds:      common.Int32Ptr(1000),
					DecisionTaskCompletedEventID:        19,
					Initiator:                           types.ContinueAsNewInitiatorDecider.Ptr(),
				},
			},
		}},
	}

	versionHistory1 := s.eventBatchesToVersionHistory(nil, eventsBatch1)

	versionHistory2, err := versionHistory1.DuplicateUntilLCAItem(
		persistence.NewVersionHistoryItem(14, 21),
	)
	s.NoError(err)
	versionHistory2 = s.eventBatchesToVersionHistory(versionHistory2, eventsBatch2)

	versionHistory3, err := versionHistory1.DuplicateUntilLCAItem(
		persistence.NewVersionHistoryItem(14, 21),
	)
	s.NoError(err)
	versionHistory3 = s.eventBatchesToVersionHistory(versionHistory3, eventsBatch3)

	s.applyEvents(
		workflowID,
		runID,
		workflowType,
		tasklist,
		versionHistory1,
		eventsBatch1,
		historyClient,
	)
	s.applyEvents(
		workflowID,
		runID,
		workflowType,
		tasklist,
		versionHistory2,
		eventsBatch2,
		historyClient,
	)
	s.applyEvents(
		workflowID,
		runID,
		workflowType,
		tasklist,
		versionHistory3,
		eventsBatch3,
		historyClient,
	)
}

func (s *nDCIntegrationTestSuite) TestEventsReapply_ZombieWorkflow() {

	workflowID := "ndc-single-branch-test" + uuid.New()

	workflowType := "event-generator-workflow-type"
	tasklist := "event-generator-taskList"

	// active has initial version 0
	historyClient := s.active.GetHistoryClient()

	version := int64(101)
	runID := uuid.New()
	historyBatch := []*types.History{}
	s.generator = test.InitializeHistoryEventGenerator(s.domainName, version)

	for s.generator.HasNextVertex() {
		events := s.generator.GetNextVertices()
		historyEvents := &types.History{}
		for _, event := range events {
			historyEvents.Events = append(historyEvents.Events, event.GetData().(*types.HistoryEvent))
		}
		historyBatch = append(historyBatch, historyEvents)
	}

	versionHistory := s.eventBatchesToVersionHistory(nil, historyBatch)
	s.applyEvents(
		workflowID,
		runID,
		workflowType,
		tasklist,
		versionHistory,
		historyBatch,
		historyClient,
	)

	version = int64(1)
	runID = uuid.New()
	historyBatch = []*types.History{}
	s.generator = test.InitializeHistoryEventGenerator(s.domainName, version)

	// verify two batches of zombie workflow are call reapply API
	s.mockAdminClient["standby"].(*adminClient.MockClient).EXPECT().ReapplyEvents(gomock.Any(), gomock.Any()).Return(nil).Times(2)
	for i := 0; i < 2 && s.generator.HasNextVertex(); i++ {
		events := s.generator.GetNextVertices()
		historyEvents := &types.History{}
		for _, event := range events {
			historyEvents.Events = append(historyEvents.Events, event.GetData().(*types.HistoryEvent))
		}
		historyBatch = append(historyBatch, historyEvents)
	}

	versionHistory = s.eventBatchesToVersionHistory(nil, historyBatch)
	s.applyEvents(
		workflowID,
		runID,
		workflowType,
		tasklist,
		versionHistory,
		historyBatch,
		historyClient,
	)
}

func (s *nDCIntegrationTestSuite) TestEventsReapply_UpdateNonCurrentBranch() {

	workflowID := "ndc-single-branch-test" + uuid.New()
	runID := uuid.New()
	workflowType := "event-generator-workflow-type"
	tasklist := "event-generator-taskList"
	version := int64(101)
	isWorkflowFinished := false

	historyClient := s.active.GetHistoryClient()

	s.generator = test.InitializeHistoryEventGenerator(s.domainName, version)
	baseBranch := []*types.History{}
	var taskID int64
	for i := 0; i < 4 && s.generator.HasNextVertex(); i++ {
		events := s.generator.GetNextVertices()
		historyEvents := &types.History{}
		for _, event := range events {
			historyEvent := event.GetData().(*types.HistoryEvent)
			taskID = historyEvent.GetTaskID()
			historyEvents.Events = append(historyEvents.Events, historyEvent)
			switch historyEvent.GetEventType() {
			case types.EventTypeWorkflowExecutionCompleted,
				types.EventTypeWorkflowExecutionFailed,
				types.EventTypeWorkflowExecutionTimedOut,
				types.EventTypeWorkflowExecutionTerminated,
				types.EventTypeWorkflowExecutionContinuedAsNew,
				types.EventTypeWorkflowExecutionCanceled:
				isWorkflowFinished = true
			}
		}
		baseBranch = append(baseBranch, historyEvents)
	}
	if isWorkflowFinished {
		// cannot proceed since the test below requires workflow not finished
		// this is ok since build kite will run this test several times
		s.logger.Info("Encounter finish workflow history event during randomization test, skip")
		return
	}

	versionHistory := s.eventBatchesToVersionHistory(nil, baseBranch)
	s.applyEvents(
		workflowID,
		runID,
		workflowType,
		tasklist,
		versionHistory,
		baseBranch,
		historyClient,
	)

	newGenerator := s.generator.DeepCopy()
	newBranch := []*types.History{}
	newVersionHistory := versionHistory.Duplicate()
	newGenerator.SetVersion(newGenerator.GetVersion() + 1) // simulate events from other cluster
	for i := 0; i < 4 && newGenerator.HasNextVertex(); i++ {
		events := newGenerator.GetNextVertices()
		historyEvents := &types.History{}
		for _, event := range events {
			history := event.GetData().(*types.HistoryEvent)
			taskID = history.GetTaskID()
			historyEvents.Events = append(historyEvents.Events, history)
		}
		newBranch = append(newBranch, historyEvents)
	}
	newVersionHistory = s.eventBatchesToVersionHistory(newVersionHistory, newBranch)
	s.applyEvents(
		workflowID,
		runID,
		workflowType,
		tasklist,
		newVersionHistory,
		newBranch,
		historyClient,
	)

	s.mockAdminClient["standby"].(*adminClient.MockClient).EXPECT().ReapplyEvents(gomock.Any(), gomock.Any()).Return(nil).Times(1)
	// Handcraft a stale signal event
	baseBranchLastEventBatch := baseBranch[len(baseBranch)-1].GetEvents()
	baseBranchLastEvent := baseBranchLastEventBatch[len(baseBranchLastEventBatch)-1]
	staleBranch := []*types.History{
		{
			Events: []*types.HistoryEvent{
				{
					EventID:   baseBranchLastEvent.GetEventID() + 1,
					EventType: types.EventTypeWorkflowExecutionSignaled.Ptr(),
					Timestamp: common.Int64Ptr(time.Now().UnixNano()),
					Version:   baseBranchLastEvent.GetVersion(), // dummy event from other cluster
					TaskID:    common.Int64Ptr(taskID),
					WorkflowExecutionSignaledEventAttributes: &types.WorkflowExecutionSignaledEventAttributes{
						SignalName: common.StringPtr("signal"),
						Input:      []byte{},
						Identity:   "ndc_integration_test",
					},
				},
			},
		},
	}
	staleVersionHistory := s.eventBatchesToVersionHistory(versionHistory.Duplicate(), staleBranch)
	s.applyEvents(
		workflowID,
		runID,
		workflowType,
		tasklist,
		staleVersionHistory,
		staleBranch,
		historyClient,
	)
}

func (s *nDCIntegrationTestSuite) TestAdminGetWorkflowExecutionRawHistoryV2() {

	workflowID := "ndc-re-send-test" + uuid.New()
	runID := uuid.New()
	workflowType := "ndc-re-send-workflow-type"
	tasklist := "event-generator-taskList"
	identity := "ndc-re-send-test"

	historyClient := s.active.GetHistoryClient()
	adminClient := s.active.GetAdminClient()
	getHistory := func(
		domain string,
		workflowID string,
		runID string,
		startEventID *int64,
		startEventVersion *int64,
		endEventID *int64,
		endEventVersion *int64,
		pageSize int,
		token []byte,
	) (*types.GetWorkflowExecutionRawHistoryV2Response, error) {

		execution := &types.WorkflowExecution{
			WorkflowID: workflowID,
			RunID:      runID,
		}
		return adminClient.GetWorkflowExecutionRawHistoryV2(s.createContext(), &types.GetWorkflowExecutionRawHistoryV2Request{
			Domain:            domain,
			Execution:         execution,
			StartEventID:      startEventID,
			StartEventVersion: startEventVersion,
			EndEventID:        endEventID,
			EndEventVersion:   endEventVersion,
			MaximumPageSize:   common.Int32Ptr(int32(pageSize)),
			NextPageToken:     token,
		})
	}

	eventsBatch1 := []*types.History{
		{Events: []*types.HistoryEvent{
			{
				EventID:   1,
				Version:   21,
				EventType: types.EventTypeWorkflowExecutionStarted.Ptr(),
				WorkflowExecutionStartedEventAttributes: &types.WorkflowExecutionStartedEventAttributes{
					WorkflowType:                        &types.WorkflowType{Name: workflowType},
					TaskList:                            &types.TaskList{Name: tasklist},
					Input:                               nil,
					ExecutionStartToCloseTimeoutSeconds: common.Int32Ptr(1000),
					TaskStartToCloseTimeoutSeconds:      common.Int32Ptr(1000),
					FirstDecisionTaskBackoffSeconds:     common.Int32Ptr(100),
				},
			},
			{
				EventID:   2,
				Version:   21,
				EventType: types.EventTypeDecisionTaskScheduled.Ptr(),
				DecisionTaskScheduledEventAttributes: &types.DecisionTaskScheduledEventAttributes{
					TaskList:                   &types.TaskList{Name: tasklist},
					StartToCloseTimeoutSeconds: common.Int32Ptr(1000),
					Attempt:                    0,
				},
			},
		}},
		{Events: []*types.HistoryEvent{
			{
				EventID:   3,
				Version:   21,
				EventType: types.EventTypeDecisionTaskStarted.Ptr(),
				DecisionTaskStartedEventAttributes: &types.DecisionTaskStartedEventAttributes{
					ScheduledEventID: 2,
					Identity:         identity,
					RequestID:        uuid.New(),
				},
			},
		}},
		{Events: []*types.HistoryEvent{
			{
				EventID:   4,
				Version:   21,
				EventType: types.EventTypeDecisionTaskCompleted.Ptr(),
				DecisionTaskCompletedEventAttributes: &types.DecisionTaskCompletedEventAttributes{
					ScheduledEventID: 2,
					StartedEventID:   3,
					Identity:         identity,
				},
			},
			{
				EventID:   5,
				Version:   21,
				EventType: types.EventTypeMarkerRecorded.Ptr(),
				MarkerRecordedEventAttributes: &types.MarkerRecordedEventAttributes{
					MarkerName:                   common.StringPtr("some marker name"),
					Details:                      []byte("some marker details"),
					DecisionTaskCompletedEventID: 4,
				},
			},
			{
				EventID:   6,
				Version:   21,
				EventType: types.EventTypeActivityTaskScheduled.Ptr(),
				ActivityTaskScheduledEventAttributes: &types.ActivityTaskScheduledEventAttributes{
<<<<<<< HEAD
					DecisionTaskCompletedEventID:  4,
					ActivityID:                    common.StringPtr("0"),
=======
					DecisionTaskCompletedEventID:  common.Int64Ptr(4),
					ActivityID:                    "0",
>>>>>>> 8cf308dc
					ActivityType:                  &types.ActivityType{Name: "activity-type"},
					TaskList:                      &types.TaskList{Name: tasklist},
					Input:                         nil,
					ScheduleToCloseTimeoutSeconds: common.Int32Ptr(20),
					ScheduleToStartTimeoutSeconds: common.Int32Ptr(20),
					StartToCloseTimeoutSeconds:    common.Int32Ptr(20),
					HeartbeatTimeoutSeconds:       common.Int32Ptr(20),
				},
			},
		}},
		{Events: []*types.HistoryEvent{
			{
				EventID:   7,
				Version:   21,
				EventType: types.EventTypeActivityTaskStarted.Ptr(),
				ActivityTaskStartedEventAttributes: &types.ActivityTaskStartedEventAttributes{
					ScheduledEventID: 6,
					Identity:         identity,
					RequestID:        uuid.New(),
					Attempt:          0,
				},
			},
		}},
		{Events: []*types.HistoryEvent{
			{
				EventID:   8,
				Version:   21,
				EventType: types.EventTypeWorkflowExecutionSignaled.Ptr(),
				WorkflowExecutionSignaledEventAttributes: &types.WorkflowExecutionSignaledEventAttributes{
					SignalName: common.StringPtr("some signal name 1"),
					Input:      []byte("some signal details 1"),
					Identity:   identity,
				},
			},
			{
				EventID:   9,
				Version:   21,
				EventType: types.EventTypeDecisionTaskScheduled.Ptr(),
				DecisionTaskScheduledEventAttributes: &types.DecisionTaskScheduledEventAttributes{
					TaskList:                   &types.TaskList{Name: tasklist},
					StartToCloseTimeoutSeconds: common.Int32Ptr(1000),
					Attempt:                    0,
				},
			},
		}},
		{Events: []*types.HistoryEvent{
			{
				EventID:   10,
				Version:   21,
				EventType: types.EventTypeDecisionTaskStarted.Ptr(),
				DecisionTaskStartedEventAttributes: &types.DecisionTaskStartedEventAttributes{
					ScheduledEventID: 9,
					Identity:         identity,
					RequestID:        uuid.New(),
				},
			},
		}},
		{Events: []*types.HistoryEvent{
			{
				EventID:   11,
				Version:   21,
				EventType: types.EventTypeDecisionTaskCompleted.Ptr(),
				DecisionTaskCompletedEventAttributes: &types.DecisionTaskCompletedEventAttributes{
					ScheduledEventID: 9,
					StartedEventID:   10,
					Identity:         identity,
				},
			},
			{
				EventID:   12,
				Version:   21,
				EventType: types.EventTypeWorkflowExecutionSignaled.Ptr(),
				WorkflowExecutionSignaledEventAttributes: &types.WorkflowExecutionSignaledEventAttributes{
					SignalName: common.StringPtr("some signal name 2"),
					Input:      []byte("some signal details 2"),
					Identity:   identity,
				},
			},
			{
				EventID:   13,
				Version:   21,
				EventType: types.EventTypeDecisionTaskScheduled.Ptr(),
				DecisionTaskScheduledEventAttributes: &types.DecisionTaskScheduledEventAttributes{
					TaskList:                   &types.TaskList{Name: tasklist},
					StartToCloseTimeoutSeconds: common.Int32Ptr(1000),
					Attempt:                    0,
				},
			},
			{
				EventID:   14,
				Version:   21,
				EventType: types.EventTypeDecisionTaskStarted.Ptr(),
				DecisionTaskStartedEventAttributes: &types.DecisionTaskStartedEventAttributes{
					ScheduledEventID: 13,
					Identity:         identity,
					RequestID:        uuid.New(),
				},
			},
		}},
	}

	eventsBatch2 := []*types.History{
		{Events: []*types.HistoryEvent{
			{
				EventID:   15,
				Version:   31,
				EventType: types.EventTypeDecisionTaskCompleted.Ptr(),
				DecisionTaskCompletedEventAttributes: &types.DecisionTaskCompletedEventAttributes{
					ScheduledEventID: 9,
					StartedEventID:   10,
					Identity:         identity,
				},
			},
			{
				EventID:   16,
				Version:   31,
				EventType: types.EventTypeActivityTaskScheduled.Ptr(),
				ActivityTaskScheduledEventAttributes: &types.ActivityTaskScheduledEventAttributes{
<<<<<<< HEAD
					DecisionTaskCompletedEventID:  4,
					ActivityID:                    common.StringPtr("0"),
=======
					DecisionTaskCompletedEventID:  common.Int64Ptr(4),
					ActivityID:                    "0",
>>>>>>> 8cf308dc
					ActivityType:                  &types.ActivityType{Name: "activity-type"},
					TaskList:                      &types.TaskList{Name: tasklist},
					Input:                         nil,
					ScheduleToCloseTimeoutSeconds: common.Int32Ptr(20),
					ScheduleToStartTimeoutSeconds: common.Int32Ptr(20),
					StartToCloseTimeoutSeconds:    common.Int32Ptr(20),
					HeartbeatTimeoutSeconds:       common.Int32Ptr(20),
				},
			},
		}},
	}

	eventsBatch3 := []*types.History{
		{Events: []*types.HistoryEvent{
			{
				EventID:   15,
				Version:   30,
				EventType: types.EventTypeDecisionTaskTimedOut.Ptr(),
				DecisionTaskTimedOutEventAttributes: &types.DecisionTaskTimedOutEventAttributes{
					ScheduledEventID: 13,
					StartedEventID:   14,
					TimeoutType:      types.TimeoutTypeStartToClose.Ptr(),
				},
			},
			{
				EventID:   16,
				Version:   30,
				EventType: types.EventTypeActivityTaskTimedOut.Ptr(),
				ActivityTaskTimedOutEventAttributes: &types.ActivityTaskTimedOutEventAttributes{
					ScheduledEventID: 6,
					StartedEventID:   7,
					TimeoutType:      types.TimeoutTypeStartToClose.Ptr(),
				},
			},
			{
				EventID:   17,
				Version:   30,
				EventType: types.EventTypeDecisionTaskScheduled.Ptr(),
				DecisionTaskScheduledEventAttributes: &types.DecisionTaskScheduledEventAttributes{
					TaskList:                   &types.TaskList{Name: tasklist},
					StartToCloseTimeoutSeconds: common.Int32Ptr(1000),
					Attempt:                    0,
				},
			},
		}},
		{Events: []*types.HistoryEvent{
			{
				EventID:   18,
				Version:   30,
				EventType: types.EventTypeDecisionTaskStarted.Ptr(),
				DecisionTaskStartedEventAttributes: &types.DecisionTaskStartedEventAttributes{
					ScheduledEventID: 17,
					Identity:         identity,
					RequestID:        uuid.New(),
				},
			},
		}},
		{Events: []*types.HistoryEvent{
			{
				EventID:   19,
				Version:   30,
				EventType: types.EventTypeDecisionTaskCompleted.Ptr(),
				DecisionTaskCompletedEventAttributes: &types.DecisionTaskCompletedEventAttributes{
					ScheduledEventID: 8,
					StartedEventID:   9,
					Identity:         identity,
				},
			},
			{
				EventID:   20,
				Version:   30,
				EventType: types.EventTypeWorkflowExecutionFailed.Ptr(),
				WorkflowExecutionFailedEventAttributes: &types.WorkflowExecutionFailedEventAttributes{
					DecisionTaskCompletedEventID: 19,
					Reason:                       common.StringPtr("some random reason"),
					Details:                      nil,
				},
			},
		}},
	}

	eventsBatch4 := []*types.History{
		{Events: []*types.HistoryEvent{
			{
				EventID:   17,
				Version:   32,
				EventType: types.EventTypeWorkflowExecutionTimedOut.Ptr(),
				WorkflowExecutionTimedOutEventAttributes: &types.WorkflowExecutionTimedOutEventAttributes{
					TimeoutType: types.TimeoutTypeStartToClose.Ptr(),
				},
			},
		}},
	}

	versionHistory1 := s.eventBatchesToVersionHistory(nil, eventsBatch1)

	versionHistory2, err := versionHistory1.DuplicateUntilLCAItem(
		persistence.NewVersionHistoryItem(14, 21),
	)
	s.NoError(err)
	versionHistory2 = s.eventBatchesToVersionHistory(versionHistory2, eventsBatch2)

	versionHistory3, err := versionHistory1.DuplicateUntilLCAItem(
		persistence.NewVersionHistoryItem(14, 21),
	)
	s.NoError(err)
	versionHistory3 = s.eventBatchesToVersionHistory(versionHistory3, eventsBatch3)

	versionHistory4, err := versionHistory2.DuplicateUntilLCAItem(
		persistence.NewVersionHistoryItem(16, 31),
	)
	s.NoError(err)
	versionHistory4 = s.eventBatchesToVersionHistory(versionHistory4, eventsBatch4)

	s.applyEvents(
		workflowID,
		runID,
		workflowType,
		tasklist,
		versionHistory1,
		eventsBatch1,
		historyClient,
	)
	s.applyEvents(
		workflowID,
		runID,
		workflowType,
		tasklist,
		versionHistory3,
		eventsBatch3,
		historyClient,
	)
	s.applyEvents(
		workflowID,
		runID,
		workflowType,
		tasklist,
		versionHistory2,
		eventsBatch2,
		historyClient,
	)
	s.applyEvents(
		workflowID,
		runID,
		workflowType,
		tasklist,
		versionHistory4,
		eventsBatch4,
		historyClient,
	)

	// GetWorkflowExecutionRawHistoryV2 start and end
	var token []byte
	batchCount := 0
	for continuePaging := true; continuePaging; continuePaging = len(token) != 0 {
		resp, err := getHistory(
			s.domainName,
			workflowID,
			runID,
			common.Int64Ptr(14),
			common.Int64Ptr(21),
			common.Int64Ptr(20),
			common.Int64Ptr(30),
			1,
			token,
		)
		s.Nil(err)
		s.True(len(resp.HistoryBatches) <= 1)
		batchCount++
		token = resp.NextPageToken
	}
	s.Equal(batchCount, 4)

	// GetWorkflowExecutionRawHistoryV2 start and end not on the same branch
	token = nil
	batchCount = 0
	for continuePaging := true; continuePaging; continuePaging = len(token) != 0 {
		resp, err := getHistory(
			s.domainName,
			workflowID,
			runID,
			common.Int64Ptr(17),
			common.Int64Ptr(30),
			common.Int64Ptr(17),
			common.Int64Ptr(32),
			1,
			token,
		)
		s.Nil(err)
		s.True(len(resp.HistoryBatches) <= 1)
		batchCount++
		token = resp.NextPageToken
	}
	s.Equal(batchCount, 2)

	// GetWorkflowExecutionRawHistoryV2 start boundary
	token = nil
	batchCount = 0
	for continuePaging := true; continuePaging; continuePaging = len(token) != 0 {
		resp, err := getHistory(
			s.domainName,
			workflowID,
			runID,
			common.Int64Ptr(14),
			common.Int64Ptr(21),
			nil,
			nil,
			1,
			token,
		)
		s.Nil(err)
		s.True(len(resp.HistoryBatches) <= 1)
		batchCount++
		token = resp.NextPageToken
	}
	s.Equal(batchCount, 3)

	// GetWorkflowExecutionRawHistoryV2 end boundary
	token = nil
	batchCount = 0
	for continuePaging := true; continuePaging; continuePaging = len(token) != 0 {
		resp, err := getHistory(
			s.domainName,
			workflowID,
			runID,
			nil,
			nil,
			common.Int64Ptr(17),
			common.Int64Ptr(32),
			1,
			token,
		)
		s.Nil(err)
		s.True(len(resp.HistoryBatches) <= 1)
		batchCount++
		token = resp.NextPageToken
	}
	s.Equal(batchCount, 10)
}

func (s *nDCIntegrationTestSuite) registerDomain() {
	s.domainName = "test-simple-workflow-ndc-" + common.GenerateRandomString(5)
	client1 := s.active.GetFrontendClient() // active
	err := client1.RegisterDomain(s.createContext(), &types.RegisterDomainRequest{
		Name:           common.StringPtr(s.domainName),
		IsGlobalDomain: common.BoolPtr(true),
		Clusters:       clusterReplicationConfig,
		// make the active cluster `standby` and replicate to `active` cluster
		ActiveClusterName:                      common.StringPtr(clusterName[1]),
		WorkflowExecutionRetentionPeriodInDays: common.Int32Ptr(1),
	})
	s.Require().NoError(err)

	descReq := &types.DescribeDomainRequest{
		Name: common.StringPtr(s.domainName),
	}
	resp, err := client1.DescribeDomain(s.createContext(), descReq)
	s.Require().NoError(err)
	s.Require().NotNil(resp)
	s.domainID = resp.GetDomainInfo().GetUUID()
	// Wait for domain cache to pick the change
	time.Sleep(2 * cache.DomainCacheRefreshInterval)

	s.logger.Info(fmt.Sprintf("Domain name: %v - ID: %v", s.domainName, s.domainID))
}

func (s *nDCIntegrationTestSuite) generateNewRunHistory(
	event *types.HistoryEvent,
	domain string,
	workflowID string,
	runID string,
	version int64,
	workflowType string,
	taskList string,
) *persistence.DataBlob {

	// TODO temporary code to generate first event & version history
	//  we should generate these as part of modeled based testing

	if event.GetWorkflowExecutionContinuedAsNewEventAttributes() == nil {
		return nil
	}

	event.WorkflowExecutionContinuedAsNewEventAttributes.NewExecutionRunID = uuid.New()

	newRunFirstEvent := &types.HistoryEvent{
		EventID:   common.FirstEventID,
		Timestamp: common.Int64Ptr(time.Now().UnixNano()),
		EventType: types.EventTypeWorkflowExecutionStarted.Ptr(),
		Version:   version,
		TaskID:    common.Int64Ptr(1),
		WorkflowExecutionStartedEventAttributes: &types.WorkflowExecutionStartedEventAttributes{
			WorkflowType:         &types.WorkflowType{Name: workflowType},
			ParentWorkflowDomain: common.StringPtr(domain),
			ParentWorkflowExecution: &types.WorkflowExecution{
				WorkflowID: uuid.New(),
				RunID:      uuid.New(),
			},
			ParentInitiatedEventID: common.Int64Ptr(event.GetEventID()),
			TaskList: &types.TaskList{
				Name: taskList,
				Kind: types.TaskListKindNormal.Ptr(),
			},
			ExecutionStartToCloseTimeoutSeconds: common.Int32Ptr(10),
			TaskStartToCloseTimeoutSeconds:      common.Int32Ptr(10),
			ContinuedExecutionRunID:             common.StringPtr(runID),
			Initiator:                           types.ContinueAsNewInitiatorCronSchedule.Ptr(),
			OriginalExecutionRunID:              runID,
			Identity:                            "NDC-test",
			FirstExecutionRunID:                 runID,
			Attempt:                             0,
			ExpirationTimestamp:                 common.Int64Ptr(time.Now().Add(time.Minute).UnixNano()),
		},
	}

	eventBlob, err := s.serializer.SerializeBatchEvents([]*types.HistoryEvent{newRunFirstEvent}, common.EncodingTypeThriftRW)
	s.NoError(err)

	return eventBlob
}

func (s *nDCIntegrationTestSuite) toInternalDataBlob(
	blob *persistence.DataBlob,
) *types.DataBlob {

	if blob == nil {
		return nil
	}

	var encodingType types.EncodingType
	switch blob.GetEncoding() {
	case common.EncodingTypeThriftRW:
		encodingType = types.EncodingTypeThriftRW
	case common.EncodingTypeJSON,
		common.EncodingTypeGob,
		common.EncodingTypeUnknown,
		common.EncodingTypeEmpty:
		panic(fmt.Sprintf("unsupported encoding type: %v", blob.GetEncoding()))
	default:
		panic(fmt.Sprintf("unknown encoding type: %v", blob.GetEncoding()))
	}

	return &types.DataBlob{
		EncodingType: encodingType.Ptr(),
		Data:         blob.Data,
	}
}

func (s *nDCIntegrationTestSuite) generateEventBlobs(
	workflowID string,
	runID string,
	workflowType string,
	tasklist string,
	batch *types.History,
) (*persistence.DataBlob, *persistence.DataBlob) {
	// TODO temporary code to generate next run first event
	//  we should generate these as part of modeled based testing
	lastEvent := batch.Events[len(batch.Events)-1]
	newRunEventBlob := s.generateNewRunHistory(
		lastEvent, s.domainName, workflowID, runID, lastEvent.GetVersion(), workflowType, tasklist,
	)
	// must serialize events batch after attempt on continue as new as generateNewRunHistory will
	// modify the NewExecutionRunID attr
	eventBlob, err := s.serializer.SerializeBatchEvents(batch.Events, common.EncodingTypeThriftRW)
	s.NoError(err)
	return eventBlob, newRunEventBlob
}

func (s *nDCIntegrationTestSuite) applyEvents(
	workflowID string,
	runID string,
	workflowType string,
	tasklist string,
	versionHistory *persistence.VersionHistory,
	eventBatches []*types.History,
	historyClient host.HistoryClient,
) {
	for _, batch := range eventBatches {
		eventBlob, newRunEventBlob := s.generateEventBlobs(workflowID, runID, workflowType, tasklist, batch)
		req := &types.ReplicateEventsV2Request{
			DomainUUID: s.domainID,
			WorkflowExecution: &types.WorkflowExecution{
				WorkflowID: workflowID,
				RunID:      runID,
			},
			VersionHistoryItems: s.toInternalVersionHistoryItems(versionHistory),
			Events:              s.toInternalDataBlob(eventBlob),
			NewRunEvents:        s.toInternalDataBlob(newRunEventBlob),
		}

		err := historyClient.ReplicateEventsV2(s.createContext(), req)
		s.Nil(err, "Failed to replicate history event")
		err = historyClient.ReplicateEventsV2(s.createContext(), req)
		s.Nil(err, "Failed to dedup replicate history event")
	}
}

func (s *nDCIntegrationTestSuite) applyEventsThroughFetcher(
	workflowID string,
	runID string,
	workflowType string,
	tasklist string,
	versionHistory *persistence.VersionHistory,
	eventBatches []*types.History,
) {
	for _, batch := range eventBatches {
		eventBlob, newRunEventBlob := s.generateEventBlobs(workflowID, runID, workflowType, tasklist, batch)

		taskType := types.ReplicationTaskTypeHistoryV2
		replicationTask := &types.ReplicationTask{
			TaskType:     &taskType,
			SourceTaskID: common.Int64Ptr(1),
			HistoryTaskV2Attributes: &types.HistoryTaskV2Attributes{
				TaskID:              common.Int64Ptr(1),
				DomainID:            s.domainID,
				WorkflowID:          workflowID,
				RunID:               runID,
				VersionHistoryItems: s.toInternalVersionHistoryItems(versionHistory),
				Events:              s.toInternalDataBlob(eventBlob),
				NewRunEvents:        s.toInternalDataBlob(newRunEventBlob),
			},
		}

		s.standByReplicationTasksChan <- replicationTask
		// this is to test whether dedup works
		s.standByReplicationTasksChan <- replicationTask
	}
}

func (s *nDCIntegrationTestSuite) eventBatchesToVersionHistory(
	versionHistory *persistence.VersionHistory,
	eventBatches []*types.History,
) *persistence.VersionHistory {

	// TODO temporary code to generate version history
	//  we should generate version as part of modeled based testing
	if versionHistory == nil {
		versionHistory = persistence.NewVersionHistory(nil, nil)
	}
	for _, batch := range eventBatches {
		for _, event := range batch.Events {
			err := versionHistory.AddOrUpdateItem(
				persistence.NewVersionHistoryItem(
					event.GetEventID(),
					event.GetVersion(),
				))
			s.NoError(err)
		}
	}

	return versionHistory
}

func (s *nDCIntegrationTestSuite) toInternalVersionHistoryItems(
	versionHistory *persistence.VersionHistory,
) []*types.VersionHistoryItem {
	if versionHistory == nil {
		return nil
	}

	return versionHistory.ToInternalType().Items
}

func (s *nDCIntegrationTestSuite) createContext() context.Context {
	ctx, _ := context.WithTimeout(context.Background(), 90*time.Second)
	return ctx
}

func (s *nDCIntegrationTestSuite) setupRemoteFrontendClients() {
	s.mockAdminClient["standby"].(*adminClient.MockClient).EXPECT().ReapplyEvents(gomock.Any(), gomock.Any()).Return(nil).AnyTimes()
	s.mockAdminClient["other"].(*adminClient.MockClient).EXPECT().ReapplyEvents(gomock.Any(), gomock.Any()).Return(nil).AnyTimes()
}<|MERGE_RESOLUTION|>--- conflicted
+++ resolved
@@ -435,13 +435,8 @@
 				Version:   21,
 				EventType: types.EventTypeActivityTaskScheduled.Ptr(),
 				ActivityTaskScheduledEventAttributes: &types.ActivityTaskScheduledEventAttributes{
-<<<<<<< HEAD
 					DecisionTaskCompletedEventID:  4,
-					ActivityID:                    common.StringPtr("0"),
-=======
-					DecisionTaskCompletedEventID:  common.Int64Ptr(4),
 					ActivityID:                    "0",
->>>>>>> 8cf308dc
 					ActivityType:                  &types.ActivityType{Name: "activity-type"},
 					TaskList:                      &types.TaskList{Name: tasklist},
 					Input:                         nil,
@@ -745,13 +740,8 @@
 				Version:   21,
 				EventType: types.EventTypeActivityTaskScheduled.Ptr(),
 				ActivityTaskScheduledEventAttributes: &types.ActivityTaskScheduledEventAttributes{
-<<<<<<< HEAD
 					DecisionTaskCompletedEventID:  4,
-					ActivityID:                    common.StringPtr("0"),
-=======
-					DecisionTaskCompletedEventID:  common.Int64Ptr(4),
 					ActivityID:                    "0",
->>>>>>> 8cf308dc
 					ActivityType:                  &types.ActivityType{Name: "activity-type"},
 					TaskList:                      &types.TaskList{Name: tasklist},
 					Input:                         nil,
@@ -1217,13 +1207,8 @@
 				Version:   21,
 				EventType: types.EventTypeActivityTaskScheduled.Ptr(),
 				ActivityTaskScheduledEventAttributes: &types.ActivityTaskScheduledEventAttributes{
-<<<<<<< HEAD
 					DecisionTaskCompletedEventID:  4,
-					ActivityID:                    common.StringPtr("0"),
-=======
-					DecisionTaskCompletedEventID:  common.Int64Ptr(4),
 					ActivityID:                    "0",
->>>>>>> 8cf308dc
 					ActivityType:                  &types.ActivityType{Name: "activity-type"},
 					TaskList:                      &types.TaskList{Name: tasklist},
 					Input:                         nil,
@@ -1342,13 +1327,8 @@
 				Version:   31,
 				EventType: types.EventTypeActivityTaskScheduled.Ptr(),
 				ActivityTaskScheduledEventAttributes: &types.ActivityTaskScheduledEventAttributes{
-<<<<<<< HEAD
 					DecisionTaskCompletedEventID:  4,
-					ActivityID:                    common.StringPtr("0"),
-=======
-					DecisionTaskCompletedEventID:  common.Int64Ptr(4),
 					ActivityID:                    "0",
->>>>>>> 8cf308dc
 					ActivityType:                  &types.ActivityType{Name: "activity-type"},
 					TaskList:                      &types.TaskList{Name: tasklist},
 					Input:                         nil,
