// Copyright (c) 2016 Uber Technologies, Inc.
//
// Permission is hereby granted, free of charge, to any person obtaining a copy
// of this software and associated documentation files (the "Software"), to deal
// in the Software without restriction, including without limitation the rights
// to use, copy, modify, merge, publish, distribute, sublicense, and/or sell
// copies of the Software, and to permit persons to whom the Software is
// furnished to do so, subject to the following conditions:
//
// The above copyright notice and this permission notice shall be included in
// all copies or substantial portions of the Software.
//
// THE SOFTWARE IS PROVIDED "AS IS", WITHOUT WARRANTY OF ANY KIND, EXPRESS OR
// IMPLIED, INCLUDING BUT NOT LIMITED TO THE WARRANTIES OF MERCHANTABILITY,
// FITNESS FOR A PARTICULAR PURPOSE AND NONINFRINGEMENT. IN NO EVENT SHALL THE
// AUTHORS OR COPYRIGHT HOLDERS BE LIABLE FOR ANY CLAIM, DAMAGES OR OTHER
// LIABILITY, WHETHER IN AN ACTION OF CONTRACT, TORT OR OTHERWISE, ARISING FROM,
// OUT OF OR IN CONNECTION WITH THE SOFTWARE OR THE USE OR OTHER DEALINGS IN
// THE SOFTWARE.

package host

import (
	"encoding/json"
	"strconv"
	"time"

	"github.com/pborman/uuid"

	"github.com/uber/cadence/common"
	"github.com/uber/cadence/common/types"
)

func (s *integrationSuite) TestDecisionHeartbeatingWithEmptyResult() {
	id := uuid.New()
	wt := "integration-workflow-decision-heartbeating-local-activities"
	tl := id
	identity := "worker1"

	workflowType := &types.WorkflowType{}
	workflowType.Name = wt

	taskList := &types.TaskList{
		Name: tl,
		Kind: types.TaskListKindNormal.Ptr(),
	}
	stikyTaskList := &types.TaskList{
		Name: "test-sticky-tasklist",
		Kind: types.TaskListKindSticky.Ptr(),
	}

	request := &types.StartWorkflowExecutionRequest{
		RequestID:                           uuid.New(),
		Domain:                              s.domainName,
		WorkflowID:                          id,
		WorkflowType:                        workflowType,
		TaskList:                            taskList,
		Input:                               nil,
		ExecutionStartToCloseTimeoutSeconds: common.Int32Ptr(20),
		TaskStartToCloseTimeoutSeconds:      common.Int32Ptr(3),
		Identity:                            identity,
	}

	resp0, err0 := s.engine.StartWorkflowExecution(createContext(), request)
	s.Nil(err0)

	we := &types.WorkflowExecution{
		WorkflowID: id,
		RunID:      resp0.RunID,
	}

	s.assertLastHistoryEvent(we, 2, types.EventTypeDecisionTaskScheduled)

	// start decision
	resp1, err1 := s.engine.PollForDecisionTask(createContext(), &types.PollForDecisionTaskRequest{
		Domain:   s.domainName,
		TaskList: taskList,
		Identity: identity,
	})
	s.Nil(err1)

	s.Equal(int64(0), resp1.GetAttempt())
	s.assertLastHistoryEvent(we, 3, types.EventTypeDecisionTaskStarted)

	taskToken := resp1.GetTaskToken()
	hbTimeout := 0
	for i := 0; i < 12; i++ {
		resp2, err2 := s.engine.RespondDecisionTaskCompleted(createContext(), &types.RespondDecisionTaskCompletedRequest{
			TaskToken: taskToken,
			Decisions: []*types.Decision{},
			StickyAttributes: &types.StickyExecutionAttributes{
				WorkerTaskList:                stikyTaskList,
				ScheduleToStartTimeoutSeconds: common.Int32Ptr(5),
			},
			ReturnNewDecisionTask:      common.BoolPtr(true),
			ForceCreateNewDecisionTask: common.BoolPtr(true),
		})
		if _, ok := err2.(*types.EntityNotExistsError); ok {
			hbTimeout++
			s.Nil(resp2)

			resp, err := s.engine.PollForDecisionTask(createContext(), &types.PollForDecisionTaskRequest{
				Domain:   s.domainName,
				TaskList: taskList,
				Identity: identity,
			})
			s.Nil(err)
			taskToken = resp.GetTaskToken()
		} else {
			s.Nil(err2)
			taskToken = resp2.DecisionTask.GetTaskToken()
		}
		time.Sleep(time.Second)
	}

	s.Equal(2, hbTimeout)

	resp5, err5 := s.engine.RespondDecisionTaskCompleted(createContext(), &types.RespondDecisionTaskCompletedRequest{
		TaskToken: taskToken,
		Decisions: []*types.Decision{
			&types.Decision{
				DecisionType: types.DecisionTypeCompleteWorkflowExecution.Ptr(),
				CompleteWorkflowExecutionDecisionAttributes: &types.CompleteWorkflowExecutionDecisionAttributes{
					Result: []byte("efg"),
				},
			},
		},
		StickyAttributes: &types.StickyExecutionAttributes{
			WorkerTaskList:                stikyTaskList,
			ScheduleToStartTimeoutSeconds: common.Int32Ptr(5),
		},
		ReturnNewDecisionTask:      common.BoolPtr(true),
		ForceCreateNewDecisionTask: common.BoolPtr(false),
	})
	s.Nil(err5)
	s.Nil(resp5.DecisionTask)

	s.assertLastHistoryEvent(we, 41, types.EventTypeWorkflowExecutionCompleted)
}

func (s *integrationSuite) TestDecisionHeartbeatingWithLocalActivitiesResult() {
	id := uuid.New()
	wt := "integration-workflow-decision-heartbeating-local-activities"
	tl := id
	identity := "worker1"

	workflowType := &types.WorkflowType{}
	workflowType.Name = wt

	taskList := &types.TaskList{
		Name: tl,
		Kind: types.TaskListKindNormal.Ptr(),
	}
	stikyTaskList := &types.TaskList{
		Name: "test-sticky-tasklist",
		Kind: types.TaskListKindSticky.Ptr(),
	}

	request := &types.StartWorkflowExecutionRequest{
		RequestID:                           uuid.New(),
		Domain:                              s.domainName,
		WorkflowID:                          id,
		WorkflowType:                        workflowType,
		TaskList:                            taskList,
		Input:                               nil,
		ExecutionStartToCloseTimeoutSeconds: common.Int32Ptr(20),
		TaskStartToCloseTimeoutSeconds:      common.Int32Ptr(5),
		Identity:                            identity,
	}

	resp0, err0 := s.engine.StartWorkflowExecution(createContext(), request)
	s.Nil(err0)

	we := &types.WorkflowExecution{
		WorkflowID: id,
		RunID:      resp0.RunID,
	}

	s.assertLastHistoryEvent(we, 2, types.EventTypeDecisionTaskScheduled)

	// start decision
	resp1, err1 := s.engine.PollForDecisionTask(createContext(), &types.PollForDecisionTaskRequest{
		Domain:   s.domainName,
		TaskList: taskList,
		Identity: identity,
	})
	s.Nil(err1)

	s.Equal(int64(0), resp1.GetAttempt())
	s.assertLastHistoryEvent(we, 3, types.EventTypeDecisionTaskStarted)

	resp2, err2 := s.engine.RespondDecisionTaskCompleted(createContext(), &types.RespondDecisionTaskCompletedRequest{
		TaskToken: resp1.GetTaskToken(),
		Decisions: []*types.Decision{},
		StickyAttributes: &types.StickyExecutionAttributes{
			WorkerTaskList:                stikyTaskList,
			ScheduleToStartTimeoutSeconds: common.Int32Ptr(5),
		},
		ReturnNewDecisionTask:      common.BoolPtr(true),
		ForceCreateNewDecisionTask: common.BoolPtr(true),
	})
	s.Nil(err2)

	resp3, err3 := s.engine.RespondDecisionTaskCompleted(createContext(), &types.RespondDecisionTaskCompletedRequest{
		TaskToken: resp2.DecisionTask.GetTaskToken(),
		Decisions: []*types.Decision{
			&types.Decision{
				DecisionType: types.DecisionTypeRecordMarker.Ptr(),
				RecordMarkerDecisionAttributes: &types.RecordMarkerDecisionAttributes{
					MarkerName: common.StringPtr("localActivity1"),
					Details:    []byte("abc"),
				},
			},
		},
		StickyAttributes: &types.StickyExecutionAttributes{
			WorkerTaskList:                stikyTaskList,
			ScheduleToStartTimeoutSeconds: common.Int32Ptr(5),
		},
		ReturnNewDecisionTask:      common.BoolPtr(true),
		ForceCreateNewDecisionTask: common.BoolPtr(true),
	})
	s.Nil(err3)

	resp4, err4 := s.engine.RespondDecisionTaskCompleted(createContext(), &types.RespondDecisionTaskCompletedRequest{
		TaskToken: resp3.DecisionTask.GetTaskToken(),
		Decisions: []*types.Decision{
			&types.Decision{
				DecisionType: types.DecisionTypeRecordMarker.Ptr(),
				RecordMarkerDecisionAttributes: &types.RecordMarkerDecisionAttributes{
					MarkerName: common.StringPtr("localActivity2"),
					Details:    []byte("abc"),
				},
			},
		},
		StickyAttributes: &types.StickyExecutionAttributes{
			WorkerTaskList:                stikyTaskList,
			ScheduleToStartTimeoutSeconds: common.Int32Ptr(5),
		},
		ReturnNewDecisionTask:      common.BoolPtr(true),
		ForceCreateNewDecisionTask: common.BoolPtr(true),
	})
	s.Nil(err4)

	resp5, err5 := s.engine.RespondDecisionTaskCompleted(createContext(), &types.RespondDecisionTaskCompletedRequest{
		TaskToken: resp4.DecisionTask.GetTaskToken(),
		Decisions: []*types.Decision{
			&types.Decision{
				DecisionType: types.DecisionTypeCompleteWorkflowExecution.Ptr(),
				CompleteWorkflowExecutionDecisionAttributes: &types.CompleteWorkflowExecutionDecisionAttributes{
					Result: []byte("efg"),
				},
			},
		},
		StickyAttributes: &types.StickyExecutionAttributes{
			WorkerTaskList:                stikyTaskList,
			ScheduleToStartTimeoutSeconds: common.Int32Ptr(5),
		},
		ReturnNewDecisionTask:      common.BoolPtr(true),
		ForceCreateNewDecisionTask: common.BoolPtr(false),
	})
	s.Nil(err5)
	s.Nil(resp5.DecisionTask)

	expectedHistory := []types.EventType{
		types.EventTypeWorkflowExecutionStarted,
		types.EventTypeDecisionTaskScheduled,
		types.EventTypeDecisionTaskStarted,
		types.EventTypeDecisionTaskCompleted,
		types.EventTypeDecisionTaskScheduled,
		types.EventTypeDecisionTaskStarted,
		types.EventTypeDecisionTaskCompleted,
		types.EventTypeMarkerRecorded,
		types.EventTypeDecisionTaskScheduled,
		types.EventTypeDecisionTaskStarted,
		types.EventTypeDecisionTaskCompleted,
		types.EventTypeMarkerRecorded,
		types.EventTypeDecisionTaskScheduled,
		types.EventTypeDecisionTaskStarted,
		types.EventTypeDecisionTaskCompleted,
		types.EventTypeWorkflowExecutionCompleted,
	}
	s.assertHistory(we, expectedHistory)
}

func (s *integrationSuite) TestWorkflowTerminationSignalBeforeRegularDecisionStarted() {
	id := uuid.New()
	wt := "integration-workflow-transient-decision-test-type"
	tl := id
	identity := "worker1"

	workflowType := &types.WorkflowType{}
	workflowType.Name = wt

	taskList := &types.TaskList{}
	taskList.Name = tl

	request := &types.StartWorkflowExecutionRequest{
		RequestID:                           uuid.New(),
		Domain:                              s.domainName,
		WorkflowID:                          id,
		WorkflowType:                        workflowType,
		TaskList:                            taskList,
		Input:                               nil,
		ExecutionStartToCloseTimeoutSeconds: common.Int32Ptr(3),
		TaskStartToCloseTimeoutSeconds:      common.Int32Ptr(10),
		Identity:                            identity,
	}

	resp0, err0 := s.engine.StartWorkflowExecution(createContext(), request)
	s.Nil(err0)

	we := &types.WorkflowExecution{
		WorkflowID: id,
		RunID:      resp0.RunID,
	}

	s.assertLastHistoryEvent(we, 2, types.EventTypeDecisionTaskScheduled)

	err0 = s.engine.SignalWorkflowExecution(createContext(), &types.SignalWorkflowExecutionRequest{
		Domain:            s.domainName,
		WorkflowExecution: we,
		SignalName:        common.StringPtr("sig-for-integ-test"),
		Input:             []byte(""),
<<<<<<< HEAD
		Identity:          common.StringPtr("integ test"),
		RequestID:         uuid.New(),
=======
		Identity:          "integ test",
		RequestID:         common.StringPtr(uuid.New()),
>>>>>>> 6b5c1033
	})
	s.Nil(err0)
	s.assertLastHistoryEvent(we, 3, types.EventTypeWorkflowExecutionSignaled)

	// start this transient decision, the attempt should be cleared and it becomes again a regular decision
	resp1, err1 := s.engine.PollForDecisionTask(createContext(), &types.PollForDecisionTaskRequest{
		Domain:   s.domainName,
		TaskList: taskList,
		Identity: identity,
	})
	s.Nil(err1)

	s.Equal(int64(0), resp1.GetAttempt())
	s.assertLastHistoryEvent(we, 4, types.EventTypeDecisionTaskStarted)

	// then terminate the worklfow
	err := s.engine.TerminateWorkflowExecution(createContext(), &types.TerminateWorkflowExecutionRequest{
		Domain:            s.domainName,
		WorkflowExecution: we,
		Reason:            common.StringPtr("test-reason"),
	})
	s.Nil(err)

	expectedHistory := []types.EventType{
		types.EventTypeWorkflowExecutionStarted,
		types.EventTypeDecisionTaskScheduled,
		types.EventTypeWorkflowExecutionSignaled,
		types.EventTypeDecisionTaskStarted,
		types.EventTypeDecisionTaskFailed,
		types.EventTypeWorkflowExecutionTerminated,
	}
	s.assertHistory(we, expectedHistory)
}

func (s *integrationSuite) TestWorkflowTerminationSignalAfterRegularDecisionStarted() {
	id := uuid.New()
	wt := "integration-workflow-transient-decision-test-type"
	tl := id
	identity := "worker1"

	workflowType := &types.WorkflowType{}
	workflowType.Name = wt

	taskList := &types.TaskList{}
	taskList.Name = tl

	request := &types.StartWorkflowExecutionRequest{
		RequestID:                           uuid.New(),
		Domain:                              s.domainName,
		WorkflowID:                          id,
		WorkflowType:                        workflowType,
		TaskList:                            taskList,
		Input:                               nil,
		ExecutionStartToCloseTimeoutSeconds: common.Int32Ptr(3),
		TaskStartToCloseTimeoutSeconds:      common.Int32Ptr(10),
		Identity:                            identity,
	}

	resp0, err0 := s.engine.StartWorkflowExecution(createContext(), request)
	s.Nil(err0)

	we := &types.WorkflowExecution{
		WorkflowID: id,
		RunID:      resp0.RunID,
	}

	s.assertLastHistoryEvent(we, 2, types.EventTypeDecisionTaskScheduled)

	// start decision to make signals into bufferedEvents
	_, err1 := s.engine.PollForDecisionTask(createContext(), &types.PollForDecisionTaskRequest{
		Domain:   s.domainName,
		TaskList: taskList,
		Identity: identity,
	})
	s.Nil(err1)

	s.assertLastHistoryEvent(we, 3, types.EventTypeDecisionTaskStarted)

	// this signal should be buffered
	err0 = s.engine.SignalWorkflowExecution(createContext(), &types.SignalWorkflowExecutionRequest{
		Domain:            s.domainName,
		WorkflowExecution: we,
		SignalName:        common.StringPtr("sig-for-integ-test"),
		Input:             []byte(""),
<<<<<<< HEAD
		Identity:          common.StringPtr("integ test"),
		RequestID:         uuid.New(),
=======
		Identity:          "integ test",
		RequestID:         common.StringPtr(uuid.New()),
>>>>>>> 6b5c1033
	})
	s.Nil(err0)
	s.assertLastHistoryEvent(we, 3, types.EventTypeDecisionTaskStarted)

	// then terminate the worklfow
	err := s.engine.TerminateWorkflowExecution(createContext(), &types.TerminateWorkflowExecutionRequest{
		Domain:            s.domainName,
		WorkflowExecution: we,
		Reason:            common.StringPtr("test-reason"),
	})
	s.Nil(err)

	expectedHistory := []types.EventType{
		types.EventTypeWorkflowExecutionStarted,
		types.EventTypeDecisionTaskScheduled,
		types.EventTypeDecisionTaskStarted,
		types.EventTypeDecisionTaskFailed,
		types.EventTypeWorkflowExecutionSignaled,
		types.EventTypeWorkflowExecutionTerminated,
	}
	s.assertHistory(we, expectedHistory)
}

func (s *integrationSuite) TestWorkflowTerminationSignalAfterRegularDecisionStartedAndFailDecision() {
	id := uuid.New()
	wt := "integration-workflow-transient-decision-test-type"
	tl := id
	identity := "worker1"

	workflowType := &types.WorkflowType{}
	workflowType.Name = wt

	taskList := &types.TaskList{}
	taskList.Name = tl

	request := &types.StartWorkflowExecutionRequest{
		RequestID:                           uuid.New(),
		Domain:                              s.domainName,
		WorkflowID:                          id,
		WorkflowType:                        workflowType,
		TaskList:                            taskList,
		Input:                               nil,
		ExecutionStartToCloseTimeoutSeconds: common.Int32Ptr(3),
		TaskStartToCloseTimeoutSeconds:      common.Int32Ptr(10),
		Identity:                            identity,
	}

	resp0, err0 := s.engine.StartWorkflowExecution(createContext(), request)
	s.Nil(err0)

	we := &types.WorkflowExecution{
		WorkflowID: id,
		RunID:      resp0.RunID,
	}

	s.assertLastHistoryEvent(we, 2, types.EventTypeDecisionTaskScheduled)

	cause := types.DecisionTaskFailedCauseWorkflowWorkerUnhandledFailure

	// start decision to make signals into bufferedEvents
	resp1, err1 := s.engine.PollForDecisionTask(createContext(), &types.PollForDecisionTaskRequest{
		Domain:   s.domainName,
		TaskList: taskList,
		Identity: identity,
	})
	s.Nil(err1)

	s.assertLastHistoryEvent(we, 3, types.EventTypeDecisionTaskStarted)

	// this signal should be buffered
	err0 = s.engine.SignalWorkflowExecution(createContext(), &types.SignalWorkflowExecutionRequest{
		Domain:            s.domainName,
		WorkflowExecution: we,
		SignalName:        common.StringPtr("sig-for-integ-test"),
		Input:             []byte(""),
<<<<<<< HEAD
		Identity:          common.StringPtr("integ test"),
		RequestID:         uuid.New(),
=======
		Identity:          "integ test",
		RequestID:         common.StringPtr(uuid.New()),
>>>>>>> 6b5c1033
	})
	s.Nil(err0)
	s.assertLastHistoryEvent(we, 3, types.EventTypeDecisionTaskStarted)

	// fail this decision to flush buffer, and then another decision will be scheduled
	err2 := s.engine.RespondDecisionTaskFailed(createContext(), &types.RespondDecisionTaskFailedRequest{
		TaskToken: resp1.GetTaskToken(),
		Cause:     &cause,
		Identity:  "integ test",
	})
	s.Nil(err2)
	s.assertLastHistoryEvent(we, 6, types.EventTypeDecisionTaskScheduled)

	// then terminate the worklfow
	err := s.engine.TerminateWorkflowExecution(createContext(), &types.TerminateWorkflowExecutionRequest{
		Domain:            s.domainName,
		WorkflowExecution: we,
		Reason:            common.StringPtr("test-reason"),
	})
	s.Nil(err)

	expectedHistory := []types.EventType{
		types.EventTypeWorkflowExecutionStarted,
		types.EventTypeDecisionTaskScheduled,
		types.EventTypeDecisionTaskStarted,
		types.EventTypeDecisionTaskFailed,
		types.EventTypeWorkflowExecutionSignaled,
		types.EventTypeDecisionTaskScheduled,
		types.EventTypeWorkflowExecutionTerminated,
	}
	s.assertHistory(we, expectedHistory)
}

func (s *integrationSuite) TestWorkflowTerminationSignalBeforeTransientDecisionStarted() {
	id := uuid.New()
	wt := "integration-workflow-transient-decision-test-type"
	tl := id
	identity := "worker1"

	workflowType := &types.WorkflowType{}
	workflowType.Name = wt

	taskList := &types.TaskList{}
	taskList.Name = tl

	request := &types.StartWorkflowExecutionRequest{
		RequestID:                           uuid.New(),
		Domain:                              s.domainName,
		WorkflowID:                          id,
		WorkflowType:                        workflowType,
		TaskList:                            taskList,
		Input:                               nil,
		ExecutionStartToCloseTimeoutSeconds: common.Int32Ptr(3),
		TaskStartToCloseTimeoutSeconds:      common.Int32Ptr(10),
		Identity:                            identity,
	}

	resp0, err0 := s.engine.StartWorkflowExecution(createContext(), request)
	s.Nil(err0)

	we := &types.WorkflowExecution{
		WorkflowID: id,
		RunID:      resp0.RunID,
	}

	s.assertLastHistoryEvent(we, 2, types.EventTypeDecisionTaskScheduled)

	cause := types.DecisionTaskFailedCauseWorkflowWorkerUnhandledFailure
	for i := 0; i < 10; i++ {
		resp1, err1 := s.engine.PollForDecisionTask(createContext(), &types.PollForDecisionTaskRequest{
			Domain:   s.domainName,
			TaskList: taskList,
			Identity: identity,
		})
		s.Nil(err1)
		s.Equal(int64(i), resp1.GetAttempt())
		if i == 0 {
			// first time is regular decision
			s.Equal(int64(3), resp1.GetStartedEventID())
		} else {
			// the rest is transient decision
			s.Equal(int64(6), resp1.GetStartedEventID())
		}

		err2 := s.engine.RespondDecisionTaskFailed(createContext(), &types.RespondDecisionTaskFailedRequest{
			TaskToken: resp1.GetTaskToken(),
			Cause:     &cause,
			Identity:  "integ test",
		})
		s.Nil(err2)
	}

	s.assertLastHistoryEvent(we, 4, types.EventTypeDecisionTaskFailed)

	err0 = s.engine.SignalWorkflowExecution(createContext(), &types.SignalWorkflowExecutionRequest{
		Domain:            s.domainName,
		WorkflowExecution: we,
		SignalName:        common.StringPtr("sig-for-integ-test"),
		Input:             []byte(""),
<<<<<<< HEAD
		Identity:          common.StringPtr("integ test"),
		RequestID:         uuid.New(),
=======
		Identity:          "integ test",
		RequestID:         common.StringPtr(uuid.New()),
>>>>>>> 6b5c1033
	})
	s.Nil(err0)
	s.assertLastHistoryEvent(we, 5, types.EventTypeWorkflowExecutionSignaled)

	// start this transient decision, the attempt should be cleared and it becomes again a regular decision
	resp1, err1 := s.engine.PollForDecisionTask(createContext(), &types.PollForDecisionTaskRequest{
		Domain:   s.domainName,
		TaskList: taskList,
		Identity: identity,
	})
	s.Nil(err1)

	s.Equal(int64(0), resp1.GetAttempt())
	s.assertLastHistoryEvent(we, 7, types.EventTypeDecisionTaskStarted)

	// then terminate the worklfow
	err := s.engine.TerminateWorkflowExecution(createContext(), &types.TerminateWorkflowExecutionRequest{
		Domain:            s.domainName,
		WorkflowExecution: we,
		Reason:            common.StringPtr("test-reason"),
	})
	s.Nil(err)

	expectedHistory := []types.EventType{
		types.EventTypeWorkflowExecutionStarted,
		types.EventTypeDecisionTaskScheduled,
		types.EventTypeDecisionTaskStarted,
		types.EventTypeDecisionTaskFailed,
		types.EventTypeWorkflowExecutionSignaled,
		types.EventTypeDecisionTaskScheduled,
		types.EventTypeDecisionTaskStarted,
		types.EventTypeDecisionTaskFailed,
		types.EventTypeWorkflowExecutionTerminated,
	}
	s.assertHistory(we, expectedHistory)
}

func (s *integrationSuite) TestWorkflowTerminationSignalAfterTransientDecisionStarted() {
	id := uuid.New()
	wt := "integration-workflow-transient-decision-test-type"
	tl := id
	identity := "worker1"

	workflowType := &types.WorkflowType{}
	workflowType.Name = wt

	taskList := &types.TaskList{}
	taskList.Name = tl

	request := &types.StartWorkflowExecutionRequest{
		RequestID:                           uuid.New(),
		Domain:                              s.domainName,
		WorkflowID:                          id,
		WorkflowType:                        workflowType,
		TaskList:                            taskList,
		Input:                               nil,
		ExecutionStartToCloseTimeoutSeconds: common.Int32Ptr(3),
		TaskStartToCloseTimeoutSeconds:      common.Int32Ptr(10),
		Identity:                            identity,
	}

	resp0, err0 := s.engine.StartWorkflowExecution(createContext(), request)
	s.Nil(err0)

	we := &types.WorkflowExecution{
		WorkflowID: id,
		RunID:      resp0.RunID,
	}

	s.assertLastHistoryEvent(we, 2, types.EventTypeDecisionTaskScheduled)

	cause := types.DecisionTaskFailedCauseWorkflowWorkerUnhandledFailure
	for i := 0; i < 10; i++ {
		resp1, err1 := s.engine.PollForDecisionTask(createContext(), &types.PollForDecisionTaskRequest{
			Domain:   s.domainName,
			TaskList: taskList,
			Identity: identity,
		})
		s.Nil(err1)
		s.Equal(int64(i), resp1.GetAttempt())
		if i == 0 {
			// first time is regular decision
			s.Equal(int64(3), resp1.GetStartedEventID())
		} else {
			// the rest is transient decision
			s.Equal(int64(6), resp1.GetStartedEventID())
		}

		err2 := s.engine.RespondDecisionTaskFailed(createContext(), &types.RespondDecisionTaskFailedRequest{
			TaskToken: resp1.GetTaskToken(),
			Cause:     &cause,
			Identity:  "integ test",
		})
		s.Nil(err2)
	}

	s.assertLastHistoryEvent(we, 4, types.EventTypeDecisionTaskFailed)

	// start decision to make signals into bufferedEvents
	_, err1 := s.engine.PollForDecisionTask(createContext(), &types.PollForDecisionTaskRequest{
		Domain:   s.domainName,
		TaskList: taskList,
		Identity: identity,
	})
	s.Nil(err1)

	s.assertLastHistoryEvent(we, 4, types.EventTypeDecisionTaskFailed)

	// this signal should be buffered
	err0 = s.engine.SignalWorkflowExecution(createContext(), &types.SignalWorkflowExecutionRequest{
		Domain:            s.domainName,
		WorkflowExecution: we,
		SignalName:        common.StringPtr("sig-for-integ-test"),
		Input:             []byte(""),
<<<<<<< HEAD
		Identity:          common.StringPtr("integ test"),
		RequestID:         uuid.New(),
=======
		Identity:          "integ test",
		RequestID:         common.StringPtr(uuid.New()),
>>>>>>> 6b5c1033
	})
	s.Nil(err0)
	s.assertLastHistoryEvent(we, 4, types.EventTypeDecisionTaskFailed)

	// then terminate the worklfow
	err := s.engine.TerminateWorkflowExecution(createContext(), &types.TerminateWorkflowExecutionRequest{
		Domain:            s.domainName,
		WorkflowExecution: we,
		Reason:            common.StringPtr("test-reason"),
	})
	s.Nil(err)

	expectedHistory := []types.EventType{
		types.EventTypeWorkflowExecutionStarted,
		types.EventTypeDecisionTaskScheduled,
		types.EventTypeDecisionTaskStarted,
		types.EventTypeDecisionTaskFailed,
		types.EventTypeWorkflowExecutionSignaled,
		types.EventTypeWorkflowExecutionTerminated,
	}
	s.assertHistory(we, expectedHistory)
}

func (s *integrationSuite) TestWorkflowTerminationSignalAfterTransientDecisionStartedAndFailDecision() {
	id := uuid.New()
	wt := "integration-workflow-transient-decision-test-type"
	tl := id
	identity := "worker1"

	workflowType := &types.WorkflowType{}
	workflowType.Name = wt

	taskList := &types.TaskList{}
	taskList.Name = tl

	request := &types.StartWorkflowExecutionRequest{
		RequestID:                           uuid.New(),
		Domain:                              s.domainName,
		WorkflowID:                          id,
		WorkflowType:                        workflowType,
		TaskList:                            taskList,
		Input:                               nil,
		ExecutionStartToCloseTimeoutSeconds: common.Int32Ptr(3),
		TaskStartToCloseTimeoutSeconds:      common.Int32Ptr(10),
		Identity:                            identity,
	}

	resp0, err0 := s.engine.StartWorkflowExecution(createContext(), request)
	s.Nil(err0)

	we := &types.WorkflowExecution{
		WorkflowID: id,
		RunID:      resp0.RunID,
	}

	s.assertLastHistoryEvent(we, 2, types.EventTypeDecisionTaskScheduled)

	cause := types.DecisionTaskFailedCauseWorkflowWorkerUnhandledFailure
	for i := 0; i < 10; i++ {
		resp1, err1 := s.engine.PollForDecisionTask(createContext(), &types.PollForDecisionTaskRequest{
			Domain:   s.domainName,
			TaskList: taskList,
			Identity: identity,
		})
		s.Nil(err1)
		s.Equal(int64(i), resp1.GetAttempt())
		if i == 0 {
			// first time is regular decision
			s.Equal(int64(3), resp1.GetStartedEventID())
		} else {
			// the rest is transient decision
			s.Equal(int64(6), resp1.GetStartedEventID())
		}

		err2 := s.engine.RespondDecisionTaskFailed(createContext(), &types.RespondDecisionTaskFailedRequest{
			TaskToken: resp1.GetTaskToken(),
			Cause:     &cause,
			Identity:  "integ test",
		})
		s.Nil(err2)
	}

	s.assertLastHistoryEvent(we, 4, types.EventTypeDecisionTaskFailed)

	// start decision to make signals into bufferedEvents
	resp1, err1 := s.engine.PollForDecisionTask(createContext(), &types.PollForDecisionTaskRequest{
		Domain:   s.domainName,
		TaskList: taskList,
		Identity: identity,
	})
	s.Nil(err1)

	s.assertLastHistoryEvent(we, 4, types.EventTypeDecisionTaskFailed)

	// this signal should be buffered
	err0 = s.engine.SignalWorkflowExecution(createContext(), &types.SignalWorkflowExecutionRequest{
		Domain:            s.domainName,
		WorkflowExecution: we,
		SignalName:        common.StringPtr("sig-for-integ-test"),
		Input:             []byte(""),
<<<<<<< HEAD
		Identity:          common.StringPtr("integ test"),
		RequestID:         uuid.New(),
=======
		Identity:          "integ test",
		RequestID:         common.StringPtr(uuid.New()),
>>>>>>> 6b5c1033
	})
	s.Nil(err0)
	s.assertLastHistoryEvent(we, 4, types.EventTypeDecisionTaskFailed)

	// fail this decision to flush buffer
	err2 := s.engine.RespondDecisionTaskFailed(createContext(), &types.RespondDecisionTaskFailedRequest{
		TaskToken: resp1.GetTaskToken(),
		Cause:     &cause,
		Identity:  "integ test",
	})
	s.Nil(err2)
	s.assertLastHistoryEvent(we, 6, types.EventTypeDecisionTaskScheduled)

	// then terminate the worklfow
	err := s.engine.TerminateWorkflowExecution(createContext(), &types.TerminateWorkflowExecutionRequest{
		Domain:            s.domainName,
		WorkflowExecution: we,
		Reason:            common.StringPtr("test-reason"),
	})
	s.Nil(err)

	expectedHistory := []types.EventType{
		types.EventTypeWorkflowExecutionStarted,
		types.EventTypeDecisionTaskScheduled,
		types.EventTypeDecisionTaskStarted,
		types.EventTypeDecisionTaskFailed,
		types.EventTypeWorkflowExecutionSignaled,
		types.EventTypeDecisionTaskScheduled,
		types.EventTypeWorkflowExecutionTerminated,
	}
	s.assertHistory(we, expectedHistory)
}

func (s *integrationSuite) assertHistory(we *types.WorkflowExecution, expectedHistory []types.EventType) {
	historyResponse, err := s.engine.GetWorkflowExecutionHistory(createContext(), &types.GetWorkflowExecutionHistoryRequest{
		Domain:    s.domainName,
		Execution: we,
	})
	s.Nil(err)
	history := historyResponse.History
	data, err := json.MarshalIndent(history, "", "    ")
	s.Nil(err)
	s.Equal(len(expectedHistory), len(history.Events), string(data))
	for i, e := range history.Events {
		s.Equal(expectedHistory[i], e.GetEventType(), "%v, %v, %v", strconv.Itoa(i), e.GetEventType().String(), string(data))
	}
}

func (s *integrationSuite) assertLastHistoryEvent(we *types.WorkflowExecution, count int, eventType types.EventType) {
	historyResponse, err := s.engine.GetWorkflowExecutionHistory(createContext(), &types.GetWorkflowExecutionHistoryRequest{
		Domain:    s.domainName,
		Execution: we,
	})
	s.Nil(err)
	history := historyResponse.History
	data, err := json.MarshalIndent(history, "", "    ")
	s.Nil(err)
	s.Equal(count, len(history.Events), string(data))
	s.Equal(eventType, history.Events[len(history.Events)-1].GetEventType(), string(data))
}<|MERGE_RESOLUTION|>--- conflicted
+++ resolved
@@ -321,13 +321,8 @@
 		WorkflowExecution: we,
 		SignalName:        common.StringPtr("sig-for-integ-test"),
 		Input:             []byte(""),
-<<<<<<< HEAD
-		Identity:          common.StringPtr("integ test"),
+		Identity:          "integ test",
 		RequestID:         uuid.New(),
-=======
-		Identity:          "integ test",
-		RequestID:         common.StringPtr(uuid.New()),
->>>>>>> 6b5c1033
 	})
 	s.Nil(err0)
 	s.assertLastHistoryEvent(we, 3, types.EventTypeWorkflowExecutionSignaled)
@@ -412,13 +407,8 @@
 		WorkflowExecution: we,
 		SignalName:        common.StringPtr("sig-for-integ-test"),
 		Input:             []byte(""),
-<<<<<<< HEAD
-		Identity:          common.StringPtr("integ test"),
+		Identity:          "integ test",
 		RequestID:         uuid.New(),
-=======
-		Identity:          "integ test",
-		RequestID:         common.StringPtr(uuid.New()),
->>>>>>> 6b5c1033
 	})
 	s.Nil(err0)
 	s.assertLastHistoryEvent(we, 3, types.EventTypeDecisionTaskStarted)
@@ -494,13 +484,8 @@
 		WorkflowExecution: we,
 		SignalName:        common.StringPtr("sig-for-integ-test"),
 		Input:             []byte(""),
-<<<<<<< HEAD
-		Identity:          common.StringPtr("integ test"),
+		Identity:          "integ test",
 		RequestID:         uuid.New(),
-=======
-		Identity:          "integ test",
-		RequestID:         common.StringPtr(uuid.New()),
->>>>>>> 6b5c1033
 	})
 	s.Nil(err0)
 	s.assertLastHistoryEvent(we, 3, types.EventTypeDecisionTaskStarted)
@@ -600,13 +585,8 @@
 		WorkflowExecution: we,
 		SignalName:        common.StringPtr("sig-for-integ-test"),
 		Input:             []byte(""),
-<<<<<<< HEAD
-		Identity:          common.StringPtr("integ test"),
+		Identity:          "integ test",
 		RequestID:         uuid.New(),
-=======
-		Identity:          "integ test",
-		RequestID:         common.StringPtr(uuid.New()),
->>>>>>> 6b5c1033
 	})
 	s.Nil(err0)
 	s.assertLastHistoryEvent(we, 5, types.EventTypeWorkflowExecutionSignaled)
@@ -721,13 +701,8 @@
 		WorkflowExecution: we,
 		SignalName:        common.StringPtr("sig-for-integ-test"),
 		Input:             []byte(""),
-<<<<<<< HEAD
-		Identity:          common.StringPtr("integ test"),
+		Identity:          "integ test",
 		RequestID:         uuid.New(),
-=======
-		Identity:          "integ test",
-		RequestID:         common.StringPtr(uuid.New()),
->>>>>>> 6b5c1033
 	})
 	s.Nil(err0)
 	s.assertLastHistoryEvent(we, 4, types.EventTypeDecisionTaskFailed)
@@ -828,13 +803,8 @@
 		WorkflowExecution: we,
 		SignalName:        common.StringPtr("sig-for-integ-test"),
 		Input:             []byte(""),
-<<<<<<< HEAD
-		Identity:          common.StringPtr("integ test"),
+		Identity:          "integ test",
 		RequestID:         uuid.New(),
-=======
-		Identity:          "integ test",
-		RequestID:         common.StringPtr(uuid.New()),
->>>>>>> 6b5c1033
 	})
 	s.Nil(err0)
 	s.assertLastHistoryEvent(we, 4, types.EventTypeDecisionTaskFailed)
