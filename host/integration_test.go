// Copyright (c) 2016 Uber Technologies, Inc.
//
// Permission is hereby granted, free of charge, to any person obtaining a copy
// of this software and associated documentation files (the "Software"), to deal
// in the Software without restriction, including without limitation the rights
// to use, copy, modify, merge, publish, distribute, sublicense, and/or sell
// copies of the Software, and to permit persons to whom the Software is
// furnished to do so, subject to the following conditions:
//
// The above copyright notice and this permission notice shall be included in
// all copies or substantial portions of the Software.
//
// THE SOFTWARE IS PROVIDED "AS IS", WITHOUT WARRANTY OF ANY KIND, EXPRESS OR
// IMPLIED, INCLUDING BUT NOT LIMITED TO THE WARRANTIES OF MERCHANTABILITY,
// FITNESS FOR A PARTICULAR PURPOSE AND NONINFRINGEMENT. IN NO EVENT SHALL THE
// AUTHORS OR COPYRIGHT HOLDERS BE LIABLE FOR ANY CLAIM, DAMAGES OR OTHER
// LIABILITY, WHETHER IN AN ACTION OF CONTRACT, TORT OR OTHERWISE, ARISING FROM,
// OUT OF OR IN CONNECTION WITH THE SOFTWARE OR THE USE OR OTHER DEALINGS IN
// THE SOFTWARE.

package host

import (
	"bytes"
	"encoding/binary"
	"errors"
	"flag"
	"fmt"
	"strconv"
	"testing"
	"time"

	"github.com/pborman/uuid"
	log "github.com/sirupsen/logrus"
	"github.com/stretchr/testify/require"
	"github.com/stretchr/testify/suite"
	workflow "github.com/uber/cadence/.gen/go/shared"
	"github.com/uber/cadence/common"
	"github.com/uber/cadence/service/matching"
)

type (
	integrationSuite struct {
		// override suite.Suite.Assertions with require.Assertions; this means that s.NotNil(nil) will stop the test,
		// not merely log an error
		*require.Assertions
		IntegrationBase
	}
)

func (s *integrationSuite) SetupSuite() {
	s.setupSuite(*enableGlobalDomain, false, true, true)
}

func (s *integrationSuite) TearDownSuite() {
	s.tearDownSuite()
}

func (s *integrationSuite) SetupTest() {
	// Have to define our overridden assertions in the test setup. If we did it earlier, s.T() will return nil
	s.Assertions = require.New(s.T())
}

func TestIntegrationSuite(t *testing.T) {
	flag.Parse()
	suite.Run(t, new(integrationSuite))
}

func (s *integrationSuite) TestStartWorkflowExecution() {
	id := "integration-start-workflow-test"
	wt := "integration-start-workflow-test-type"
	tl := "integration-start-workflow-test-tasklist"
	identity := "worker1"

	workflowType := &workflow.WorkflowType{}
	workflowType.Name = common.StringPtr(wt)

	taskList := &workflow.TaskList{}
	taskList.Name = common.StringPtr(tl)

	request := &workflow.StartWorkflowExecutionRequest{
		RequestId:                           common.StringPtr(uuid.New()),
		Domain:                              common.StringPtr(s.domainName),
		WorkflowId:                          common.StringPtr(id),
		WorkflowType:                        workflowType,
		TaskList:                            taskList,
		Input:                               nil,
		ExecutionStartToCloseTimeoutSeconds: common.Int32Ptr(100),
		TaskStartToCloseTimeoutSeconds:      common.Int32Ptr(1),
		Identity:                            common.StringPtr(identity),
	}

	we0, err0 := s.engine.StartWorkflowExecution(createContext(), request)
	s.Nil(err0)

	we1, err1 := s.engine.StartWorkflowExecution(createContext(), request)
	s.Nil(err1)
	s.Equal(we0.RunId, we1.RunId)

	newRequest := &workflow.StartWorkflowExecutionRequest{
		RequestId:                           common.StringPtr(uuid.New()),
		Domain:                              common.StringPtr(s.domainName),
		WorkflowId:                          common.StringPtr(id),
		WorkflowType:                        workflowType,
		TaskList:                            taskList,
		Input:                               nil,
		ExecutionStartToCloseTimeoutSeconds: common.Int32Ptr(100),
		TaskStartToCloseTimeoutSeconds:      common.Int32Ptr(1),
		Identity:                            common.StringPtr(identity),
	}
	we2, err2 := s.engine.StartWorkflowExecution(createContext(), newRequest)
	s.NotNil(err2)
	s.IsType(&workflow.WorkflowExecutionAlreadyStartedError{}, err2)
	log.Infof("Unable to start workflow execution: %v", err2.Error())
	s.Nil(we2)
}

func (s *integrationSuite) TestTerminateWorkflow() {
	id := "integration-terminate-workflow-test"
	wt := "integration-terminate-workflow-test-type"
	tl := "integration-terminate-workflow-test-tasklist"
	identity := "worker1"
	activityName := "activity_type1"

	workflowType := &workflow.WorkflowType{}
	workflowType.Name = common.StringPtr(wt)

	taskList := &workflow.TaskList{}
	taskList.Name = common.StringPtr(tl)

	request := &workflow.StartWorkflowExecutionRequest{
		RequestId:                           common.StringPtr(uuid.New()),
		Domain:                              common.StringPtr(s.domainName),
		WorkflowId:                          common.StringPtr(id),
		WorkflowType:                        workflowType,
		TaskList:                            taskList,
		Input:                               nil,
		ExecutionStartToCloseTimeoutSeconds: common.Int32Ptr(100),
		TaskStartToCloseTimeoutSeconds:      common.Int32Ptr(1),
		Identity:                            common.StringPtr(identity),
	}

	we, err0 := s.engine.StartWorkflowExecution(createContext(), request)
	s.Nil(err0)

	s.Logger.Infof("StartWorkflowExecution: response: %v \n", *we.RunId)

	activityCount := int32(1)
	activityCounter := int32(0)
	dtHandler := func(execution *workflow.WorkflowExecution, wt *workflow.WorkflowType,
		previousStartedEventID, startedEventID int64, history *workflow.History) ([]byte, []*workflow.Decision, error) {
		if activityCounter < activityCount {
			activityCounter++
			buf := new(bytes.Buffer)
			s.Nil(binary.Write(buf, binary.LittleEndian, activityCounter))

			return []byte(strconv.Itoa(int(activityCounter))), []*workflow.Decision{{
				DecisionType: common.DecisionTypePtr(workflow.DecisionTypeScheduleActivityTask),
				ScheduleActivityTaskDecisionAttributes: &workflow.ScheduleActivityTaskDecisionAttributes{
					ActivityId:                    common.StringPtr(strconv.Itoa(int(activityCounter))),
					ActivityType:                  &workflow.ActivityType{Name: common.StringPtr(activityName)},
					TaskList:                      &workflow.TaskList{Name: &tl},
					Input:                         buf.Bytes(),
					ScheduleToCloseTimeoutSeconds: common.Int32Ptr(100),
					ScheduleToStartTimeoutSeconds: common.Int32Ptr(10),
					StartToCloseTimeoutSeconds:    common.Int32Ptr(50),
					HeartbeatTimeoutSeconds:       common.Int32Ptr(5),
				},
			}}, nil
		}

		return []byte(strconv.Itoa(int(activityCounter))), []*workflow.Decision{{
			DecisionType: common.DecisionTypePtr(workflow.DecisionTypeCompleteWorkflowExecution),
			CompleteWorkflowExecutionDecisionAttributes: &workflow.CompleteWorkflowExecutionDecisionAttributes{
				Result: []byte("Done."),
			},
		}}, nil
	}

	atHandler := func(execution *workflow.WorkflowExecution, activityType *workflow.ActivityType,
		activityID string, input []byte, taskToken []byte) ([]byte, bool, error) {

		return []byte("Activity Result."), false, nil
	}

	poller := &TaskPoller{
		Engine:          s.engine,
		Domain:          s.domainName,
		TaskList:        taskList,
		Identity:        identity,
		DecisionHandler: dtHandler,
		ActivityHandler: atHandler,
		Logger:          s.Logger,
		T:               s.T(),
	}

	_, err := poller.PollAndProcessDecisionTask(false, false)
	s.Logger.Infof("PollAndProcessDecisionTask: %v", err)
	s.Nil(err)

	terminateReason := "terminate reason."
	terminateDetails := []byte("terminate details.")
	err = s.engine.TerminateWorkflowExecution(createContext(), &workflow.TerminateWorkflowExecutionRequest{
		Domain: common.StringPtr(s.domainName),
		WorkflowExecution: &workflow.WorkflowExecution{
			WorkflowId: common.StringPtr(id),
			RunId:      common.StringPtr(*we.RunId),
		},
		Reason:   common.StringPtr(terminateReason),
		Details:  terminateDetails,
		Identity: common.StringPtr(identity),
	})
	s.Nil(err)

	executionTerminated := false
GetHistoryLoop:
	for i := 0; i < 10; i++ {
		historyResponse, err := s.engine.GetWorkflowExecutionHistory(createContext(), &workflow.GetWorkflowExecutionHistoryRequest{
			Domain: common.StringPtr(s.domainName),
			Execution: &workflow.WorkflowExecution{
				WorkflowId: common.StringPtr(id),
				RunId:      common.StringPtr(*we.RunId),
			},
		})
		s.Nil(err)
		history := historyResponse.History
		common.PrettyPrintHistory(history, s.Logger)

		lastEvent := history.Events[len(history.Events)-1]
		if *lastEvent.EventType != workflow.EventTypeWorkflowExecutionTerminated {
			s.Logger.Warnf("Execution not terminated yet.")
			time.Sleep(100 * time.Millisecond)
			continue GetHistoryLoop
		}

		terminateEventAttributes := lastEvent.WorkflowExecutionTerminatedEventAttributes
		s.Equal(terminateReason, *terminateEventAttributes.Reason)
		s.Equal(terminateDetails, terminateEventAttributes.Details)
		s.Equal(identity, *terminateEventAttributes.Identity)
		executionTerminated = true
		break GetHistoryLoop
	}

	s.True(executionTerminated)

	newExecutionStarted := false
StartNewExecutionLoop:
	for i := 0; i < 10; i++ {
		request := &workflow.StartWorkflowExecutionRequest{
			RequestId:                           common.StringPtr(uuid.New()),
			Domain:                              common.StringPtr(s.domainName),
			WorkflowId:                          common.StringPtr(id),
			WorkflowType:                        workflowType,
			TaskList:                            taskList,
			Input:                               nil,
			ExecutionStartToCloseTimeoutSeconds: common.Int32Ptr(100),
			TaskStartToCloseTimeoutSeconds:      common.Int32Ptr(1),
			Identity:                            common.StringPtr(identity),
		}

		newExecution, err := s.engine.StartWorkflowExecution(createContext(), request)
		if err != nil {
			s.Logger.Warnf("Start New Execution failed. Error: %v", err)
			time.Sleep(100 * time.Millisecond)
			continue StartNewExecutionLoop
		}

		s.Logger.Infof("New Execution Started with the same ID.  WorkflowID: %v, RunID: %v", id,
			*newExecution.RunId)
		newExecutionStarted = true
		break StartNewExecutionLoop
	}

	s.True(newExecutionStarted)
}

func (s *integrationSuite) TestSequentialWorkflow() {
	id := "interation-sequential-workflow-test"
	wt := "interation-sequential-workflow-test-type"
	tl := "interation-sequential-workflow-test-tasklist"
	identity := "worker1"
	activityName := "activity_type1"

	workflowType := &workflow.WorkflowType{}
	workflowType.Name = common.StringPtr(wt)

	taskList := &workflow.TaskList{}
	taskList.Name = common.StringPtr(tl)

	request := &workflow.StartWorkflowExecutionRequest{
		RequestId:                           common.StringPtr(uuid.New()),
		Domain:                              common.StringPtr(s.domainName),
		WorkflowId:                          common.StringPtr(id),
		WorkflowType:                        workflowType,
		TaskList:                            taskList,
		Input:                               nil,
		ExecutionStartToCloseTimeoutSeconds: common.Int32Ptr(100),
		TaskStartToCloseTimeoutSeconds:      common.Int32Ptr(1),
		Identity:                            common.StringPtr(identity),
	}

	we, err0 := s.engine.StartWorkflowExecution(createContext(), request)
	s.Nil(err0)

	s.Logger.Infof("StartWorkflowExecution: response: %v \n", *we.RunId)

	workflowComplete := false
	activityCount := int32(10)
	activityCounter := int32(0)
	dtHandler := func(execution *workflow.WorkflowExecution, wt *workflow.WorkflowType,
		previousStartedEventID, startedEventID int64, history *workflow.History) ([]byte, []*workflow.Decision, error) {
		if activityCounter < activityCount {
			activityCounter++
			buf := new(bytes.Buffer)
			s.Nil(binary.Write(buf, binary.LittleEndian, activityCounter))

			return []byte(strconv.Itoa(int(activityCounter))), []*workflow.Decision{{
				DecisionType: common.DecisionTypePtr(workflow.DecisionTypeScheduleActivityTask),
				ScheduleActivityTaskDecisionAttributes: &workflow.ScheduleActivityTaskDecisionAttributes{
					ActivityId:                    common.StringPtr(strconv.Itoa(int(activityCounter))),
					ActivityType:                  &workflow.ActivityType{Name: common.StringPtr(activityName)},
					TaskList:                      &workflow.TaskList{Name: &tl},
					Input:                         buf.Bytes(),
					ScheduleToCloseTimeoutSeconds: common.Int32Ptr(100),
					ScheduleToStartTimeoutSeconds: common.Int32Ptr(10),
					StartToCloseTimeoutSeconds:    common.Int32Ptr(50),
					HeartbeatTimeoutSeconds:       common.Int32Ptr(5),
				},
			}}, nil
		}

		workflowComplete = true
		return []byte(strconv.Itoa(int(activityCounter))), []*workflow.Decision{{
			DecisionType: common.DecisionTypePtr(workflow.DecisionTypeCompleteWorkflowExecution),
			CompleteWorkflowExecutionDecisionAttributes: &workflow.CompleteWorkflowExecutionDecisionAttributes{
				Result: []byte("Done."),
			},
		}}, nil
	}

	expectedActivity := int32(1)
	atHandler := func(execution *workflow.WorkflowExecution, activityType *workflow.ActivityType,
		activityID string, input []byte, taskToken []byte) ([]byte, bool, error) {
		s.Equal(id, *execution.WorkflowId)
		s.Equal(activityName, *activityType.Name)
		id, _ := strconv.Atoi(activityID)
		s.Equal(int(expectedActivity), id)
		buf := bytes.NewReader(input)
		var in int32
		binary.Read(buf, binary.LittleEndian, &in)
		s.Equal(expectedActivity, in)
		expectedActivity++

		return []byte("Activity Result."), false, nil
	}

	poller := &TaskPoller{
		Engine:          s.engine,
		Domain:          s.domainName,
		TaskList:        taskList,
		Identity:        identity,
		DecisionHandler: dtHandler,
		ActivityHandler: atHandler,
		Logger:          s.Logger,
		T:               s.T(),
	}

	for i := 0; i < 10; i++ {
		_, err := poller.PollAndProcessDecisionTask(false, false)
		s.Logger.Infof("PollAndProcessDecisionTask: %v", err)
		s.Nil(err)
		if i%2 == 0 {
			err = poller.PollAndProcessActivityTask(false)
		} else { // just for testing respondActivityTaskCompleteByID
			err = poller.PollAndProcessActivityTaskWithID(false)
		}
		s.Logger.Infof("PollAndProcessActivityTask: %v", err)
		s.Nil(err)
	}

	s.False(workflowComplete)
	_, err := poller.PollAndProcessDecisionTask(true, false)
	s.Nil(err)
	s.True(workflowComplete)
}

func (s *integrationSuite) TestCompleteDecisionTaskAndCreateNewOne() {
	id := "interation-complete-decision-create-new-test"
	wt := "interation-complete-decision-create-new-test-type"
	tl := "interation-complete-decision-create-new-test-tasklist"
	identity := "worker1"

	workflowType := &workflow.WorkflowType{}
	workflowType.Name = common.StringPtr(wt)

	taskList := &workflow.TaskList{}
	taskList.Name = common.StringPtr(tl)

	request := &workflow.StartWorkflowExecutionRequest{
		RequestId:                           common.StringPtr(uuid.New()),
		Domain:                              common.StringPtr(s.domainName),
		WorkflowId:                          common.StringPtr(id),
		WorkflowType:                        workflowType,
		TaskList:                            taskList,
		Input:                               nil,
		ExecutionStartToCloseTimeoutSeconds: common.Int32Ptr(100),
		TaskStartToCloseTimeoutSeconds:      common.Int32Ptr(1),
		Identity:                            common.StringPtr(identity),
	}

	we, err0 := s.engine.StartWorkflowExecution(createContext(), request)
	s.Nil(err0)

	s.Logger.Infof("StartWorkflowExecution: response: %v \n", *we.RunId)

	decisionCount := 0
	dtHandler := func(execution *workflow.WorkflowExecution, wt *workflow.WorkflowType,
		previousStartedEventID, startedEventID int64, history *workflow.History) ([]byte, []*workflow.Decision, error) {

		if decisionCount < 2 {
			decisionCount++
			return nil, []*workflow.Decision{{
				DecisionType: common.DecisionTypePtr(workflow.DecisionTypeRecordMarker),
				RecordMarkerDecisionAttributes: &workflow.RecordMarkerDecisionAttributes{
					MarkerName: common.StringPtr("test-marker"),
				},
			}}, nil
		}

		return nil, []*workflow.Decision{{
			DecisionType: common.DecisionTypePtr(workflow.DecisionTypeCompleteWorkflowExecution),
			CompleteWorkflowExecutionDecisionAttributes: &workflow.CompleteWorkflowExecutionDecisionAttributes{
				Result: []byte("Done."),
			},
		}}, nil
	}

	poller := &TaskPoller{
		Engine:          s.engine,
		Domain:          s.domainName,
		TaskList:        taskList,
		StickyTaskList:  taskList,
		Identity:        identity,
		DecisionHandler: dtHandler,
		Logger:          s.Logger,
		T:               s.T(),
	}

	_, newTask, err := poller.PollAndProcessDecisionTaskWithAttemptAndRetryAndForceNewDecision(false, false, true, true, int64(0), 1, true)
	s.Nil(err)
	s.NotNil(newTask)
	s.NotNil(newTask.DecisionTask)

	s.Equal(int64(3), newTask.DecisionTask.GetPreviousStartedEventId())
	s.Equal(int64(7), newTask.DecisionTask.GetStartedEventId())
	s.Equal(4, len(newTask.DecisionTask.History.Events))
	s.Equal(workflow.EventTypeDecisionTaskCompleted, newTask.DecisionTask.History.Events[0].GetEventType())
	s.Equal(workflow.EventTypeMarkerRecorded, newTask.DecisionTask.History.Events[1].GetEventType())
	s.Equal(workflow.EventTypeDecisionTaskScheduled, newTask.DecisionTask.History.Events[2].GetEventType())
	s.Equal(workflow.EventTypeDecisionTaskStarted, newTask.DecisionTask.History.Events[3].GetEventType())
}

func (s *integrationSuite) TestDecisionAndActivityTimeoutsWorkflow() {
	id := "interation-timeouts-workflow-test"
	wt := "interation-timeouts-workflow-test-type"
	tl := "interation-timeouts-workflow-test-tasklist"
	identity := "worker1"
	activityName := "activity_timer"

	workflowType := &workflow.WorkflowType{}
	workflowType.Name = common.StringPtr(wt)

	taskList := &workflow.TaskList{}
	taskList.Name = common.StringPtr(tl)

	request := &workflow.StartWorkflowExecutionRequest{
		RequestId:                           common.StringPtr(uuid.New()),
		Domain:                              common.StringPtr(s.domainName),
		WorkflowId:                          common.StringPtr(id),
		WorkflowType:                        workflowType,
		TaskList:                            taskList,
		Input:                               nil,
		ExecutionStartToCloseTimeoutSeconds: common.Int32Ptr(100),
		TaskStartToCloseTimeoutSeconds:      common.Int32Ptr(1),
		Identity:                            common.StringPtr(identity),
	}

	we, err0 := s.engine.StartWorkflowExecution(createContext(), request)
	s.Nil(err0)

	s.Logger.Infof("StartWorkflowExecution: response: %v \n", *we.RunId)

	workflowComplete := false
	activityCount := int32(4)
	activityCounter := int32(0)

	dtHandler := func(execution *workflow.WorkflowExecution, wt *workflow.WorkflowType,
		previousStartedEventID, startedEventID int64, history *workflow.History) ([]byte, []*workflow.Decision, error) {
		if activityCounter < activityCount {
			activityCounter++
			buf := new(bytes.Buffer)
			s.Nil(binary.Write(buf, binary.LittleEndian, activityCounter))

			return []byte(strconv.Itoa(int(activityCounter))), []*workflow.Decision{{
				DecisionType: common.DecisionTypePtr(workflow.DecisionTypeScheduleActivityTask),
				ScheduleActivityTaskDecisionAttributes: &workflow.ScheduleActivityTaskDecisionAttributes{
					ActivityId:                    common.StringPtr(strconv.Itoa(int(activityCounter))),
					ActivityType:                  &workflow.ActivityType{Name: common.StringPtr(activityName)},
					TaskList:                      &workflow.TaskList{Name: &tl},
					Input:                         buf.Bytes(),
					ScheduleToCloseTimeoutSeconds: common.Int32Ptr(1),
					ScheduleToStartTimeoutSeconds: common.Int32Ptr(1),
					StartToCloseTimeoutSeconds:    common.Int32Ptr(1),
					HeartbeatTimeoutSeconds:       common.Int32Ptr(1),
				},
			}}, nil
		}

		s.Logger.Info("Completing Workflow.")

		workflowComplete = true
		return []byte(strconv.Itoa(int(activityCounter))), []*workflow.Decision{{
			DecisionType: common.DecisionTypePtr(workflow.DecisionTypeCompleteWorkflowExecution),
			CompleteWorkflowExecutionDecisionAttributes: &workflow.CompleteWorkflowExecutionDecisionAttributes{
				Result: []byte("Done."),
			},
		}}, nil
	}

	atHandler := func(execution *workflow.WorkflowExecution, activityType *workflow.ActivityType,
		activityID string, input []byte, taskToken []byte) ([]byte, bool, error) {
		s.Equal(id, *execution.WorkflowId)
		s.Equal(activityName, *activityType.Name)
		s.Logger.Infof("Activity ID: %v", activityID)
		return []byte("Activity Result."), false, nil
	}

	poller := &TaskPoller{
		Engine:          s.engine,
		Domain:          s.domainName,
		TaskList:        taskList,
		Identity:        identity,
		DecisionHandler: dtHandler,
		ActivityHandler: atHandler,
		Logger:          s.Logger,
		T:               s.T(),
	}

	for i := 0; i < 8; i++ {
		dropDecisionTask := (i%2 == 0)
		s.Logger.Infof("Calling Decision Task: %d", i)
		var err error
		if dropDecisionTask {
			_, err = poller.PollAndProcessDecisionTask(true, true)
		} else {
			_, err = poller.PollAndProcessDecisionTaskWithAttempt(true, false, false, false, int64(1))
		}
		if err != nil {
			historyResponse, err := s.engine.GetWorkflowExecutionHistory(createContext(), &workflow.GetWorkflowExecutionHistoryRequest{
				Domain: common.StringPtr(s.domainName),
				Execution: &workflow.WorkflowExecution{
					WorkflowId: common.StringPtr(id),
					RunId:      common.StringPtr(*we.RunId),
				},
			})
			s.Nil(err)
			history := historyResponse.History
			common.PrettyPrintHistory(history, s.Logger)
		}
		s.True(err == nil || err == matching.ErrNoTasks, "Error: %v", err)
		if !dropDecisionTask {
			s.Logger.Infof("Calling Activity Task: %d", i)
			err = poller.PollAndProcessActivityTask(i%4 == 0)
			s.True(err == nil || err == matching.ErrNoTasks)
		}
	}

	s.Logger.Infof("Waiting for workflow to complete: RunId: %v", *we.RunId)

	s.False(workflowComplete)
	_, err := poller.PollAndProcessDecisionTask(true, false)
	s.Nil(err)
	s.True(workflowComplete)
}

func (s *integrationSuite) TestWorkflowRetry() {
	id := "integration-wf-retry-test"
	wt := "integration-wf-retry-type"
	tl := "integration-wf-retry-tasklist"
	identity := "worker1"

	workflowType := &workflow.WorkflowType{}
	workflowType.Name = common.StringPtr(wt)

	taskList := &workflow.TaskList{}
	taskList.Name = common.StringPtr(tl)

	request := &workflow.StartWorkflowExecutionRequest{
		RequestId:                           common.StringPtr(uuid.New()),
		Domain:                              common.StringPtr(s.domainName),
		WorkflowId:                          common.StringPtr(id),
		WorkflowType:                        workflowType,
		TaskList:                            taskList,
		Input:                               nil,
		ExecutionStartToCloseTimeoutSeconds: common.Int32Ptr(100),
		TaskStartToCloseTimeoutSeconds:      common.Int32Ptr(1),
		Identity:                            common.StringPtr(identity),
		RetryPolicy: &workflow.RetryPolicy{
			InitialIntervalInSeconds:    common.Int32Ptr(1),
			MaximumAttempts:             common.Int32Ptr(5),
			MaximumIntervalInSeconds:    common.Int32Ptr(1),
			NonRetriableErrorReasons:    []string{"bad-bug"},
			BackoffCoefficient:          common.Float64Ptr(1),
			ExpirationIntervalInSeconds: common.Int32Ptr(100),
		},
	}

	we, err0 := s.engine.StartWorkflowExecution(createContext(), request)
	s.Nil(err0)

	s.Logger.Infof("StartWorkflowExecution: response: %v \n", *we.RunId)

	var executions []*workflow.WorkflowExecution

	attemptCount := 0

	dtHandler := func(execution *workflow.WorkflowExecution, wt *workflow.WorkflowType,
		previousStartedEventID, startedEventID int64, history *workflow.History) ([]byte, []*workflow.Decision, error) {
		executions = append(executions, execution)
		attemptCount++
		if attemptCount == 5 {
			return nil, []*workflow.Decision{
				{
					DecisionType: common.DecisionTypePtr(workflow.DecisionTypeCompleteWorkflowExecution),
					CompleteWorkflowExecutionDecisionAttributes: &workflow.CompleteWorkflowExecutionDecisionAttributes{
						Result: []byte("succeed-after-retry"),
					},
				}}, nil
		}
		return nil, []*workflow.Decision{
			{
				DecisionType: common.DecisionTypePtr(workflow.DecisionTypeFailWorkflowExecution),
				FailWorkflowExecutionDecisionAttributes: &workflow.FailWorkflowExecutionDecisionAttributes{
					Reason:  common.StringPtr("retryable-error"),
					Details: nil,
				},
			}}, nil
	}

	poller := &TaskPoller{
		Engine:          s.engine,
		Domain:          s.domainName,
		TaskList:        taskList,
		Identity:        identity,
		DecisionHandler: dtHandler,
		Logger:          s.Logger,
		T:               s.T(),
	}

	_, err := poller.PollAndProcessDecisionTask(false, false)
	s.True(err == nil, err)
	events := s.getHistory(s.domainName, executions[0])
	s.Equal(workflow.EventTypeWorkflowExecutionContinuedAsNew, events[len(events)-1].GetEventType())
	s.Equal(int32(0), events[0].GetWorkflowExecutionStartedEventAttributes().GetAttempt())

	_, err = poller.PollAndProcessDecisionTask(false, false)
	s.True(err == nil, err)
	events = s.getHistory(s.domainName, executions[1])
	s.Equal(workflow.EventTypeWorkflowExecutionContinuedAsNew, events[len(events)-1].GetEventType())
	s.Equal(int32(1), events[0].GetWorkflowExecutionStartedEventAttributes().GetAttempt())

	_, err = poller.PollAndProcessDecisionTask(false, false)
	s.True(err == nil, err)
	events = s.getHistory(s.domainName, executions[2])
	s.Equal(workflow.EventTypeWorkflowExecutionContinuedAsNew, events[len(events)-1].GetEventType())
	s.Equal(int32(2), events[0].GetWorkflowExecutionStartedEventAttributes().GetAttempt())

	_, err = poller.PollAndProcessDecisionTask(false, false)
	s.True(err == nil, err)
	events = s.getHistory(s.domainName, executions[3])
	s.Equal(workflow.EventTypeWorkflowExecutionContinuedAsNew, events[len(events)-1].GetEventType())
	s.Equal(int32(3), events[0].GetWorkflowExecutionStartedEventAttributes().GetAttempt())

	_, err = poller.PollAndProcessDecisionTask(false, false)
	s.True(err == nil, err)
	events = s.getHistory(s.domainName, executions[4])
	s.Equal(workflow.EventTypeWorkflowExecutionCompleted, events[len(events)-1].GetEventType())
	s.Equal(int32(4), events[0].GetWorkflowExecutionStartedEventAttributes().GetAttempt())
}

<<<<<<< HEAD
func (s *integrationSuite) TestActivityHeartbeatDetailsDuringRetry() {
	id := "integration-heartbeat-details-retry-test"
	wt := "integration-heartbeat-details-retry-type"
	tl := "integration-heartbeat-details-retry-tasklist"
	identity := "worker1"
	activityName := "activity_heartbeat_retry"

	workflowType := &workflow.WorkflowType{}
	workflowType.Name = common.StringPtr(wt)

	taskList := &workflow.TaskList{}
	taskList.Name = common.StringPtr(tl)

	request := &workflow.StartWorkflowExecutionRequest{
		RequestId:                           common.StringPtr(uuid.New()),
		Domain:                              common.StringPtr(s.domainName),
		WorkflowId:                          common.StringPtr(id),
		WorkflowType:                        workflowType,
		TaskList:                            taskList,
		Input:                               nil,
		ExecutionStartToCloseTimeoutSeconds: common.Int32Ptr(100),
		TaskStartToCloseTimeoutSeconds:      common.Int32Ptr(1),
		Identity:                            common.StringPtr(identity),
	}

	we, err0 := s.engine.StartWorkflowExecution(createContext(), request)
	s.Nil(err0)

	s.logger.Infof("StartWorkflowExecution: response: %v \n", *we.RunId)

	workflowComplete := false
	activitiesScheduled := false

	dtHandler := func(execution *workflow.WorkflowExecution, wt *workflow.WorkflowType,
		previousStartedEventID, startedEventID int64, history *workflow.History) ([]byte, []*workflow.Decision, error) {
		if !activitiesScheduled {
			activitiesScheduled = true
			return nil, []*workflow.Decision{
				{
					DecisionType: common.DecisionTypePtr(workflow.DecisionTypeScheduleActivityTask),
					ScheduleActivityTaskDecisionAttributes: &workflow.ScheduleActivityTaskDecisionAttributes{
						ActivityId:                    common.StringPtr("0"),
						ActivityType:                  &workflow.ActivityType{Name: common.StringPtr(activityName)},
						TaskList:                      &workflow.TaskList{Name: &tl},
						Input:                         nil,
						ScheduleToCloseTimeoutSeconds: common.Int32Ptr(4),
						ScheduleToStartTimeoutSeconds: common.Int32Ptr(4),
						StartToCloseTimeoutSeconds:    common.Int32Ptr(4),
						HeartbeatTimeoutSeconds:       common.Int32Ptr(1),
						RetryPolicy: &workflow.RetryPolicy{
							InitialIntervalInSeconds:    common.Int32Ptr(1),
							MaximumAttempts:             common.Int32Ptr(3),
							MaximumIntervalInSeconds:    common.Int32Ptr(1),
							BackoffCoefficient:          common.Float64Ptr(1),
							ExpirationIntervalInSeconds: common.Int32Ptr(100),
						},
					},
				},
			}, nil
		}

		workflowComplete = true
		s.logger.Info("Completing Workflow.")
		return nil, []*workflow.Decision{{
			DecisionType: common.DecisionTypePtr(workflow.DecisionTypeCompleteWorkflowExecution),
			CompleteWorkflowExecutionDecisionAttributes: &workflow.CompleteWorkflowExecutionDecisionAttributes{
				Result: []byte("Done."),
			},
		}}, nil
	}

	activityExecutedCount := 0
	heartbeatDetails := []byte("details")
	atHandler := func(execution *workflow.WorkflowExecution, activityType *workflow.ActivityType,
		activityID string, input []byte, taskToken []byte) ([]byte, bool, error) {
		s.Equal(id, *execution.WorkflowId)
		s.Equal(activityName, *activityType.Name)

		var err error
		if activityExecutedCount == 0 {
			s.logger.Infof("Heartbeating for activity: %s", activityID)
			_, err = s.engine.RecordActivityTaskHeartbeat(createContext(), &workflow.RecordActivityTaskHeartbeatRequest{
				TaskToken: taskToken, Details: heartbeatDetails})
			s.Nil(err)
			// Trigger heartbeat timeout and retry
			time.Sleep(time.Second * 2)
		} else if activityExecutedCount == 1 {
			// return an error and retry
			err = errors.New("retry")
		}

		activityExecutedCount++
		return nil, false, err
	}

	poller := &TaskPoller{
		Engine:          s.engine,
		Domain:          s.domainName,
		TaskList:        taskList,
		Identity:        identity,
		DecisionHandler: dtHandler,
		ActivityHandler: atHandler,
		Logger:          s.logger,
		T:               s.T(),
	}

	describeWorkflowExecution := func() (*workflow.DescribeWorkflowExecutionResponse, error) {
		return s.engine.DescribeWorkflowExecution(createContext(), &workflow.DescribeWorkflowExecutionRequest{
			Domain: common.StringPtr(s.domainName),
			Execution: &workflow.WorkflowExecution{
				WorkflowId: common.StringPtr(id),
				RunId:      we.RunId,
			},
		})
	}

	_, err := poller.PollAndProcessDecisionTask(false, false)
	s.True(err == nil, err)

	for i := 0; i != 3; i++ {
		err = poller.PollAndProcessActivityTask(false)
		if i == 0 {
			// first time, hearbeat timeout, respond activity complete will fail
			s.Error(err)
		} else {
			// second time, retryable error
			s.Nil(err)
		}

		dweResponse, err := describeWorkflowExecution()
		s.Nil(err)

		pendingActivities := dweResponse.GetPendingActivities()
		if i == 2 {
			// third time, complete activity, no pending info
			s.Equal(0, len(pendingActivities))
		} else {
			s.Equal(1, len(pendingActivities))
			s.Equal(heartbeatDetails, pendingActivities[0].GetHeartbeatDetails())
		}
	}

	_, err = poller.PollAndProcessDecisionTask(true, false)
	s.True(err == nil, err)

	s.True(workflowComplete)
	s.Equal(3, activityExecutedCount)
}

func (s *integrationSuite) TestActivityRetry() {
	id := "integration-activity-retry-test"
	wt := "integration-activity-retry-type"
	tl := "integration-activity-retry-tasklist"
=======
func (s *integrationSuite) TestWorkflowRetryFailures() {
	id := "integration-wf-retry-failures-test"
	wt := "integration-wf-retry-failures-type"
	tl := "integration-wf-retry-failures-tasklist"
>>>>>>> 2f5e5efe
	identity := "worker1"

	workflowType := &workflow.WorkflowType{}
	workflowType.Name = common.StringPtr(wt)

	taskList := &workflow.TaskList{}
	taskList.Name = common.StringPtr(tl)

	workflowImpl := func(attempts int, errorReason string, executions *[]*workflow.WorkflowExecution) decisionTaskHandler {
		attemptCount := 0

		dtHandler := func(execution *workflow.WorkflowExecution, wt *workflow.WorkflowType,
			previousStartedEventID, startedEventID int64, history *workflow.History) ([]byte, []*workflow.Decision, error) {
			*executions = append(*executions, execution)
			attemptCount++
			if attemptCount == attempts {
				return nil, []*workflow.Decision{
					{
						DecisionType: common.DecisionTypePtr(workflow.DecisionTypeCompleteWorkflowExecution),
						CompleteWorkflowExecutionDecisionAttributes: &workflow.CompleteWorkflowExecutionDecisionAttributes{
							Result: []byte("succeed-after-retry"),
						},
					}}, nil
			}
			return nil, []*workflow.Decision{
				{
					DecisionType: common.DecisionTypePtr(workflow.DecisionTypeFailWorkflowExecution),
					FailWorkflowExecutionDecisionAttributes: &workflow.FailWorkflowExecutionDecisionAttributes{
						//Reason:  common.StringPtr("retryable-error"),
						Reason:  common.StringPtr(errorReason),
						Details: nil,
					},
				}}, nil
		}

		return dtHandler
	}

	// Fail using attempt
	request := &workflow.StartWorkflowExecutionRequest{
		RequestId:                           common.StringPtr(uuid.New()),
		Domain:                              common.StringPtr(s.domainName),
		WorkflowId:                          common.StringPtr(id),
		WorkflowType:                        workflowType,
		TaskList:                            taskList,
		Input:                               nil,
		ExecutionStartToCloseTimeoutSeconds: common.Int32Ptr(100),
		TaskStartToCloseTimeoutSeconds:      common.Int32Ptr(1),
		Identity:                            common.StringPtr(identity),
		RetryPolicy: &workflow.RetryPolicy{
			InitialIntervalInSeconds:    common.Int32Ptr(1),
			MaximumAttempts:             common.Int32Ptr(3),
			MaximumIntervalInSeconds:    common.Int32Ptr(1),
			NonRetriableErrorReasons:    []string{"bad-bug"},
			BackoffCoefficient:          common.Float64Ptr(1),
			ExpirationIntervalInSeconds: common.Int32Ptr(100),
		},
	}

	we, err0 := s.engine.StartWorkflowExecution(createContext(), request)
	s.Nil(err0)

	s.Logger.Infof("StartWorkflowExecution: response: %v \n", *we.RunId)

	executions := []*workflow.WorkflowExecution{}
	dtHandler := workflowImpl(5, "retryable-error", &executions)
	poller := &TaskPoller{
		Engine:          s.engine,
		Domain:          s.domainName,
		TaskList:        taskList,
		Identity:        identity,
		DecisionHandler: dtHandler,
		Logger:          s.Logger,
		T:               s.T(),
	}

	_, err := poller.PollAndProcessDecisionTask(false, false)
	s.True(err == nil, err)
	events := s.getHistory(s.domainName, executions[0])
	s.Equal(workflow.EventTypeWorkflowExecutionContinuedAsNew, events[len(events)-1].GetEventType())
	s.Equal(int32(0), events[0].GetWorkflowExecutionStartedEventAttributes().GetAttempt())

	_, err = poller.PollAndProcessDecisionTask(false, false)
	s.True(err == nil, err)
	events = s.getHistory(s.domainName, executions[1])
	s.Equal(workflow.EventTypeWorkflowExecutionContinuedAsNew, events[len(events)-1].GetEventType())
	s.Equal(int32(1), events[0].GetWorkflowExecutionStartedEventAttributes().GetAttempt())

	_, err = poller.PollAndProcessDecisionTask(false, false)
	s.True(err == nil, err)
	events = s.getHistory(s.domainName, executions[2])
	s.Equal(workflow.EventTypeWorkflowExecutionFailed, events[len(events)-1].GetEventType())
	s.Equal(int32(2), events[0].GetWorkflowExecutionStartedEventAttributes().GetAttempt())

	// Fail error reason
	request = &workflow.StartWorkflowExecutionRequest{
		RequestId:                           common.StringPtr(uuid.New()),
		Domain:                              common.StringPtr(s.domainName),
		WorkflowId:                          common.StringPtr(id),
		WorkflowType:                        workflowType,
		TaskList:                            taskList,
		Input:                               nil,
		ExecutionStartToCloseTimeoutSeconds: common.Int32Ptr(100),
		TaskStartToCloseTimeoutSeconds:      common.Int32Ptr(1),
		Identity:                            common.StringPtr(identity),
		RetryPolicy: &workflow.RetryPolicy{
			InitialIntervalInSeconds:    common.Int32Ptr(1),
			MaximumAttempts:             common.Int32Ptr(3),
			MaximumIntervalInSeconds:    common.Int32Ptr(1),
			NonRetriableErrorReasons:    []string{"bad-bug"},
			BackoffCoefficient:          common.Float64Ptr(1),
			ExpirationIntervalInSeconds: common.Int32Ptr(100),
		},
	}

	we, err0 = s.engine.StartWorkflowExecution(createContext(), request)
	s.Nil(err0)

	s.Logger.Infof("StartWorkflowExecution: response: %v \n", *we.RunId)

	executions = []*workflow.WorkflowExecution{}
	dtHandler = workflowImpl(5, "bad-bug", &executions)
	poller = &TaskPoller{
		Engine:          s.engine,
		Domain:          s.domainName,
		TaskList:        taskList,
		Identity:        identity,
		DecisionHandler: dtHandler,
		Logger:          s.Logger,
		T:               s.T(),
	}

	_, err = poller.PollAndProcessDecisionTask(false, false)
	s.True(err == nil, err)
	events = s.getHistory(s.domainName, executions[0])
	s.Equal(workflow.EventTypeWorkflowExecutionFailed, events[len(events)-1].GetEventType())
	s.Equal(int32(0), events[0].GetWorkflowExecutionStartedEventAttributes().GetAttempt())

}

func (s *integrationSuite) TestCronWorkflow() {
	id := "integration-wf-cron-test"
	wt := "integration-wf-cron-type"
	tl := "integration-wf-cron-tasklist"
	identity := "worker1"

	workflowType := &workflow.WorkflowType{}
	workflowType.Name = common.StringPtr(wt)

	taskList := &workflow.TaskList{}
	taskList.Name = common.StringPtr(tl)

	request := &workflow.StartWorkflowExecutionRequest{
		RequestId:                           common.StringPtr(uuid.New()),
		Domain:                              common.StringPtr(s.domainName),
		WorkflowId:                          common.StringPtr(id),
		WorkflowType:                        workflowType,
		TaskList:                            taskList,
		Input:                               nil,
		ExecutionStartToCloseTimeoutSeconds: common.Int32Ptr(100),
		TaskStartToCloseTimeoutSeconds:      common.Int32Ptr(1),
		Identity:                            common.StringPtr(identity),
		CronSchedule:                        common.StringPtr("@every 5s"), //minimum interval by standard spec is 1m (* * * * *), use non-standard descriptor for short interval for test
	}

	we, err0 := s.engine.StartWorkflowExecution(createContext(), request)
	s.Nil(err0)

	s.Logger.Infof("StartWorkflowExecution: response: %v \n", *we.RunId)

	var executions []*workflow.WorkflowExecution

	attemptCount := 0

	dtHandler := func(execution *workflow.WorkflowExecution, wt *workflow.WorkflowType,
		previousStartedEventID, startedEventID int64, history *workflow.History) ([]byte, []*workflow.Decision, error) {
		executions = append(executions, execution)
		attemptCount++
		if attemptCount == 2 {
			return nil, []*workflow.Decision{
				{
					DecisionType: common.DecisionTypePtr(workflow.DecisionTypeCompleteWorkflowExecution),
					CompleteWorkflowExecutionDecisionAttributes: &workflow.CompleteWorkflowExecutionDecisionAttributes{
						Result: []byte("cron-test-result"),
					},
				}}, nil
		}
		return nil, []*workflow.Decision{
			{
				DecisionType: common.DecisionTypePtr(workflow.DecisionTypeFailWorkflowExecution),
				FailWorkflowExecutionDecisionAttributes: &workflow.FailWorkflowExecutionDecisionAttributes{
					Reason:  common.StringPtr("cron-test-error"),
					Details: nil,
				},
			}}, nil
	}

	poller := &TaskPoller{
		Engine:          s.engine,
		Domain:          s.domainName,
		TaskList:        taskList,
		Identity:        identity,
		DecisionHandler: dtHandler,
		Logger:          s.Logger,
		T:               s.T(),
	}

	_, err := poller.PollAndProcessDecisionTask(false, false)
	s.True(err == nil, err)

	_, err = poller.PollAndProcessDecisionTask(false, false)
	s.True(err == nil, err)

	_, err = poller.PollAndProcessDecisionTask(false, false)
	s.True(err == nil, err)

	s.Equal(3, attemptCount)

	terminateErr := s.engine.TerminateWorkflowExecution(createContext(), &workflow.TerminateWorkflowExecutionRequest{
		Domain: common.StringPtr(s.domainName),
		WorkflowExecution: &workflow.WorkflowExecution{
			WorkflowId: common.StringPtr(id),
		},
	})

	fmt.Printf("terminate_err: %v\n", terminateErr)

	events := s.getHistory(s.domainName, executions[0])
	lastEvent := events[len(events)-1]
	s.Equal(workflow.EventTypeWorkflowExecutionContinuedAsNew, lastEvent.GetEventType())
	attributes := lastEvent.WorkflowExecutionContinuedAsNewEventAttributes
	s.Equal(workflow.ContinueAsNewInitiatorCronSchedule, attributes.GetInitiator())
	s.Equal("cron-test-error", attributes.GetFailureReason())
	s.Equal(0, len(attributes.GetLastCompletionResult()))

	events = s.getHistory(s.domainName, executions[1])
	lastEvent = events[len(events)-1]
	s.Equal(workflow.EventTypeWorkflowExecutionContinuedAsNew, lastEvent.GetEventType())
	attributes = lastEvent.WorkflowExecutionContinuedAsNewEventAttributes
	s.Equal(workflow.ContinueAsNewInitiatorCronSchedule, attributes.GetInitiator())
	s.Equal("", attributes.GetFailureReason())
	s.Equal("cron-test-result", string(attributes.GetLastCompletionResult()))

	events = s.getHistory(s.domainName, executions[2])
	lastEvent = events[len(events)-1]
	s.Equal(workflow.EventTypeWorkflowExecutionContinuedAsNew, lastEvent.GetEventType())
	attributes = lastEvent.WorkflowExecutionContinuedAsNewEventAttributes
	s.Equal(workflow.ContinueAsNewInitiatorCronSchedule, attributes.GetInitiator())
	s.Equal("cron-test-error", attributes.GetFailureReason())
	s.Equal("cron-test-result", string(attributes.GetLastCompletionResult()))
}

func (s *integrationSuite) TestSequential_UserTimers() {
	id := "interation-sequential-user-timers-test"
	wt := "interation-sequential-user-timers-test-type"
	tl := "interation-sequential-user-timers-test-tasklist"
	identity := "worker1"

	workflowType := &workflow.WorkflowType{}
	workflowType.Name = common.StringPtr(wt)

	taskList := &workflow.TaskList{}
	taskList.Name = common.StringPtr(tl)

	request := &workflow.StartWorkflowExecutionRequest{
		RequestId:                           common.StringPtr(uuid.New()),
		Domain:                              common.StringPtr(s.domainName),
		WorkflowId:                          common.StringPtr(id),
		WorkflowType:                        workflowType,
		TaskList:                            taskList,
		Input:                               nil,
		ExecutionStartToCloseTimeoutSeconds: common.Int32Ptr(100),
		TaskStartToCloseTimeoutSeconds:      common.Int32Ptr(1),
		Identity:                            common.StringPtr(identity),
	}

	we, err0 := s.engine.StartWorkflowExecution(createContext(), request)
	s.Nil(err0)

	s.Logger.Infof("StartWorkflowExecution: response: %v \n", *we.RunId)

	workflowComplete := false
	timerCount := int32(4)
	timerCounter := int32(0)
	dtHandler := func(execution *workflow.WorkflowExecution, wt *workflow.WorkflowType,
		previousStartedEventID, startedEventID int64, history *workflow.History) ([]byte, []*workflow.Decision, error) {
		if timerCounter < timerCount {
			timerCounter++
			buf := new(bytes.Buffer)
			s.Nil(binary.Write(buf, binary.LittleEndian, timerCounter))
			return []byte(strconv.Itoa(int(timerCounter))), []*workflow.Decision{{
				DecisionType: common.DecisionTypePtr(workflow.DecisionTypeStartTimer),
				StartTimerDecisionAttributes: &workflow.StartTimerDecisionAttributes{
					TimerId:                   common.StringPtr(fmt.Sprintf("timer-id-%d", timerCounter)),
					StartToFireTimeoutSeconds: common.Int64Ptr(1),
				},
			}}, nil
		}

		workflowComplete = true
		return []byte(strconv.Itoa(int(timerCounter))), []*workflow.Decision{{
			DecisionType: common.DecisionTypePtr(workflow.DecisionTypeCompleteWorkflowExecution),
			CompleteWorkflowExecutionDecisionAttributes: &workflow.CompleteWorkflowExecutionDecisionAttributes{
				Result: []byte("Done."),
			},
		}}, nil
	}

	poller := &TaskPoller{
		Engine:          s.engine,
		Domain:          s.domainName,
		TaskList:        taskList,
		Identity:        identity,
		DecisionHandler: dtHandler,
		ActivityHandler: nil,
		Logger:          s.Logger,
		T:               s.T(),
	}

	for i := 0; i < 4; i++ {
		_, err := poller.PollAndProcessDecisionTask(false, false)
		s.Logger.Info("PollAndProcessDecisionTask: completed")
		s.Nil(err)
	}

	s.False(workflowComplete)
	_, err := poller.PollAndProcessDecisionTask(true, false)
	s.Nil(err)
	s.True(workflowComplete)
}

func (s *integrationSuite) TestRateLimitBufferedEvents() {
	id := "integration-rate-limit-buffered-events-test"
	wt := "integration-rate-limit-buffered-events-test-type"
	tl := "integration-rate-limit-buffered-events-test-tasklist"
	identity := "worker1"

	workflowType := &workflow.WorkflowType{}
	workflowType.Name = common.StringPtr(wt)

	taskList := &workflow.TaskList{}
	taskList.Name = common.StringPtr(tl)

	// Start workflow execution
	request := &workflow.StartWorkflowExecutionRequest{
		RequestId:                           common.StringPtr(uuid.New()),
		Domain:                              common.StringPtr(s.domainName),
		WorkflowId:                          common.StringPtr(id),
		WorkflowType:                        workflowType,
		TaskList:                            taskList,
		Input:                               nil,
		ExecutionStartToCloseTimeoutSeconds: common.Int32Ptr(100),
		TaskStartToCloseTimeoutSeconds:      common.Int32Ptr(10),
		Identity:                            common.StringPtr(identity),
	}

	we, err0 := s.engine.StartWorkflowExecution(createContext(), request)
	s.Nil(err0)

	s.Logger.Infof("StartWorkflowExecution: response: %v \n", *we.RunId)
	workflowExecution := &workflow.WorkflowExecution{
		WorkflowId: common.StringPtr(id),
		RunId:      common.StringPtr(*we.RunId),
	}

	// decider logic
	workflowComplete := false
	signalsSent := false
	signalCount := 0
	dtHandler := func(execution *workflow.WorkflowExecution, wt *workflow.WorkflowType,
		previousStartedEventID, startedEventID int64, h *workflow.History) ([]byte, []*workflow.Decision, error) {

		// Count signals
		for _, event := range h.Events[previousStartedEventID:] {
			if event.GetEventType() == workflow.EventTypeWorkflowExecutionSignaled {
				signalCount++
			}
		}

		if !signalsSent {
			signalsSent = true
			// Buffered Signals
			for i := 0; i < 100; i++ {
				buf := new(bytes.Buffer)
				binary.Write(buf, binary.LittleEndian, i)
				s.Nil(s.sendSignal(s.domainName, workflowExecution, "SignalName", buf.Bytes(), identity))
			}

			buf := new(bytes.Buffer)
			binary.Write(buf, binary.LittleEndian, 101)
			signalErr := s.sendSignal(s.domainName, workflowExecution, "SignalName", buf.Bytes(), identity)
			s.Nil(signalErr)

			// this decision will be ignored as he decision task is already failed
			return nil, []*workflow.Decision{}, nil
		}

		workflowComplete = true
		return nil, []*workflow.Decision{{
			DecisionType: common.DecisionTypePtr(workflow.DecisionTypeCompleteWorkflowExecution),
			CompleteWorkflowExecutionDecisionAttributes: &workflow.CompleteWorkflowExecutionDecisionAttributes{
				Result: []byte("Done."),
			},
		}}, nil
	}

	poller := &TaskPoller{
		Engine:          s.engine,
		Domain:          s.domainName,
		TaskList:        taskList,
		Identity:        identity,
		DecisionHandler: dtHandler,
		ActivityHandler: nil,
		Logger:          s.Logger,
		T:               s.T(),
	}

	// first decision to send 101 signals, the last signal will force fail decision and flush buffered events.
	_, err := poller.PollAndProcessDecisionTask(false, false)
	s.Logger.Infof("PollAndProcessDecisionTask: %v", err)
	s.EqualError(err, "EntityNotExistsError{Message: Decision task not found.}")

	// Process signal in decider
	_, err = poller.PollAndProcessDecisionTask(true, false)
	s.Logger.Infof("PollAndProcessDecisionTask: %v", err)
	s.Nil(err)

	s.printWorkflowHistory(s.domainName, workflowExecution)

	s.True(workflowComplete)
	s.Equal(101, signalCount) // check that all 101 signals are received.
}

func (s *integrationSuite) TestBufferedEvents() {
	id := "interation-buffered-events-test"
	wt := "interation-buffered-events-test-type"
	tl := "interation-buffered-events-test-tasklist"
	identity := "worker1"
	signalName := "buffered-signal"

	workflowType := &workflow.WorkflowType{Name: &wt}
	taskList := &workflow.TaskList{Name: &tl}

	// Start workflow execution
	request := &workflow.StartWorkflowExecutionRequest{
		RequestId:                           common.StringPtr(uuid.New()),
		Domain:                              common.StringPtr(s.domainName),
		WorkflowId:                          common.StringPtr(id),
		WorkflowType:                        workflowType,
		TaskList:                            taskList,
		Input:                               nil,
		ExecutionStartToCloseTimeoutSeconds: common.Int32Ptr(100),
		TaskStartToCloseTimeoutSeconds:      common.Int32Ptr(1),
		Identity:                            common.StringPtr(identity),
	}

	we, err0 := s.engine.StartWorkflowExecution(createContext(), request)
	s.Nil(err0)

	s.Logger.Infof("StartWorkflowExecution: response: %v \n", *we.RunId)

	// decider logic
	workflowComplete := false
	signalSent := false
	var signalEvent *workflow.HistoryEvent
	dtHandler := func(execution *workflow.WorkflowExecution, wt *workflow.WorkflowType,
		previousStartedEventID, startedEventID int64, history *workflow.History) ([]byte, []*workflow.Decision, error) {
		if !signalSent {
			signalSent = true

			// this will create new event when there is in-flight decision task, and the new event will be buffered
			err := s.engine.SignalWorkflowExecution(createContext(),
				&workflow.SignalWorkflowExecutionRequest{
					Domain: common.StringPtr(s.domainName),
					WorkflowExecution: &workflow.WorkflowExecution{
						WorkflowId: common.StringPtr(id),
					},
					SignalName: common.StringPtr("buffered-signal"),
					Input:      []byte("buffered-signal-input"),
					Identity:   common.StringPtr(identity),
				})
			s.NoError(err)
			return nil, []*workflow.Decision{{
				DecisionType: common.DecisionTypePtr(workflow.DecisionTypeScheduleActivityTask),
				ScheduleActivityTaskDecisionAttributes: &workflow.ScheduleActivityTaskDecisionAttributes{
					ActivityId:                    common.StringPtr("1"),
					ActivityType:                  &workflow.ActivityType{Name: common.StringPtr("test-activity-type")},
					TaskList:                      &workflow.TaskList{Name: &tl},
					Input:                         []byte("test-input"),
					ScheduleToCloseTimeoutSeconds: common.Int32Ptr(100),
					ScheduleToStartTimeoutSeconds: common.Int32Ptr(2),
					StartToCloseTimeoutSeconds:    common.Int32Ptr(50),
					HeartbeatTimeoutSeconds:       common.Int32Ptr(5),
				},
			}}, nil
		} else if previousStartedEventID > 0 && signalEvent == nil {
			for _, event := range history.Events[previousStartedEventID:] {
				if *event.EventType == workflow.EventTypeWorkflowExecutionSignaled {
					signalEvent = event
				}
			}
		}

		workflowComplete = true
		return nil, []*workflow.Decision{{
			DecisionType: common.DecisionTypePtr(workflow.DecisionTypeCompleteWorkflowExecution),
			CompleteWorkflowExecutionDecisionAttributes: &workflow.CompleteWorkflowExecutionDecisionAttributes{
				Result: []byte("Done."),
			},
		}}, nil
	}

	poller := &TaskPoller{
		Engine:          s.engine,
		Domain:          s.domainName,
		TaskList:        taskList,
		Identity:        identity,
		DecisionHandler: dtHandler,
		ActivityHandler: nil,
		Logger:          s.Logger,
		T:               s.T(),
	}

	// first decision, which sends signal and the signal event should be buffered to append after first decision closed
	_, err := poller.PollAndProcessDecisionTask(false, false)
	s.Logger.Infof("PollAndProcessDecisionTask: %v", err)
	s.Nil(err)

	// check history, the signal event should be after the complete decision task
	histResp, err := s.engine.GetWorkflowExecutionHistory(createContext(), &workflow.GetWorkflowExecutionHistoryRequest{
		Domain: common.StringPtr(s.domainName),
		Execution: &workflow.WorkflowExecution{
			WorkflowId: common.StringPtr(id),
			RunId:      we.RunId,
		},
	})
	s.NoError(err)
	s.NotNil(histResp.History.Events)
	s.True(len(histResp.History.Events) >= 6)
	s.Equal(histResp.History.Events[3].GetEventType(), workflow.EventTypeDecisionTaskCompleted)
	s.Equal(histResp.History.Events[4].GetEventType(), workflow.EventTypeActivityTaskScheduled)
	s.Equal(histResp.History.Events[5].GetEventType(), workflow.EventTypeWorkflowExecutionSignaled)

	// Process signal in decider
	_, err = poller.PollAndProcessDecisionTask(true, false)
	s.Logger.Infof("PollAndProcessDecisionTask: %v", err)
	s.Nil(err)
	s.NotNil(signalEvent)
	s.Equal(signalName, *signalEvent.WorkflowExecutionSignaledEventAttributes.SignalName)
	s.Equal(identity, *signalEvent.WorkflowExecutionSignaledEventAttributes.Identity)
	s.True(workflowComplete)
}

func (s *integrationSuite) TestDescribeWorkflowExecution() {
	id := "interation-describe-wfe-test"
	wt := "interation-describe-wfe-test-type"
	tl := "interation-describe-wfe-test-tasklist"
	identity := "worker1"

	workflowType := &workflow.WorkflowType{Name: &wt}
	taskList := &workflow.TaskList{Name: &tl}

	// Start workflow execution
	request := &workflow.StartWorkflowExecutionRequest{
		RequestId:                           common.StringPtr(uuid.New()),
		Domain:                              common.StringPtr(s.domainName),
		WorkflowId:                          common.StringPtr(id),
		WorkflowType:                        workflowType,
		TaskList:                            taskList,
		Input:                               nil,
		ExecutionStartToCloseTimeoutSeconds: common.Int32Ptr(100),
		TaskStartToCloseTimeoutSeconds:      common.Int32Ptr(1),
		Identity:                            common.StringPtr(identity),
	}

	we, err0 := s.engine.StartWorkflowExecution(createContext(), request)
	s.Nil(err0)

	s.Logger.Infof("StartWorkflowExecution: response: %v \n", *we.RunId)

	describeWorkflowExecution := func() (*workflow.DescribeWorkflowExecutionResponse, error) {
		return s.engine.DescribeWorkflowExecution(createContext(), &workflow.DescribeWorkflowExecutionRequest{
			Domain: common.StringPtr(s.domainName),
			Execution: &workflow.WorkflowExecution{
				WorkflowId: common.StringPtr(id),
				RunId:      we.RunId,
			},
		})
	}
	dweResponse, err := describeWorkflowExecution()
	s.Nil(err)
	s.True(nil == dweResponse.WorkflowExecutionInfo.CloseTime)
	s.Equal(int64(2), *dweResponse.WorkflowExecutionInfo.HistoryLength) // WorkflowStarted, DecisionScheduled

	// decider logic
	workflowComplete := false
	signalSent := false
	dtHandler := func(execution *workflow.WorkflowExecution, wt *workflow.WorkflowType,
		previousStartedEventID, startedEventID int64, history *workflow.History) ([]byte, []*workflow.Decision, error) {
		if !signalSent {
			signalSent = true

			s.NoError(err)
			return nil, []*workflow.Decision{{
				DecisionType: common.DecisionTypePtr(workflow.DecisionTypeScheduleActivityTask),
				ScheduleActivityTaskDecisionAttributes: &workflow.ScheduleActivityTaskDecisionAttributes{
					ActivityId:                    common.StringPtr("1"),
					ActivityType:                  &workflow.ActivityType{Name: common.StringPtr("test-activity-type")},
					TaskList:                      &workflow.TaskList{Name: &tl},
					Input:                         []byte("test-input"),
					ScheduleToCloseTimeoutSeconds: common.Int32Ptr(100),
					ScheduleToStartTimeoutSeconds: common.Int32Ptr(2),
					StartToCloseTimeoutSeconds:    common.Int32Ptr(50),
					HeartbeatTimeoutSeconds:       common.Int32Ptr(5),
				},
			}}, nil
		}

		workflowComplete = true
		return nil, []*workflow.Decision{{
			DecisionType: common.DecisionTypePtr(workflow.DecisionTypeCompleteWorkflowExecution),
			CompleteWorkflowExecutionDecisionAttributes: &workflow.CompleteWorkflowExecutionDecisionAttributes{
				Result: []byte("Done."),
			},
		}}, nil
	}

	atHandler := func(execution *workflow.WorkflowExecution, activityType *workflow.ActivityType,
		activityID string, input []byte, taskToken []byte) ([]byte, bool, error) {
		return []byte("Activity Result."), false, nil
	}

	poller := &TaskPoller{
		Engine:          s.engine,
		Domain:          s.domainName,
		TaskList:        taskList,
		Identity:        identity,
		DecisionHandler: dtHandler,
		ActivityHandler: atHandler,
		Logger:          s.Logger,
		T:               s.T(),
	}

	// first decision to schedule new activity
	_, err = poller.PollAndProcessDecisionTask(false, false)
	s.Logger.Infof("PollAndProcessDecisionTask: %v", err)
	s.Nil(err)

	dweResponse, err = describeWorkflowExecution()
	s.Nil(err)
	s.True(nil == dweResponse.WorkflowExecutionInfo.CloseStatus)
	s.Equal(int64(5), *dweResponse.WorkflowExecutionInfo.HistoryLength) // DecisionStarted, DecisionCompleted, ActivityScheduled
	s.Equal(1, len(dweResponse.PendingActivities))
	s.Equal("test-activity-type", dweResponse.PendingActivities[0].ActivityType.GetName())
	s.Equal(int64(0), dweResponse.PendingActivities[0].GetLastHeartbeatTimestamp())

	// process activity task
	err = poller.PollAndProcessActivityTask(false)

	dweResponse, err = describeWorkflowExecution()
	s.Nil(err)
	s.True(nil == dweResponse.WorkflowExecutionInfo.CloseStatus)
	s.Equal(int64(8), *dweResponse.WorkflowExecutionInfo.HistoryLength) // ActivityTaskStarted, ActivityTaskCompleted, DecisionTaskScheduled
	s.Equal(0, len(dweResponse.PendingActivities))

	// Process signal in decider
	_, err = poller.PollAndProcessDecisionTask(true, false)
	s.Nil(err)
	s.True(workflowComplete)

	dweResponse, err = describeWorkflowExecution()
	s.Nil(err)
	s.Equal(workflow.WorkflowExecutionCloseStatusCompleted, *dweResponse.WorkflowExecutionInfo.CloseStatus)
	s.Equal(int64(11), *dweResponse.WorkflowExecutionInfo.HistoryLength) // DecisionStarted, DecisionCompleted, WorkflowCompleted
}

func (s *integrationSuite) TestVisibility() {
	startTime := time.Now().UnixNano()

	// Start 2 workflow executions
	id1 := "integration-visibility-test1"
	id2 := "integration-visibility-test2"
	wt := "integration-visibility-test-type"
	tl := "integration-visibility-test-tasklist"
	identity := "worker1"

	workflowType := &workflow.WorkflowType{}
	workflowType.Name = common.StringPtr(wt)

	taskList := &workflow.TaskList{}
	taskList.Name = common.StringPtr(tl)

	startRequest := &workflow.StartWorkflowExecutionRequest{
		RequestId:                           common.StringPtr(uuid.New()),
		Domain:                              common.StringPtr(s.domainName),
		WorkflowId:                          common.StringPtr(id1),
		WorkflowType:                        workflowType,
		TaskList:                            taskList,
		Input:                               nil,
		ExecutionStartToCloseTimeoutSeconds: common.Int32Ptr(100),
		TaskStartToCloseTimeoutSeconds:      common.Int32Ptr(10),
		Identity:                            common.StringPtr(identity),
	}

	startResponse, err0 := s.engine.StartWorkflowExecution(createContext(), startRequest)
	s.Nil(err0)

	// Now complete one of the executions
	dtHandler := func(execution *workflow.WorkflowExecution, wt *workflow.WorkflowType,
		previousStartedEventID, startedEventID int64, history *workflow.History) ([]byte, []*workflow.Decision, error) {
		return []byte{}, []*workflow.Decision{{
			DecisionType: common.DecisionTypePtr(workflow.DecisionTypeCompleteWorkflowExecution),
			CompleteWorkflowExecutionDecisionAttributes: &workflow.CompleteWorkflowExecutionDecisionAttributes{
				Result: []byte("Done."),
			},
		}}, nil
	}

	poller := &TaskPoller{
		Engine:          s.engine,
		Domain:          s.domainName,
		TaskList:        taskList,
		Identity:        identity,
		DecisionHandler: dtHandler,
		ActivityHandler: nil,
		Logger:          s.Logger,
		T:               s.T(),
	}

	_, err1 := poller.PollAndProcessDecisionTask(false, false)
	s.Nil(err1)

	// wait until the start workflow is done
	var nextToken []byte
	historyEventFilterType := workflow.HistoryEventFilterTypeCloseEvent
	for {
		historyResponse, historyErr := s.engine.GetWorkflowExecutionHistory(createContext(), &workflow.GetWorkflowExecutionHistoryRequest{
			Domain: startRequest.Domain,
			Execution: &workflow.WorkflowExecution{
				WorkflowId: startRequest.WorkflowId,
				RunId:      startResponse.RunId,
			},
			WaitForNewEvent:        common.BoolPtr(true),
			HistoryEventFilterType: &historyEventFilterType,
			NextPageToken:          nextToken,
		})
		s.Nil(historyErr)
		if len(historyResponse.NextPageToken) == 0 {
			break
		}

		nextToken = historyResponse.NextPageToken
	}

	startRequest = &workflow.StartWorkflowExecutionRequest{
		RequestId:                           common.StringPtr(uuid.New()),
		Domain:                              common.StringPtr(s.domainName),
		WorkflowId:                          common.StringPtr(id2),
		WorkflowType:                        workflowType,
		TaskList:                            taskList,
		Input:                               nil,
		ExecutionStartToCloseTimeoutSeconds: common.Int32Ptr(100),
		TaskStartToCloseTimeoutSeconds:      common.Int32Ptr(10),
		Identity:                            common.StringPtr(identity),
	}

	_, err2 := s.engine.StartWorkflowExecution(createContext(), startRequest)
	s.Nil(err2)

	startFilter := &workflow.StartTimeFilter{}
	startFilter.EarliestTime = common.Int64Ptr(startTime)
	startFilter.LatestTime = common.Int64Ptr(time.Now().UnixNano())

	closedCount := 0
	openCount := 0

	var historyLength int64
	for i := 0; i < 10; i++ {
		resp, err3 := s.engine.ListClosedWorkflowExecutions(createContext(), &workflow.ListClosedWorkflowExecutionsRequest{
			Domain:          common.StringPtr(s.domainName),
			MaximumPageSize: common.Int32Ptr(100),
			StartTimeFilter: startFilter,
		})
		s.Nil(err3)
		closedCount = len(resp.Executions)
		if closedCount == 1 {
			historyLength = *(resp.Executions[0].HistoryLength)
			break
		}
		s.Logger.Info("Closed WorkflowExecution is not yet visible")
		time.Sleep(100 * time.Millisecond)
	}
	s.Equal(1, closedCount)
	s.Equal(int64(5), historyLength)

	for i := 0; i < 10; i++ {
		resp, err4 := s.engine.ListOpenWorkflowExecutions(createContext(), &workflow.ListOpenWorkflowExecutionsRequest{
			Domain:          common.StringPtr(s.domainName),
			MaximumPageSize: common.Int32Ptr(100),
			StartTimeFilter: startFilter,
		})
		s.Nil(err4)
		openCount = len(resp.Executions)
		if openCount == 1 {
			break
		}
		s.Logger.Info("Open WorkflowExecution is not yet visible")
		time.Sleep(100 * time.Millisecond)
	}
	s.Equal(1, openCount)
}

func (s *integrationSuite) TestChildWorkflowExecution() {
	parentID := "integration-child-workflow-test-parent"
	childID := "integration-child-workflow-test-child"
	wtParent := "integration-child-workflow-test-parent-type"
	wtChild := "integration-child-workflow-test-child-type"
	tlParent := "integration-child-workflow-test-parent-tasklist"
	tlChild := "integration-child-workflow-test-child-tasklist"
	identity := "worker1"

	parentWorkflowType := &workflow.WorkflowType{}
	parentWorkflowType.Name = common.StringPtr(wtParent)

	childWorkflowType := &workflow.WorkflowType{}
	childWorkflowType.Name = common.StringPtr(wtChild)

	taskListParent := &workflow.TaskList{}
	taskListParent.Name = common.StringPtr(tlParent)
	taskListChild := &workflow.TaskList{}
	taskListChild.Name = common.StringPtr(tlChild)

	request := &workflow.StartWorkflowExecutionRequest{
		RequestId:                           common.StringPtr(uuid.New()),
		Domain:                              common.StringPtr(s.domainName),
		WorkflowId:                          common.StringPtr(parentID),
		WorkflowType:                        parentWorkflowType,
		TaskList:                            taskListParent,
		Input:                               nil,
		ExecutionStartToCloseTimeoutSeconds: common.Int32Ptr(100),
		TaskStartToCloseTimeoutSeconds:      common.Int32Ptr(1),
		ChildPolicy:                         common.ChildPolicyPtr(workflow.ChildPolicyRequestCancel),
		Identity:                            common.StringPtr(identity),
	}

	we, err0 := s.engine.StartWorkflowExecution(createContext(), request)
	s.Nil(err0)
	s.Logger.Infof("StartWorkflowExecution: response: %v \n", *we.RunId)

	// decider logic
	childComplete := false
	childExecutionStarted := false
	var parentStartedEvent *workflow.HistoryEvent
	var startedEvent *workflow.HistoryEvent
	var completedEvent *workflow.HistoryEvent

	// Parent Decider Logic
	dtHandlerParent := func(execution *workflow.WorkflowExecution, wt *workflow.WorkflowType,
		previousStartedEventID, startedEventID int64, history *workflow.History) ([]byte, []*workflow.Decision, error) {
		s.Logger.Infof("Processing decision task for WorkflowID: %v", *execution.WorkflowId)

		if *execution.WorkflowId == parentID {
			if !childExecutionStarted {
				s.Logger.Info("Starting child execution.")
				childExecutionStarted = true
				parentStartedEvent = history.Events[0]

				return nil, []*workflow.Decision{{
					DecisionType: common.DecisionTypePtr(workflow.DecisionTypeStartChildWorkflowExecution),
					StartChildWorkflowExecutionDecisionAttributes: &workflow.StartChildWorkflowExecutionDecisionAttributes{
						WorkflowId:                          common.StringPtr(childID),
						WorkflowType:                        childWorkflowType,
						TaskList:                            taskListChild,
						Input:                               []byte("child-workflow-input"),
						ExecutionStartToCloseTimeoutSeconds: common.Int32Ptr(200),
						TaskStartToCloseTimeoutSeconds:      common.Int32Ptr(2),
						ChildPolicy:                         common.ChildPolicyPtr(workflow.ChildPolicyRequestCancel),
						Control:                             nil,
					},
				}}, nil
			} else if previousStartedEventID > 0 {
				for _, event := range history.Events[previousStartedEventID:] {
					if *event.EventType == workflow.EventTypeChildWorkflowExecutionStarted {
						startedEvent = event
						return nil, []*workflow.Decision{}, nil
					}

					if *event.EventType == workflow.EventTypeChildWorkflowExecutionCompleted {
						completedEvent = event
						return nil, []*workflow.Decision{{
							DecisionType: common.DecisionTypePtr(workflow.DecisionTypeCompleteWorkflowExecution),
							CompleteWorkflowExecutionDecisionAttributes: &workflow.CompleteWorkflowExecutionDecisionAttributes{
								Result: []byte("Done."),
							},
						}}, nil
					}
				}
			}
		}

		return nil, nil, nil
	}

	var childStartedEvent *workflow.HistoryEvent
	// Child Decider Logic
	dtHandlerChild := func(execution *workflow.WorkflowExecution, wt *workflow.WorkflowType,
		previousStartedEventID, startedEventID int64, history *workflow.History) ([]byte, []*workflow.Decision, error) {
		if previousStartedEventID <= 0 {
			childStartedEvent = history.Events[0]
		}

		s.Logger.Infof("Processing decision task for Child WorkflowID: %v", *execution.WorkflowId)
		childComplete = true
		return nil, []*workflow.Decision{{
			DecisionType: common.DecisionTypePtr(workflow.DecisionTypeCompleteWorkflowExecution),
			CompleteWorkflowExecutionDecisionAttributes: &workflow.CompleteWorkflowExecutionDecisionAttributes{
				Result: []byte("Child Done."),
			},
		}}, nil
	}

	pollerParent := &TaskPoller{
		Engine:          s.engine,
		Domain:          s.domainName,
		TaskList:        taskListParent,
		Identity:        identity,
		DecisionHandler: dtHandlerParent,
		Logger:          s.Logger,
		T:               s.T(),
	}

	pollerChild := &TaskPoller{
		Engine:          s.engine,
		Domain:          s.domainName,
		TaskList:        taskListChild,
		Identity:        identity,
		DecisionHandler: dtHandlerChild,
		Logger:          s.Logger,
		T:               s.T(),
	}

	// Make first decision to start child execution
	_, err := pollerParent.PollAndProcessDecisionTask(false, false)
	s.Logger.Infof("PollAndProcessDecisionTask: %v", err)
	s.Nil(err)
	s.True(childExecutionStarted)
	s.Equal(workflow.ChildPolicyRequestCancel,
		parentStartedEvent.WorkflowExecutionStartedEventAttributes.GetChildPolicy())

	// Process ChildExecution Started event and Process Child Execution and complete it
	_, err = pollerParent.PollAndProcessDecisionTask(false, false)
	s.Logger.Infof("PollAndProcessDecisionTask: %v", err)
	s.Nil(err)

	_, err = pollerChild.PollAndProcessDecisionTask(false, false)
	s.Logger.Infof("PollAndProcessDecisionTask: %v", err)
	s.Nil(err)
	s.NotNil(startedEvent)
	s.True(childComplete)
	s.NotNil(childStartedEvent)
	s.Equal(workflow.EventTypeWorkflowExecutionStarted, childStartedEvent.GetEventType())
	s.Equal(s.domainName, childStartedEvent.WorkflowExecutionStartedEventAttributes.GetParentWorkflowDomain())
	s.Equal(parentID, childStartedEvent.WorkflowExecutionStartedEventAttributes.ParentWorkflowExecution.GetWorkflowId())
	s.Equal(we.GetRunId(), childStartedEvent.WorkflowExecutionStartedEventAttributes.ParentWorkflowExecution.GetRunId())
	s.Equal(startedEvent.ChildWorkflowExecutionStartedEventAttributes.GetInitiatedEventId(),
		childStartedEvent.WorkflowExecutionStartedEventAttributes.GetParentInitiatedEventId())
	s.Equal(workflow.ChildPolicyRequestCancel, childStartedEvent.WorkflowExecutionStartedEventAttributes.GetChildPolicy())

	// Process ChildExecution completed event and complete parent execution
	_, err = pollerParent.PollAndProcessDecisionTask(false, false)
	s.Logger.Infof("PollAndProcessDecisionTask: %v", err)
	s.Nil(err)
	s.NotNil(completedEvent)
	completedAttributes := completedEvent.ChildWorkflowExecutionCompletedEventAttributes
	s.Nil(completedAttributes.Domain)
	s.Equal(childID, *completedAttributes.WorkflowExecution.WorkflowId)
	s.Equal(wtChild, *completedAttributes.WorkflowType.Name)
	s.Equal([]byte("Child Done."), completedAttributes.Result)

	s.Logger.Info("Parent Workflow Execution History: ")
	s.printWorkflowHistory(s.domainName, &workflow.WorkflowExecution{
		WorkflowId: common.StringPtr(parentID),
		RunId:      common.StringPtr(*we.RunId),
	})

	s.Logger.Info("Child Workflow Execution History: ")
	s.printWorkflowHistory(s.domainName,
		startedEvent.ChildWorkflowExecutionStartedEventAttributes.WorkflowExecution)
}

func (s *integrationSuite) TestWorkflowTimeout() {
	startTime := time.Now().UnixNano()

	id := "integration-workflow-timeout"
	wt := "integration-workflow-timeout-type"
	tl := "integration-workflow-timeout-tasklist"
	identity := "worker1"

	workflowType := &workflow.WorkflowType{}
	workflowType.Name = common.StringPtr(wt)

	taskList := &workflow.TaskList{}
	taskList.Name = common.StringPtr(tl)

	request := &workflow.StartWorkflowExecutionRequest{
		RequestId:                           common.StringPtr(uuid.New()),
		Domain:                              common.StringPtr(s.domainName),
		WorkflowId:                          common.StringPtr(id),
		WorkflowType:                        workflowType,
		TaskList:                            taskList,
		Input:                               nil,
		ExecutionStartToCloseTimeoutSeconds: common.Int32Ptr(1),
		TaskStartToCloseTimeoutSeconds:      common.Int32Ptr(1),
		Identity:                            common.StringPtr(identity),
	}

	we, err0 := s.engine.StartWorkflowExecution(createContext(), request)
	s.Nil(err0)

	s.Logger.Infof("StartWorkflowExecution: response: %v \n", *we.RunId)

	workflowComplete := false

GetHistoryLoop:
	for i := 0; i < 10; i++ {
		historyResponse, err := s.engine.GetWorkflowExecutionHistory(createContext(), &workflow.GetWorkflowExecutionHistoryRequest{
			Domain: common.StringPtr(s.domainName),
			Execution: &workflow.WorkflowExecution{
				WorkflowId: common.StringPtr(id),
				RunId:      common.StringPtr(*we.RunId),
			},
		})
		s.Nil(err)
		history := historyResponse.History
		common.PrettyPrintHistory(history, s.Logger)

		lastEvent := history.Events[len(history.Events)-1]
		if *lastEvent.EventType != workflow.EventTypeWorkflowExecutionTimedOut {
			s.Logger.Warnf("Execution not timedout yet.")
			time.Sleep(200 * time.Millisecond)
			continue GetHistoryLoop
		}

		timeoutEventAttributes := lastEvent.WorkflowExecutionTimedOutEventAttributes
		s.Equal(workflow.TimeoutTypeStartToClose, *timeoutEventAttributes.TimeoutType)
		workflowComplete = true
		break GetHistoryLoop
	}
	s.True(workflowComplete)

	startFilter := &workflow.StartTimeFilter{}
	startFilter.EarliestTime = common.Int64Ptr(startTime)
	startFilter.LatestTime = common.Int64Ptr(time.Now().UnixNano())

	closedCount := 0
ListClosedLoop:
	for i := 0; i < 10; i++ {
		resp, err3 := s.engine.ListClosedWorkflowExecutions(createContext(), &workflow.ListClosedWorkflowExecutionsRequest{
			Domain:          common.StringPtr(s.domainName),
			MaximumPageSize: common.Int32Ptr(100),
			StartTimeFilter: startFilter,
		})
		s.Nil(err3)
		closedCount = len(resp.Executions)
		if closedCount == 0 {
			s.Logger.Info("Closed WorkflowExecution is not yet visibile")
			time.Sleep(1000 * time.Millisecond)
			continue ListClosedLoop
		}
		break ListClosedLoop
	}
	s.Equal(1, closedCount)
}

func (s *integrationSuite) TestDecisionTaskFailed() {
	id := "integration-decisiontask-failed-test"
	wt := "integration-decisiontask-failed-test-type"
	tl := "integration-decisiontask-failed-test-tasklist"
	identity := "worker1"
	activityName := "activity_type1"

	workflowType := &workflow.WorkflowType{}
	workflowType.Name = common.StringPtr(wt)

	taskList := &workflow.TaskList{}
	taskList.Name = common.StringPtr(tl)

	// Start workflow execution
	request := &workflow.StartWorkflowExecutionRequest{
		RequestId:                           common.StringPtr(uuid.New()),
		Domain:                              common.StringPtr(s.domainName),
		WorkflowId:                          common.StringPtr(id),
		WorkflowType:                        workflowType,
		TaskList:                            taskList,
		Input:                               nil,
		ExecutionStartToCloseTimeoutSeconds: common.Int32Ptr(100),
		TaskStartToCloseTimeoutSeconds:      common.Int32Ptr(10),
		Identity:                            common.StringPtr(identity),
	}

	we, err0 := s.engine.StartWorkflowExecution(createContext(), request)
	s.Nil(err0)
	s.Logger.Infof("StartWorkflowExecution: response: %v \n", *we.RunId)

	workflowExecution := &workflow.WorkflowExecution{
		WorkflowId: common.StringPtr(id),
		RunId:      common.StringPtr(*we.RunId),
	}

	// decider logic
	workflowComplete := false
	activityScheduled := false
	activityData := int32(1)
	failureCount := 10
	signalCount := 0
	sendSignal := false
	lastDecisionTimestamp := int64(0)
	//var signalEvent *workflow.HistoryEvent
	dtHandler := func(execution *workflow.WorkflowExecution, wt *workflow.WorkflowType,
		previousStartedEventID, startedEventID int64, history *workflow.History) ([]byte, []*workflow.Decision, error) {
		// Count signals
		for _, event := range history.Events[previousStartedEventID:] {
			if event.GetEventType() == workflow.EventTypeWorkflowExecutionSignaled {
				signalCount++
			}
		}
		// Some signals received on this decision
		if signalCount == 1 {
			return nil, []*workflow.Decision{}, nil
		}

		// Send signals during decision
		if sendSignal {
			s.sendSignal(s.domainName, workflowExecution, "signalC", nil, identity)
			s.sendSignal(s.domainName, workflowExecution, "signalD", nil, identity)
			s.sendSignal(s.domainName, workflowExecution, "signalE", nil, identity)
			sendSignal = false
		}

		if !activityScheduled {
			activityScheduled = true
			buf := new(bytes.Buffer)
			s.Nil(binary.Write(buf, binary.LittleEndian, activityData))

			return nil, []*workflow.Decision{{
				DecisionType: common.DecisionTypePtr(workflow.DecisionTypeScheduleActivityTask),
				ScheduleActivityTaskDecisionAttributes: &workflow.ScheduleActivityTaskDecisionAttributes{
					ActivityId:                    common.StringPtr(strconv.Itoa(int(1))),
					ActivityType:                  &workflow.ActivityType{Name: common.StringPtr(activityName)},
					TaskList:                      &workflow.TaskList{Name: &tl},
					Input:                         buf.Bytes(),
					ScheduleToCloseTimeoutSeconds: common.Int32Ptr(100),
					ScheduleToStartTimeoutSeconds: common.Int32Ptr(2),
					StartToCloseTimeoutSeconds:    common.Int32Ptr(50),
					HeartbeatTimeoutSeconds:       common.Int32Ptr(5),
				},
			}}, nil
		} else if failureCount > 0 {
			// Otherwise decrement failureCount and keep failing decisions
			failureCount--
			return nil, nil, errors.New("Decider Panic")
		}

		workflowComplete = true
		time.Sleep(time.Second)
		s.Logger.Warnf("PrevStarted: %v, StartedEventID: %v, Size: %v", previousStartedEventID, startedEventID,
			len(history.Events))
		lastDecisionEvent := history.Events[startedEventID-1]
		s.Equal(workflow.EventTypeDecisionTaskStarted, lastDecisionEvent.GetEventType())
		lastDecisionTimestamp = lastDecisionEvent.GetTimestamp()
		return nil, []*workflow.Decision{{
			DecisionType: common.DecisionTypePtr(workflow.DecisionTypeCompleteWorkflowExecution),
			CompleteWorkflowExecutionDecisionAttributes: &workflow.CompleteWorkflowExecutionDecisionAttributes{
				Result: []byte("Done."),
			},
		}}, nil
	}

	// activity handler
	atHandler := func(execution *workflow.WorkflowExecution, activityType *workflow.ActivityType,
		activityID string, input []byte, taskToken []byte) ([]byte, bool, error) {

		return []byte("Activity Result."), false, nil
	}

	poller := &TaskPoller{
		Engine:          s.engine,
		Domain:          s.domainName,
		TaskList:        taskList,
		Identity:        identity,
		DecisionHandler: dtHandler,
		ActivityHandler: atHandler,
		Logger:          s.Logger,
		T:               s.T(),
	}

	// Make first decision to schedule activity
	_, err := poller.PollAndProcessDecisionTask(false, false)
	s.Logger.Infof("PollAndProcessDecisionTask: %v", err)
	s.Nil(err)

	// process activity
	err = poller.PollAndProcessActivityTask(false)
	s.Logger.Infof("PollAndProcessActivityTask: %v", err)
	s.Nil(err)

	// fail decision 5 times
	for i := 0; i < 5; i++ {
		_, err := poller.PollAndProcessDecisionTaskWithAttempt(false, false, false, false, int64(i))
		s.Nil(err)
	}

	err = s.sendSignal(s.domainName, workflowExecution, "signalA", nil, identity)
	s.Nil(err, "failed to send signal to execution")

	// process signal
	_, err = poller.PollAndProcessDecisionTask(true, false)
	s.Logger.Infof("PollAndProcessDecisionTask: %v", err)
	s.Nil(err)
	s.Equal(1, signalCount)

	// send another signal to trigger decision
	err = s.sendSignal(s.domainName, workflowExecution, "signalB", nil, identity)
	s.Nil(err, "failed to send signal to execution")

	// fail decision 2 more times
	for i := 0; i < 2; i++ {
		_, err := poller.PollAndProcessDecisionTaskWithAttempt(false, false, false, false, int64(i))
		s.Nil(err)
	}
	s.Equal(3, signalCount)

	// now send a signal during failed decision
	sendSignal = true
	_, err = poller.PollAndProcessDecisionTaskWithAttempt(false, false, false, false, int64(2))
	s.Nil(err)
	s.Equal(4, signalCount)

	// fail decision 1 more times
	for i := 0; i < 2; i++ {
		_, err := poller.PollAndProcessDecisionTaskWithAttempt(false, false, false, false, int64(i))
		s.Nil(err)
	}
	s.Equal(12, signalCount)

	// Make complete workflow decision
	_, err = poller.PollAndProcessDecisionTaskWithAttempt(true, false, false, false, int64(2))
	s.Logger.Infof("pollAndProcessDecisionTask: %v", err)
	s.Nil(err)
	s.True(workflowComplete)
	s.Equal(16, signalCount)

	s.printWorkflowHistory(s.domainName, workflowExecution)

	events := s.getHistory(s.domainName, workflowExecution)
	var lastEvent *workflow.HistoryEvent
	var lastDecisionStartedEvent *workflow.HistoryEvent
	lastIdx := 0
	for i, e := range events {
		if e.GetEventType() == workflow.EventTypeDecisionTaskStarted {
			lastDecisionStartedEvent = e
			lastIdx = i
		}
		lastEvent = e
	}
	s.Equal(workflow.EventTypeWorkflowExecutionCompleted, lastEvent.GetEventType())
	s.Logger.Infof("Last Decision Time: %v, Last Decision History Timestamp: %v, Complete Timestamp: %v",
		time.Unix(0, lastDecisionTimestamp), time.Unix(0, lastDecisionStartedEvent.GetTimestamp()),
		time.Unix(0, lastEvent.GetTimestamp()))
	s.Equal(lastDecisionTimestamp, lastDecisionStartedEvent.GetTimestamp())
	s.True(time.Duration(lastEvent.GetTimestamp()-lastDecisionTimestamp) >= time.Second)

	s.Equal(2, len(events)-lastIdx-1)
	decisionCompletedEvent := events[lastIdx+1]
	workflowCompletedEvent := events[lastIdx+2]
	s.Equal(workflow.EventTypeDecisionTaskCompleted, decisionCompletedEvent.GetEventType())
	s.Equal(workflow.EventTypeWorkflowExecutionCompleted, workflowCompletedEvent.GetEventType())
}

func (s *integrationSuite) TestDescribeTaskList() {
	workflowID := "interation-get-poller-history"
	workflowTypeName := "interation-get-poller-history-type"
	tasklistName := "interation-get-poller-history-tasklist"
	identity := "worker1"
	activityName := "activity_type1"

	workflowType := &workflow.WorkflowType{}
	workflowType.Name = common.StringPtr(workflowTypeName)

	taskList := &workflow.TaskList{}
	taskList.Name = common.StringPtr(tasklistName)

	// Start workflow execution
	request := &workflow.StartWorkflowExecutionRequest{
		RequestId:                           common.StringPtr(uuid.New()),
		Domain:                              common.StringPtr(s.domainName),
		WorkflowId:                          common.StringPtr(workflowID),
		WorkflowType:                        workflowType,
		TaskList:                            taskList,
		Input:                               nil,
		ExecutionStartToCloseTimeoutSeconds: common.Int32Ptr(100),
		TaskStartToCloseTimeoutSeconds:      common.Int32Ptr(1),
		Identity:                            common.StringPtr(identity),
	}

	we, err0 := s.engine.StartWorkflowExecution(createContext(), request)
	s.Nil(err0)

	s.Logger.Infof("StartWorkflowExecution: response: %v \n", *we.RunId)

	// decider logic
	activityScheduled := false
	activityData := int32(1)
	// var signalEvent *workflow.HistoryEvent
	dtHandler := func(execution *workflow.WorkflowExecution, wt *workflow.WorkflowType,
		previousStartedEventID, startedEventID int64, history *workflow.History) ([]byte, []*workflow.Decision, error) {

		if !activityScheduled {
			activityScheduled = true
			buf := new(bytes.Buffer)
			s.Nil(binary.Write(buf, binary.LittleEndian, activityData))

			return nil, []*workflow.Decision{{
				DecisionType: common.DecisionTypePtr(workflow.DecisionTypeScheduleActivityTask),
				ScheduleActivityTaskDecisionAttributes: &workflow.ScheduleActivityTaskDecisionAttributes{
					ActivityId:                    common.StringPtr(strconv.Itoa(int(1))),
					ActivityType:                  &workflow.ActivityType{Name: common.StringPtr(activityName)},
					TaskList:                      taskList,
					Input:                         buf.Bytes(),
					ScheduleToCloseTimeoutSeconds: common.Int32Ptr(100),
					ScheduleToStartTimeoutSeconds: common.Int32Ptr(25),
					StartToCloseTimeoutSeconds:    common.Int32Ptr(50),
					HeartbeatTimeoutSeconds:       common.Int32Ptr(25),
				},
			}}, nil
		}

		return nil, []*workflow.Decision{{
			DecisionType: common.DecisionTypePtr(workflow.DecisionTypeCompleteWorkflowExecution),
			CompleteWorkflowExecutionDecisionAttributes: &workflow.CompleteWorkflowExecutionDecisionAttributes{
				Result: []byte("Done."),
			},
		}}, nil
	}

	atHandler := func(execution *workflow.WorkflowExecution, activityType *workflow.ActivityType,
		activityID string, input []byte, taskToken []byte) ([]byte, bool, error) {
		return []byte("Activity Result."), false, nil
	}

	poller := &TaskPoller{
		Engine:          s.engine,
		Domain:          s.domainName,
		TaskList:        taskList,
		Identity:        identity,
		DecisionHandler: dtHandler,
		ActivityHandler: atHandler,
		Logger:          s.Logger,
		T:               s.T(),
	}

	// this function poll events from history side
	testDescribeTaskList := func(domain string, tasklist *workflow.TaskList, tasklistType workflow.TaskListType) []*workflow.PollerInfo {
		responseInner, errInner := s.engine.DescribeTaskList(createContext(), &workflow.DescribeTaskListRequest{
			Domain:       common.StringPtr(domain),
			TaskList:     taskList,
			TaskListType: &tasklistType,
		})

		s.Nil(errInner)
		return responseInner.Pollers
	}

	before := time.Now()

	// when no one polling on the tasklist (activity or decition), there shall be no poller information
	pollerInfos := testDescribeTaskList(s.domainName, taskList, workflow.TaskListTypeActivity)
	s.Empty(pollerInfos)
	pollerInfos = testDescribeTaskList(s.domainName, taskList, workflow.TaskListTypeDecision)
	s.Empty(pollerInfos)

	_, errDecision := poller.PollAndProcessDecisionTask(false, false)
	s.Nil(errDecision)
	pollerInfos = testDescribeTaskList(s.domainName, taskList, workflow.TaskListTypeActivity)
	s.Empty(pollerInfos)
	pollerInfos = testDescribeTaskList(s.domainName, taskList, workflow.TaskListTypeDecision)
	s.Equal(1, len(pollerInfos))
	s.Equal(identity, pollerInfos[0].GetIdentity())
	s.True(time.Unix(0, pollerInfos[0].GetLastAccessTime()).After(before))
	s.NotEmpty(pollerInfos[0].GetLastAccessTime())

	errActivity := poller.PollAndProcessActivityTask(false)
	s.Nil(errActivity)
	pollerInfos = testDescribeTaskList(s.domainName, taskList, workflow.TaskListTypeActivity)
	s.Equal(1, len(pollerInfos))
	s.Equal(identity, pollerInfos[0].GetIdentity())
	s.True(time.Unix(0, pollerInfos[0].GetLastAccessTime()).After(before))
	s.NotEmpty(pollerInfos[0].GetLastAccessTime())
	pollerInfos = testDescribeTaskList(s.domainName, taskList, workflow.TaskListTypeDecision)
	s.Equal(1, len(pollerInfos))
	s.Equal(identity, pollerInfos[0].GetIdentity())
	s.True(time.Unix(0, pollerInfos[0].GetLastAccessTime()).After(before))
	s.NotEmpty(pollerInfos[0].GetLastAccessTime())
}

func (s *integrationSuite) TestTransientDecisionTimeout() {
	id := "integration-transient-decision-timeout-test"
	wt := "integration-transient-decision-timeout-test-type"
	tl := "integration-transient-decision-timeout-test-tasklist"
	identity := "worker1"

	workflowType := &workflow.WorkflowType{}
	workflowType.Name = common.StringPtr(wt)

	taskList := &workflow.TaskList{}
	taskList.Name = common.StringPtr(tl)

	// Start workflow execution
	request := &workflow.StartWorkflowExecutionRequest{
		RequestId:                           common.StringPtr(uuid.New()),
		Domain:                              common.StringPtr(s.domainName),
		WorkflowId:                          common.StringPtr(id),
		WorkflowType:                        workflowType,
		TaskList:                            taskList,
		Input:                               nil,
		ExecutionStartToCloseTimeoutSeconds: common.Int32Ptr(100),
		TaskStartToCloseTimeoutSeconds:      common.Int32Ptr(2),
		Identity:                            common.StringPtr(identity),
	}

	we, err0 := s.engine.StartWorkflowExecution(createContext(), request)
	s.Nil(err0)
	s.Logger.Infof("StartWorkflowExecution: response: %v \n", *we.RunId)

	workflowExecution := &workflow.WorkflowExecution{
		WorkflowId: common.StringPtr(id),
		RunId:      common.StringPtr(*we.RunId),
	}

	// decider logic
	workflowComplete := false
	failDecision := true
	signalCount := 0
	//var signalEvent *workflow.HistoryEvent
	dtHandler := func(execution *workflow.WorkflowExecution, wt *workflow.WorkflowType,
		previousStartedEventID, startedEventID int64, history *workflow.History) ([]byte, []*workflow.Decision, error) {
		if failDecision {
			failDecision = false
			return nil, nil, errors.New("Decider Panic")
		}

		// Count signals
		for _, event := range history.Events[previousStartedEventID:] {
			if event.GetEventType() == workflow.EventTypeWorkflowExecutionSignaled {
				signalCount++
			}
		}

		workflowComplete = true
		return nil, []*workflow.Decision{{
			DecisionType: common.DecisionTypePtr(workflow.DecisionTypeCompleteWorkflowExecution),
			CompleteWorkflowExecutionDecisionAttributes: &workflow.CompleteWorkflowExecutionDecisionAttributes{
				Result: []byte("Done."),
			},
		}}, nil
	}

	poller := &TaskPoller{
		Engine:          s.engine,
		Domain:          s.domainName,
		TaskList:        taskList,
		Identity:        identity,
		DecisionHandler: dtHandler,
		ActivityHandler: nil,
		Logger:          s.Logger,
		T:               s.T(),
	}

	// First decision immediately fails and schedules a transient decision
	_, err := poller.PollAndProcessDecisionTask(false, false)
	s.Logger.Infof("PollAndProcessDecisionTask: %v", err)
	s.Nil(err)

	// Now send a signal when transient decision is scheduled
	err = s.sendSignal(s.domainName, workflowExecution, "signalA", nil, identity)
	s.Nil(err, "failed to send signal to execution")

	// Drop decision task to cause a Decision Timeout
	_, err = poller.PollAndProcessDecisionTask(true, true)
	s.Logger.Infof("PollAndProcessDecisionTask: %v", err)
	s.Nil(err)

	// Print history after dropping decision
	s.printWorkflowHistory(s.domainName, &workflow.WorkflowExecution{
		WorkflowId: common.StringPtr(id),
		RunId:      common.StringPtr(we.GetRunId()),
	})

	// Now process signal and complete workflow execution
	_, err = poller.PollAndProcessDecisionTaskWithAttempt(true, false, false, false, int64(1))
	s.Logger.Infof("PollAndProcessDecisionTask: %v", err)
	s.Nil(err)

	s.Equal(1, signalCount)
	s.True(workflowComplete)
}

func (s *integrationSuite) TestNoTransientDecisionAfterFlushBufferedEvents() {
	id := "interation-no-transient-decision-after-flush-buffered-events-test"
	wt := "interation-no-transient-decision-after-flush-buffered-events-test-type"
	tl := "interation-no-transient-decision-after-flush-buffered-events-test-tasklist"
	identity := "worker1"

	workflowType := &workflow.WorkflowType{Name: &wt}
	taskList := &workflow.TaskList{Name: &tl}

	// Start workflow execution
	request := &workflow.StartWorkflowExecutionRequest{
		RequestId:                           common.StringPtr(uuid.New()),
		Domain:                              common.StringPtr(s.domainName),
		WorkflowId:                          common.StringPtr(id),
		WorkflowType:                        workflowType,
		TaskList:                            taskList,
		Input:                               nil,
		ExecutionStartToCloseTimeoutSeconds: common.Int32Ptr(100),
		TaskStartToCloseTimeoutSeconds:      common.Int32Ptr(20),
		Identity:                            common.StringPtr(identity),
	}

	we, err0 := s.engine.StartWorkflowExecution(createContext(), request)
	s.Nil(err0)

	s.Logger.Infof("StartWorkflowExecution: response: %v \n", *we.RunId)

	// decider logic
	workflowComplete := false
	continueAsNewAndSignal := false
	dtHandler := func(execution *workflow.WorkflowExecution, wt *workflow.WorkflowType,
		previousStartedEventID, startedEventID int64, history *workflow.History) ([]byte, []*workflow.Decision, error) {

		if !continueAsNewAndSignal {
			continueAsNewAndSignal = true
			// this will create new event when there is in-flight decision task, and the new event will be buffered
			err := s.engine.SignalWorkflowExecution(createContext(),
				&workflow.SignalWorkflowExecutionRequest{
					Domain: common.StringPtr(s.domainName),
					WorkflowExecution: &workflow.WorkflowExecution{
						WorkflowId: common.StringPtr(id),
					},
					SignalName: common.StringPtr("buffered-signal-1"),
					Input:      []byte("buffered-signal-input"),
					Identity:   common.StringPtr(identity),
				})
			s.NoError(err)

			return nil, []*workflow.Decision{{
				DecisionType: workflow.DecisionTypeContinueAsNewWorkflowExecution.Ptr(),
				ContinueAsNewWorkflowExecutionDecisionAttributes: &workflow.ContinueAsNewWorkflowExecutionDecisionAttributes{
					WorkflowType:                        workflowType,
					TaskList:                            taskList,
					Input:                               nil,
					ExecutionStartToCloseTimeoutSeconds: common.Int32Ptr(1000),
					TaskStartToCloseTimeoutSeconds:      common.Int32Ptr(100),
				},
			}}, nil
		}

		workflowComplete = true
		return nil, []*workflow.Decision{{
			DecisionType: common.DecisionTypePtr(workflow.DecisionTypeCompleteWorkflowExecution),
			CompleteWorkflowExecutionDecisionAttributes: &workflow.CompleteWorkflowExecutionDecisionAttributes{
				Result: []byte("Done."),
			},
		}}, nil
	}

	poller := &TaskPoller{
		Engine:          s.engine,
		Domain:          s.domainName,
		TaskList:        taskList,
		Identity:        identity,
		DecisionHandler: dtHandler,
		Logger:          s.Logger,
		T:               s.T(),
	}

	// fist decision, this try to do a continue as new but there is a buffered event,
	// so it will fail and create a new decision
	_, err := poller.PollAndProcessDecisionTask(true, false)
	s.Logger.Infof("pollAndProcessDecisionTask: %v", err)
	s.Nil(err)

	// second decision, which will complete the workflow
	// this expect the decision to have attempt == 0
	_, err = poller.PollAndProcessDecisionTaskWithAttempt(true, false, false, false, 0)
	s.Logger.Infof("pollAndProcessDecisionTask: %v", err)
	s.Nil(err)

	s.True(workflowComplete)
}

func (s *integrationSuite) TestRelayDecisionTimeout() {
	id := "integration-relay-decision-timeout-test"
	wt := "integration-relay-decision-timeout-test-type"
	tl := "integration-relay-decision-timeout-test-tasklist"
	identity := "worker1"

	workflowType := &workflow.WorkflowType{}
	workflowType.Name = common.StringPtr(wt)

	taskList := &workflow.TaskList{}
	taskList.Name = common.StringPtr(tl)

	// Start workflow execution
	request := &workflow.StartWorkflowExecutionRequest{
		RequestId:                           common.StringPtr(uuid.New()),
		Domain:                              common.StringPtr(s.domainName),
		WorkflowId:                          common.StringPtr(id),
		WorkflowType:                        workflowType,
		TaskList:                            taskList,
		Input:                               nil,
		ExecutionStartToCloseTimeoutSeconds: common.Int32Ptr(100),
		TaskStartToCloseTimeoutSeconds:      common.Int32Ptr(2),
		Identity:                            common.StringPtr(identity),
	}

	we, err0 := s.engine.StartWorkflowExecution(createContext(), request)
	s.Nil(err0)
	s.Logger.Infof("StartWorkflowExecution: response: %v \n", *we.RunId)

	workflowExecution := &workflow.WorkflowExecution{
		WorkflowId: common.StringPtr(id),
		RunId:      common.StringPtr(*we.RunId),
	}

	workflowComplete, isFirst := false, true
	dtHandler := func(execution *workflow.WorkflowExecution, wt *workflow.WorkflowType,
		previousStartedEventID, startedEventID int64, history *workflow.History) ([]byte, []*workflow.Decision, error) {
		if isFirst {
			isFirst = false
			return nil, []*workflow.Decision{{
				DecisionType: common.DecisionTypePtr(workflow.DecisionTypeRecordMarker),
				RecordMarkerDecisionAttributes: &workflow.RecordMarkerDecisionAttributes{
					MarkerName: common.StringPtr("test-marker"),
				},
			}}, nil
		}
		workflowComplete = true
		return nil, []*workflow.Decision{{
			DecisionType: common.DecisionTypePtr(workflow.DecisionTypeCompleteWorkflowExecution),
			CompleteWorkflowExecutionDecisionAttributes: &workflow.CompleteWorkflowExecutionDecisionAttributes{},
		}}, nil
	}

	poller := &TaskPoller{
		Engine:          s.engine,
		Domain:          s.domainName,
		TaskList:        taskList,
		Identity:        identity,
		DecisionHandler: dtHandler,
		ActivityHandler: nil,
		Logger:          s.Logger,
		T:               s.T(),
	}

	// First decision task complete with a marker decision, and request to relay decision (immediately return a new decision task)
	_, newTask, err := poller.PollAndProcessDecisionTaskWithAttemptAndRetryAndForceNewDecision(false, false, false, false, 0, 3, true)
	s.Logger.Infof("PollAndProcessDecisionTask: %v", err)
	s.Nil(err)
	s.NotNil(newTask)
	s.NotNil(newTask.DecisionTask)

	time.Sleep(time.Second * 2) // wait 2s for relay decision to timeout
	decisionTaskTimeout := false
	for i := 0; i < 3; i++ {
		events := s.getHistory(s.domainName, workflowExecution)
		if len(events) >= 8 {
			s.Equal(workflow.EventTypeDecisionTaskTimedOut, events[7].GetEventType())
			s.Equal(workflow.TimeoutTypeStartToClose, events[7].DecisionTaskTimedOutEventAttributes.GetTimeoutType())
			decisionTaskTimeout = true
			break
		}
		time.Sleep(time.Second)
	}
	// verify relay decision task timeout
	s.True(decisionTaskTimeout)
	s.printWorkflowHistory(s.domainName, workflowExecution)

	// Now complete workflow
	_, err = poller.PollAndProcessDecisionTaskWithAttempt(true, false, false, false, int64(1))
	s.Logger.Infof("PollAndProcessDecisionTask: %v", err)
	s.Nil(err)

	s.True(workflowComplete)
}

func (s *integrationSuite) TestTaskProcessingProtectionForRateLimitError() {
	id := "integration-task-processing-protection-for-rate-limit-error-test"
	wt := "integration-task-processing-protection-for-rate-limit-error-test-type"
	tl := "integration-task-processing-protection-for-rate-limit-error-test-tasklist"
	identity := "worker1"

	workflowType := &workflow.WorkflowType{}
	workflowType.Name = common.StringPtr(wt)

	taskList := &workflow.TaskList{}
	taskList.Name = common.StringPtr(tl)

	// Start workflow execution
	request := &workflow.StartWorkflowExecutionRequest{
		RequestId:                           common.StringPtr(uuid.New()),
		Domain:                              common.StringPtr(s.domainName),
		WorkflowId:                          common.StringPtr(id),
		WorkflowType:                        workflowType,
		TaskList:                            taskList,
		Input:                               nil,
		ExecutionStartToCloseTimeoutSeconds: common.Int32Ptr(601),
		TaskStartToCloseTimeoutSeconds:      common.Int32Ptr(600),
		Identity:                            common.StringPtr(identity),
	}

	we, err0 := s.engine.StartWorkflowExecution(createContext(), request)
	s.Nil(err0)

	s.Logger.Infof("StartWorkflowExecution: response: %v \n", *we.RunId)
	workflowExecution := &workflow.WorkflowExecution{
		WorkflowId: common.StringPtr(id),
		RunId:      common.StringPtr(*we.RunId),
	}

	// decider logic
	workflowComplete := false
	signalCount := 0
	createUserTimer := false
	dtHandler := func(execution *workflow.WorkflowExecution, wt *workflow.WorkflowType,
		previousStartedEventID, startedEventID int64, h *workflow.History) ([]byte, []*workflow.Decision, error) {

		if !createUserTimer {
			createUserTimer = true

			return nil, []*workflow.Decision{{
				DecisionType: common.DecisionTypePtr(workflow.DecisionTypeStartTimer),
				StartTimerDecisionAttributes: &workflow.StartTimerDecisionAttributes{
					TimerId:                   common.StringPtr("timer-id-1"),
					StartToFireTimeoutSeconds: common.Int64Ptr(5),
				},
			}}, nil
		}

		// Count signals
		for _, event := range h.Events[previousStartedEventID:] {
			if event.GetEventType() == workflow.EventTypeWorkflowExecutionSignaled {
				signalCount++
			}
		}

		workflowComplete = true
		return nil, []*workflow.Decision{{
			DecisionType: common.DecisionTypePtr(workflow.DecisionTypeCompleteWorkflowExecution),
			CompleteWorkflowExecutionDecisionAttributes: &workflow.CompleteWorkflowExecutionDecisionAttributes{
				Result: []byte("Done."),
			},
		}}, nil
	}

	poller := &TaskPoller{
		Engine:          s.engine,
		Domain:          s.domainName,
		TaskList:        taskList,
		Identity:        identity,
		DecisionHandler: dtHandler,
		ActivityHandler: nil,
		Logger:          s.Logger,
		T:               s.T(),
	}

	// Process first decision to create user timer
	_, err := poller.PollAndProcessDecisionTask(false, false)
	s.Logger.Infof("PollAndProcessDecisionTask: %v", err)
	s.Nil(err)

	// Send one signal to create a new decision
	buf := new(bytes.Buffer)
	binary.Write(buf, binary.LittleEndian, 0)
	s.Nil(s.sendSignal(s.domainName, workflowExecution, "SignalName", buf.Bytes(), identity))

	// Drop decision to cause all events to be buffered from now on
	_, err = poller.PollAndProcessDecisionTask(false, true)
	s.Logger.Infof("PollAndProcessDecisionTask: %v", err)
	s.Nil(err)

	// Buffered 100 Signals
	for i := 1; i < 101; i++ {
		buf := new(bytes.Buffer)
		binary.Write(buf, binary.LittleEndian, i)
		s.Nil(s.sendSignal(s.domainName, workflowExecution, "SignalName", buf.Bytes(), identity))
	}

	// 101 signal, which will fail the decision
	buf = new(bytes.Buffer)
	binary.Write(buf, binary.LittleEndian, 101)
	signalErr := s.sendSignal(s.domainName, workflowExecution, "SignalName", buf.Bytes(), identity)
	s.Nil(signalErr)

	// Process signal in decider
	_, err = poller.PollAndProcessDecisionTaskWithAttempt(true, false, false, false, 0)
	s.Logger.Infof("pollAndProcessDecisionTask: %v", err)
	s.Nil(err)

	s.printWorkflowHistory(s.domainName, workflowExecution)

	s.True(workflowComplete)
	s.Equal(102, signalCount)
}

func (s *integrationSuite) TestStickyTimeout_NonTransientDecision() {
	id := "interation-sticky-timeout-non-transient-decision"
	wt := "interation-sticky-timeout-non-transient-decision-type"
	tl := "interation-sticky-timeout-non-transient-decision-tasklist"
	stl := "interation-sticky-timeout-non-transient-decision-tasklist-sticky"
	identity := "worker1"

	workflowType := &workflow.WorkflowType{}
	workflowType.Name = common.StringPtr(wt)

	taskList := &workflow.TaskList{}
	taskList.Name = common.StringPtr(tl)

	stickyTaskList := &workflow.TaskList{}
	stickyTaskList.Name = common.StringPtr(stl)
	stickyScheduleToStartTimeoutSeconds := common.Int32Ptr(2)

	// Start workflow execution
	request := &workflow.StartWorkflowExecutionRequest{
		RequestId:                           common.StringPtr(uuid.New()),
		Domain:                              common.StringPtr(s.domainName),
		WorkflowId:                          common.StringPtr(id),
		WorkflowType:                        workflowType,
		TaskList:                            taskList,
		Input:                               nil,
		ExecutionStartToCloseTimeoutSeconds: common.Int32Ptr(100),
		TaskStartToCloseTimeoutSeconds:      common.Int32Ptr(1),
		Identity:                            common.StringPtr(identity),
	}

	we, err0 := s.engine.StartWorkflowExecution(createContext(), request)
	s.Nil(err0)

	s.Logger.Infof("StartWorkflowExecution: response: %v \n", *we.RunId)
	workflowExecution := &workflow.WorkflowExecution{
		WorkflowId: common.StringPtr(id),
		RunId:      we.RunId,
	}

	// decider logic
	localActivityDone := false
	failureCount := 5
	dtHandler := func(execution *workflow.WorkflowExecution, wt *workflow.WorkflowType,
		previousStartedEventID, startedEventID int64, history *workflow.History) ([]byte, []*workflow.Decision, error) {

		if !localActivityDone {
			localActivityDone = true

			return nil, []*workflow.Decision{{
				DecisionType: common.DecisionTypePtr(workflow.DecisionTypeRecordMarker),
				RecordMarkerDecisionAttributes: &workflow.RecordMarkerDecisionAttributes{
					MarkerName: common.StringPtr("local activity marker"),
					Details:    []byte("local activity data"),
				},
			}}, nil
		}

		if failureCount > 0 {
			// send a signal on third failure to be buffered, forcing a non-transient decision when buffer is flushed
			/*if failureCount == 3 {
				err := s.engine.SignalWorkflowExecution(createContext(), &workflow.SignalWorkflowExecutionRequest{
					Domain:            common.StringPtr(s.domainName),
					WorkflowExecution: workflowExecution,
					SignalName:        common.StringPtr("signalB"),
					Input:             []byte("signal input"),
					Identity:          common.StringPtr(identity),
					RequestId:         common.StringPtr(uuid.New()),
				})
				s.Nil(err)
			}*/
			failureCount--
			return nil, nil, errors.New("non deterministic error")
		}

		return nil, []*workflow.Decision{{
			DecisionType: common.DecisionTypePtr(workflow.DecisionTypeCompleteWorkflowExecution),
			CompleteWorkflowExecutionDecisionAttributes: &workflow.CompleteWorkflowExecutionDecisionAttributes{
				Result: []byte("Done."),
			},
		}}, nil
	}

	poller := &TaskPoller{
		Engine:                              s.engine,
		Domain:                              s.domainName,
		TaskList:                            taskList,
		Identity:                            identity,
		DecisionHandler:                     dtHandler,
		Logger:                              s.Logger,
		T:                                   s.T(),
		StickyTaskList:                      stickyTaskList,
		StickyScheduleToStartTimeoutSeconds: stickyScheduleToStartTimeoutSeconds,
	}

	_, err := poller.PollAndProcessDecisionTaskWithAttempt(false, false, false, true, int64(0))
	s.Logger.Infof("PollAndProcessDecisionTask: %v", err)
	s.Nil(err)

	err = s.engine.SignalWorkflowExecution(createContext(), &workflow.SignalWorkflowExecutionRequest{
		Domain:            common.StringPtr(s.domainName),
		WorkflowExecution: workflowExecution,
		SignalName:        common.StringPtr("signalA"),
		Input:             []byte("signal input"),
		Identity:          common.StringPtr(identity),
		RequestId:         common.StringPtr(uuid.New()),
	})

	// Wait for decision timeout
	stickyTimeout := false
WaitForStickyTimeoutLoop:
	for i := 0; i < 10; i++ {
		events := s.getHistory(s.domainName, workflowExecution)
		for _, event := range events {
			if event.GetEventType() == workflow.EventTypeDecisionTaskTimedOut {
				s.Equal(workflow.TimeoutTypeScheduleToStart, event.DecisionTaskTimedOutEventAttributes.GetTimeoutType())
				stickyTimeout = true
				break WaitForStickyTimeoutLoop
			}
		}
		time.Sleep(time.Second)
	}
	s.True(stickyTimeout, "Decision not timed out.")

	for i := 0; i < 3; i++ {
		_, err = poller.PollAndProcessDecisionTaskWithAttempt(true, false, false, true, int64(i))
		s.Logger.Infof("PollAndProcessDecisionTask: %v", err)
		s.Nil(err)
	}

	err = s.engine.SignalWorkflowExecution(createContext(), &workflow.SignalWorkflowExecutionRequest{
		Domain:            common.StringPtr(s.domainName),
		WorkflowExecution: workflowExecution,
		SignalName:        common.StringPtr("signalB"),
		Input:             []byte("signal input"),
		Identity:          common.StringPtr(identity),
		RequestId:         common.StringPtr(uuid.New()),
	})
	s.Nil(err)

	for i := 0; i < 2; i++ {
		_, err = poller.PollAndProcessDecisionTaskWithAttempt(true, false, false, true, int64(i))
		s.Logger.Infof("PollAndProcessDecisionTask: %v", err)
		s.Nil(err)
	}

	decisionTaskFailed := false
	events := s.getHistory(s.domainName, workflowExecution)
	for _, event := range events {
		if event.GetEventType() == workflow.EventTypeDecisionTaskFailed {
			decisionTaskFailed = true
			break
		}
	}
	s.True(decisionTaskFailed)

	// Complete workflow execution
	_, err = poller.PollAndProcessDecisionTaskWithAttempt(true, false, false, true, int64(2))

	// Assert for single decision task failed and workflow completion
	failedDecisions := 0
	workflowComplete := false
	events = s.getHistory(s.domainName, workflowExecution)
	for _, event := range events {
		switch event.GetEventType() {
		case workflow.EventTypeDecisionTaskFailed:
			failedDecisions++
		case workflow.EventTypeWorkflowExecutionCompleted:
			workflowComplete = true
		}
	}
	s.True(workflowComplete, "Workflow not complete")
	s.Equal(2, failedDecisions, "Mismatched failed decision count")
	s.printWorkflowHistory(s.domainName, workflowExecution)
}

func (s *integrationSuite) TestBufferedEventsOutOfOrder() {
	id := "interation-buffered-events-out-of-order-test"
	wt := "interation-buffered-events-out-of-order-test-type"
	tl := "interation-buffered-events-out-of-order-test-tasklist"
	identity := "worker1"

	workflowType := &workflow.WorkflowType{Name: &wt}
	taskList := &workflow.TaskList{Name: &tl}

	// Start workflow execution
	request := &workflow.StartWorkflowExecutionRequest{
		RequestId:                           common.StringPtr(uuid.New()),
		Domain:                              common.StringPtr(s.domainName),
		WorkflowId:                          common.StringPtr(id),
		WorkflowType:                        workflowType,
		TaskList:                            taskList,
		Input:                               nil,
		ExecutionStartToCloseTimeoutSeconds: common.Int32Ptr(100),
		TaskStartToCloseTimeoutSeconds:      common.Int32Ptr(20),
		Identity:                            common.StringPtr(identity),
	}

	we, err0 := s.engine.StartWorkflowExecution(createContext(), request)
	s.Nil(err0)

	s.Logger.Infof("StartWorkflowExecution: response: %v \n", *we.RunId)
	workflowExecution := &workflow.WorkflowExecution{
		WorkflowId: common.StringPtr(id),
		RunId:      we.RunId,
	}

	// decider logic
	workflowComplete := false
	firstDecision := false
	secondDecision := false
	dtHandler := func(execution *workflow.WorkflowExecution, wt *workflow.WorkflowType,
		previousStartedEventID, startedEventID int64, history *workflow.History) ([]byte, []*workflow.Decision, error) {

		s.Logger.Infof("Decider called: first: %v, second: %v, complete: %v\n", firstDecision, secondDecision, workflowComplete)

		if !firstDecision {
			firstDecision = true
			return nil, []*workflow.Decision{{
				DecisionType: common.DecisionTypePtr(workflow.DecisionTypeRecordMarker),
				RecordMarkerDecisionAttributes: &workflow.RecordMarkerDecisionAttributes{
					MarkerName: common.StringPtr("some random marker name"),
					Details:    []byte("some random marker details"),
				},
			}, {
				DecisionType: common.DecisionTypePtr(workflow.DecisionTypeScheduleActivityTask),
				ScheduleActivityTaskDecisionAttributes: &workflow.ScheduleActivityTaskDecisionAttributes{
					ActivityId:                    common.StringPtr("Activity-1"),
					ActivityType:                  &workflow.ActivityType{Name: common.StringPtr("ActivityType")},
					Domain:                        common.StringPtr(s.domainName),
					TaskList:                      taskList,
					Input:                         []byte("some random activity input"),
					ScheduleToCloseTimeoutSeconds: common.Int32Ptr(100),
					ScheduleToStartTimeoutSeconds: common.Int32Ptr(100),
					StartToCloseTimeoutSeconds:    common.Int32Ptr(100),
					HeartbeatTimeoutSeconds:       common.Int32Ptr(100),
				},
			}}, nil
		}

		if !secondDecision {
			secondDecision = true
			return nil, []*workflow.Decision{{
				DecisionType: common.DecisionTypePtr(workflow.DecisionTypeRecordMarker),
				RecordMarkerDecisionAttributes: &workflow.RecordMarkerDecisionAttributes{
					MarkerName: common.StringPtr("some random marker name"),
					Details:    []byte("some random marker details"),
				},
			}}, nil
		}

		workflowComplete = true
		return nil, []*workflow.Decision{{
			DecisionType: common.DecisionTypePtr(workflow.DecisionTypeCompleteWorkflowExecution),
			CompleteWorkflowExecutionDecisionAttributes: &workflow.CompleteWorkflowExecutionDecisionAttributes{
				Result: []byte("Done."),
			},
		}}, nil
	}
	// activity handler
	atHandler := func(execution *workflow.WorkflowExecution, activityType *workflow.ActivityType,
		activityID string, input []byte, taskToken []byte) ([]byte, bool, error) {
		return []byte("Activity Result."), false, nil
	}

	poller := &TaskPoller{
		Engine:          s.engine,
		Domain:          s.domainName,
		TaskList:        taskList,
		Identity:        identity,
		DecisionHandler: dtHandler,
		ActivityHandler: atHandler,
		Logger:          s.Logger,
		T:               s.T(),
	}

	// first decision, which will schedule an activity and add marker
	_, task, err := poller.PollAndProcessDecisionTaskWithAttemptAndRetryAndForceNewDecision(true, false, false, false, int64(0), 1, true)
	s.Logger.Infof("pollAndProcessDecisionTask: %v", err)
	s.Nil(err)

	// This will cause activity start and complete to be buffered
	err = poller.PollAndProcessActivityTask(false)
	s.Logger.Infof("pollAndProcessActivityTask: %v", err)
	s.Nil(err)

	// second decision, completes another local activity and forces flush of buffered activity events
	newDecisionTask := task.GetDecisionTask()
	s.NotNil(newDecisionTask)
	task, err = poller.HandlePartialDecision(newDecisionTask)
	s.Logger.Infof("pollAndProcessDecisionTask: %v", err)
	s.Nil(err)
	s.NotNil(task)

	// third decision, which will close workflow
	newDecisionTask = task.GetDecisionTask()
	s.NotNil(newDecisionTask)
	task, err = poller.HandlePartialDecision(newDecisionTask)
	s.Logger.Infof("pollAndProcessDecisionTask: %v", err)
	s.Nil(err)
	s.Nil(task.DecisionTask)

	events := s.getHistory(s.domainName, workflowExecution)
	var scheduleEvent, startedEvent, completedEvent *workflow.HistoryEvent
	for _, event := range events {
		switch event.GetEventType() {
		case workflow.EventTypeActivityTaskScheduled:
			scheduleEvent = event
		case workflow.EventTypeActivityTaskStarted:
			startedEvent = event
		case workflow.EventTypeActivityTaskCompleted:
			completedEvent = event
		}
	}

	s.NotNil(scheduleEvent)
	s.NotNil(startedEvent)
	s.NotNil(completedEvent)
	s.True(startedEvent.GetEventId() < completedEvent.GetEventId())
	s.Equal(scheduleEvent.GetEventId(), startedEvent.ActivityTaskStartedEventAttributes.GetScheduledEventId())
	s.Equal(scheduleEvent.GetEventId(), completedEvent.ActivityTaskCompletedEventAttributes.GetScheduledEventId())
	s.Equal(startedEvent.GetEventId(), completedEvent.ActivityTaskCompletedEventAttributes.GetStartedEventId())
	s.True(workflowComplete)

	s.printWorkflowHistory(s.domainName, workflowExecution)
}

func (s *integrationSuite) sendSignal(domainName string, execution *workflow.WorkflowExecution, signalName string,
	input []byte, identity string) error {
	return s.engine.SignalWorkflowExecution(createContext(), &workflow.SignalWorkflowExecutionRequest{
		Domain:            common.StringPtr(domainName),
		WorkflowExecution: execution,
		SignalName:        common.StringPtr(signalName),
		Input:             input,
		Identity:          common.StringPtr(identity),
	})
}<|MERGE_RESOLUTION|>--- conflicted
+++ resolved
@@ -688,166 +688,10 @@
 	s.Equal(int32(4), events[0].GetWorkflowExecutionStartedEventAttributes().GetAttempt())
 }
 
-<<<<<<< HEAD
-func (s *integrationSuite) TestActivityHeartbeatDetailsDuringRetry() {
-	id := "integration-heartbeat-details-retry-test"
-	wt := "integration-heartbeat-details-retry-type"
-	tl := "integration-heartbeat-details-retry-tasklist"
-	identity := "worker1"
-	activityName := "activity_heartbeat_retry"
-
-	workflowType := &workflow.WorkflowType{}
-	workflowType.Name = common.StringPtr(wt)
-
-	taskList := &workflow.TaskList{}
-	taskList.Name = common.StringPtr(tl)
-
-	request := &workflow.StartWorkflowExecutionRequest{
-		RequestId:                           common.StringPtr(uuid.New()),
-		Domain:                              common.StringPtr(s.domainName),
-		WorkflowId:                          common.StringPtr(id),
-		WorkflowType:                        workflowType,
-		TaskList:                            taskList,
-		Input:                               nil,
-		ExecutionStartToCloseTimeoutSeconds: common.Int32Ptr(100),
-		TaskStartToCloseTimeoutSeconds:      common.Int32Ptr(1),
-		Identity:                            common.StringPtr(identity),
-	}
-
-	we, err0 := s.engine.StartWorkflowExecution(createContext(), request)
-	s.Nil(err0)
-
-	s.logger.Infof("StartWorkflowExecution: response: %v \n", *we.RunId)
-
-	workflowComplete := false
-	activitiesScheduled := false
-
-	dtHandler := func(execution *workflow.WorkflowExecution, wt *workflow.WorkflowType,
-		previousStartedEventID, startedEventID int64, history *workflow.History) ([]byte, []*workflow.Decision, error) {
-		if !activitiesScheduled {
-			activitiesScheduled = true
-			return nil, []*workflow.Decision{
-				{
-					DecisionType: common.DecisionTypePtr(workflow.DecisionTypeScheduleActivityTask),
-					ScheduleActivityTaskDecisionAttributes: &workflow.ScheduleActivityTaskDecisionAttributes{
-						ActivityId:                    common.StringPtr("0"),
-						ActivityType:                  &workflow.ActivityType{Name: common.StringPtr(activityName)},
-						TaskList:                      &workflow.TaskList{Name: &tl},
-						Input:                         nil,
-						ScheduleToCloseTimeoutSeconds: common.Int32Ptr(4),
-						ScheduleToStartTimeoutSeconds: common.Int32Ptr(4),
-						StartToCloseTimeoutSeconds:    common.Int32Ptr(4),
-						HeartbeatTimeoutSeconds:       common.Int32Ptr(1),
-						RetryPolicy: &workflow.RetryPolicy{
-							InitialIntervalInSeconds:    common.Int32Ptr(1),
-							MaximumAttempts:             common.Int32Ptr(3),
-							MaximumIntervalInSeconds:    common.Int32Ptr(1),
-							BackoffCoefficient:          common.Float64Ptr(1),
-							ExpirationIntervalInSeconds: common.Int32Ptr(100),
-						},
-					},
-				},
-			}, nil
-		}
-
-		workflowComplete = true
-		s.logger.Info("Completing Workflow.")
-		return nil, []*workflow.Decision{{
-			DecisionType: common.DecisionTypePtr(workflow.DecisionTypeCompleteWorkflowExecution),
-			CompleteWorkflowExecutionDecisionAttributes: &workflow.CompleteWorkflowExecutionDecisionAttributes{
-				Result: []byte("Done."),
-			},
-		}}, nil
-	}
-
-	activityExecutedCount := 0
-	heartbeatDetails := []byte("details")
-	atHandler := func(execution *workflow.WorkflowExecution, activityType *workflow.ActivityType,
-		activityID string, input []byte, taskToken []byte) ([]byte, bool, error) {
-		s.Equal(id, *execution.WorkflowId)
-		s.Equal(activityName, *activityType.Name)
-
-		var err error
-		if activityExecutedCount == 0 {
-			s.logger.Infof("Heartbeating for activity: %s", activityID)
-			_, err = s.engine.RecordActivityTaskHeartbeat(createContext(), &workflow.RecordActivityTaskHeartbeatRequest{
-				TaskToken: taskToken, Details: heartbeatDetails})
-			s.Nil(err)
-			// Trigger heartbeat timeout and retry
-			time.Sleep(time.Second * 2)
-		} else if activityExecutedCount == 1 {
-			// return an error and retry
-			err = errors.New("retry")
-		}
-
-		activityExecutedCount++
-		return nil, false, err
-	}
-
-	poller := &TaskPoller{
-		Engine:          s.engine,
-		Domain:          s.domainName,
-		TaskList:        taskList,
-		Identity:        identity,
-		DecisionHandler: dtHandler,
-		ActivityHandler: atHandler,
-		Logger:          s.logger,
-		T:               s.T(),
-	}
-
-	describeWorkflowExecution := func() (*workflow.DescribeWorkflowExecutionResponse, error) {
-		return s.engine.DescribeWorkflowExecution(createContext(), &workflow.DescribeWorkflowExecutionRequest{
-			Domain: common.StringPtr(s.domainName),
-			Execution: &workflow.WorkflowExecution{
-				WorkflowId: common.StringPtr(id),
-				RunId:      we.RunId,
-			},
-		})
-	}
-
-	_, err := poller.PollAndProcessDecisionTask(false, false)
-	s.True(err == nil, err)
-
-	for i := 0; i != 3; i++ {
-		err = poller.PollAndProcessActivityTask(false)
-		if i == 0 {
-			// first time, hearbeat timeout, respond activity complete will fail
-			s.Error(err)
-		} else {
-			// second time, retryable error
-			s.Nil(err)
-		}
-
-		dweResponse, err := describeWorkflowExecution()
-		s.Nil(err)
-
-		pendingActivities := dweResponse.GetPendingActivities()
-		if i == 2 {
-			// third time, complete activity, no pending info
-			s.Equal(0, len(pendingActivities))
-		} else {
-			s.Equal(1, len(pendingActivities))
-			s.Equal(heartbeatDetails, pendingActivities[0].GetHeartbeatDetails())
-		}
-	}
-
-	_, err = poller.PollAndProcessDecisionTask(true, false)
-	s.True(err == nil, err)
-
-	s.True(workflowComplete)
-	s.Equal(3, activityExecutedCount)
-}
-
-func (s *integrationSuite) TestActivityRetry() {
-	id := "integration-activity-retry-test"
-	wt := "integration-activity-retry-type"
-	tl := "integration-activity-retry-tasklist"
-=======
 func (s *integrationSuite) TestWorkflowRetryFailures() {
 	id := "integration-wf-retry-failures-test"
 	wt := "integration-wf-retry-failures-type"
 	tl := "integration-wf-retry-failures-tasklist"
->>>>>>> 2f5e5efe
 	identity := "worker1"
 
 	workflowType := &workflow.WorkflowType{}
