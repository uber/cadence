// Copyright (c) 2016 Uber Technologies, Inc.
//
// Permission is hereby granted, free of charge, to any person obtaining a copy
// of this software and associated documentation files (the "Software"), to deal
// in the Software without restriction, including without limitation the rights
// to use, copy, modify, merge, publish, distribute, sublicense, and/or sell
// copies of the Software, and to permit persons to whom the Software is
// furnished to do so, subject to the following conditions:
//
// The above copyright notice and this permission notice shall be included in
// all copies or substantial portions of the Software.
//
// THE SOFTWARE IS PROVIDED "AS IS", WITHOUT WARRANTY OF ANY KIND, EXPRESS OR
// IMPLIED, INCLUDING BUT NOT LIMITED TO THE WARRANTIES OF MERCHANTABILITY,
// FITNESS FOR A PARTICULAR PURPOSE AND NONINFRINGEMENT. IN NO EVENT SHALL THE
// AUTHORS OR COPYRIGHT HOLDERS BE LIABLE FOR ANY CLAIM, DAMAGES OR OTHER
// LIABILITY, WHETHER IN AN ACTION OF CONTRACT, TORT OR OTHERWISE, ARISING FROM,
// OUT OF OR IN CONNECTION WITH THE SOFTWARE OR THE USE OR OTHER DEALINGS IN
// THE SOFTWARE.

package host

import (
	"bytes"
	"encoding/binary"
	"encoding/json"
	"errors"
	"flag"
	"fmt"
	"math"
	"sort"
	"strconv"
	"testing"
	"time"

	"github.com/pborman/uuid"
	log "github.com/sirupsen/logrus"
	"github.com/stretchr/testify/require"
	"github.com/stretchr/testify/suite"

	"github.com/uber/cadence/common"
	"github.com/uber/cadence/common/log/tag"
	"github.com/uber/cadence/common/types"
	cadencehistory "github.com/uber/cadence/service/history"
	"github.com/uber/cadence/service/history/execution"
	"github.com/uber/cadence/service/matching"
)

type (
	integrationSuite struct {
		// override suite.Suite.Assertions with require.Assertions; this means that s.NotNil(nil) will stop the test,
		// not merely log an error
		*require.Assertions
		IntegrationBase
	}
)

func (s *integrationSuite) SetupSuite() {
	s.setupSuite("testdata/integration_test_cluster.yaml")
}

func (s *integrationSuite) TearDownSuite() {
	s.tearDownSuite()
}

func (s *integrationSuite) SetupTest() {
	// Have to define our overridden assertions in the test setup. If we did it earlier, s.T() will return nil
	s.Assertions = require.New(s.T())
}

func TestIntegrationSuite(t *testing.T) {
	flag.Parse()
	suite.Run(t, new(integrationSuite))
}

func (s *integrationSuite) TestStartWorkflowExecution() {
	id := "integration-start-workflow-test"
	wt := "integration-start-workflow-test-type"
	tl := "integration-start-workflow-test-tasklist"
	identity := "worker1"

	workflowType := &types.WorkflowType{}
	workflowType.Name = common.StringPtr(wt)

	taskList := &types.TaskList{}
	taskList.Name = common.StringPtr(tl)

	request := &types.StartWorkflowExecutionRequest{
		RequestID:                           common.StringPtr(uuid.New()),
<<<<<<< HEAD
		Domain:                              common.StringPtr(s.domainName),
		WorkflowID:                          id,
=======
		Domain:                              s.domainName,
		WorkflowID:                          common.StringPtr(id),
>>>>>>> 2847890a
		WorkflowType:                        workflowType,
		TaskList:                            taskList,
		Input:                               nil,
		ExecutionStartToCloseTimeoutSeconds: common.Int32Ptr(100),
		TaskStartToCloseTimeoutSeconds:      common.Int32Ptr(1),
		Identity:                            common.StringPtr(identity),
	}

	we0, err0 := s.engine.StartWorkflowExecution(createContext(), request)
	s.Nil(err0)

	we1, err1 := s.engine.StartWorkflowExecution(createContext(), request)
	s.Nil(err1)
	s.Equal(we0.RunID, we1.RunID)

	newRequest := &types.StartWorkflowExecutionRequest{
		RequestID:                           common.StringPtr(uuid.New()),
<<<<<<< HEAD
		Domain:                              common.StringPtr(s.domainName),
		WorkflowID:                          id,
=======
		Domain:                              s.domainName,
		WorkflowID:                          common.StringPtr(id),
>>>>>>> 2847890a
		WorkflowType:                        workflowType,
		TaskList:                            taskList,
		Input:                               nil,
		ExecutionStartToCloseTimeoutSeconds: common.Int32Ptr(100),
		TaskStartToCloseTimeoutSeconds:      common.Int32Ptr(1),
		Identity:                            common.StringPtr(identity),
	}
	we2, err2 := s.engine.StartWorkflowExecution(createContext(), newRequest)
	s.NotNil(err2)
	s.IsType(&types.WorkflowExecutionAlreadyStartedError{}, err2)
	log.Infof("Unable to start workflow execution: %v", err2.Error())
	s.Nil(we2)
}

func (s *integrationSuite) TestStartWorkflowExecution_IDReusePolicy() {
	id := "integration-start-workflow-id-reuse-test"
	wt := "integration-start-workflow-id-reuse-type"
	tl := "integration-start-workflow-id-reuse-tasklist"
	identity := "worker1"

	workflowType := &types.WorkflowType{}
	workflowType.Name = common.StringPtr(wt)

	taskList := &types.TaskList{}
	taskList.Name = common.StringPtr(tl)

	createStartRequest := func(policy types.WorkflowIDReusePolicy) *types.StartWorkflowExecutionRequest {
		return &types.StartWorkflowExecutionRequest{
			RequestID:                           common.StringPtr(uuid.New()),
<<<<<<< HEAD
			Domain:                              common.StringPtr(s.domainName),
			WorkflowID:                          id,
=======
			Domain:                              s.domainName,
			WorkflowID:                          common.StringPtr(id),
>>>>>>> 2847890a
			WorkflowType:                        workflowType,
			TaskList:                            taskList,
			Input:                               nil,
			ExecutionStartToCloseTimeoutSeconds: common.Int32Ptr(100),
			TaskStartToCloseTimeoutSeconds:      common.Int32Ptr(1),
			Identity:                            common.StringPtr(identity),
			WorkflowIDReusePolicy:               &policy,
		}
	}

	request := createStartRequest(types.WorkflowIDReusePolicyAllowDuplicateFailedOnly)
	we, err := s.engine.StartWorkflowExecution(createContext(), request)
	s.Nil(err)

	// Test policies when workflow is running
	policies := []types.WorkflowIDReusePolicy{
		types.WorkflowIDReusePolicyAllowDuplicateFailedOnly,
		types.WorkflowIDReusePolicyAllowDuplicate,
		types.WorkflowIDReusePolicyRejectDuplicate,
	}
	for _, policy := range policies {
		newRequest := createStartRequest(policy)
		we1, err1 := s.engine.StartWorkflowExecution(createContext(), newRequest)
		s.Error(err1)
		s.IsType(&types.WorkflowExecutionAlreadyStartedError{}, err1)
		s.Nil(we1)
	}

	// Test TerminateIfRunning policy when workflow is running
	policy := types.WorkflowIDReusePolicyTerminateIfRunning
	newRequest := createStartRequest(policy)
	we1, err1 := s.engine.StartWorkflowExecution(createContext(), newRequest)
	s.NoError(err1)
	s.NotEqual(we.GetRunID(), we1.GetRunID())
	// verify terminate status
	executionTerminated := false
GetHistoryLoop:
	for i := 0; i < 10; i++ {
		historyResponse, err := s.engine.GetWorkflowExecutionHistory(createContext(), &types.GetWorkflowExecutionHistoryRequest{
			Domain: s.domainName,
			Execution: &types.WorkflowExecution{
				WorkflowID: id,
				RunID:      we.RunID,
			},
		})
		s.Nil(err)
		history := historyResponse.History

		lastEvent := history.Events[len(history.Events)-1]
		if lastEvent.GetEventType() != types.EventTypeWorkflowExecutionTerminated {
			s.Logger.Warn("Execution not terminated yet.")
			time.Sleep(100 * time.Millisecond)
			continue GetHistoryLoop
		}

		terminateEventAttributes := lastEvent.WorkflowExecutionTerminatedEventAttributes
		s.Equal(cadencehistory.TerminateIfRunningReason, terminateEventAttributes.GetReason())
		s.Equal(fmt.Sprintf(cadencehistory.TerminateIfRunningDetailsTemplate, we1.GetRunID()), string(terminateEventAttributes.Details))
		s.Equal(execution.IdentityHistoryService, terminateEventAttributes.GetIdentity())
		executionTerminated = true
		break GetHistoryLoop
	}
	s.True(executionTerminated)

	// Terminate current workflow execution
	err = s.engine.TerminateWorkflowExecution(createContext(), &types.TerminateWorkflowExecutionRequest{
		Domain: s.domainName,
		WorkflowExecution: &types.WorkflowExecution{
			WorkflowID: id,
			RunID:      we1.RunID,
		},
		Reason:   common.StringPtr("kill workflow"),
		Identity: common.StringPtr(identity),
	})
	s.Nil(err)

	// test policy AllowDuplicateFailedOnly
	policy = types.WorkflowIDReusePolicyAllowDuplicateFailedOnly
	newRequest = createStartRequest(policy)
	we2, err2 := s.engine.StartWorkflowExecution(createContext(), newRequest)
	s.NoError(err2)
	s.NotEqual(we1.GetRunID(), we2.GetRunID())
	// complete workflow instead of terminate
	dtHandler := func(execution *types.WorkflowExecution, wt *types.WorkflowType,
		previousStartedEventID, startedEventID int64, history *types.History) ([]byte, []*types.Decision, error) {
		return []byte(strconv.Itoa(0)), []*types.Decision{{
			DecisionType: types.DecisionTypeCompleteWorkflowExecution.Ptr(),
			CompleteWorkflowExecutionDecisionAttributes: &types.CompleteWorkflowExecutionDecisionAttributes{
				Result: []byte("Done."),
			},
		}}, nil
	}
	poller := &TaskPoller{
		Engine:          s.engine,
		Domain:          s.domainName,
		TaskList:        taskList,
		Identity:        identity,
		DecisionHandler: dtHandler,
		Logger:          s.Logger,
		T:               s.T(),
	}
	_, err = poller.PollAndProcessDecisionTask(false, false)
	s.Logger.Info("PollAndProcessDecisionTask", tag.Error(err))
	s.Nil(err)
	// duplicate requests
	we3, err3 := s.engine.StartWorkflowExecution(createContext(), newRequest)
	s.NoError(err3)
	s.Equal(we2.GetRunID(), we3.GetRunID())
	// new request, same policy
	newRequest = createStartRequest(policy)
	we3, err3 = s.engine.StartWorkflowExecution(createContext(), newRequest)
	s.Error(err3)
	s.IsType(&types.WorkflowExecutionAlreadyStartedError{}, err3)
	s.Nil(we3)

	// test policy RejectDuplicate
	policy = types.WorkflowIDReusePolicyRejectDuplicate
	newRequest = createStartRequest(policy)
	we3, err3 = s.engine.StartWorkflowExecution(createContext(), newRequest)
	s.Error(err3)
	s.IsType(&types.WorkflowExecutionAlreadyStartedError{}, err3)
	s.Nil(we3)

	// test policy AllowDuplicate
	policy = types.WorkflowIDReusePolicyAllowDuplicate
	newRequest = createStartRequest(policy)
	we4, err4 := s.engine.StartWorkflowExecution(createContext(), newRequest)
	s.NoError(err4)
	s.NotEqual(we3.GetRunID(), we4.GetRunID())

	// complete workflow
	_, err = poller.PollAndProcessDecisionTask(false, false)
	s.Logger.Info("PollAndProcessDecisionTask", tag.Error(err))
	s.Nil(err)

	// test policy TerminateIfRunning
	policy = types.WorkflowIDReusePolicyTerminateIfRunning
	newRequest = createStartRequest(policy)
	we5, err5 := s.engine.StartWorkflowExecution(createContext(), newRequest)
	s.NoError(err5)
	s.NotEqual(we4.GetRunID(), we5.GetRunID())
}

func (s *integrationSuite) TestTerminateWorkflow() {
	id := "integration-terminate-workflow-test"
	wt := "integration-terminate-workflow-test-type"
	tl := "integration-terminate-workflow-test-tasklist"
	identity := "worker1"
	activityName := "activity_type1"

	workflowType := &types.WorkflowType{}
	workflowType.Name = common.StringPtr(wt)

	taskList := &types.TaskList{}
	taskList.Name = common.StringPtr(tl)

	request := &types.StartWorkflowExecutionRequest{
		RequestID:                           common.StringPtr(uuid.New()),
<<<<<<< HEAD
		Domain:                              common.StringPtr(s.domainName),
		WorkflowID:                          id,
=======
		Domain:                              s.domainName,
		WorkflowID:                          common.StringPtr(id),
>>>>>>> 2847890a
		WorkflowType:                        workflowType,
		TaskList:                            taskList,
		Input:                               nil,
		ExecutionStartToCloseTimeoutSeconds: common.Int32Ptr(100),
		TaskStartToCloseTimeoutSeconds:      common.Int32Ptr(1),
		Identity:                            common.StringPtr(identity),
	}

	we, err0 := s.engine.StartWorkflowExecution(createContext(), request)
	s.Nil(err0)

	s.Logger.Info("StartWorkflowExecution", tag.WorkflowRunID(we.RunID))

	activityCount := int32(1)
	activityCounter := int32(0)
	dtHandler := func(execution *types.WorkflowExecution, wt *types.WorkflowType,
		previousStartedEventID, startedEventID int64, history *types.History) ([]byte, []*types.Decision, error) {
		if activityCounter < activityCount {
			activityCounter++
			buf := new(bytes.Buffer)
			s.Nil(binary.Write(buf, binary.LittleEndian, activityCounter))

			return []byte(strconv.Itoa(int(activityCounter))), []*types.Decision{{
				DecisionType: types.DecisionTypeScheduleActivityTask.Ptr(),
				ScheduleActivityTaskDecisionAttributes: &types.ScheduleActivityTaskDecisionAttributes{
					ActivityID:                    common.StringPtr(strconv.Itoa(int(activityCounter))),
					ActivityType:                  &types.ActivityType{Name: common.StringPtr(activityName)},
					TaskList:                      &types.TaskList{Name: &tl},
					Input:                         buf.Bytes(),
					ScheduleToCloseTimeoutSeconds: common.Int32Ptr(100),
					ScheduleToStartTimeoutSeconds: common.Int32Ptr(10),
					StartToCloseTimeoutSeconds:    common.Int32Ptr(50),
					HeartbeatTimeoutSeconds:       common.Int32Ptr(5),
				},
			}}, nil
		}

		return []byte(strconv.Itoa(int(activityCounter))), []*types.Decision{{
			DecisionType: types.DecisionTypeCompleteWorkflowExecution.Ptr(),
			CompleteWorkflowExecutionDecisionAttributes: &types.CompleteWorkflowExecutionDecisionAttributes{
				Result: []byte("Done."),
			},
		}}, nil
	}

	atHandler := func(execution *types.WorkflowExecution, activityType *types.ActivityType,
		ActivityID string, input []byte, taskToken []byte) ([]byte, bool, error) {

		return []byte("Activity Result."), false, nil
	}

	poller := &TaskPoller{
		Engine:          s.engine,
		Domain:          s.domainName,
		TaskList:        taskList,
		Identity:        identity,
		DecisionHandler: dtHandler,
		ActivityHandler: atHandler,
		Logger:          s.Logger,
		T:               s.T(),
	}

	_, err := poller.PollAndProcessDecisionTask(false, false)
	s.Logger.Info("PollAndProcessDecisionTask", tag.Error(err))
	s.Nil(err)

	terminateReason := "terminate reason."
	terminateDetails := []byte("terminate details.")
	err = s.engine.TerminateWorkflowExecution(createContext(), &types.TerminateWorkflowExecutionRequest{
		Domain: s.domainName,
		WorkflowExecution: &types.WorkflowExecution{
			WorkflowID: id,
			RunID:      we.RunID,
		},
		Reason:   common.StringPtr(terminateReason),
		Details:  terminateDetails,
		Identity: common.StringPtr(identity),
	})
	s.Nil(err)

	executionTerminated := false
GetHistoryLoop:
	for i := 0; i < 10; i++ {
		historyResponse, err := s.engine.GetWorkflowExecutionHistory(createContext(), &types.GetWorkflowExecutionHistoryRequest{
			Domain: s.domainName,
			Execution: &types.WorkflowExecution{
				WorkflowID: id,
				RunID:      we.RunID,
			},
		})
		s.Nil(err)
		history := historyResponse.History

		lastEvent := history.Events[len(history.Events)-1]
		if *lastEvent.EventType != types.EventTypeWorkflowExecutionTerminated {
			s.Logger.Warn("Execution not terminated yet.")
			time.Sleep(100 * time.Millisecond)
			continue GetHistoryLoop
		}

		terminateEventAttributes := lastEvent.WorkflowExecutionTerminatedEventAttributes
		s.Equal(terminateReason, *terminateEventAttributes.Reason)
		s.Equal(terminateDetails, terminateEventAttributes.Details)
		s.Equal(identity, *terminateEventAttributes.Identity)
		executionTerminated = true
		break GetHistoryLoop
	}

	s.True(executionTerminated)

	newExecutionStarted := false
StartNewExecutionLoop:
	for i := 0; i < 10; i++ {
		request := &types.StartWorkflowExecutionRequest{
			RequestID:                           common.StringPtr(uuid.New()),
<<<<<<< HEAD
			Domain:                              common.StringPtr(s.domainName),
			WorkflowID:                          id,
=======
			Domain:                              s.domainName,
			WorkflowID:                          common.StringPtr(id),
>>>>>>> 2847890a
			WorkflowType:                        workflowType,
			TaskList:                            taskList,
			Input:                               nil,
			ExecutionStartToCloseTimeoutSeconds: common.Int32Ptr(100),
			TaskStartToCloseTimeoutSeconds:      common.Int32Ptr(1),
			Identity:                            common.StringPtr(identity),
		}

		newExecution, err := s.engine.StartWorkflowExecution(createContext(), request)
		if err != nil {
			s.Logger.Warn("Start New Execution failed. Error", tag.Error(err))
			time.Sleep(100 * time.Millisecond)
			continue StartNewExecutionLoop
		}

		s.Logger.Info("New Execution Started with the same ID", tag.WorkflowID(id),
			tag.WorkflowRunID(newExecution.RunID))
		newExecutionStarted = true
		break StartNewExecutionLoop
	}

	s.True(newExecutionStarted)
}

func (s *integrationSuite) TestSequentialWorkflow() {
	id := "integration-sequential-workflow-test"
	wt := "integration-sequential-workflow-test-type"
	tl := "integration-sequential-workflow-test-tasklist"
	identity := "worker1"
	activityName := "activity_type1"

	workflowType := &types.WorkflowType{}
	workflowType.Name = common.StringPtr(wt)

	taskList := &types.TaskList{}
	taskList.Name = common.StringPtr(tl)

	request := &types.StartWorkflowExecutionRequest{
		RequestID:                           common.StringPtr(uuid.New()),
<<<<<<< HEAD
		Domain:                              common.StringPtr(s.domainName),
		WorkflowID:                          id,
=======
		Domain:                              s.domainName,
		WorkflowID:                          common.StringPtr(id),
>>>>>>> 2847890a
		WorkflowType:                        workflowType,
		TaskList:                            taskList,
		Input:                               nil,
		ExecutionStartToCloseTimeoutSeconds: common.Int32Ptr(100),
		TaskStartToCloseTimeoutSeconds:      common.Int32Ptr(1),
		Identity:                            common.StringPtr(identity),
	}

	we, err0 := s.engine.StartWorkflowExecution(createContext(), request)
	s.Nil(err0)

	s.Logger.Info("StartWorkflowExecution", tag.WorkflowRunID(we.RunID))

	workflowComplete := false
	activityCount := int32(10)
	activityCounter := int32(0)
	dtHandler := func(execution *types.WorkflowExecution, wt *types.WorkflowType,
		previousStartedEventID, startedEventID int64, history *types.History) ([]byte, []*types.Decision, error) {
		if activityCounter < activityCount {
			activityCounter++
			buf := new(bytes.Buffer)
			s.Nil(binary.Write(buf, binary.LittleEndian, activityCounter))

			return []byte(strconv.Itoa(int(activityCounter))), []*types.Decision{{
				DecisionType: types.DecisionTypeScheduleActivityTask.Ptr(),
				ScheduleActivityTaskDecisionAttributes: &types.ScheduleActivityTaskDecisionAttributes{
					ActivityID:                    common.StringPtr(strconv.Itoa(int(activityCounter))),
					ActivityType:                  &types.ActivityType{Name: common.StringPtr(activityName)},
					TaskList:                      &types.TaskList{Name: &tl},
					Input:                         buf.Bytes(),
					ScheduleToCloseTimeoutSeconds: common.Int32Ptr(100),
					ScheduleToStartTimeoutSeconds: common.Int32Ptr(10),
					StartToCloseTimeoutSeconds:    common.Int32Ptr(50),
					HeartbeatTimeoutSeconds:       common.Int32Ptr(5),
				},
			}}, nil
		}

		workflowComplete = true
		return []byte(strconv.Itoa(int(activityCounter))), []*types.Decision{{
			DecisionType: types.DecisionTypeCompleteWorkflowExecution.Ptr(),
			CompleteWorkflowExecutionDecisionAttributes: &types.CompleteWorkflowExecutionDecisionAttributes{
				Result: []byte("Done."),
			},
		}}, nil
	}

	expectedActivity := int32(1)
	atHandler := func(execution *types.WorkflowExecution, activityType *types.ActivityType,
		ActivityID string, input []byte, taskToken []byte) ([]byte, bool, error) {
		s.Equal(id, execution.WorkflowID)
		s.Equal(activityName, *activityType.Name)
		id, _ := strconv.Atoi(ActivityID)
		s.Equal(int(expectedActivity), id)
		buf := bytes.NewReader(input)
		var in int32
		binary.Read(buf, binary.LittleEndian, &in)
		s.Equal(expectedActivity, in)
		expectedActivity++

		return []byte("Activity Result."), false, nil
	}

	poller := &TaskPoller{
		Engine:          s.engine,
		Domain:          s.domainName,
		TaskList:        taskList,
		Identity:        identity,
		DecisionHandler: dtHandler,
		ActivityHandler: atHandler,
		Logger:          s.Logger,
		T:               s.T(),
	}

	for i := 0; i < 10; i++ {
		_, err := poller.PollAndProcessDecisionTask(false, false)
		s.Logger.Info("PollAndProcessDecisionTask", tag.Error(err))
		s.Nil(err)
		if i%2 == 0 {
			err = poller.PollAndProcessActivityTask(false)
		} else { // just for testing respondActivityTaskCompleteByID
			err = poller.PollAndProcessActivityTaskWithID(false)
		}
		s.Logger.Info("PollAndProcessActivityTask", tag.Error(err))
		s.Nil(err)
	}

	s.False(workflowComplete)
	_, err := poller.PollAndProcessDecisionTask(false, false)
	s.Nil(err)
	s.True(workflowComplete)
}

func (s *integrationSuite) TestCompleteDecisionTaskAndCreateNewOne() {
	id := "integration-complete-decision-create-new-test"
	wt := "integration-complete-decision-create-new-test-type"
	tl := "integration-complete-decision-create-new-test-tasklist"
	identity := "worker1"

	workflowType := &types.WorkflowType{}
	workflowType.Name = common.StringPtr(wt)

	taskList := &types.TaskList{}
	taskList.Name = common.StringPtr(tl)

	request := &types.StartWorkflowExecutionRequest{
		RequestID:                           common.StringPtr(uuid.New()),
<<<<<<< HEAD
		Domain:                              common.StringPtr(s.domainName),
		WorkflowID:                          id,
=======
		Domain:                              s.domainName,
		WorkflowID:                          common.StringPtr(id),
>>>>>>> 2847890a
		WorkflowType:                        workflowType,
		TaskList:                            taskList,
		Input:                               nil,
		ExecutionStartToCloseTimeoutSeconds: common.Int32Ptr(100),
		TaskStartToCloseTimeoutSeconds:      common.Int32Ptr(1),
		Identity:                            common.StringPtr(identity),
	}

	we, err0 := s.engine.StartWorkflowExecution(createContext(), request)
	s.Nil(err0)

	s.Logger.Info("StartWorkflowExecution", tag.WorkflowRunID(we.RunID))

	decisionCount := 0
	dtHandler := func(execution *types.WorkflowExecution, wt *types.WorkflowType,
		previousStartedEventID, startedEventID int64, history *types.History) ([]byte, []*types.Decision, error) {

		if decisionCount < 2 {
			decisionCount++
			return nil, []*types.Decision{{
				DecisionType: types.DecisionTypeRecordMarker.Ptr(),
				RecordMarkerDecisionAttributes: &types.RecordMarkerDecisionAttributes{
					MarkerName: common.StringPtr("test-marker"),
				},
			}}, nil
		}

		return nil, []*types.Decision{{
			DecisionType: types.DecisionTypeCompleteWorkflowExecution.Ptr(),
			CompleteWorkflowExecutionDecisionAttributes: &types.CompleteWorkflowExecutionDecisionAttributes{
				Result: []byte("Done."),
			},
		}}, nil
	}

	poller := &TaskPoller{
		Engine:          s.engine,
		Domain:          s.domainName,
		TaskList:        taskList,
		StickyTaskList:  taskList,
		Identity:        identity,
		DecisionHandler: dtHandler,
		Logger:          s.Logger,
		T:               s.T(),
	}

	_, newTask, err := poller.PollAndProcessDecisionTaskWithAttemptAndRetryAndForceNewDecision(
		false,
		false,
		true,
		true,
		int64(0),
		1,
		true,
		nil)
	s.Nil(err)
	s.NotNil(newTask)
	s.NotNil(newTask.DecisionTask)

	s.Equal(int64(3), newTask.DecisionTask.GetPreviousStartedEventID())
	s.Equal(int64(7), newTask.DecisionTask.GetStartedEventID())
	s.Equal(4, len(newTask.DecisionTask.History.Events))
	s.Equal(types.EventTypeDecisionTaskCompleted, newTask.DecisionTask.History.Events[0].GetEventType())
	s.Equal(types.EventTypeMarkerRecorded, newTask.DecisionTask.History.Events[1].GetEventType())
	s.Equal(types.EventTypeDecisionTaskScheduled, newTask.DecisionTask.History.Events[2].GetEventType())
	s.Equal(types.EventTypeDecisionTaskStarted, newTask.DecisionTask.History.Events[3].GetEventType())
}

func (s *integrationSuite) TestDecisionAndActivityTimeoutsWorkflow() {
	id := "integration-timeouts-workflow-test"
	wt := "integration-timeouts-workflow-test-type"
	tl := "integration-timeouts-workflow-test-tasklist"
	identity := "worker1"
	activityName := "activity_timer"

	workflowType := &types.WorkflowType{}
	workflowType.Name = common.StringPtr(wt)

	taskList := &types.TaskList{}
	taskList.Name = common.StringPtr(tl)

	request := &types.StartWorkflowExecutionRequest{
		RequestID:                           common.StringPtr(uuid.New()),
<<<<<<< HEAD
		Domain:                              common.StringPtr(s.domainName),
		WorkflowID:                          id,
=======
		Domain:                              s.domainName,
		WorkflowID:                          common.StringPtr(id),
>>>>>>> 2847890a
		WorkflowType:                        workflowType,
		TaskList:                            taskList,
		Input:                               nil,
		ExecutionStartToCloseTimeoutSeconds: common.Int32Ptr(100),
		TaskStartToCloseTimeoutSeconds:      common.Int32Ptr(1),
		Identity:                            common.StringPtr(identity),
	}

	we, err0 := s.engine.StartWorkflowExecution(createContext(), request)
	s.Nil(err0)

	s.Logger.Info("StartWorkflowExecution", tag.WorkflowRunID(we.RunID))

	workflowComplete := false
	activityCount := int32(4)
	activityCounter := int32(0)

	dtHandler := func(execution *types.WorkflowExecution, wt *types.WorkflowType,
		previousStartedEventID, startedEventID int64, history *types.History) ([]byte, []*types.Decision, error) {
		if activityCounter < activityCount {
			activityCounter++
			buf := new(bytes.Buffer)
			s.Nil(binary.Write(buf, binary.LittleEndian, activityCounter))

			return []byte(strconv.Itoa(int(activityCounter))), []*types.Decision{{
				DecisionType: types.DecisionTypeScheduleActivityTask.Ptr(),
				ScheduleActivityTaskDecisionAttributes: &types.ScheduleActivityTaskDecisionAttributes{
					ActivityID:                    common.StringPtr(strconv.Itoa(int(activityCounter))),
					ActivityType:                  &types.ActivityType{Name: common.StringPtr(activityName)},
					TaskList:                      &types.TaskList{Name: &tl},
					Input:                         buf.Bytes(),
					ScheduleToCloseTimeoutSeconds: common.Int32Ptr(1),
					ScheduleToStartTimeoutSeconds: common.Int32Ptr(1),
					StartToCloseTimeoutSeconds:    common.Int32Ptr(1),
					HeartbeatTimeoutSeconds:       common.Int32Ptr(1),
				},
			}}, nil
		}

		s.Logger.Info("Completing types.")

		workflowComplete = true
		return []byte(strconv.Itoa(int(activityCounter))), []*types.Decision{{
			DecisionType: types.DecisionTypeCompleteWorkflowExecution.Ptr(),
			CompleteWorkflowExecutionDecisionAttributes: &types.CompleteWorkflowExecutionDecisionAttributes{
				Result: []byte("Done."),
			},
		}}, nil
	}

	atHandler := func(execution *types.WorkflowExecution, activityType *types.ActivityType,
		ActivityID string, input []byte, taskToken []byte) ([]byte, bool, error) {
		s.Equal(id, execution.WorkflowID)
		s.Equal(activityName, *activityType.Name)
		s.Logger.Info("Activity ID", tag.WorkflowActivityID(ActivityID))
		return []byte("Activity Result."), false, nil
	}

	poller := &TaskPoller{
		Engine:          s.engine,
		Domain:          s.domainName,
		TaskList:        taskList,
		Identity:        identity,
		DecisionHandler: dtHandler,
		ActivityHandler: atHandler,
		Logger:          s.Logger,
		T:               s.T(),
	}

	for i := 0; i < 8; i++ {
		dropDecisionTask := (i%2 == 0)
		s.Logger.Info("Calling Decision Task", tag.Counter(i))
		var err error
		if dropDecisionTask {
			_, err = poller.PollAndProcessDecisionTask(false, true)
		} else {
			_, err = poller.PollAndProcessDecisionTaskWithAttempt(true, false, false, false, int64(1))
		}
		if err != nil {
			historyResponse, err := s.engine.GetWorkflowExecutionHistory(createContext(), &types.GetWorkflowExecutionHistoryRequest{
				Domain: s.domainName,
				Execution: &types.WorkflowExecution{
					WorkflowID: id,
					RunID:      we.RunID,
				},
			})
			s.Nil(err)
			history := historyResponse.History
			common.PrettyPrintHistory(history, s.Logger)
		}
		s.True(err == nil || err == matching.ErrNoTasks, "%v", err)
		if !dropDecisionTask {
			s.Logger.Info("Calling Activity Task: %d", tag.Counter(i))
			err = poller.PollAndProcessActivityTask(i%4 == 0)
			s.True(err == nil || err == matching.ErrNoTasks)
		}
	}

	s.Logger.Info("Waiting for workflow to complete", tag.WorkflowRunID(we.RunID))

	s.False(workflowComplete)
	_, err := poller.PollAndProcessDecisionTask(false, false)
	s.Nil(err)
	s.True(workflowComplete)
}

func (s *integrationSuite) TestWorkflowRetry() {
	id := "integration-wf-retry-test"
	wt := "integration-wf-retry-type"
	tl := "integration-wf-retry-tasklist"
	identity := "worker1"

	workflowType := &types.WorkflowType{}
	workflowType.Name = common.StringPtr(wt)

	taskList := &types.TaskList{}
	taskList.Name = common.StringPtr(tl)

	initialIntervalInSeconds := 1
	backoffCoefficient := 1.5
	maximumAttempts := 5
	request := &types.StartWorkflowExecutionRequest{
		RequestID:                           common.StringPtr(uuid.New()),
<<<<<<< HEAD
		Domain:                              common.StringPtr(s.domainName),
		WorkflowID:                          id,
=======
		Domain:                              s.domainName,
		WorkflowID:                          common.StringPtr(id),
>>>>>>> 2847890a
		WorkflowType:                        workflowType,
		TaskList:                            taskList,
		Input:                               nil,
		ExecutionStartToCloseTimeoutSeconds: common.Int32Ptr(100),
		TaskStartToCloseTimeoutSeconds:      common.Int32Ptr(1),
		Identity:                            common.StringPtr(identity),
		RetryPolicy: &types.RetryPolicy{
			InitialIntervalInSeconds:    common.Int32Ptr(int32(initialIntervalInSeconds)),
			MaximumAttempts:             common.Int32Ptr(int32(maximumAttempts)),
			MaximumIntervalInSeconds:    common.Int32Ptr(1),
			NonRetriableErrorReasons:    []string{"bad-bug"},
			BackoffCoefficient:          common.Float64Ptr(backoffCoefficient),
			ExpirationIntervalInSeconds: common.Int32Ptr(100),
		},
	}

	we, err0 := s.engine.StartWorkflowExecution(createContext(), request)
	s.Nil(err0)

	s.Logger.Info("StartWorkflowExecution", tag.WorkflowRunID(we.RunID))

	var executions []*types.WorkflowExecution

	attemptCount := 0

	dtHandler := func(execution *types.WorkflowExecution, wt *types.WorkflowType,
		previousStartedEventID, startedEventID int64, history *types.History) ([]byte, []*types.Decision, error) {
		executions = append(executions, execution)
		attemptCount++
		if attemptCount == maximumAttempts {
			return nil, []*types.Decision{
				{
					DecisionType: types.DecisionTypeCompleteWorkflowExecution.Ptr(),
					CompleteWorkflowExecutionDecisionAttributes: &types.CompleteWorkflowExecutionDecisionAttributes{
						Result: []byte("succeed-after-retry"),
					},
				}}, nil
		}
		return nil, []*types.Decision{
			{
				DecisionType: types.DecisionTypeFailWorkflowExecution.Ptr(),
				FailWorkflowExecutionDecisionAttributes: &types.FailWorkflowExecutionDecisionAttributes{
					Reason:  common.StringPtr("retryable-error"),
					Details: nil,
				},
			}}, nil
	}

	poller := &TaskPoller{
		Engine:          s.engine,
		Domain:          s.domainName,
		TaskList:        taskList,
		Identity:        identity,
		DecisionHandler: dtHandler,
		Logger:          s.Logger,
		T:               s.T(),
	}

	describeWorkflowExecution := func(execution *types.WorkflowExecution) (*types.DescribeWorkflowExecutionResponse, error) {
		return s.engine.DescribeWorkflowExecution(createContext(), &types.DescribeWorkflowExecutionRequest{
			Domain:    s.domainName,
			Execution: execution,
		})
	}

	for i := 0; i != maximumAttempts; i++ {
		_, err := poller.PollAndProcessDecisionTask(false, false)
		s.True(err == nil, err)
		events := s.getHistory(s.domainName, executions[i])
		if i == maximumAttempts-1 {
			s.Equal(types.EventTypeWorkflowExecutionCompleted, events[len(events)-1].GetEventType())
		} else {
			s.Equal(types.EventTypeWorkflowExecutionContinuedAsNew, events[len(events)-1].GetEventType())
		}
		s.Equal(int32(i), events[0].GetWorkflowExecutionStartedEventAttributes().GetAttempt())

		dweResponse, err := describeWorkflowExecution(executions[i])
		s.Nil(err)
		backoff := time.Duration(0)
		if i > 0 {
			backoff = time.Duration(float64(initialIntervalInSeconds)*math.Pow(backoffCoefficient, float64(i-1))) * time.Second
			// retry backoff cannot larger than MaximumIntervalInSeconds
			if backoff > time.Second {
				backoff = time.Second
			}
		}
		expectedExecutionTime := dweResponse.WorkflowExecutionInfo.GetStartTime() + backoff.Nanoseconds()
		s.Equal(expectedExecutionTime, dweResponse.WorkflowExecutionInfo.GetExecutionTime())
	}
}

func (s *integrationSuite) TestWorkflowRetryFailures() {
	id := "integration-wf-retry-failures-test"
	wt := "integration-wf-retry-failures-type"
	tl := "integration-wf-retry-failures-tasklist"
	identity := "worker1"

	workflowType := &types.WorkflowType{}
	workflowType.Name = common.StringPtr(wt)

	taskList := &types.TaskList{}
	taskList.Name = common.StringPtr(tl)

	workflowImpl := func(attempts int, errorReason string, executions *[]*types.WorkflowExecution) decisionTaskHandler {
		attemptCount := 0

		dtHandler := func(execution *types.WorkflowExecution, wt *types.WorkflowType,
			previousStartedEventID, startedEventID int64, history *types.History) ([]byte, []*types.Decision, error) {
			*executions = append(*executions, execution)
			attemptCount++
			if attemptCount == attempts {
				return nil, []*types.Decision{
					{
						DecisionType: types.DecisionTypeCompleteWorkflowExecution.Ptr(),
						CompleteWorkflowExecutionDecisionAttributes: &types.CompleteWorkflowExecutionDecisionAttributes{
							Result: []byte("succeed-after-retry"),
						},
					}}, nil
			}
			return nil, []*types.Decision{
				{
					DecisionType: types.DecisionTypeFailWorkflowExecution.Ptr(),
					FailWorkflowExecutionDecisionAttributes: &types.FailWorkflowExecutionDecisionAttributes{
						//Reason:  common.StringPtr("retryable-error"),
						Reason:  common.StringPtr(errorReason),
						Details: nil,
					},
				}}, nil
		}

		return dtHandler
	}

	// Fail using attempt
	request := &types.StartWorkflowExecutionRequest{
		RequestID:                           common.StringPtr(uuid.New()),
<<<<<<< HEAD
		Domain:                              common.StringPtr(s.domainName),
		WorkflowID:                          id,
=======
		Domain:                              s.domainName,
		WorkflowID:                          common.StringPtr(id),
>>>>>>> 2847890a
		WorkflowType:                        workflowType,
		TaskList:                            taskList,
		Input:                               nil,
		ExecutionStartToCloseTimeoutSeconds: common.Int32Ptr(100),
		TaskStartToCloseTimeoutSeconds:      common.Int32Ptr(1),
		Identity:                            common.StringPtr(identity),
		RetryPolicy: &types.RetryPolicy{
			InitialIntervalInSeconds:    common.Int32Ptr(1),
			MaximumAttempts:             common.Int32Ptr(3),
			MaximumIntervalInSeconds:    common.Int32Ptr(1),
			NonRetriableErrorReasons:    []string{"bad-bug"},
			BackoffCoefficient:          common.Float64Ptr(1),
			ExpirationIntervalInSeconds: common.Int32Ptr(100),
		},
	}

	we, err0 := s.engine.StartWorkflowExecution(createContext(), request)
	s.Nil(err0)

	s.Logger.Info("StartWorkflowExecution", tag.WorkflowRunID(we.RunID))

	executions := []*types.WorkflowExecution{}
	dtHandler := workflowImpl(5, "retryable-error", &executions)
	poller := &TaskPoller{
		Engine:          s.engine,
		Domain:          s.domainName,
		TaskList:        taskList,
		Identity:        identity,
		DecisionHandler: dtHandler,
		Logger:          s.Logger,
		T:               s.T(),
	}

	_, err := poller.PollAndProcessDecisionTask(false, false)
	s.True(err == nil, err)
	events := s.getHistory(s.domainName, executions[0])
	s.Equal(types.EventTypeWorkflowExecutionContinuedAsNew, events[len(events)-1].GetEventType())
	s.Equal(int32(0), events[0].GetWorkflowExecutionStartedEventAttributes().GetAttempt())

	_, err = poller.PollAndProcessDecisionTask(false, false)
	s.True(err == nil, err)
	events = s.getHistory(s.domainName, executions[1])
	s.Equal(types.EventTypeWorkflowExecutionContinuedAsNew, events[len(events)-1].GetEventType())
	s.Equal(int32(1), events[0].GetWorkflowExecutionStartedEventAttributes().GetAttempt())

	_, err = poller.PollAndProcessDecisionTask(false, false)
	s.True(err == nil, err)
	events = s.getHistory(s.domainName, executions[2])
	s.Equal(types.EventTypeWorkflowExecutionFailed, events[len(events)-1].GetEventType())
	s.Equal(int32(2), events[0].GetWorkflowExecutionStartedEventAttributes().GetAttempt())

	// Fail error reason
	request = &types.StartWorkflowExecutionRequest{
		RequestID:                           common.StringPtr(uuid.New()),
<<<<<<< HEAD
		Domain:                              common.StringPtr(s.domainName),
		WorkflowID:                          id,
=======
		Domain:                              s.domainName,
		WorkflowID:                          common.StringPtr(id),
>>>>>>> 2847890a
		WorkflowType:                        workflowType,
		TaskList:                            taskList,
		Input:                               nil,
		ExecutionStartToCloseTimeoutSeconds: common.Int32Ptr(100),
		TaskStartToCloseTimeoutSeconds:      common.Int32Ptr(1),
		Identity:                            common.StringPtr(identity),
		RetryPolicy: &types.RetryPolicy{
			InitialIntervalInSeconds:    common.Int32Ptr(1),
			MaximumAttempts:             common.Int32Ptr(3),
			MaximumIntervalInSeconds:    common.Int32Ptr(1),
			NonRetriableErrorReasons:    []string{"bad-bug"},
			BackoffCoefficient:          common.Float64Ptr(1),
			ExpirationIntervalInSeconds: common.Int32Ptr(100),
		},
	}

	we, err0 = s.engine.StartWorkflowExecution(createContext(), request)
	s.Nil(err0)

	s.Logger.Info("StartWorkflowExecution", tag.WorkflowRunID(we.RunID))

	executions = []*types.WorkflowExecution{}
	dtHandler = workflowImpl(5, "bad-bug", &executions)
	poller = &TaskPoller{
		Engine:          s.engine,
		Domain:          s.domainName,
		TaskList:        taskList,
		Identity:        identity,
		DecisionHandler: dtHandler,
		Logger:          s.Logger,
		T:               s.T(),
	}

	_, err = poller.PollAndProcessDecisionTask(false, false)
	s.True(err == nil, err)
	events = s.getHistory(s.domainName, executions[0])
	s.Equal(types.EventTypeWorkflowExecutionFailed, events[len(events)-1].GetEventType())
	s.Equal(int32(0), events[0].GetWorkflowExecutionStartedEventAttributes().GetAttempt())

}

func (s *integrationSuite) TestCronWorkflow() {
	id := "integration-wf-cron-test"
	wt := "integration-wf-cron-type"
	tl := "integration-wf-cron-tasklist"
	identity := "worker1"
	cronSchedule := "@every 3s"

	targetBackoffDuration := time.Second * 3
	backoffDurationTolerance := time.Millisecond * 500

	workflowType := &types.WorkflowType{}
	workflowType.Name = common.StringPtr(wt)

	taskList := &types.TaskList{}
	taskList.Name = common.StringPtr(tl)

	memo := &types.Memo{
		Fields: map[string][]byte{"memoKey": []byte("memoVal")},
	}
	searchAttr := &types.SearchAttributes{
		IndexedFields: map[string][]byte{"CustomKeywordField": []byte(`"1"`)},
	}

	request := &types.StartWorkflowExecutionRequest{
		RequestID:                           common.StringPtr(uuid.New()),
<<<<<<< HEAD
		Domain:                              common.StringPtr(s.domainName),
		WorkflowID:                          id,
=======
		Domain:                              s.domainName,
		WorkflowID:                          common.StringPtr(id),
>>>>>>> 2847890a
		WorkflowType:                        workflowType,
		TaskList:                            taskList,
		Input:                               nil,
		ExecutionStartToCloseTimeoutSeconds: common.Int32Ptr(100),
		TaskStartToCloseTimeoutSeconds:      common.Int32Ptr(1),
		Identity:                            common.StringPtr(identity),
		CronSchedule:                        common.StringPtr(cronSchedule), //minimum interval by standard spec is 1m (* * * * *), use non-standard descriptor for short interval for test
		Memo:                                memo,
		SearchAttributes:                    searchAttr,
	}

	startWorkflowTS := time.Now()
	we, err0 := s.engine.StartWorkflowExecution(createContext(), request)
	s.Nil(err0)

	s.Logger.Info("StartWorkflowExecution", tag.WorkflowRunID(we.RunID))

	var executions []*types.WorkflowExecution

	attemptCount := 0

	dtHandler := func(execution *types.WorkflowExecution, wt *types.WorkflowType,
		previousStartedEventID, startedEventID int64, history *types.History) ([]byte, []*types.Decision, error) {
		executions = append(executions, execution)
		attemptCount++
		if attemptCount == 2 {
			return nil, []*types.Decision{
				{
					DecisionType: types.DecisionTypeCompleteWorkflowExecution.Ptr(),
					CompleteWorkflowExecutionDecisionAttributes: &types.CompleteWorkflowExecutionDecisionAttributes{
						Result: []byte("cron-test-result"),
					},
				}}, nil
		}
		return nil, []*types.Decision{
			{
				DecisionType: types.DecisionTypeFailWorkflowExecution.Ptr(),
				FailWorkflowExecutionDecisionAttributes: &types.FailWorkflowExecutionDecisionAttributes{
					Reason:  common.StringPtr("cron-test-error"),
					Details: nil,
				},
			}}, nil
	}

	poller := &TaskPoller{
		Engine:          s.engine,
		Domain:          s.domainName,
		TaskList:        taskList,
		Identity:        identity,
		DecisionHandler: dtHandler,
		Logger:          s.Logger,
		T:               s.T(),
	}

	startFilter := &types.StartTimeFilter{}
	startFilter.EarliestTime = common.Int64Ptr(startWorkflowTS.UnixNano())
	startFilter.LatestTime = common.Int64Ptr(time.Now().UnixNano())

	// Sleep some time before checking the open executions.
	// This will not cost extra time as the polling for first decision task will be blocked for 3 seconds.
	time.Sleep(2 * time.Second)
	resp, err := s.engine.ListOpenWorkflowExecutions(createContext(), &types.ListOpenWorkflowExecutionsRequest{
		Domain:          s.domainName,
		MaximumPageSize: common.Int32Ptr(100),
		StartTimeFilter: startFilter,
		ExecutionFilter: &types.WorkflowExecutionFilter{
			WorkflowID: common.StringPtr(id),
		},
	})
	s.Nil(err)
	s.Equal(1, len(resp.GetExecutions()))
	executionInfo := resp.GetExecutions()[0]
	s.Equal(targetBackoffDuration.Nanoseconds(), executionInfo.GetExecutionTime()-executionInfo.GetStartTime())

	_, err = poller.PollAndProcessDecisionTask(false, false)
	s.True(err == nil, err)

	// Make sure the cron workflow start running at a proper time, in this case 3 seconds after the
	// startWorkflowExecution request
	backoffDuration := time.Now().Sub(startWorkflowTS)
	s.True(backoffDuration > targetBackoffDuration)
	s.True(backoffDuration < targetBackoffDuration+backoffDurationTolerance)

	_, err = poller.PollAndProcessDecisionTask(false, false)
	s.True(err == nil, err)

	_, err = poller.PollAndProcessDecisionTask(false, false)
	s.True(err == nil, err)

	s.Equal(3, attemptCount)

	terminateErr := s.engine.TerminateWorkflowExecution(createContext(), &types.TerminateWorkflowExecutionRequest{
		Domain: s.domainName,
		WorkflowExecution: &types.WorkflowExecution{
			WorkflowID: id,
		},
	})
	s.NoError(terminateErr)
	events := s.getHistory(s.domainName, executions[0])
	lastEvent := events[len(events)-1]
	s.Equal(types.EventTypeWorkflowExecutionContinuedAsNew, lastEvent.GetEventType())
	attributes := lastEvent.WorkflowExecutionContinuedAsNewEventAttributes
	s.Equal(types.ContinueAsNewInitiatorCronSchedule, attributes.GetInitiator())
	s.Equal("cron-test-error", attributes.GetFailureReason())
	s.Equal(0, len(attributes.GetLastCompletionResult()))
	s.Equal(memo, attributes.Memo)
	s.Equal(searchAttr, attributes.SearchAttributes)

	events = s.getHistory(s.domainName, executions[1])
	lastEvent = events[len(events)-1]
	s.Equal(types.EventTypeWorkflowExecutionContinuedAsNew, lastEvent.GetEventType())
	attributes = lastEvent.WorkflowExecutionContinuedAsNewEventAttributes
	s.Equal(types.ContinueAsNewInitiatorCronSchedule, attributes.GetInitiator())
	s.Equal("", attributes.GetFailureReason())
	s.Equal("cron-test-result", string(attributes.GetLastCompletionResult()))
	s.Equal(memo, attributes.Memo)
	s.Equal(searchAttr, attributes.SearchAttributes)

	events = s.getHistory(s.domainName, executions[2])
	lastEvent = events[len(events)-1]
	s.Equal(types.EventTypeWorkflowExecutionContinuedAsNew, lastEvent.GetEventType())
	attributes = lastEvent.WorkflowExecutionContinuedAsNewEventAttributes
	s.Equal(types.ContinueAsNewInitiatorCronSchedule, attributes.GetInitiator())
	s.Equal("cron-test-error", attributes.GetFailureReason())
	s.Equal("cron-test-result", string(attributes.GetLastCompletionResult()))
	s.Equal(memo, attributes.Memo)
	s.Equal(searchAttr, attributes.SearchAttributes)

	startFilter.LatestTime = common.Int64Ptr(time.Now().UnixNano())
	var closedExecutions []*types.WorkflowExecutionInfo
	for i := 0; i < 10; i++ {
		resp, err := s.engine.ListClosedWorkflowExecutions(createContext(), &types.ListClosedWorkflowExecutionsRequest{
			Domain:          s.domainName,
			MaximumPageSize: common.Int32Ptr(100),
			StartTimeFilter: startFilter,
			ExecutionFilter: &types.WorkflowExecutionFilter{
				WorkflowID: common.StringPtr(id),
			},
		})
		s.Nil(err)
		if len(resp.GetExecutions()) == 4 {
			closedExecutions = resp.GetExecutions()
			break
		}
		time.Sleep(200 * time.Millisecond)
	}
	s.NotNil(closedExecutions)
	dweResponse, err := s.engine.DescribeWorkflowExecution(createContext(), &types.DescribeWorkflowExecutionRequest{
		Domain: s.domainName,
		Execution: &types.WorkflowExecution{
			WorkflowID: id,
			RunID:      we.RunID,
		},
	})
	s.Nil(err)
	expectedExecutionTime := dweResponse.WorkflowExecutionInfo.GetStartTime() + 3*time.Second.Nanoseconds()
	s.Equal(expectedExecutionTime, dweResponse.WorkflowExecutionInfo.GetExecutionTime())

	sort.Slice(closedExecutions, func(i, j int) bool {
		return closedExecutions[i].GetStartTime() < closedExecutions[j].GetStartTime()
	})
	lastExecution := closedExecutions[0]

	// TODO https://github.com/uber/cadence/issues/3540
	// the rest assertion can cause transient failure
	if s.testClusterConfig.Persistence.SQLDBPluginName == "postgres" {
		return
	}
	for i := 1; i != 4; i++ {
		executionInfo := closedExecutions[i]
		// Roundup to compare on the precision of seconds
		expectedBackoff := executionInfo.GetExecutionTime()/1000000000 - lastExecution.GetExecutionTime()/1000000000
		// The execution time calculate based on last execution close time
		// However, the current execution time is based on the current start time
		// This code is to remove the diff between current start time and last execution close time
		// TODO: Remove this line once we unify the time source
		executionTimeDiff := executionInfo.GetStartTime()/1000000000 - lastExecution.GetCloseTime()/1000000000
		// The backoff between any two executions should be multiplier of the target backoff duration which is 3 in this test
		s.Equal(int64(0), int64(expectedBackoff-executionTimeDiff)%(targetBackoffDuration.Nanoseconds()/1000000000))
		lastExecution = executionInfo
	}
}

func (s *integrationSuite) TestCronWorkflowTimeout() {
	id := "integration-wf-cron-timeout-test"
	wt := "integration-wf-cron-timeout-type"
	tl := "integration-wf-cron-timeout-tasklist"
	identity := "worker1"
	cronSchedule := "@every 3s"

	workflowType := &types.WorkflowType{}
	workflowType.Name = common.StringPtr(wt)

	taskList := &types.TaskList{}
	taskList.Name = common.StringPtr(tl)

	memo := &types.Memo{
		Fields: map[string][]byte{"memoKey": []byte("memoVal")},
	}
	searchAttr := &types.SearchAttributes{
		IndexedFields: map[string][]byte{"CustomKeywordField": []byte(`"1"`)},
	}

	request := &types.StartWorkflowExecutionRequest{
		RequestID:                           common.StringPtr(uuid.New()),
<<<<<<< HEAD
		Domain:                              common.StringPtr(s.domainName),
		WorkflowID:                          id,
=======
		Domain:                              s.domainName,
		WorkflowID:                          common.StringPtr(id),
>>>>>>> 2847890a
		WorkflowType:                        workflowType,
		TaskList:                            taskList,
		Input:                               nil,
		ExecutionStartToCloseTimeoutSeconds: common.Int32Ptr(1), // set workflow timeout to 1s
		TaskStartToCloseTimeoutSeconds:      common.Int32Ptr(1),
		Identity:                            common.StringPtr(identity),
		CronSchedule:                        common.StringPtr(cronSchedule), //minimum interval by standard spec is 1m (* * * * *), use non-standard descriptor for short interval for test
		Memo:                                memo,
		SearchAttributes:                    searchAttr,
	}

	we, err0 := s.engine.StartWorkflowExecution(createContext(), request)
	s.Nil(err0)

	s.Logger.Info("StartWorkflowExecution", tag.WorkflowRunID(we.RunID))

	var executions []*types.WorkflowExecution
	dtHandler := func(execution *types.WorkflowExecution, wt *types.WorkflowType,
		previousStartedEventID, startedEventID int64, history *types.History) ([]byte, []*types.Decision, error) {

		executions = append(executions, execution)
		return nil, []*types.Decision{
			{
				DecisionType: types.DecisionTypeStartTimer.Ptr(),

				StartTimerDecisionAttributes: &types.StartTimerDecisionAttributes{
					TimerID:                   common.StringPtr("timer-id"),
					StartToFireTimeoutSeconds: common.Int64Ptr(5),
				},
			}}, nil
	}

	poller := &TaskPoller{
		Engine:          s.engine,
		Domain:          s.domainName,
		TaskList:        taskList,
		Identity:        identity,
		DecisionHandler: dtHandler,
		Logger:          s.Logger,
		T:               s.T(),
	}

	_, err := poller.PollAndProcessDecisionTask(false, false)
	s.True(err == nil, err)

	time.Sleep(1 * time.Second) // wait for workflow timeout

	// check when workflow timeout, continueAsNew event contains expected fields
	events := s.getHistory(s.domainName, executions[0])
	lastEvent := events[len(events)-1]
	s.Equal(types.EventTypeWorkflowExecutionContinuedAsNew, lastEvent.GetEventType())
	attributes := lastEvent.WorkflowExecutionContinuedAsNewEventAttributes
	s.Equal(types.ContinueAsNewInitiatorCronSchedule, attributes.GetInitiator())
	s.Equal("cadenceInternal:Timeout START_TO_CLOSE", attributes.GetFailureReason())
	s.Equal(memo, attributes.Memo)
	s.Equal(searchAttr, attributes.SearchAttributes)

	_, err = poller.PollAndProcessDecisionTask(false, false)
	s.True(err == nil, err)

	// check new run contains expected fields
	events = s.getHistory(s.domainName, executions[1])
	firstEvent := events[0]
	s.Equal(types.EventTypeWorkflowExecutionStarted, firstEvent.GetEventType())
	startAttributes := firstEvent.WorkflowExecutionStartedEventAttributes
	s.Equal(memo, startAttributes.Memo)
	s.Equal(searchAttr, startAttributes.SearchAttributes)

	// terminate cron
	terminateErr := s.engine.TerminateWorkflowExecution(createContext(), &types.TerminateWorkflowExecutionRequest{
		Domain: s.domainName,
		WorkflowExecution: &types.WorkflowExecution{
			WorkflowID: id,
		},
	})
	s.NoError(terminateErr)
}

func (s *integrationSuite) TestSequential_UserTimers() {
	id := "integration-sequential-user-timers-test"
	wt := "integration-sequential-user-timers-test-type"
	tl := "integration-sequential-user-timers-test-tasklist"
	identity := "worker1"

	workflowType := &types.WorkflowType{}
	workflowType.Name = common.StringPtr(wt)

	taskList := &types.TaskList{}
	taskList.Name = common.StringPtr(tl)

	request := &types.StartWorkflowExecutionRequest{
		RequestID:                           common.StringPtr(uuid.New()),
<<<<<<< HEAD
		Domain:                              common.StringPtr(s.domainName),
		WorkflowID:                          id,
=======
		Domain:                              s.domainName,
		WorkflowID:                          common.StringPtr(id),
>>>>>>> 2847890a
		WorkflowType:                        workflowType,
		TaskList:                            taskList,
		Input:                               nil,
		ExecutionStartToCloseTimeoutSeconds: common.Int32Ptr(100),
		TaskStartToCloseTimeoutSeconds:      common.Int32Ptr(1),
		Identity:                            common.StringPtr(identity),
	}

	we, err0 := s.engine.StartWorkflowExecution(createContext(), request)
	s.Nil(err0)

	s.Logger.Info("StartWorkflowExecution", tag.WorkflowRunID(we.RunID))

	workflowComplete := false
	timerCount := int32(4)
	timerCounter := int32(0)
	dtHandler := func(execution *types.WorkflowExecution, wt *types.WorkflowType,
		previousStartedEventID, startedEventID int64, history *types.History) ([]byte, []*types.Decision, error) {
		if timerCounter < timerCount {
			timerCounter++
			buf := new(bytes.Buffer)
			s.Nil(binary.Write(buf, binary.LittleEndian, timerCounter))
			return []byte(strconv.Itoa(int(timerCounter))), []*types.Decision{{
				DecisionType: types.DecisionTypeStartTimer.Ptr(),
				StartTimerDecisionAttributes: &types.StartTimerDecisionAttributes{
					TimerID:                   common.StringPtr(fmt.Sprintf("timer-id-%d", timerCounter)),
					StartToFireTimeoutSeconds: common.Int64Ptr(1),
				},
			}}, nil
		}

		workflowComplete = true
		return []byte(strconv.Itoa(int(timerCounter))), []*types.Decision{{
			DecisionType: types.DecisionTypeCompleteWorkflowExecution.Ptr(),
			CompleteWorkflowExecutionDecisionAttributes: &types.CompleteWorkflowExecutionDecisionAttributes{
				Result: []byte("Done."),
			},
		}}, nil
	}

	poller := &TaskPoller{
		Engine:          s.engine,
		Domain:          s.domainName,
		TaskList:        taskList,
		Identity:        identity,
		DecisionHandler: dtHandler,
		ActivityHandler: nil,
		Logger:          s.Logger,
		T:               s.T(),
	}

	for i := 0; i < 4; i++ {
		_, err := poller.PollAndProcessDecisionTask(false, false)
		s.Logger.Info("PollAndProcessDecisionTask: completed")
		s.Nil(err)
	}

	s.False(workflowComplete)
	_, err := poller.PollAndProcessDecisionTask(false, false)
	s.Nil(err)
	s.True(workflowComplete)
}

func (s *integrationSuite) TestRateLimitBufferedEvents() {
	id := "integration-rate-limit-buffered-events-test"
	wt := "integration-rate-limit-buffered-events-test-type"
	tl := "integration-rate-limit-buffered-events-test-tasklist"
	identity := "worker1"

	workflowType := &types.WorkflowType{}
	workflowType.Name = common.StringPtr(wt)

	taskList := &types.TaskList{}
	taskList.Name = common.StringPtr(tl)

	// Start workflow execution
	request := &types.StartWorkflowExecutionRequest{
		RequestID:                           common.StringPtr(uuid.New()),
<<<<<<< HEAD
		Domain:                              common.StringPtr(s.domainName),
		WorkflowID:                          id,
=======
		Domain:                              s.domainName,
		WorkflowID:                          common.StringPtr(id),
>>>>>>> 2847890a
		WorkflowType:                        workflowType,
		TaskList:                            taskList,
		Input:                               nil,
		ExecutionStartToCloseTimeoutSeconds: common.Int32Ptr(100),
		TaskStartToCloseTimeoutSeconds:      common.Int32Ptr(10),
		Identity:                            common.StringPtr(identity),
	}

	we, err0 := s.engine.StartWorkflowExecution(createContext(), request)
	s.Nil(err0)

	s.Logger.Info("StartWorkflowExecution", tag.WorkflowRunID(we.RunID))
	workflowExecution := &types.WorkflowExecution{
		WorkflowID: id,
		RunID:      we.RunID,
	}

	// decider logic
	workflowComplete := false
	signalsSent := false
	signalCount := 0
	dtHandler := func(execution *types.WorkflowExecution, wt *types.WorkflowType,
		previousStartedEventID, startedEventID int64, h *types.History) ([]byte, []*types.Decision, error) {

		// Count signals
		for _, event := range h.Events[previousStartedEventID:] {
			if event.GetEventType() == types.EventTypeWorkflowExecutionSignaled {
				signalCount++
			}
		}

		if !signalsSent {
			signalsSent = true
			// Buffered Signals
			for i := 0; i < 100; i++ {
				buf := new(bytes.Buffer)
				binary.Write(buf, binary.LittleEndian, i)
				s.Nil(s.sendSignal(s.domainName, workflowExecution, "SignalName", buf.Bytes(), identity))
			}

			buf := new(bytes.Buffer)
			binary.Write(buf, binary.LittleEndian, 101)
			signalErr := s.sendSignal(s.domainName, workflowExecution, "SignalName", buf.Bytes(), identity)
			s.Nil(signalErr)

			// this decision will be ignored as he decision task is already failed
			return nil, []*types.Decision{}, nil
		}

		workflowComplete = true
		return nil, []*types.Decision{{
			DecisionType: types.DecisionTypeCompleteWorkflowExecution.Ptr(),
			CompleteWorkflowExecutionDecisionAttributes: &types.CompleteWorkflowExecutionDecisionAttributes{
				Result: []byte("Done."),
			},
		}}, nil
	}

	poller := &TaskPoller{
		Engine:          s.engine,
		Domain:          s.domainName,
		TaskList:        taskList,
		Identity:        identity,
		DecisionHandler: dtHandler,
		ActivityHandler: nil,
		Logger:          s.Logger,
		T:               s.T(),
	}

	// first decision to send 101 signals, the last signal will force fail decision and flush buffered events.
	_, err := poller.PollAndProcessDecisionTask(false, false)
	s.Logger.Info("PollAndProcessDecisionTask", tag.Error(err))
	s.EqualError(err, "EntityNotExistsError{Message: Decision task not found.}")

	// Process signal in decider
	_, err = poller.PollAndProcessDecisionTask(false, false)
	s.Logger.Info("PollAndProcessDecisionTask", tag.Error(err))
	s.Nil(err)

	s.True(workflowComplete)
	s.Equal(101, signalCount) // check that all 101 signals are received.
}

func (s *integrationSuite) TestBufferedEvents() {
	id := "integration-buffered-events-test"
	wt := "integration-buffered-events-test-type"
	tl := "integration-buffered-events-test-tasklist"
	identity := "worker1"
	signalName := "buffered-signal"

	workflowType := &types.WorkflowType{Name: &wt}
	taskList := &types.TaskList{Name: &tl}

	// Start workflow execution
	request := &types.StartWorkflowExecutionRequest{
		RequestID:                           common.StringPtr(uuid.New()),
<<<<<<< HEAD
		Domain:                              common.StringPtr(s.domainName),
		WorkflowID:                          id,
=======
		Domain:                              s.domainName,
		WorkflowID:                          common.StringPtr(id),
>>>>>>> 2847890a
		WorkflowType:                        workflowType,
		TaskList:                            taskList,
		Input:                               nil,
		ExecutionStartToCloseTimeoutSeconds: common.Int32Ptr(100),
		TaskStartToCloseTimeoutSeconds:      common.Int32Ptr(1),
		Identity:                            common.StringPtr(identity),
	}

	we, err0 := s.engine.StartWorkflowExecution(createContext(), request)
	s.Nil(err0)

	s.Logger.Info("StartWorkflowExecution", tag.WorkflowRunID(we.RunID))

	// decider logic
	workflowComplete := false
	signalSent := false
	var signalEvent *types.HistoryEvent
	dtHandler := func(execution *types.WorkflowExecution, wt *types.WorkflowType,
		previousStartedEventID, startedEventID int64, history *types.History) ([]byte, []*types.Decision, error) {
		if !signalSent {
			signalSent = true

			// this will create new event when there is in-flight decision task, and the new event will be buffered
			err := s.engine.SignalWorkflowExecution(createContext(),
				&types.SignalWorkflowExecutionRequest{
					Domain: s.domainName,
					WorkflowExecution: &types.WorkflowExecution{
						WorkflowID: id,
					},
					SignalName: common.StringPtr("buffered-signal"),
					Input:      []byte("buffered-signal-input"),
					Identity:   common.StringPtr(identity),
				})
			s.NoError(err)
			return nil, []*types.Decision{{
				DecisionType: types.DecisionTypeScheduleActivityTask.Ptr(),
				ScheduleActivityTaskDecisionAttributes: &types.ScheduleActivityTaskDecisionAttributes{
					ActivityID:                    common.StringPtr("1"),
					ActivityType:                  &types.ActivityType{Name: common.StringPtr("test-activity-type")},
					TaskList:                      &types.TaskList{Name: &tl},
					Input:                         []byte("test-input"),
					ScheduleToCloseTimeoutSeconds: common.Int32Ptr(100),
					ScheduleToStartTimeoutSeconds: common.Int32Ptr(2),
					StartToCloseTimeoutSeconds:    common.Int32Ptr(50),
					HeartbeatTimeoutSeconds:       common.Int32Ptr(5),
				},
			}}, nil
		} else if previousStartedEventID > 0 && signalEvent == nil {
			for _, event := range history.Events[previousStartedEventID:] {
				if *event.EventType == types.EventTypeWorkflowExecutionSignaled {
					signalEvent = event
				}
			}
		}

		workflowComplete = true
		return nil, []*types.Decision{{
			DecisionType: types.DecisionTypeCompleteWorkflowExecution.Ptr(),
			CompleteWorkflowExecutionDecisionAttributes: &types.CompleteWorkflowExecutionDecisionAttributes{
				Result: []byte("Done."),
			},
		}}, nil
	}

	poller := &TaskPoller{
		Engine:          s.engine,
		Domain:          s.domainName,
		TaskList:        taskList,
		Identity:        identity,
		DecisionHandler: dtHandler,
		ActivityHandler: nil,
		Logger:          s.Logger,
		T:               s.T(),
	}

	// first decision, which sends signal and the signal event should be buffered to append after first decision closed
	_, err := poller.PollAndProcessDecisionTask(false, false)
	s.Logger.Info("PollAndProcessDecisionTask", tag.Error(err))
	s.Nil(err)

	// check history, the signal event should be after the complete decision task
	histResp, err := s.engine.GetWorkflowExecutionHistory(createContext(), &types.GetWorkflowExecutionHistoryRequest{
		Domain: s.domainName,
		Execution: &types.WorkflowExecution{
			WorkflowID: id,
			RunID:      we.RunID,
		},
	})
	s.NoError(err)
	s.NotNil(histResp.History.Events)
	s.True(len(histResp.History.Events) >= 6)
	s.Equal(histResp.History.Events[3].GetEventType(), types.EventTypeDecisionTaskCompleted)
	s.Equal(histResp.History.Events[4].GetEventType(), types.EventTypeActivityTaskScheduled)
	s.Equal(histResp.History.Events[5].GetEventType(), types.EventTypeWorkflowExecutionSignaled)

	// Process signal in decider
	_, err = poller.PollAndProcessDecisionTask(false, false)
	s.Logger.Info("PollAndProcessDecisionTask", tag.Error(err))
	s.Nil(err)
	s.NotNil(signalEvent)
	s.Equal(signalName, *signalEvent.WorkflowExecutionSignaledEventAttributes.SignalName)
	s.Equal(identity, *signalEvent.WorkflowExecutionSignaledEventAttributes.Identity)
	s.True(workflowComplete)
}

func (s *integrationSuite) TestDescribeWorkflowExecution() {
	id := "integration-describe-wfe-test"
	wt := "integration-describe-wfe-test-type"
	tl := "integration-describe-wfe-test-tasklist"
	identity := "worker1"

	workflowType := &types.WorkflowType{Name: &wt}
	taskList := &types.TaskList{Name: &tl}

	// Start workflow execution
	request := &types.StartWorkflowExecutionRequest{
		RequestID:                           common.StringPtr(uuid.New()),
<<<<<<< HEAD
		Domain:                              common.StringPtr(s.domainName),
		WorkflowID:                          id,
=======
		Domain:                              s.domainName,
		WorkflowID:                          common.StringPtr(id),
>>>>>>> 2847890a
		WorkflowType:                        workflowType,
		TaskList:                            taskList,
		Input:                               nil,
		ExecutionStartToCloseTimeoutSeconds: common.Int32Ptr(100),
		TaskStartToCloseTimeoutSeconds:      common.Int32Ptr(1),
		Identity:                            common.StringPtr(identity),
	}

	we, err0 := s.engine.StartWorkflowExecution(createContext(), request)
	s.Nil(err0)

	s.Logger.Info("StartWorkflowExecution", tag.WorkflowRunID(we.RunID))

	describeWorkflowExecution := func() (*types.DescribeWorkflowExecutionResponse, error) {
		return s.engine.DescribeWorkflowExecution(createContext(), &types.DescribeWorkflowExecutionRequest{
			Domain: s.domainName,
			Execution: &types.WorkflowExecution{
				WorkflowID: id,
				RunID:      we.RunID,
			},
		})
	}
	dweResponse, err := describeWorkflowExecution()
	s.Nil(err)
	s.True(nil == dweResponse.WorkflowExecutionInfo.CloseTime)
	s.Equal(int64(2), *dweResponse.WorkflowExecutionInfo.HistoryLength) // WorkflowStarted, DecisionScheduled
	s.Equal(dweResponse.WorkflowExecutionInfo.GetStartTime(), dweResponse.WorkflowExecutionInfo.GetExecutionTime())

	// decider logic
	workflowComplete := false
	signalSent := false
	dtHandler := func(execution *types.WorkflowExecution, wt *types.WorkflowType,
		previousStartedEventID, startedEventID int64, history *types.History) ([]byte, []*types.Decision, error) {
		if !signalSent {
			signalSent = true

			s.NoError(err)
			return nil, []*types.Decision{{
				DecisionType: types.DecisionTypeScheduleActivityTask.Ptr(),
				ScheduleActivityTaskDecisionAttributes: &types.ScheduleActivityTaskDecisionAttributes{
					ActivityID:                    common.StringPtr("1"),
					ActivityType:                  &types.ActivityType{Name: common.StringPtr("test-activity-type")},
					TaskList:                      &types.TaskList{Name: &tl},
					Input:                         []byte("test-input"),
					ScheduleToCloseTimeoutSeconds: common.Int32Ptr(100),
					ScheduleToStartTimeoutSeconds: common.Int32Ptr(2),
					StartToCloseTimeoutSeconds:    common.Int32Ptr(50),
					HeartbeatTimeoutSeconds:       common.Int32Ptr(5),
				},
			}}, nil
		}

		workflowComplete = true
		return nil, []*types.Decision{{
			DecisionType: types.DecisionTypeCompleteWorkflowExecution.Ptr(),
			CompleteWorkflowExecutionDecisionAttributes: &types.CompleteWorkflowExecutionDecisionAttributes{
				Result: []byte("Done."),
			},
		}}, nil
	}

	atHandler := func(execution *types.WorkflowExecution, activityType *types.ActivityType,
		ActivityID string, input []byte, taskToken []byte) ([]byte, bool, error) {
		return []byte("Activity Result."), false, nil
	}

	poller := &TaskPoller{
		Engine:          s.engine,
		Domain:          s.domainName,
		TaskList:        taskList,
		Identity:        identity,
		DecisionHandler: dtHandler,
		ActivityHandler: atHandler,
		Logger:          s.Logger,
		T:               s.T(),
	}

	// first decision to schedule new activity
	_, err = poller.PollAndProcessDecisionTask(false, false)
	s.Logger.Info("PollAndProcessDecisionTask", tag.Error(err))
	s.Nil(err)

	dweResponse, err = describeWorkflowExecution()
	s.Nil(err)
	s.True(nil == dweResponse.WorkflowExecutionInfo.CloseStatus)
	s.Equal(int64(5), *dweResponse.WorkflowExecutionInfo.HistoryLength) // DecisionStarted, DecisionCompleted, ActivityScheduled
	s.Equal(1, len(dweResponse.PendingActivities))
	s.Equal("test-activity-type", dweResponse.PendingActivities[0].ActivityType.GetName())
	s.Equal(int64(0), dweResponse.PendingActivities[0].GetLastHeartbeatTimestamp())

	// process activity task
	err = poller.PollAndProcessActivityTask(false)

	dweResponse, err = describeWorkflowExecution()
	s.Nil(err)
	s.True(nil == dweResponse.WorkflowExecutionInfo.CloseStatus)
	s.Equal(int64(8), *dweResponse.WorkflowExecutionInfo.HistoryLength) // ActivityTaskStarted, ActivityTaskCompleted, DecisionTaskScheduled
	s.Equal(0, len(dweResponse.PendingActivities))

	// Process signal in decider
	_, err = poller.PollAndProcessDecisionTask(false, false)
	s.Nil(err)
	s.True(workflowComplete)

	dweResponse, err = describeWorkflowExecution()
	s.Nil(err)
	s.Equal(types.WorkflowExecutionCloseStatusCompleted, *dweResponse.WorkflowExecutionInfo.CloseStatus)
	s.Equal(int64(11), *dweResponse.WorkflowExecutionInfo.HistoryLength) // DecisionStarted, DecisionCompleted, WorkflowCompleted
}

func (s *integrationSuite) TestVisibility() {
	startTime := time.Now().UnixNano()

	// Start 2 workflow executions
	id1 := "integration-visibility-test1"
	id2 := "integration-visibility-test2"
	wt := "integration-visibility-test-type"
	tl := "integration-visibility-test-tasklist"
	identity := "worker1"

	workflowType := &types.WorkflowType{}
	workflowType.Name = common.StringPtr(wt)

	taskList := &types.TaskList{}
	taskList.Name = common.StringPtr(tl)

	startRequest := &types.StartWorkflowExecutionRequest{
		RequestID:                           common.StringPtr(uuid.New()),
<<<<<<< HEAD
		Domain:                              common.StringPtr(s.domainName),
		WorkflowID:                          id1,
=======
		Domain:                              s.domainName,
		WorkflowID:                          common.StringPtr(id1),
>>>>>>> 2847890a
		WorkflowType:                        workflowType,
		TaskList:                            taskList,
		Input:                               nil,
		ExecutionStartToCloseTimeoutSeconds: common.Int32Ptr(100),
		TaskStartToCloseTimeoutSeconds:      common.Int32Ptr(10),
		Identity:                            common.StringPtr(identity),
	}

	startResponse, err0 := s.engine.StartWorkflowExecution(createContext(), startRequest)
	s.Nil(err0)

	// Now complete one of the executions
	dtHandler := func(execution *types.WorkflowExecution, wt *types.WorkflowType,
		previousStartedEventID, startedEventID int64, history *types.History) ([]byte, []*types.Decision, error) {
		return []byte{}, []*types.Decision{{
			DecisionType: types.DecisionTypeCompleteWorkflowExecution.Ptr(),
			CompleteWorkflowExecutionDecisionAttributes: &types.CompleteWorkflowExecutionDecisionAttributes{
				Result: []byte("Done."),
			},
		}}, nil
	}

	poller := &TaskPoller{
		Engine:          s.engine,
		Domain:          s.domainName,
		TaskList:        taskList,
		Identity:        identity,
		DecisionHandler: dtHandler,
		ActivityHandler: nil,
		Logger:          s.Logger,
		T:               s.T(),
	}

	_, err1 := poller.PollAndProcessDecisionTask(false, false)
	s.Nil(err1)

	// wait until the start workflow is done
	var nextToken []byte
	historyEventFilterType := types.HistoryEventFilterTypeCloseEvent
	for {
		historyResponse, historyErr := s.engine.GetWorkflowExecutionHistory(createContext(), &types.GetWorkflowExecutionHistoryRequest{
			Domain: startRequest.Domain,
			Execution: &types.WorkflowExecution{
				WorkflowID: startRequest.WorkflowID,
				RunID:      startResponse.RunID,
			},
			WaitForNewEvent:        common.BoolPtr(true),
			HistoryEventFilterType: &historyEventFilterType,
			NextPageToken:          nextToken,
		})
		s.Nil(historyErr)
		if len(historyResponse.NextPageToken) == 0 {
			break
		}

		nextToken = historyResponse.NextPageToken
	}

	startRequest = &types.StartWorkflowExecutionRequest{
		RequestID:                           common.StringPtr(uuid.New()),
<<<<<<< HEAD
		Domain:                              common.StringPtr(s.domainName),
		WorkflowID:                          id2,
=======
		Domain:                              s.domainName,
		WorkflowID:                          common.StringPtr(id2),
>>>>>>> 2847890a
		WorkflowType:                        workflowType,
		TaskList:                            taskList,
		Input:                               nil,
		ExecutionStartToCloseTimeoutSeconds: common.Int32Ptr(100),
		TaskStartToCloseTimeoutSeconds:      common.Int32Ptr(10),
		Identity:                            common.StringPtr(identity),
	}

	_, err2 := s.engine.StartWorkflowExecution(createContext(), startRequest)
	s.Nil(err2)

	startFilter := &types.StartTimeFilter{}
	startFilter.EarliestTime = common.Int64Ptr(startTime)
	startFilter.LatestTime = common.Int64Ptr(time.Now().UnixNano())

	closedCount := 0
	openCount := 0

	var historyLength int64
	for i := 0; i < 10; i++ {
		resp, err3 := s.engine.ListClosedWorkflowExecutions(createContext(), &types.ListClosedWorkflowExecutionsRequest{
			Domain:          s.domainName,
			MaximumPageSize: common.Int32Ptr(100),
			StartTimeFilter: startFilter,
		})
		s.Nil(err3)
		closedCount = len(resp.Executions)
		if closedCount == 1 {
			historyLength = *(resp.Executions[0].HistoryLength)
			break
		}
		s.Logger.Info("Closed WorkflowExecution is not yet visible")
		time.Sleep(100 * time.Millisecond)
	}
	s.Equal(1, closedCount)
	s.Equal(int64(5), historyLength)

	for i := 0; i < 10; i++ {
		resp, err4 := s.engine.ListOpenWorkflowExecutions(createContext(), &types.ListOpenWorkflowExecutionsRequest{
			Domain:          s.domainName,
			MaximumPageSize: common.Int32Ptr(100),
			StartTimeFilter: startFilter,
		})
		s.Nil(err4)
		openCount = len(resp.Executions)
		if openCount == 1 {
			break
		}
		s.Logger.Info("Open WorkflowExecution is not yet visible")
		time.Sleep(100 * time.Millisecond)
	}
	s.Equal(1, openCount)
}

func (s *integrationSuite) TestChildWorkflowExecution() {
	parentID := "integration-child-workflow-test-parent"
	childID := "integration-child-workflow-test-child"
	wtParent := "integration-child-workflow-test-parent-type"
	wtChild := "integration-child-workflow-test-child-type"
	tlParent := "integration-child-workflow-test-parent-tasklist"
	tlChild := "integration-child-workflow-test-child-tasklist"
	identity := "worker1"

	parentWorkflowType := &types.WorkflowType{}
	parentWorkflowType.Name = common.StringPtr(wtParent)

	childWorkflowType := &types.WorkflowType{}
	childWorkflowType.Name = common.StringPtr(wtChild)

	taskListParent := &types.TaskList{}
	taskListParent.Name = common.StringPtr(tlParent)
	taskListChild := &types.TaskList{}
	taskListChild.Name = common.StringPtr(tlChild)

	header := &types.Header{
		Fields: map[string][]byte{"tracing": []byte("sample payload")},
	}

	request := &types.StartWorkflowExecutionRequest{
		RequestID:                           common.StringPtr(uuid.New()),
<<<<<<< HEAD
		Domain:                              common.StringPtr(s.domainName),
		WorkflowID:                          parentID,
=======
		Domain:                              s.domainName,
		WorkflowID:                          common.StringPtr(parentID),
>>>>>>> 2847890a
		WorkflowType:                        parentWorkflowType,
		TaskList:                            taskListParent,
		Input:                               nil,
		Header:                              header,
		ExecutionStartToCloseTimeoutSeconds: common.Int32Ptr(100),
		TaskStartToCloseTimeoutSeconds:      common.Int32Ptr(1),
		Identity:                            common.StringPtr(identity),
	}

	we, err0 := s.engine.StartWorkflowExecution(createContext(), request)
	s.Nil(err0)
	s.Logger.Info("StartWorkflowExecution", tag.WorkflowRunID(we.RunID))

	// decider logic
	childComplete := false
	childExecutionStarted := false
	var startedEvent *types.HistoryEvent
	var completedEvent *types.HistoryEvent

	memoInfo, _ := json.Marshal("memo")
	memo := &types.Memo{
		Fields: map[string][]byte{
			"Info": memoInfo,
		},
	}
	attrValBytes, _ := json.Marshal("attrVal")
	searchAttr := &types.SearchAttributes{
		IndexedFields: map[string][]byte{
			"CustomKeywordField": attrValBytes,
		},
	}

	// Parent Decider Logic
	dtHandlerParent := func(execution *types.WorkflowExecution, wt *types.WorkflowType,
		previousStartedEventID, startedEventID int64, history *types.History) ([]byte, []*types.Decision, error) {
		s.Logger.Info("Processing decision task for ", tag.WorkflowID(execution.WorkflowID))

		if execution.WorkflowID == parentID {
			if !childExecutionStarted {
				s.Logger.Info("Starting child execution.")
				childExecutionStarted = true

				return nil, []*types.Decision{{
					DecisionType: types.DecisionTypeStartChildWorkflowExecution.Ptr(),
					StartChildWorkflowExecutionDecisionAttributes: &types.StartChildWorkflowExecutionDecisionAttributes{
						WorkflowID:                          childID,
						WorkflowType:                        childWorkflowType,
						TaskList:                            taskListChild,
						Input:                               []byte("child-workflow-input"),
						Header:                              header,
						ExecutionStartToCloseTimeoutSeconds: common.Int32Ptr(200),
						TaskStartToCloseTimeoutSeconds:      common.Int32Ptr(2),
						Control:                             nil,
						Memo:                                memo,
						SearchAttributes:                    searchAttr,
					},
				}}, nil
			} else if previousStartedEventID > 0 {
				for _, event := range history.Events[previousStartedEventID:] {
					if *event.EventType == types.EventTypeChildWorkflowExecutionStarted {
						startedEvent = event
						return nil, []*types.Decision{}, nil
					}

					if *event.EventType == types.EventTypeChildWorkflowExecutionCompleted {
						completedEvent = event
						return nil, []*types.Decision{{
							DecisionType: types.DecisionTypeCompleteWorkflowExecution.Ptr(),
							CompleteWorkflowExecutionDecisionAttributes: &types.CompleteWorkflowExecutionDecisionAttributes{
								Result: []byte("Done."),
							},
						}}, nil
					}
				}
			}
		}

		return nil, nil, nil
	}

	var childStartedEvent *types.HistoryEvent
	// Child Decider Logic
	dtHandlerChild := func(execution *types.WorkflowExecution, wt *types.WorkflowType,
		previousStartedEventID, startedEventID int64, history *types.History) ([]byte, []*types.Decision, error) {
		if previousStartedEventID <= 0 {
			childStartedEvent = history.Events[0]
		}

		s.Logger.Info("Processing decision task for Child ", tag.WorkflowID(execution.WorkflowID))
		childComplete = true
		return nil, []*types.Decision{{
			DecisionType: types.DecisionTypeCompleteWorkflowExecution.Ptr(),
			CompleteWorkflowExecutionDecisionAttributes: &types.CompleteWorkflowExecutionDecisionAttributes{
				Result: []byte("Child Done."),
			},
		}}, nil
	}

	pollerParent := &TaskPoller{
		Engine:          s.engine,
		Domain:          s.domainName,
		TaskList:        taskListParent,
		Identity:        identity,
		DecisionHandler: dtHandlerParent,
		Logger:          s.Logger,
		T:               s.T(),
	}

	pollerChild := &TaskPoller{
		Engine:          s.engine,
		Domain:          s.domainName,
		TaskList:        taskListChild,
		Identity:        identity,
		DecisionHandler: dtHandlerChild,
		Logger:          s.Logger,
		T:               s.T(),
	}

	// Make first decision to start child execution
	_, err := pollerParent.PollAndProcessDecisionTask(false, false)
	s.Logger.Info("PollAndProcessDecisionTask", tag.Error(err))
	s.Nil(err)
	s.True(childExecutionStarted)

	// Process ChildExecution Started event and Process Child Execution and complete it
	_, err = pollerParent.PollAndProcessDecisionTask(false, false)
	s.Logger.Info("PollAndProcessDecisionTask", tag.Error(err))
	s.Nil(err)

	_, err = pollerChild.PollAndProcessDecisionTask(false, false)
	s.Logger.Info("PollAndProcessDecisionTask", tag.Error(err))
	s.Nil(err)
	s.NotNil(startedEvent)
	s.True(childComplete)
	s.NotNil(childStartedEvent)
	s.Equal(types.EventTypeWorkflowExecutionStarted, childStartedEvent.GetEventType())
	s.Equal(s.domainName, childStartedEvent.WorkflowExecutionStartedEventAttributes.GetParentWorkflowDomain())
	s.Equal(parentID, childStartedEvent.WorkflowExecutionStartedEventAttributes.ParentWorkflowExecution.GetWorkflowID())
	s.Equal(we.GetRunID(), childStartedEvent.WorkflowExecutionStartedEventAttributes.ParentWorkflowExecution.GetRunID())
	s.Equal(startedEvent.ChildWorkflowExecutionStartedEventAttributes.GetInitiatedEventID(),
		childStartedEvent.WorkflowExecutionStartedEventAttributes.GetParentInitiatedEventID())
	s.Equal(header, startedEvent.ChildWorkflowExecutionStartedEventAttributes.Header)
	s.Equal(header, childStartedEvent.WorkflowExecutionStartedEventAttributes.Header)
	s.Equal(memo, childStartedEvent.WorkflowExecutionStartedEventAttributes.GetMemo())
	s.Equal(searchAttr, childStartedEvent.WorkflowExecutionStartedEventAttributes.GetSearchAttributes())

	// Process ChildExecution completed event and complete parent execution
	_, err = pollerParent.PollAndProcessDecisionTask(false, false)
	s.Logger.Info("PollAndProcessDecisionTask", tag.Error(err))
	s.Nil(err)
	s.NotNil(completedEvent)
	completedAttributes := completedEvent.ChildWorkflowExecutionCompletedEventAttributes
<<<<<<< HEAD
	s.Nil(completedAttributes.Domain)
	s.Equal(childID, completedAttributes.WorkflowExecution.WorkflowID)
=======
	s.Empty(completedAttributes.Domain)
	s.Equal(childID, *completedAttributes.WorkflowExecution.WorkflowID)
>>>>>>> 2847890a
	s.Equal(wtChild, *completedAttributes.WorkflowType.Name)
	s.Equal([]byte("Child Done."), completedAttributes.Result)
}

func (s *integrationSuite) TestCronChildWorkflowExecution() {
	parentID := "integration-cron-child-workflow-test-parent"
	childID := "integration-cron-child-workflow-test-child"
	wtParent := "integration-cron-child-workflow-test-parent-type"
	wtChild := "integration-cron-child-workflow-test-child-type"
	tlParent := "integration-cron-child-workflow-test-parent-tasklist"
	tlChild := "integration-cron-child-workflow-test-child-tasklist"
	identity := "worker1"

	cronSchedule := "@every 3s"
	targetBackoffDuration := time.Second * 3
	backoffDurationTolerance := time.Second

	parentWorkflowType := &types.WorkflowType{}
	parentWorkflowType.Name = common.StringPtr(wtParent)

	childWorkflowType := &types.WorkflowType{}
	childWorkflowType.Name = common.StringPtr(wtChild)

	taskListParent := &types.TaskList{}
	taskListParent.Name = common.StringPtr(tlParent)
	taskListChild := &types.TaskList{}
	taskListChild.Name = common.StringPtr(tlChild)

	request := &types.StartWorkflowExecutionRequest{
		RequestID:                           common.StringPtr(uuid.New()),
<<<<<<< HEAD
		Domain:                              common.StringPtr(s.domainName),
		WorkflowID:                          parentID,
=======
		Domain:                              s.domainName,
		WorkflowID:                          common.StringPtr(parentID),
>>>>>>> 2847890a
		WorkflowType:                        parentWorkflowType,
		TaskList:                            taskListParent,
		Input:                               nil,
		ExecutionStartToCloseTimeoutSeconds: common.Int32Ptr(100),
		TaskStartToCloseTimeoutSeconds:      common.Int32Ptr(1),
		Identity:                            common.StringPtr(identity),
	}

	startParentWorkflowTS := time.Now()
	we, err0 := s.engine.StartWorkflowExecution(createContext(), request)
	s.Nil(err0)
	s.Logger.Info("StartWorkflowExecution", tag.WorkflowRunID(we.RunID))

	// decider logic
	childExecutionStarted := false
	var terminatedEvent *types.HistoryEvent
	var startChildWorkflowTS time.Time
	// Parent Decider Logic
	dtHandlerParent := func(execution *types.WorkflowExecution, wt *types.WorkflowType,
		previousStartedEventID, startedEventID int64, history *types.History) ([]byte, []*types.Decision, error) {
		s.Logger.Info("Processing decision task for ", tag.WorkflowID(execution.WorkflowID))

		if !childExecutionStarted {
			s.Logger.Info("Starting child execution.")
			childExecutionStarted = true
			startChildWorkflowTS = time.Now()
			return nil, []*types.Decision{{
				DecisionType: types.DecisionTypeStartChildWorkflowExecution.Ptr(),
				StartChildWorkflowExecutionDecisionAttributes: &types.StartChildWorkflowExecutionDecisionAttributes{
					WorkflowID:                          childID,
					WorkflowType:                        childWorkflowType,
					TaskList:                            taskListChild,
					Input:                               nil,
					ExecutionStartToCloseTimeoutSeconds: common.Int32Ptr(200),
					TaskStartToCloseTimeoutSeconds:      common.Int32Ptr(2),
					Control:                             nil,
					CronSchedule:                        common.StringPtr(cronSchedule),
				},
			}}, nil
		}
		for _, event := range history.Events[previousStartedEventID:] {
			if *event.EventType == types.EventTypeChildWorkflowExecutionTerminated {
				terminatedEvent = event
				return nil, []*types.Decision{{
					DecisionType: types.DecisionTypeCompleteWorkflowExecution.Ptr(),
					CompleteWorkflowExecutionDecisionAttributes: &types.CompleteWorkflowExecutionDecisionAttributes{
						Result: []byte("Done."),
					},
				}}, nil
			}
		}
		return nil, nil, nil
	}

	// Child Decider Logic
	dtHandlerChild := func(execution *types.WorkflowExecution, wt *types.WorkflowType,
		previousStartedEventID, startedEventID int64, history *types.History) ([]byte, []*types.Decision, error) {

		s.Logger.Info("Processing decision task for Child ", tag.WorkflowID(execution.WorkflowID))
		return nil, []*types.Decision{{
			DecisionType: types.DecisionTypeCompleteWorkflowExecution.Ptr(),
			CompleteWorkflowExecutionDecisionAttributes: &types.CompleteWorkflowExecutionDecisionAttributes{},
		}}, nil
	}

	pollerParent := &TaskPoller{
		Engine:          s.engine,
		Domain:          s.domainName,
		TaskList:        taskListParent,
		Identity:        identity,
		DecisionHandler: dtHandlerParent,
		Logger:          s.Logger,
		T:               s.T(),
	}

	pollerChild := &TaskPoller{
		Engine:          s.engine,
		Domain:          s.domainName,
		TaskList:        taskListChild,
		Identity:        identity,
		DecisionHandler: dtHandlerChild,
		Logger:          s.Logger,
		T:               s.T(),
	}

	// Make first decision to start child execution
	_, err := pollerParent.PollAndProcessDecisionTask(false, false)
	s.Logger.Info("PollAndProcessDecisionTask", tag.Error(err))
	s.Nil(err)
	s.True(childExecutionStarted)

	// Process ChildExecution Started event
	_, err = pollerParent.PollAndProcessDecisionTask(false, false)
	s.Logger.Info("PollAndProcessDecisionTask", tag.Error(err))
	s.Nil(err)

	startFilter := &types.StartTimeFilter{}
	startFilter.EarliestTime = common.Int64Ptr(startChildWorkflowTS.UnixNano())
	for i := 0; i < 2; i++ {
		// Sleep some time before checking the open executions.
		// This will not cost extra time as the polling for first decision task will be blocked for 3 seconds.
		time.Sleep(2 * time.Second)
		startFilter.LatestTime = common.Int64Ptr(time.Now().UnixNano())
		resp, err := s.engine.ListOpenWorkflowExecutions(createContext(), &types.ListOpenWorkflowExecutionsRequest{
			Domain:          s.domainName,
			MaximumPageSize: common.Int32Ptr(100),
			StartTimeFilter: startFilter,
			ExecutionFilter: &types.WorkflowExecutionFilter{
				WorkflowID: common.StringPtr(childID),
			},
		})
		s.Nil(err)
		s.Equal(1, len(resp.GetExecutions()))

		_, err = pollerChild.PollAndProcessDecisionTask(false, false)
		s.Logger.Info("PollAndProcessDecisionTask", tag.Error(err))
		s.Nil(err)

		backoffDuration := time.Now().Sub(startChildWorkflowTS)
		s.True(backoffDuration < targetBackoffDuration+backoffDurationTolerance)
		startChildWorkflowTS = time.Now()
	}

	// terminate the childworkflow
	terminateErr := s.engine.TerminateWorkflowExecution(createContext(), &types.TerminateWorkflowExecutionRequest{
		Domain: s.domainName,
		WorkflowExecution: &types.WorkflowExecution{
			WorkflowID: childID,
		},
	})
	s.Nil(terminateErr)

	// Process ChildExecution terminated event and complete parent execution
	_, err = pollerParent.PollAndProcessDecisionTask(false, false)
	s.Logger.Info("PollAndProcessDecisionTask", tag.Error(err))
	s.Nil(err)
	s.NotNil(terminatedEvent)
	terminatedAttributes := terminatedEvent.ChildWorkflowExecutionTerminatedEventAttributes
<<<<<<< HEAD
	s.Nil(terminatedAttributes.Domain)
	s.Equal(childID, terminatedAttributes.WorkflowExecution.WorkflowID)
=======
	s.Empty(terminatedAttributes.Domain)
	s.Equal(childID, *terminatedAttributes.WorkflowExecution.WorkflowID)
>>>>>>> 2847890a
	s.Equal(wtChild, *terminatedAttributes.WorkflowType.Name)

	startFilter.EarliestTime = common.Int64Ptr(startParentWorkflowTS.UnixNano())
	startFilter.LatestTime = common.Int64Ptr(time.Now().UnixNano())
	var closedExecutions []*types.WorkflowExecutionInfo
	for i := 0; i < 10; i++ {
		resp, err := s.engine.ListClosedWorkflowExecutions(createContext(), &types.ListClosedWorkflowExecutionsRequest{
			Domain:          s.domainName,
			MaximumPageSize: common.Int32Ptr(100),
			StartTimeFilter: startFilter,
		})
		s.Nil(err)
		if len(resp.GetExecutions()) == 4 {
			closedExecutions = resp.GetExecutions()
			break
		}
		time.Sleep(200 * time.Millisecond)
	}
	s.NotNil(closedExecutions)
	sort.Slice(closedExecutions, func(i, j int) bool {
		return closedExecutions[i].GetStartTime() < closedExecutions[j].GetStartTime()
	})
	//The first parent is not the cron workflow, only verify child workflow with cron schedule
	lastExecution := closedExecutions[1]
	for i := 2; i != 4; i++ {
		executionInfo := closedExecutions[i]
		// Round up the time precision to seconds
		expectedBackoff := executionInfo.GetExecutionTime()/1000000000 - lastExecution.GetExecutionTime()/1000000000
		// The execution time calculate based on last execution close time
		// However, the current execution time is based on the current start time
		// This code is to remove the diff between current start time and last execution close time
		// TODO: Remove this line once we unify the time source.
		executionTimeDiff := executionInfo.GetStartTime()/1000000000 - lastExecution.GetCloseTime()/1000000000
		// The backoff between any two executions should be multiplier of the target backoff duration which is 3 in this test
		s.Equal(int64(0), int64(expectedBackoff-executionTimeDiff)/1000000000%(targetBackoffDuration.Nanoseconds()/1000000000))
		lastExecution = executionInfo
	}
}

func (s *integrationSuite) TestWorkflowTimeout() {
	startTime := time.Now().UnixNano()

	id := "integration-workflow-timeout"
	wt := "integration-workflow-timeout-type"
	tl := "integration-workflow-timeout-tasklist"
	identity := "worker1"

	workflowType := &types.WorkflowType{}
	workflowType.Name = common.StringPtr(wt)

	taskList := &types.TaskList{}
	taskList.Name = common.StringPtr(tl)

	request := &types.StartWorkflowExecutionRequest{
		RequestID:                           common.StringPtr(uuid.New()),
<<<<<<< HEAD
		Domain:                              common.StringPtr(s.domainName),
		WorkflowID:                          id,
=======
		Domain:                              s.domainName,
		WorkflowID:                          common.StringPtr(id),
>>>>>>> 2847890a
		WorkflowType:                        workflowType,
		TaskList:                            taskList,
		Input:                               nil,
		ExecutionStartToCloseTimeoutSeconds: common.Int32Ptr(1),
		TaskStartToCloseTimeoutSeconds:      common.Int32Ptr(1),
		Identity:                            common.StringPtr(identity),
	}

	we, err0 := s.engine.StartWorkflowExecution(createContext(), request)
	s.Nil(err0)

	s.Logger.Info("StartWorkflowExecution", tag.WorkflowRunID(we.RunID))

	workflowComplete := false

GetHistoryLoop:
	for i := 0; i < 10; i++ {
		historyResponse, err := s.engine.GetWorkflowExecutionHistory(createContext(), &types.GetWorkflowExecutionHistoryRequest{
			Domain: s.domainName,
			Execution: &types.WorkflowExecution{
				WorkflowID: id,
				RunID:      we.RunID,
			},
		})
		s.Nil(err)
		history := historyResponse.History

		lastEvent := history.Events[len(history.Events)-1]
		if *lastEvent.EventType != types.EventTypeWorkflowExecutionTimedOut {
			s.Logger.Warn("Execution not timedout yet.")
			time.Sleep(200 * time.Millisecond)
			continue GetHistoryLoop
		}

		timeoutEventAttributes := lastEvent.WorkflowExecutionTimedOutEventAttributes
		s.Equal(types.TimeoutTypeStartToClose, *timeoutEventAttributes.TimeoutType)
		workflowComplete = true
		break GetHistoryLoop
	}
	s.True(workflowComplete)

	startFilter := &types.StartTimeFilter{}
	startFilter.EarliestTime = common.Int64Ptr(startTime)
	startFilter.LatestTime = common.Int64Ptr(time.Now().UnixNano())

	closedCount := 0
ListClosedLoop:
	for i := 0; i < 10; i++ {
		resp, err3 := s.engine.ListClosedWorkflowExecutions(createContext(), &types.ListClosedWorkflowExecutionsRequest{
			Domain:          s.domainName,
			MaximumPageSize: common.Int32Ptr(100),
			StartTimeFilter: startFilter,
		})
		s.Nil(err3)
		closedCount = len(resp.Executions)
		if closedCount == 0 {
			s.Logger.Info("Closed WorkflowExecution is not yet visibile")
			time.Sleep(1000 * time.Millisecond)
			continue ListClosedLoop
		}
		break ListClosedLoop
	}
	s.Equal(1, closedCount)
}

func (s *integrationSuite) TestDecisionTaskFailed() {
	id := "integration-decisiontask-failed-test"
	wt := "integration-decisiontask-failed-test-type"
	tl := "integration-decisiontask-failed-test-tasklist"
	identity := "worker1"
	activityName := "activity_type1"

	workflowType := &types.WorkflowType{}
	workflowType.Name = common.StringPtr(wt)

	taskList := &types.TaskList{}
	taskList.Name = common.StringPtr(tl)

	// Start workflow execution
	request := &types.StartWorkflowExecutionRequest{
		RequestID:                           common.StringPtr(uuid.New()),
<<<<<<< HEAD
		Domain:                              common.StringPtr(s.domainName),
		WorkflowID:                          id,
=======
		Domain:                              s.domainName,
		WorkflowID:                          common.StringPtr(id),
>>>>>>> 2847890a
		WorkflowType:                        workflowType,
		TaskList:                            taskList,
		Input:                               nil,
		ExecutionStartToCloseTimeoutSeconds: common.Int32Ptr(100),
		TaskStartToCloseTimeoutSeconds:      common.Int32Ptr(10),
		Identity:                            common.StringPtr(identity),
	}

	we, err0 := s.engine.StartWorkflowExecution(createContext(), request)
	s.Nil(err0)
	s.Logger.Info("StartWorkflowExecution", tag.WorkflowRunID(we.RunID))

	workflowExecution := &types.WorkflowExecution{
		WorkflowID: id,
		RunID:      we.RunID,
	}

	// decider logic
	workflowComplete := false
	activityScheduled := false
	activityData := int32(1)
	failureCount := 10
	signalCount := 0
	sendSignal := false
	lastDecisionTimestamp := int64(0)
	//var signalEvent *types.HistoryEvent
	dtHandler := func(execution *types.WorkflowExecution, wt *types.WorkflowType,
		previousStartedEventID, startedEventID int64, history *types.History) ([]byte, []*types.Decision, error) {
		// Count signals
		for _, event := range history.Events[previousStartedEventID:] {
			if event.GetEventType() == types.EventTypeWorkflowExecutionSignaled {
				signalCount++
			}
		}
		// Some signals received on this decision
		if signalCount == 1 {
			return nil, []*types.Decision{}, nil
		}

		// Send signals during decision
		if sendSignal {
			s.sendSignal(s.domainName, workflowExecution, "signalC", nil, identity)
			s.sendSignal(s.domainName, workflowExecution, "signalD", nil, identity)
			s.sendSignal(s.domainName, workflowExecution, "signalE", nil, identity)
			sendSignal = false
		}

		if !activityScheduled {
			activityScheduled = true
			buf := new(bytes.Buffer)
			s.Nil(binary.Write(buf, binary.LittleEndian, activityData))

			return nil, []*types.Decision{{
				DecisionType: types.DecisionTypeScheduleActivityTask.Ptr(),
				ScheduleActivityTaskDecisionAttributes: &types.ScheduleActivityTaskDecisionAttributes{
					ActivityID:                    common.StringPtr(strconv.Itoa(int(1))),
					ActivityType:                  &types.ActivityType{Name: common.StringPtr(activityName)},
					TaskList:                      &types.TaskList{Name: &tl},
					Input:                         buf.Bytes(),
					ScheduleToCloseTimeoutSeconds: common.Int32Ptr(100),
					ScheduleToStartTimeoutSeconds: common.Int32Ptr(2),
					StartToCloseTimeoutSeconds:    common.Int32Ptr(50),
					HeartbeatTimeoutSeconds:       common.Int32Ptr(5),
				},
			}}, nil
		} else if failureCount > 0 {
			// Otherwise decrement failureCount and keep failing decisions
			failureCount--
			return nil, nil, errors.New("Decider Panic")
		}

		workflowComplete = true
		time.Sleep(time.Second)
		s.Logger.Warn(fmt.Sprintf("PrevStarted: %v, StartedEventID: %v, Size: %v", previousStartedEventID, startedEventID,
			len(history.Events)))
		lastDecisionEvent := history.Events[startedEventID-1]
		s.Equal(types.EventTypeDecisionTaskStarted, lastDecisionEvent.GetEventType())
		lastDecisionTimestamp = lastDecisionEvent.GetTimestamp()
		return nil, []*types.Decision{{
			DecisionType: types.DecisionTypeCompleteWorkflowExecution.Ptr(),
			CompleteWorkflowExecutionDecisionAttributes: &types.CompleteWorkflowExecutionDecisionAttributes{
				Result: []byte("Done."),
			},
		}}, nil
	}

	// activity handler
	atHandler := func(execution *types.WorkflowExecution, activityType *types.ActivityType,
		ActivityID string, input []byte, taskToken []byte) ([]byte, bool, error) {

		return []byte("Activity Result."), false, nil
	}

	poller := &TaskPoller{
		Engine:          s.engine,
		Domain:          s.domainName,
		TaskList:        taskList,
		Identity:        identity,
		DecisionHandler: dtHandler,
		ActivityHandler: atHandler,
		Logger:          s.Logger,
		T:               s.T(),
	}

	// Make first decision to schedule activity
	_, err := poller.PollAndProcessDecisionTask(false, false)
	s.Logger.Info("PollAndProcessDecisionTask", tag.Error(err))
	s.Nil(err)

	// process activity
	err = poller.PollAndProcessActivityTask(false)
	s.Logger.Info("PollAndProcessActivityTask", tag.Error(err))
	s.Nil(err)

	// fail decision 5 times
	for i := 0; i < 5; i++ {
		_, err := poller.PollAndProcessDecisionTaskWithAttempt(false, false, false, false, int64(i))
		s.Nil(err)
	}

	err = s.sendSignal(s.domainName, workflowExecution, "signalA", nil, identity)
	s.Nil(err, "failed to send signal to execution")

	// process signal
	_, err = poller.PollAndProcessDecisionTask(false, false)
	s.Logger.Info("PollAndProcessDecisionTask", tag.Error(err))
	s.Nil(err)
	s.Equal(1, signalCount)

	// send another signal to trigger decision
	err = s.sendSignal(s.domainName, workflowExecution, "signalB", nil, identity)
	s.Nil(err, "failed to send signal to execution")

	// fail decision 2 more times
	for i := 0; i < 2; i++ {
		_, err := poller.PollAndProcessDecisionTaskWithAttempt(false, false, false, false, int64(i))
		s.Nil(err)
	}
	s.Equal(3, signalCount)

	// now send a signal during failed decision
	sendSignal = true
	_, err = poller.PollAndProcessDecisionTaskWithAttempt(false, false, false, false, int64(2))
	s.Nil(err)
	s.Equal(4, signalCount)

	// fail decision 1 more times
	for i := 0; i < 2; i++ {
		_, err := poller.PollAndProcessDecisionTaskWithAttempt(false, false, false, false, int64(i))
		s.Nil(err)
	}
	s.Equal(12, signalCount)

	// Make complete workflow decision
	_, err = poller.PollAndProcessDecisionTaskWithAttempt(true, false, false, false, int64(2))
	s.Logger.Info("pollAndProcessDecisionTask", tag.Error(err))
	s.Nil(err)
	s.True(workflowComplete)
	s.Equal(16, signalCount)

	events := s.getHistory(s.domainName, workflowExecution)
	var lastEvent *types.HistoryEvent
	var lastDecisionStartedEvent *types.HistoryEvent
	lastIdx := 0
	for i, e := range events {
		if e.GetEventType() == types.EventTypeDecisionTaskStarted {
			lastDecisionStartedEvent = e
			lastIdx = i
		}
		lastEvent = e
	}
	s.Equal(types.EventTypeWorkflowExecutionCompleted, lastEvent.GetEventType())
	s.Logger.Info(fmt.Sprintf("Last Decision Time: %v, Last Decision History Timestamp: %v, Complete Timestamp: %v",
		time.Unix(0, lastDecisionTimestamp), time.Unix(0, lastDecisionStartedEvent.GetTimestamp()),
		time.Unix(0, lastEvent.GetTimestamp())))
	s.Equal(lastDecisionTimestamp, lastDecisionStartedEvent.GetTimestamp())
	s.True(time.Duration(lastEvent.GetTimestamp()-lastDecisionTimestamp) >= time.Second)

	s.Equal(2, len(events)-lastIdx-1)
	decisionCompletedEvent := events[lastIdx+1]
	workflowCompletedEvent := events[lastIdx+2]
	s.Equal(types.EventTypeDecisionTaskCompleted, decisionCompletedEvent.GetEventType())
	s.Equal(types.EventTypeWorkflowExecutionCompleted, workflowCompletedEvent.GetEventType())
}

func (s *integrationSuite) TestDescribeTaskList() {
	WorkflowID := "integration-get-poller-history"
	workflowTypeName := "integration-get-poller-history-type"
	tasklistName := "integration-get-poller-history-tasklist"
	identity := "worker1"
	activityName := "activity_type1"

	workflowType := &types.WorkflowType{}
	workflowType.Name = common.StringPtr(workflowTypeName)

	taskList := &types.TaskList{}
	taskList.Name = common.StringPtr(tasklistName)

	// Start workflow execution
	request := &types.StartWorkflowExecutionRequest{
		RequestID:                           common.StringPtr(uuid.New()),
<<<<<<< HEAD
		Domain:                              common.StringPtr(s.domainName),
		WorkflowID:                          WorkflowID,
=======
		Domain:                              s.domainName,
		WorkflowID:                          common.StringPtr(WorkflowID),
>>>>>>> 2847890a
		WorkflowType:                        workflowType,
		TaskList:                            taskList,
		Input:                               nil,
		ExecutionStartToCloseTimeoutSeconds: common.Int32Ptr(100),
		TaskStartToCloseTimeoutSeconds:      common.Int32Ptr(1),
		Identity:                            common.StringPtr(identity),
	}

	we, err0 := s.engine.StartWorkflowExecution(createContext(), request)
	s.Nil(err0)

	s.Logger.Info("StartWorkflowExecution", tag.WorkflowRunID(we.RunID))

	// decider logic
	activityScheduled := false
	activityData := int32(1)
	// var signalEvent *types.HistoryEvent
	dtHandler := func(execution *types.WorkflowExecution, wt *types.WorkflowType,
		previousStartedEventID, startedEventID int64, history *types.History) ([]byte, []*types.Decision, error) {

		if !activityScheduled {
			activityScheduled = true
			buf := new(bytes.Buffer)
			s.Nil(binary.Write(buf, binary.LittleEndian, activityData))

			return nil, []*types.Decision{{
				DecisionType: types.DecisionTypeScheduleActivityTask.Ptr(),
				ScheduleActivityTaskDecisionAttributes: &types.ScheduleActivityTaskDecisionAttributes{
					ActivityID:                    common.StringPtr(strconv.Itoa(int(1))),
					ActivityType:                  &types.ActivityType{Name: common.StringPtr(activityName)},
					TaskList:                      taskList,
					Input:                         buf.Bytes(),
					ScheduleToCloseTimeoutSeconds: common.Int32Ptr(100),
					ScheduleToStartTimeoutSeconds: common.Int32Ptr(25),
					StartToCloseTimeoutSeconds:    common.Int32Ptr(50),
					HeartbeatTimeoutSeconds:       common.Int32Ptr(25),
				},
			}}, nil
		}

		return nil, []*types.Decision{{
			DecisionType: types.DecisionTypeCompleteWorkflowExecution.Ptr(),
			CompleteWorkflowExecutionDecisionAttributes: &types.CompleteWorkflowExecutionDecisionAttributes{
				Result: []byte("Done."),
			},
		}}, nil
	}

	atHandler := func(execution *types.WorkflowExecution, activityType *types.ActivityType,
		ActivityID string, input []byte, taskToken []byte) ([]byte, bool, error) {
		return []byte("Activity Result."), false, nil
	}

	poller := &TaskPoller{
		Engine:          s.engine,
		Domain:          s.domainName,
		TaskList:        taskList,
		Identity:        identity,
		DecisionHandler: dtHandler,
		ActivityHandler: atHandler,
		Logger:          s.Logger,
		T:               s.T(),
	}

	// this function poll events from history side
	testDescribeTaskList := func(domain string, tasklist *types.TaskList, tasklistType types.TaskListType) []*types.PollerInfo {
		responseInner, errInner := s.engine.DescribeTaskList(createContext(), &types.DescribeTaskListRequest{
			Domain:       domain,
			TaskList:     taskList,
			TaskListType: &tasklistType,
		})

		s.Nil(errInner)
		return responseInner.Pollers
	}

	before := time.Now()

	// when no one polling on the tasklist (activity or decition), there shall be no poller information
	pollerInfos := testDescribeTaskList(s.domainName, taskList, types.TaskListTypeActivity)
	s.Empty(pollerInfos)
	pollerInfos = testDescribeTaskList(s.domainName, taskList, types.TaskListTypeDecision)
	s.Empty(pollerInfos)

	_, errDecision := poller.PollAndProcessDecisionTask(false, false)
	s.Nil(errDecision)
	pollerInfos = testDescribeTaskList(s.domainName, taskList, types.TaskListTypeActivity)
	s.Empty(pollerInfos)
	pollerInfos = testDescribeTaskList(s.domainName, taskList, types.TaskListTypeDecision)
	s.Equal(1, len(pollerInfos))
	s.Equal(identity, pollerInfos[0].GetIdentity())
	s.True(time.Unix(0, pollerInfos[0].GetLastAccessTime()).After(before))
	s.NotEmpty(pollerInfos[0].GetLastAccessTime())

	errActivity := poller.PollAndProcessActivityTask(false)
	s.Nil(errActivity)
	pollerInfos = testDescribeTaskList(s.domainName, taskList, types.TaskListTypeActivity)
	s.Equal(1, len(pollerInfos))
	s.Equal(identity, pollerInfos[0].GetIdentity())
	s.True(time.Unix(0, pollerInfos[0].GetLastAccessTime()).After(before))
	s.NotEmpty(pollerInfos[0].GetLastAccessTime())
	pollerInfos = testDescribeTaskList(s.domainName, taskList, types.TaskListTypeDecision)
	s.Equal(1, len(pollerInfos))
	s.Equal(identity, pollerInfos[0].GetIdentity())
	s.True(time.Unix(0, pollerInfos[0].GetLastAccessTime()).After(before))
	s.NotEmpty(pollerInfos[0].GetLastAccessTime())
}

func (s *integrationSuite) TestTransientDecisionTimeout() {
	id := "integration-transient-decision-timeout-test"
	wt := "integration-transient-decision-timeout-test-type"
	tl := "integration-transient-decision-timeout-test-tasklist"
	identity := "worker1"

	workflowType := &types.WorkflowType{}
	workflowType.Name = common.StringPtr(wt)

	taskList := &types.TaskList{}
	taskList.Name = common.StringPtr(tl)

	// Start workflow execution
	request := &types.StartWorkflowExecutionRequest{
		RequestID:                           common.StringPtr(uuid.New()),
<<<<<<< HEAD
		Domain:                              common.StringPtr(s.domainName),
		WorkflowID:                          id,
=======
		Domain:                              s.domainName,
		WorkflowID:                          common.StringPtr(id),
>>>>>>> 2847890a
		WorkflowType:                        workflowType,
		TaskList:                            taskList,
		Input:                               nil,
		ExecutionStartToCloseTimeoutSeconds: common.Int32Ptr(100),
		TaskStartToCloseTimeoutSeconds:      common.Int32Ptr(2),
		Identity:                            common.StringPtr(identity),
	}

	we, err0 := s.engine.StartWorkflowExecution(createContext(), request)
	s.Nil(err0)
	s.Logger.Info("StartWorkflowExecution", tag.WorkflowRunID(we.RunID))

	workflowExecution := &types.WorkflowExecution{
		WorkflowID: id,
		RunID:      we.RunID,
	}

	// decider logic
	workflowComplete := false
	failDecision := true
	signalCount := 0
	//var signalEvent *types.HistoryEvent
	dtHandler := func(execution *types.WorkflowExecution, wt *types.WorkflowType,
		previousStartedEventID, startedEventID int64, history *types.History) ([]byte, []*types.Decision, error) {
		if failDecision {
			failDecision = false
			return nil, nil, errors.New("Decider Panic")
		}

		// Count signals
		for _, event := range history.Events[previousStartedEventID:] {
			if event.GetEventType() == types.EventTypeWorkflowExecutionSignaled {
				signalCount++
			}
		}

		workflowComplete = true
		return nil, []*types.Decision{{
			DecisionType: types.DecisionTypeCompleteWorkflowExecution.Ptr(),
			CompleteWorkflowExecutionDecisionAttributes: &types.CompleteWorkflowExecutionDecisionAttributes{
				Result: []byte("Done."),
			},
		}}, nil
	}

	poller := &TaskPoller{
		Engine:          s.engine,
		Domain:          s.domainName,
		TaskList:        taskList,
		Identity:        identity,
		DecisionHandler: dtHandler,
		ActivityHandler: nil,
		Logger:          s.Logger,
		T:               s.T(),
	}

	// First decision immediately fails and schedules a transient decision
	_, err := poller.PollAndProcessDecisionTask(false, false)
	s.Logger.Info("PollAndProcessDecisionTask", tag.Error(err))
	s.Nil(err)

	// Now send a signal when transient decision is scheduled
	err = s.sendSignal(s.domainName, workflowExecution, "signalA", nil, identity)
	s.Nil(err, "failed to send signal to execution")

	// Drop decision task to cause a Decision Timeout
	_, err = poller.PollAndProcessDecisionTask(false, true)
	s.Logger.Info("PollAndProcessDecisionTask", tag.Error(err))
	s.Nil(err)

	// Now process signal and complete workflow execution
	_, err = poller.PollAndProcessDecisionTaskWithAttempt(true, false, false, false, int64(1))
	s.Logger.Info("PollAndProcessDecisionTask", tag.Error(err))
	s.Nil(err)

	s.Equal(1, signalCount)
	s.True(workflowComplete)
}

func (s *integrationSuite) TestNoTransientDecisionAfterFlushBufferedEvents() {
	id := "integration-no-transient-decision-after-flush-buffered-events-test"
	wt := "integration-no-transient-decision-after-flush-buffered-events-test-type"
	tl := "integration-no-transient-decision-after-flush-buffered-events-test-tasklist"
	identity := "worker1"

	workflowType := &types.WorkflowType{Name: &wt}
	taskList := &types.TaskList{Name: &tl}

	// Start workflow execution
	request := &types.StartWorkflowExecutionRequest{
		RequestID:                           common.StringPtr(uuid.New()),
<<<<<<< HEAD
		Domain:                              common.StringPtr(s.domainName),
		WorkflowID:                          id,
=======
		Domain:                              s.domainName,
		WorkflowID:                          common.StringPtr(id),
>>>>>>> 2847890a
		WorkflowType:                        workflowType,
		TaskList:                            taskList,
		Input:                               nil,
		ExecutionStartToCloseTimeoutSeconds: common.Int32Ptr(100),
		TaskStartToCloseTimeoutSeconds:      common.Int32Ptr(20),
		Identity:                            common.StringPtr(identity),
	}

	we, err0 := s.engine.StartWorkflowExecution(createContext(), request)
	s.Nil(err0)

	s.Logger.Info("StartWorkflowExecution", tag.WorkflowRunID(we.RunID))

	// decider logic
	workflowComplete := false
	continueAsNewAndSignal := false
	dtHandler := func(execution *types.WorkflowExecution, wt *types.WorkflowType,
		previousStartedEventID, startedEventID int64, history *types.History) ([]byte, []*types.Decision, error) {

		if !continueAsNewAndSignal {
			continueAsNewAndSignal = true
			// this will create new event when there is in-flight decision task, and the new event will be buffered
			err := s.engine.SignalWorkflowExecution(createContext(),
				&types.SignalWorkflowExecutionRequest{
					Domain: s.domainName,
					WorkflowExecution: &types.WorkflowExecution{
						WorkflowID: id,
					},
					SignalName: common.StringPtr("buffered-signal-1"),
					Input:      []byte("buffered-signal-input"),
					Identity:   common.StringPtr(identity),
				})
			s.NoError(err)

			return nil, []*types.Decision{{
				DecisionType: types.DecisionTypeContinueAsNewWorkflowExecution.Ptr(),
				ContinueAsNewWorkflowExecutionDecisionAttributes: &types.ContinueAsNewWorkflowExecutionDecisionAttributes{
					WorkflowType:                        workflowType,
					TaskList:                            taskList,
					Input:                               nil,
					ExecutionStartToCloseTimeoutSeconds: common.Int32Ptr(1000),
					TaskStartToCloseTimeoutSeconds:      common.Int32Ptr(100),
				},
			}}, nil
		}

		workflowComplete = true
		return nil, []*types.Decision{{
			DecisionType: types.DecisionTypeCompleteWorkflowExecution.Ptr(),
			CompleteWorkflowExecutionDecisionAttributes: &types.CompleteWorkflowExecutionDecisionAttributes{
				Result: []byte("Done."),
			},
		}}, nil
	}

	poller := &TaskPoller{
		Engine:          s.engine,
		Domain:          s.domainName,
		TaskList:        taskList,
		Identity:        identity,
		DecisionHandler: dtHandler,
		Logger:          s.Logger,
		T:               s.T(),
	}

	// fist decision, this try to do a continue as new but there is a buffered event,
	// so it will fail and create a new decision
	_, err := poller.PollAndProcessDecisionTask(false, false)
	s.Logger.Info("pollAndProcessDecisionTask", tag.Error(err))
	s.Nil(err)

	// second decision, which will complete the workflow
	// this expect the decision to have attempt == 0
	_, err = poller.PollAndProcessDecisionTaskWithAttempt(true, false, false, false, 0)
	s.Logger.Info("pollAndProcessDecisionTask", tag.Error(err))
	s.Nil(err)

	s.True(workflowComplete)
}

func (s *integrationSuite) TestRelayDecisionTimeout() {
	id := "integration-relay-decision-timeout-test"
	wt := "integration-relay-decision-timeout-test-type"
	tl := "integration-relay-decision-timeout-test-tasklist"
	identity := "worker1"

	workflowType := &types.WorkflowType{}
	workflowType.Name = common.StringPtr(wt)

	taskList := &types.TaskList{}
	taskList.Name = common.StringPtr(tl)

	// Start workflow execution
	request := &types.StartWorkflowExecutionRequest{
		RequestID:                           common.StringPtr(uuid.New()),
<<<<<<< HEAD
		Domain:                              common.StringPtr(s.domainName),
		WorkflowID:                          id,
=======
		Domain:                              s.domainName,
		WorkflowID:                          common.StringPtr(id),
>>>>>>> 2847890a
		WorkflowType:                        workflowType,
		TaskList:                            taskList,
		Input:                               nil,
		ExecutionStartToCloseTimeoutSeconds: common.Int32Ptr(100),
		TaskStartToCloseTimeoutSeconds:      common.Int32Ptr(2),
		Identity:                            common.StringPtr(identity),
	}

	we, err0 := s.engine.StartWorkflowExecution(createContext(), request)
	s.Nil(err0)
	s.Logger.Info("StartWorkflowExecution", tag.WorkflowRunID(we.RunID))

	workflowExecution := &types.WorkflowExecution{
		WorkflowID: id,
		RunID:      we.RunID,
	}

	workflowComplete, isFirst := false, true
	dtHandler := func(execution *types.WorkflowExecution, wt *types.WorkflowType,
		previousStartedEventID, startedEventID int64, history *types.History) ([]byte, []*types.Decision, error) {
		if isFirst {
			isFirst = false
			return nil, []*types.Decision{{
				DecisionType: types.DecisionTypeRecordMarker.Ptr(),
				RecordMarkerDecisionAttributes: &types.RecordMarkerDecisionAttributes{
					MarkerName: common.StringPtr("test-marker"),
				},
			}}, nil
		}
		workflowComplete = true
		return nil, []*types.Decision{{
			DecisionType: types.DecisionTypeCompleteWorkflowExecution.Ptr(),
			CompleteWorkflowExecutionDecisionAttributes: &types.CompleteWorkflowExecutionDecisionAttributes{},
		}}, nil
	}

	poller := &TaskPoller{
		Engine:          s.engine,
		Domain:          s.domainName,
		TaskList:        taskList,
		Identity:        identity,
		DecisionHandler: dtHandler,
		ActivityHandler: nil,
		Logger:          s.Logger,
		T:               s.T(),
	}

	// First decision task complete with a marker decision, and request to relay decision (immediately return a new decision task)
	_, newTask, err := poller.PollAndProcessDecisionTaskWithAttemptAndRetryAndForceNewDecision(
		false,
		false,
		false,
		false,
		0,
		3,
		true,
		nil)
	s.Logger.Info("PollAndProcessDecisionTask", tag.Error(err))
	s.Nil(err)
	s.NotNil(newTask)
	s.NotNil(newTask.DecisionTask)

	time.Sleep(time.Second * 2) // wait 2s for relay decision to timeout
	decisionTaskTimeout := false
	for i := 0; i < 3; i++ {
		events := s.getHistory(s.domainName, workflowExecution)
		if len(events) >= 8 {
			s.Equal(types.EventTypeDecisionTaskTimedOut, events[7].GetEventType())
			s.Equal(types.TimeoutTypeStartToClose, events[7].DecisionTaskTimedOutEventAttributes.GetTimeoutType())
			decisionTaskTimeout = true
			break
		}
		time.Sleep(time.Second)
	}
	// verify relay decision task timeout
	s.True(decisionTaskTimeout)

	// Now complete workflow
	_, err = poller.PollAndProcessDecisionTaskWithAttempt(true, false, false, false, int64(1))
	s.Logger.Info("PollAndProcessDecisionTask", tag.Error(err))
	s.Nil(err)

	s.True(workflowComplete)
}

func (s *integrationSuite) TestTaskProcessingProtectionForRateLimitError() {
	id := "integration-task-processing-protection-for-rate-limit-error-test"
	wt := "integration-task-processing-protection-for-rate-limit-error-test-type"
	tl := "integration-task-processing-protection-for-rate-limit-error-test-tasklist"
	identity := "worker1"

	workflowType := &types.WorkflowType{}
	workflowType.Name = common.StringPtr(wt)

	taskList := &types.TaskList{}
	taskList.Name = common.StringPtr(tl)

	// Start workflow execution
	request := &types.StartWorkflowExecutionRequest{
		RequestID:                           common.StringPtr(uuid.New()),
<<<<<<< HEAD
		Domain:                              common.StringPtr(s.domainName),
		WorkflowID:                          id,
=======
		Domain:                              s.domainName,
		WorkflowID:                          common.StringPtr(id),
>>>>>>> 2847890a
		WorkflowType:                        workflowType,
		TaskList:                            taskList,
		Input:                               nil,
		ExecutionStartToCloseTimeoutSeconds: common.Int32Ptr(601),
		TaskStartToCloseTimeoutSeconds:      common.Int32Ptr(600),
		Identity:                            common.StringPtr(identity),
	}

	we, err0 := s.engine.StartWorkflowExecution(createContext(), request)
	s.Nil(err0)

	s.Logger.Info("StartWorkflowExecution", tag.WorkflowRunID(we.RunID))
	workflowExecution := &types.WorkflowExecution{
		WorkflowID: id,
		RunID:      we.RunID,
	}

	// decider logic
	workflowComplete := false
	signalCount := 0
	createUserTimer := false
	dtHandler := func(execution *types.WorkflowExecution, wt *types.WorkflowType,
		previousStartedEventID, startedEventID int64, h *types.History) ([]byte, []*types.Decision, error) {

		if !createUserTimer {
			createUserTimer = true

			return nil, []*types.Decision{{
				DecisionType: types.DecisionTypeStartTimer.Ptr(),
				StartTimerDecisionAttributes: &types.StartTimerDecisionAttributes{
					TimerID:                   common.StringPtr("timer-id-1"),
					StartToFireTimeoutSeconds: common.Int64Ptr(5),
				},
			}}, nil
		}

		// Count signals
		for _, event := range h.Events[previousStartedEventID:] {
			if event.GetEventType() == types.EventTypeWorkflowExecutionSignaled {
				signalCount++
			}
		}

		workflowComplete = true
		return nil, []*types.Decision{{
			DecisionType: types.DecisionTypeCompleteWorkflowExecution.Ptr(),
			CompleteWorkflowExecutionDecisionAttributes: &types.CompleteWorkflowExecutionDecisionAttributes{
				Result: []byte("Done."),
			},
		}}, nil
	}

	poller := &TaskPoller{
		Engine:          s.engine,
		Domain:          s.domainName,
		TaskList:        taskList,
		Identity:        identity,
		DecisionHandler: dtHandler,
		ActivityHandler: nil,
		Logger:          s.Logger,
		T:               s.T(),
	}

	// Process first decision to create user timer
	_, err := poller.PollAndProcessDecisionTask(false, false)
	s.Logger.Info("PollAndProcessDecisionTask", tag.Error(err))
	s.Nil(err)

	// Send one signal to create a new decision
	buf := new(bytes.Buffer)
	binary.Write(buf, binary.LittleEndian, 0)
	s.Nil(s.sendSignal(s.domainName, workflowExecution, "SignalName", buf.Bytes(), identity))

	// Drop decision to cause all events to be buffered from now on
	_, err = poller.PollAndProcessDecisionTask(false, true)
	s.Logger.Info("PollAndProcessDecisionTask", tag.Error(err))
	s.Nil(err)

	// Buffered 100 Signals
	for i := 1; i < 101; i++ {
		buf := new(bytes.Buffer)
		binary.Write(buf, binary.LittleEndian, i)
		s.Nil(s.sendSignal(s.domainName, workflowExecution, "SignalName", buf.Bytes(), identity))
	}

	// 101 signal, which will fail the decision
	buf = new(bytes.Buffer)
	binary.Write(buf, binary.LittleEndian, 101)
	signalErr := s.sendSignal(s.domainName, workflowExecution, "SignalName", buf.Bytes(), identity)
	s.Nil(signalErr)

	// Process signal in decider
	_, err = poller.PollAndProcessDecisionTaskWithAttempt(true, false, false, false, 0)
	s.Logger.Info("pollAndProcessDecisionTask", tag.Error(err))
	s.Nil(err)

	s.True(workflowComplete)
	s.Equal(102, signalCount)
}

func (s *integrationSuite) TestStickyTimeout_NonTransientDecision() {
	id := "integration-sticky-timeout-non-transient-decision"
	wt := "integration-sticky-timeout-non-transient-decision-type"
	tl := "integration-sticky-timeout-non-transient-decision-tasklist"
	stl := "integration-sticky-timeout-non-transient-decision-tasklist-sticky"
	identity := "worker1"

	workflowType := &types.WorkflowType{}
	workflowType.Name = common.StringPtr(wt)

	taskList := &types.TaskList{}
	taskList.Name = common.StringPtr(tl)

	stickyTaskList := &types.TaskList{}
	stickyTaskList.Name = common.StringPtr(stl)
	stickyScheduleToStartTimeoutSeconds := common.Int32Ptr(2)

	// Start workflow execution
	request := &types.StartWorkflowExecutionRequest{
		RequestID:                           common.StringPtr(uuid.New()),
<<<<<<< HEAD
		Domain:                              common.StringPtr(s.domainName),
		WorkflowID:                          id,
=======
		Domain:                              s.domainName,
		WorkflowID:                          common.StringPtr(id),
>>>>>>> 2847890a
		WorkflowType:                        workflowType,
		TaskList:                            taskList,
		Input:                               nil,
		ExecutionStartToCloseTimeoutSeconds: common.Int32Ptr(100),
		TaskStartToCloseTimeoutSeconds:      common.Int32Ptr(1),
		Identity:                            common.StringPtr(identity),
	}

	we, err0 := s.engine.StartWorkflowExecution(createContext(), request)
	s.Nil(err0)

	s.Logger.Info("StartWorkflowExecution", tag.WorkflowRunID(we.RunID))
	workflowExecution := &types.WorkflowExecution{
		WorkflowID: id,
		RunID:      we.RunID,
	}

	// decider logic
	localActivityDone := false
	failureCount := 5
	dtHandler := func(execution *types.WorkflowExecution, wt *types.WorkflowType,
		previousStartedEventID, startedEventID int64, history *types.History) ([]byte, []*types.Decision, error) {

		if !localActivityDone {
			localActivityDone = true

			return nil, []*types.Decision{{
				DecisionType: types.DecisionTypeRecordMarker.Ptr(),
				RecordMarkerDecisionAttributes: &types.RecordMarkerDecisionAttributes{
					MarkerName: common.StringPtr("local activity marker"),
					Details:    []byte("local activity data"),
				},
			}}, nil
		}

		if failureCount > 0 {
			// send a signal on third failure to be buffered, forcing a non-transient decision when buffer is flushed
			/*if failureCount == 3 {
				err := s.engine.SignalWorkflowExecution(createContext(), &types.SignalWorkflowExecutionRequest{
					Domain:            s.domainName,
					WorkflowExecution: workflowExecution,
					SignalName:        common.StringPtr("signalB"),
					Input:             []byte("signal input"),
					Identity:          common.StringPtr(identity),
					RequestID:         common.StringPtr(uuid.New()),
				})
				s.Nil(err)
			}*/
			failureCount--
			return nil, nil, errors.New("non deterministic error")
		}

		return nil, []*types.Decision{{
			DecisionType: types.DecisionTypeCompleteWorkflowExecution.Ptr(),
			CompleteWorkflowExecutionDecisionAttributes: &types.CompleteWorkflowExecutionDecisionAttributes{
				Result: []byte("Done."),
			},
		}}, nil
	}

	poller := &TaskPoller{
		Engine:                              s.engine,
		Domain:                              s.domainName,
		TaskList:                            taskList,
		Identity:                            identity,
		DecisionHandler:                     dtHandler,
		Logger:                              s.Logger,
		T:                                   s.T(),
		StickyTaskList:                      stickyTaskList,
		StickyScheduleToStartTimeoutSeconds: stickyScheduleToStartTimeoutSeconds,
	}

	_, err := poller.PollAndProcessDecisionTaskWithAttempt(false, false, false, true, int64(0))
	s.Logger.Info("PollAndProcessDecisionTask", tag.Error(err))
	s.Nil(err)

	err = s.engine.SignalWorkflowExecution(createContext(), &types.SignalWorkflowExecutionRequest{
		Domain:            s.domainName,
		WorkflowExecution: workflowExecution,
		SignalName:        common.StringPtr("signalA"),
		Input:             []byte("signal input"),
		Identity:          common.StringPtr(identity),
		RequestID:         common.StringPtr(uuid.New()),
	})

	// Wait for decision timeout
	stickyTimeout := false
WaitForStickyTimeoutLoop:
	for i := 0; i < 10; i++ {
		events := s.getHistory(s.domainName, workflowExecution)
		for _, event := range events {
			if event.GetEventType() == types.EventTypeDecisionTaskTimedOut {
				s.Equal(types.TimeoutTypeScheduleToStart, event.DecisionTaskTimedOutEventAttributes.GetTimeoutType())
				stickyTimeout = true
				break WaitForStickyTimeoutLoop
			}
		}
		time.Sleep(time.Second)
	}
	s.True(stickyTimeout, "Decision not timed out.")

	for i := 0; i < 3; i++ {
		_, err = poller.PollAndProcessDecisionTaskWithAttempt(true, false, false, true, int64(i))
		s.Logger.Info("PollAndProcessDecisionTask", tag.Error(err))
		s.Nil(err)
	}

	err = s.engine.SignalWorkflowExecution(createContext(), &types.SignalWorkflowExecutionRequest{
		Domain:            s.domainName,
		WorkflowExecution: workflowExecution,
		SignalName:        common.StringPtr("signalB"),
		Input:             []byte("signal input"),
		Identity:          common.StringPtr(identity),
		RequestID:         common.StringPtr(uuid.New()),
	})
	s.Nil(err)

	for i := 0; i < 2; i++ {
		_, err = poller.PollAndProcessDecisionTaskWithAttempt(true, false, false, true, int64(i))
		s.Logger.Info("PollAndProcessDecisionTask", tag.Error(err))
		s.Nil(err)
	}

	decisionTaskFailed := false
	events := s.getHistory(s.domainName, workflowExecution)
	for _, event := range events {
		if event.GetEventType() == types.EventTypeDecisionTaskFailed {
			decisionTaskFailed = true
			break
		}
	}
	s.True(decisionTaskFailed)

	// Complete workflow execution
	_, err = poller.PollAndProcessDecisionTaskWithAttempt(true, false, false, true, int64(2))

	// Assert for single decision task failed and workflow completion
	failedDecisions := 0
	workflowComplete := false
	events = s.getHistory(s.domainName, workflowExecution)
	for _, event := range events {
		switch event.GetEventType() {
		case types.EventTypeDecisionTaskFailed:
			failedDecisions++
		case types.EventTypeWorkflowExecutionCompleted:
			workflowComplete = true
		}
	}
	s.True(workflowComplete, "Workflow not complete")
	s.Equal(2, failedDecisions, "Mismatched failed decision count")
}

func (s *integrationSuite) TestStickyTasklistResetThenTimeout() {
	id := "integration-reset-sticky-fire-schedule-to-start-timeout"
	wt := "integration-reset-sticky-fire-schedule-to-start-timeout-type"
	tl := "integration-reset-sticky-fire-schedule-to-start-timeout-tasklist"
	stl := "integration-reset-sticky-fire-schedule-to-start-timeout-tasklist-sticky"
	identity := "worker1"

	workflowType := &types.WorkflowType{}
	workflowType.Name = common.StringPtr(wt)

	taskList := &types.TaskList{}
	taskList.Name = common.StringPtr(tl)

	stickyTaskList := &types.TaskList{}
	stickyTaskList.Name = common.StringPtr(stl)
	stickyScheduleToStartTimeoutSeconds := common.Int32Ptr(2)

	// Start workflow execution
	request := &types.StartWorkflowExecutionRequest{
		RequestID:                           common.StringPtr(uuid.New()),
<<<<<<< HEAD
		Domain:                              common.StringPtr(s.domainName),
		WorkflowID:                          id,
=======
		Domain:                              s.domainName,
		WorkflowID:                          common.StringPtr(id),
>>>>>>> 2847890a
		WorkflowType:                        workflowType,
		TaskList:                            taskList,
		Input:                               nil,
		ExecutionStartToCloseTimeoutSeconds: common.Int32Ptr(100),
		TaskStartToCloseTimeoutSeconds:      common.Int32Ptr(1),
		Identity:                            common.StringPtr(identity),
	}

	we, err0 := s.engine.StartWorkflowExecution(createContext(), request)
	s.Nil(err0)

	s.Logger.Info("StartWorkflowExecution", tag.WorkflowRunID(we.RunID))
	workflowExecution := &types.WorkflowExecution{
		WorkflowID: id,
		RunID:      we.RunID,
	}

	// decider logic
	localActivityDone := false
	failureCount := 5
	dtHandler := func(execution *types.WorkflowExecution, wt *types.WorkflowType,
		previousStartedEventID, startedEventID int64, history *types.History) ([]byte, []*types.Decision, error) {

		if !localActivityDone {
			localActivityDone = true

			return nil, []*types.Decision{{
				DecisionType: types.DecisionTypeRecordMarker.Ptr(),
				RecordMarkerDecisionAttributes: &types.RecordMarkerDecisionAttributes{
					MarkerName: common.StringPtr("local activity marker"),
					Details:    []byte("local activity data"),
				},
			}}, nil
		}

		if failureCount > 0 {
			failureCount--
			return nil, nil, errors.New("non deterministic error")
		}

		return nil, []*types.Decision{{
			DecisionType: types.DecisionTypeCompleteWorkflowExecution.Ptr(),
			CompleteWorkflowExecutionDecisionAttributes: &types.CompleteWorkflowExecutionDecisionAttributes{
				Result: []byte("Done."),
			},
		}}, nil
	}

	poller := &TaskPoller{
		Engine:                              s.engine,
		Domain:                              s.domainName,
		TaskList:                            taskList,
		Identity:                            identity,
		DecisionHandler:                     dtHandler,
		Logger:                              s.Logger,
		T:                                   s.T(),
		StickyTaskList:                      stickyTaskList,
		StickyScheduleToStartTimeoutSeconds: stickyScheduleToStartTimeoutSeconds,
	}

	_, err := poller.PollAndProcessDecisionTaskWithAttempt(false, false, false, true, int64(0))
	s.Logger.Info("PollAndProcessDecisionTask: %v", tag.Error(err))
	s.Nil(err)

	err = s.engine.SignalWorkflowExecution(createContext(), &types.SignalWorkflowExecutionRequest{
		Domain:            s.domainName,
		WorkflowExecution: workflowExecution,
		SignalName:        common.StringPtr("signalA"),
		Input:             []byte("signal input"),
		Identity:          common.StringPtr(identity),
		RequestID:         common.StringPtr(uuid.New()),
	})

	//Reset sticky tasklist before sticky decision task starts
	s.engine.ResetStickyTaskList(createContext(), &types.ResetStickyTaskListRequest{
		Domain:    s.domainName,
		Execution: workflowExecution,
	})

	// Wait for decision timeout
	stickyTimeout := false
WaitForStickyTimeoutLoop:
	for i := 0; i < 10; i++ {
		events := s.getHistory(s.domainName, workflowExecution)
		for _, event := range events {
			if event.GetEventType() == types.EventTypeDecisionTaskTimedOut {
				s.Equal(types.TimeoutTypeScheduleToStart, event.DecisionTaskTimedOutEventAttributes.GetTimeoutType())
				stickyTimeout = true
				break WaitForStickyTimeoutLoop
			}
		}
		time.Sleep(time.Second)
	}
	s.True(stickyTimeout, "Decision not timed out.")

	for i := 0; i < 3; i++ {
		_, err = poller.PollAndProcessDecisionTaskWithAttempt(true, false, false, true, int64(i))
		s.Logger.Info("PollAndProcessDecisionTask: %v", tag.Error(err))
		s.Nil(err)
	}

	err = s.engine.SignalWorkflowExecution(createContext(), &types.SignalWorkflowExecutionRequest{
		Domain:            s.domainName,
		WorkflowExecution: workflowExecution,
		SignalName:        common.StringPtr("signalB"),
		Input:             []byte("signal input"),
		Identity:          common.StringPtr(identity),
		RequestID:         common.StringPtr(uuid.New()),
	})
	s.Nil(err)

	for i := 0; i < 2; i++ {
		_, err = poller.PollAndProcessDecisionTaskWithAttempt(true, false, false, true, int64(i))
		s.Logger.Info("PollAndProcessDecisionTask: %v", tag.Error(err))
		s.Nil(err)
	}

	decisionTaskFailed := false
	events := s.getHistory(s.domainName, workflowExecution)
	for _, event := range events {
		if event.GetEventType() == types.EventTypeDecisionTaskFailed {
			decisionTaskFailed = true
			break
		}
	}
	s.True(decisionTaskFailed)

	// Complete workflow execution
	_, err = poller.PollAndProcessDecisionTaskWithAttempt(true, false, false, true, int64(2))

	// Assert for single decision task failed and workflow completion
	failedDecisions := 0
	workflowComplete := false
	events = s.getHistory(s.domainName, workflowExecution)
	for _, event := range events {
		switch event.GetEventType() {
		case types.EventTypeDecisionTaskFailed:
			failedDecisions++
		case types.EventTypeWorkflowExecutionCompleted:
			workflowComplete = true
		}
	}
	s.True(workflowComplete, "Workflow not complete")
	s.Equal(2, failedDecisions, "Mismatched failed decision count")
}

func (s *integrationSuite) TestBufferedEventsOutOfOrder() {
	id := "integration-buffered-events-out-of-order-test"
	wt := "integration-buffered-events-out-of-order-test-type"
	tl := "integration-buffered-events-out-of-order-test-tasklist"
	identity := "worker1"

	workflowType := &types.WorkflowType{Name: &wt}
	taskList := &types.TaskList{Name: &tl}

	// Start workflow execution
	request := &types.StartWorkflowExecutionRequest{
		RequestID:                           common.StringPtr(uuid.New()),
<<<<<<< HEAD
		Domain:                              common.StringPtr(s.domainName),
		WorkflowID:                          id,
=======
		Domain:                              s.domainName,
		WorkflowID:                          common.StringPtr(id),
>>>>>>> 2847890a
		WorkflowType:                        workflowType,
		TaskList:                            taskList,
		Input:                               nil,
		ExecutionStartToCloseTimeoutSeconds: common.Int32Ptr(100),
		TaskStartToCloseTimeoutSeconds:      common.Int32Ptr(20),
		Identity:                            common.StringPtr(identity),
	}

	we, err0 := s.engine.StartWorkflowExecution(createContext(), request)
	s.Nil(err0)

	s.Logger.Info("StartWorkflowExecution", tag.WorkflowRunID(we.RunID))
	workflowExecution := &types.WorkflowExecution{
		WorkflowID: id,
		RunID:      we.RunID,
	}

	// decider logic
	workflowComplete := false
	firstDecision := false
	secondDecision := false
	dtHandler := func(execution *types.WorkflowExecution, wt *types.WorkflowType,
		previousStartedEventID, startedEventID int64, history *types.History) ([]byte, []*types.Decision, error) {

		s.Logger.Info(fmt.Sprintf("Decider called: first: %v, second: %v, complete: %v\n", firstDecision, secondDecision, workflowComplete))

		if !firstDecision {
			firstDecision = true
			return nil, []*types.Decision{{
				DecisionType: types.DecisionTypeRecordMarker.Ptr(),
				RecordMarkerDecisionAttributes: &types.RecordMarkerDecisionAttributes{
					MarkerName: common.StringPtr("some random marker name"),
					Details:    []byte("some random marker details"),
				},
			}, {
				DecisionType: types.DecisionTypeScheduleActivityTask.Ptr(),
				ScheduleActivityTaskDecisionAttributes: &types.ScheduleActivityTaskDecisionAttributes{
					ActivityID:                    common.StringPtr("Activity-1"),
					ActivityType:                  &types.ActivityType{Name: common.StringPtr("ActivityType")},
					Domain:                        s.domainName,
					TaskList:                      taskList,
					Input:                         []byte("some random activity input"),
					ScheduleToCloseTimeoutSeconds: common.Int32Ptr(100),
					ScheduleToStartTimeoutSeconds: common.Int32Ptr(100),
					StartToCloseTimeoutSeconds:    common.Int32Ptr(100),
					HeartbeatTimeoutSeconds:       common.Int32Ptr(100),
				},
			}}, nil
		}

		if !secondDecision {
			secondDecision = true
			return nil, []*types.Decision{{
				DecisionType: types.DecisionTypeRecordMarker.Ptr(),
				RecordMarkerDecisionAttributes: &types.RecordMarkerDecisionAttributes{
					MarkerName: common.StringPtr("some random marker name"),
					Details:    []byte("some random marker details"),
				},
			}}, nil
		}

		workflowComplete = true
		return nil, []*types.Decision{{
			DecisionType: types.DecisionTypeCompleteWorkflowExecution.Ptr(),
			CompleteWorkflowExecutionDecisionAttributes: &types.CompleteWorkflowExecutionDecisionAttributes{
				Result: []byte("Done."),
			},
		}}, nil
	}
	// activity handler
	atHandler := func(execution *types.WorkflowExecution, activityType *types.ActivityType,
		ActivityID string, input []byte, taskToken []byte) ([]byte, bool, error) {
		return []byte("Activity Result."), false, nil
	}

	poller := &TaskPoller{
		Engine:          s.engine,
		Domain:          s.domainName,
		TaskList:        taskList,
		Identity:        identity,
		DecisionHandler: dtHandler,
		ActivityHandler: atHandler,
		Logger:          s.Logger,
		T:               s.T(),
	}

	// first decision, which will schedule an activity and add marker
	_, task, err := poller.PollAndProcessDecisionTaskWithAttemptAndRetryAndForceNewDecision(
		true,
		false,
		false,
		false,
		int64(0),
		1,
		true,
		nil)
	s.Logger.Info("pollAndProcessDecisionTask", tag.Error(err))
	s.Nil(err)

	// This will cause activity start and complete to be buffered
	err = poller.PollAndProcessActivityTask(false)
	s.Logger.Info("pollAndProcessActivityTask", tag.Error(err))
	s.Nil(err)

	// second decision, completes another local activity and forces flush of buffered activity events
	newDecisionTask := task.GetDecisionTask()
	s.NotNil(newDecisionTask)
	task, err = poller.HandlePartialDecision(newDecisionTask)
	s.Logger.Info("pollAndProcessDecisionTask", tag.Error(err))
	s.Nil(err)
	s.NotNil(task)

	// third decision, which will close workflow
	newDecisionTask = task.GetDecisionTask()
	s.NotNil(newDecisionTask)
	task, err = poller.HandlePartialDecision(newDecisionTask)
	s.Logger.Info("pollAndProcessDecisionTask", tag.Error(err))
	s.Nil(err)
	s.Nil(task.DecisionTask)

	events := s.getHistory(s.domainName, workflowExecution)
	var scheduleEvent, startedEvent, completedEvent *types.HistoryEvent
	for _, event := range events {
		switch event.GetEventType() {
		case types.EventTypeActivityTaskScheduled:
			scheduleEvent = event
		case types.EventTypeActivityTaskStarted:
			startedEvent = event
		case types.EventTypeActivityTaskCompleted:
			completedEvent = event
		}
	}

	s.NotNil(scheduleEvent)
	s.NotNil(startedEvent)
	s.NotNil(completedEvent)
	s.True(startedEvent.GetEventID() < completedEvent.GetEventID())
	s.Equal(scheduleEvent.GetEventID(), startedEvent.ActivityTaskStartedEventAttributes.GetScheduledEventID())
	s.Equal(scheduleEvent.GetEventID(), completedEvent.ActivityTaskCompletedEventAttributes.GetScheduledEventID())
	s.Equal(startedEvent.GetEventID(), completedEvent.ActivityTaskCompletedEventAttributes.GetStartedEventID())
	s.True(workflowComplete)
}

type startFunc func() (*types.StartWorkflowExecutionResponse, error)

func (s *integrationSuite) TestStartWithMemo() {
	id := "integration-start-with-memo-test"
	wt := "integration-start-with-memo-test-type"
	tl := "integration-start-with-memo-test-tasklist"
	identity := "worker1"

	workflowType := &types.WorkflowType{}
	workflowType.Name = common.StringPtr(wt)

	taskList := &types.TaskList{}
	taskList.Name = common.StringPtr(tl)

	memoInfo, _ := json.Marshal(id)
	memo := &types.Memo{
		Fields: map[string][]byte{
			"Info": memoInfo,
		},
	}

	request := &types.StartWorkflowExecutionRequest{
		RequestID:                           common.StringPtr(uuid.New()),
<<<<<<< HEAD
		Domain:                              common.StringPtr(s.domainName),
		WorkflowID:                          id,
=======
		Domain:                              s.domainName,
		WorkflowID:                          common.StringPtr(id),
>>>>>>> 2847890a
		WorkflowType:                        workflowType,
		TaskList:                            taskList,
		Input:                               nil,
		ExecutionStartToCloseTimeoutSeconds: common.Int32Ptr(100),
		TaskStartToCloseTimeoutSeconds:      common.Int32Ptr(1),
		Identity:                            common.StringPtr(identity),
		Memo:                                memo,
	}

	fn := func() (*types.StartWorkflowExecutionResponse, error) {
		return s.engine.StartWorkflowExecution(createContext(), request)
	}
	s.startWithMemoHelper(fn, id, taskList, memo)
}

func (s *integrationSuite) TestSignalWithStartWithMemo() {
	id := "integration-signal-with-start-with-memo-test"
	wt := "integration-signal-with-start-with-memo-test-type"
	tl := "integration-signal-with-start-with-memo-test-tasklist"
	identity := "worker1"

	workflowType := &types.WorkflowType{}
	workflowType.Name = common.StringPtr(wt)

	taskList := &types.TaskList{}
	taskList.Name = common.StringPtr(tl)

	memoInfo, _ := json.Marshal(id)
	memo := &types.Memo{
		Fields: map[string][]byte{
			"Info": memoInfo,
		},
	}

	signalName := "my signal"
	signalInput := []byte("my signal input.")
	request := &types.SignalWithStartWorkflowExecutionRequest{
		RequestID:                           common.StringPtr(uuid.New()),
<<<<<<< HEAD
		Domain:                              common.StringPtr(s.domainName),
		WorkflowID:                          id,
=======
		Domain:                              s.domainName,
		WorkflowID:                          common.StringPtr(id),
>>>>>>> 2847890a
		WorkflowType:                        workflowType,
		TaskList:                            taskList,
		Input:                               nil,
		ExecutionStartToCloseTimeoutSeconds: common.Int32Ptr(100),
		TaskStartToCloseTimeoutSeconds:      common.Int32Ptr(1),
		SignalName:                          common.StringPtr(signalName),
		SignalInput:                         signalInput,
		Identity:                            common.StringPtr(identity),
		Memo:                                memo,
	}

	fn := func() (*types.StartWorkflowExecutionResponse, error) {
		return s.engine.SignalWithStartWorkflowExecution(createContext(), request)
	}
	s.startWithMemoHelper(fn, id, taskList, memo)
}

func (s *integrationSuite) TestCancelTimer() {
	id := "integration-cancel-timer-test"
	wt := "integration-cancel-timer-test-type"
	tl := "integration-cancel-timer-test-tasklist"
	identity := "worker1"

	workflowType := &types.WorkflowType{}
	workflowType.Name = common.StringPtr(wt)

	taskList := &types.TaskList{}
	taskList.Name = common.StringPtr(tl)

	request := &types.StartWorkflowExecutionRequest{
		RequestID:                           common.StringPtr(uuid.New()),
<<<<<<< HEAD
		Domain:                              common.StringPtr(s.domainName),
		WorkflowID:                          id,
=======
		Domain:                              s.domainName,
		WorkflowID:                          common.StringPtr(id),
>>>>>>> 2847890a
		WorkflowType:                        workflowType,
		TaskList:                            taskList,
		Input:                               nil,
		ExecutionStartToCloseTimeoutSeconds: common.Int32Ptr(100),
		TaskStartToCloseTimeoutSeconds:      common.Int32Ptr(1000),
		Identity:                            common.StringPtr(identity),
	}

	creatResp, err0 := s.engine.StartWorkflowExecution(createContext(), request)
	s.Nil(err0)
	workflowExecution := &types.WorkflowExecution{
		WorkflowID: id,
		RunID:      creatResp.GetRunID(),
	}

	TimerID := 1
	timerScheduled := false
	signalDelivered := false
	timerCancelled := false
	workflowComplete := false
	timer := int64(2000)
	dtHandler := func(execution *types.WorkflowExecution, wt *types.WorkflowType,
		previousStartedEventID, startedEventID int64, history *types.History) ([]byte, []*types.Decision, error) {

		if !timerScheduled {
			timerScheduled = true
			return nil, []*types.Decision{{
				DecisionType: types.DecisionTypeStartTimer.Ptr(),
				StartTimerDecisionAttributes: &types.StartTimerDecisionAttributes{
					TimerID:                   common.StringPtr(fmt.Sprintf("%v", TimerID)),
					StartToFireTimeoutSeconds: common.Int64Ptr(timer),
				},
			}}, nil
		}

		resp, err := s.engine.GetWorkflowExecutionHistory(createContext(), &types.GetWorkflowExecutionHistoryRequest{
			Domain:          s.domainName,
			Execution:       workflowExecution,
			MaximumPageSize: common.Int32Ptr(200),
		})
		s.Nil(err)
		for _, event := range resp.History.Events {
			switch event.GetEventType() {
			case types.EventTypeWorkflowExecutionSignaled:
				signalDelivered = true
			case types.EventTypeTimerCanceled:
				timerCancelled = true
			}
		}

		if !signalDelivered {
			s.Fail("should receive a signal")
		}

		if !timerCancelled {
			return nil, []*types.Decision{{
				DecisionType: types.DecisionTypeCancelTimer.Ptr(),
				CancelTimerDecisionAttributes: &types.CancelTimerDecisionAttributes{
					TimerID: common.StringPtr(fmt.Sprintf("%v", TimerID)),
				},
			}}, nil
		}

		workflowComplete = true
		return nil, []*types.Decision{{
			DecisionType: types.DecisionTypeCompleteWorkflowExecution.Ptr(),
			CompleteWorkflowExecutionDecisionAttributes: &types.CompleteWorkflowExecutionDecisionAttributes{
				Result: []byte("Done."),
			},
		}}, nil
	}

	poller := &TaskPoller{
		Engine:          s.engine,
		Domain:          s.domainName,
		TaskList:        taskList,
		Identity:        identity,
		DecisionHandler: dtHandler,
		ActivityHandler: nil,
		Logger:          s.Logger,
		T:               s.T(),
	}

	// schedule the timer
	_, err := poller.PollAndProcessDecisionTask(false, false)
	s.Logger.Info("PollAndProcessDecisionTask: completed")
	s.Nil(err)

	s.Nil(s.sendSignal(s.domainName, workflowExecution, "random signal name", []byte("random signal payload"), identity))

	// receive the signal & cancel the timer
	_, err = poller.PollAndProcessDecisionTask(false, false)
	s.Logger.Info("PollAndProcessDecisionTask: completed")
	s.Nil(err)

	s.Nil(s.sendSignal(s.domainName, workflowExecution, "random signal name", []byte("random signal payload"), identity))
	// complete the workflow
	_, err = poller.PollAndProcessDecisionTask(false, false)
	s.Logger.Info("PollAndProcessDecisionTask: completed")
	s.Nil(err)

	s.True(workflowComplete)

	resp, err := s.engine.GetWorkflowExecutionHistory(createContext(), &types.GetWorkflowExecutionHistoryRequest{
		Domain:          s.domainName,
		Execution:       workflowExecution,
		MaximumPageSize: common.Int32Ptr(200),
	})
	s.Nil(err)
	for _, event := range resp.History.Events {
		switch event.GetEventType() {
		case types.EventTypeWorkflowExecutionSignaled:
			signalDelivered = true
		case types.EventTypeTimerCanceled:
			timerCancelled = true
		case types.EventTypeTimerFired:
			s.Fail("timer got fired")
		}
	}
}

func (s *integrationSuite) TestCancelTimer_CancelFiredAndBuffered() {
	id := "integration-cancel-timer-fired-and-buffered-test"
	wt := "integration-cancel-timer-fired-and-buffered-test-type"
	tl := "integration-cancel-timer-fired-and-buffered-test-tasklist"
	identity := "worker1"

	workflowType := &types.WorkflowType{}
	workflowType.Name = common.StringPtr(wt)

	taskList := &types.TaskList{}
	taskList.Name = common.StringPtr(tl)

	request := &types.StartWorkflowExecutionRequest{
		RequestID:                           common.StringPtr(uuid.New()),
<<<<<<< HEAD
		Domain:                              common.StringPtr(s.domainName),
		WorkflowID:                          id,
=======
		Domain:                              s.domainName,
		WorkflowID:                          common.StringPtr(id),
>>>>>>> 2847890a
		WorkflowType:                        workflowType,
		TaskList:                            taskList,
		Input:                               nil,
		ExecutionStartToCloseTimeoutSeconds: common.Int32Ptr(100),
		TaskStartToCloseTimeoutSeconds:      common.Int32Ptr(1000),
		Identity:                            common.StringPtr(identity),
	}

	creatResp, err0 := s.engine.StartWorkflowExecution(createContext(), request)
	s.Nil(err0)
	workflowExecution := &types.WorkflowExecution{
		WorkflowID: id,
		RunID:      creatResp.GetRunID(),
	}

	TimerID := 1
	timerScheduled := false
	signalDelivered := false
	timerCancelled := false
	workflowComplete := false
	timer := int64(4)
	dtHandler := func(execution *types.WorkflowExecution, wt *types.WorkflowType,
		previousStartedEventID, startedEventID int64, history *types.History) ([]byte, []*types.Decision, error) {

		if !timerScheduled {
			timerScheduled = true
			return nil, []*types.Decision{{
				DecisionType: types.DecisionTypeStartTimer.Ptr(),
				StartTimerDecisionAttributes: &types.StartTimerDecisionAttributes{
					TimerID:                   common.StringPtr(fmt.Sprintf("%v", TimerID)),
					StartToFireTimeoutSeconds: common.Int64Ptr(timer),
				},
			}}, nil
		}

		resp, err := s.engine.GetWorkflowExecutionHistory(createContext(), &types.GetWorkflowExecutionHistoryRequest{
			Domain:          s.domainName,
			Execution:       workflowExecution,
			MaximumPageSize: common.Int32Ptr(200),
		})
		s.Nil(err)
		for _, event := range resp.History.Events {
			switch event.GetEventType() {
			case types.EventTypeWorkflowExecutionSignaled:
				signalDelivered = true
			case types.EventTypeTimerCanceled:
				timerCancelled = true
			}
		}

		if !signalDelivered {
			s.Fail("should receive a signal")
		}

		if !timerCancelled {
			time.Sleep(time.Duration(2*timer) * time.Second)
			return nil, []*types.Decision{{
				DecisionType: types.DecisionTypeCancelTimer.Ptr(),
				CancelTimerDecisionAttributes: &types.CancelTimerDecisionAttributes{
					TimerID: common.StringPtr(fmt.Sprintf("%v", TimerID)),
				},
			}}, nil
		}

		workflowComplete = true
		return nil, []*types.Decision{{
			DecisionType: types.DecisionTypeCompleteWorkflowExecution.Ptr(),
			CompleteWorkflowExecutionDecisionAttributes: &types.CompleteWorkflowExecutionDecisionAttributes{
				Result: []byte("Done."),
			},
		}}, nil
	}

	poller := &TaskPoller{
		Engine:          s.engine,
		Domain:          s.domainName,
		TaskList:        taskList,
		Identity:        identity,
		DecisionHandler: dtHandler,
		ActivityHandler: nil,
		Logger:          s.Logger,
		T:               s.T(),
	}

	// schedule the timer
	_, err := poller.PollAndProcessDecisionTask(false, false)
	s.Logger.Info("PollAndProcessDecisionTask: completed")
	s.Nil(err)

	s.Nil(s.sendSignal(s.domainName, workflowExecution, "random signal name", []byte("random signal payload"), identity))

	// receive the signal & cancel the timer
	_, err = poller.PollAndProcessDecisionTask(false, false)
	s.Logger.Info("PollAndProcessDecisionTask: completed")
	s.Nil(err)

	s.Nil(s.sendSignal(s.domainName, workflowExecution, "random signal name", []byte("random signal payload"), identity))
	// complete the workflow
	_, err = poller.PollAndProcessDecisionTask(false, false)
	s.Logger.Info("PollAndProcessDecisionTask: completed")
	s.Nil(err)

	s.True(workflowComplete)

	resp, err := s.engine.GetWorkflowExecutionHistory(createContext(), &types.GetWorkflowExecutionHistoryRequest{
		Domain:          s.domainName,
		Execution:       workflowExecution,
		MaximumPageSize: common.Int32Ptr(200),
	})
	s.Nil(err)
	for _, event := range resp.History.Events {
		switch event.GetEventType() {
		case types.EventTypeWorkflowExecutionSignaled:
			signalDelivered = true
		case types.EventTypeTimerCanceled:
			timerCancelled = true
		case types.EventTypeTimerFired:
			s.Fail("timer got fired")
		}
	}
}

// helper function for TestStartWithMemo and TestSignalWithStartWithMemo to reduce duplicate code
func (s *integrationSuite) startWithMemoHelper(startFn startFunc, id string, taskList *types.TaskList, memo *types.Memo) {
	identity := "worker1"

	we, err0 := startFn()
	s.Nil(err0)

	s.Logger.Info("StartWorkflowExecution: response", tag.WorkflowRunID(we.RunID))

	dtHandler := func(execution *types.WorkflowExecution, wt *types.WorkflowType,
		previousStartedEventID, startedEventID int64, history *types.History) ([]byte, []*types.Decision, error) {
		return []byte(strconv.Itoa(1)), []*types.Decision{{
			DecisionType: types.DecisionTypeCompleteWorkflowExecution.Ptr(),
			CompleteWorkflowExecutionDecisionAttributes: &types.CompleteWorkflowExecutionDecisionAttributes{
				Result: []byte("Done."),
			},
		}}, nil
	}

	poller := &TaskPoller{
		Engine:          s.engine,
		Domain:          s.domainName,
		TaskList:        taskList,
		Identity:        identity,
		DecisionHandler: dtHandler,
		Logger:          s.Logger,
		T:               s.T(),
	}

	// verify open visibility
	var openExecutionInfo *types.WorkflowExecutionInfo
	for i := 0; i < 10; i++ {
		resp, err1 := s.engine.ListOpenWorkflowExecutions(createContext(), &types.ListOpenWorkflowExecutionsRequest{
			Domain:          s.domainName,
			MaximumPageSize: common.Int32Ptr(100),
			StartTimeFilter: &types.StartTimeFilter{
				EarliestTime: common.Int64Ptr(0),
				LatestTime:   common.Int64Ptr(time.Now().UnixNano()),
			},
			ExecutionFilter: &types.WorkflowExecutionFilter{
				WorkflowID: common.StringPtr(id),
			},
		})
		s.Nil(err1)
		if len(resp.Executions) == 1 {
			openExecutionInfo = resp.Executions[0]
			break
		}
		s.Logger.Info("Open WorkflowExecution is not yet visible")
		time.Sleep(100 * time.Millisecond)
	}
	s.NotNil(openExecutionInfo)
	s.Equal(memo, openExecutionInfo.Memo)

	// make progress of workflow
	_, err := poller.PollAndProcessDecisionTask(false, false)
	s.Logger.Info("PollAndProcessDecisionTask: %v", tag.Error(err))
	s.Nil(err)

	// verify history
	execution := &types.WorkflowExecution{
		WorkflowID: id,
		RunID:      we.RunID,
	}
	historyResponse, historyErr := s.engine.GetWorkflowExecutionHistory(createContext(), &types.GetWorkflowExecutionHistoryRequest{
		Domain:    s.domainName,
		Execution: execution,
	})
	s.Nil(historyErr)
	history := historyResponse.History
	firstEvent := history.Events[0]
	s.Equal(types.EventTypeWorkflowExecutionStarted, firstEvent.GetEventType())
	startdEventAttributes := firstEvent.WorkflowExecutionStartedEventAttributes
	s.Equal(memo, startdEventAttributes.Memo)

	// verify DescribeWorkflowExecution result
	descRequest := &types.DescribeWorkflowExecutionRequest{
		Domain:    s.domainName,
		Execution: execution,
	}
	descResp, err := s.engine.DescribeWorkflowExecution(createContext(), descRequest)
	s.Nil(err)
	s.Equal(memo, descResp.WorkflowExecutionInfo.Memo)

	// verify closed visibility
	var closedExecutionInfo *types.WorkflowExecutionInfo
	for i := 0; i < 10; i++ {
		resp, err1 := s.engine.ListClosedWorkflowExecutions(createContext(), &types.ListClosedWorkflowExecutionsRequest{
			Domain:          s.domainName,
			MaximumPageSize: common.Int32Ptr(100),
			StartTimeFilter: &types.StartTimeFilter{
				EarliestTime: common.Int64Ptr(0),
				LatestTime:   common.Int64Ptr(time.Now().UnixNano()),
			},
			ExecutionFilter: &types.WorkflowExecutionFilter{
				WorkflowID: common.StringPtr(id),
			},
		})
		s.Nil(err1)
		if len(resp.Executions) == 1 {
			closedExecutionInfo = resp.Executions[0]
			break
		}
		s.Logger.Info("Closed WorkflowExecution is not yet visible")
		time.Sleep(100 * time.Millisecond)
	}
	s.NotNil(closedExecutionInfo)
	s.Equal(memo, closedExecutionInfo.Memo)
}

func (s *integrationSuite) sendSignal(domainName string, execution *types.WorkflowExecution, signalName string,
	input []byte, identity string) error {
	return s.engine.SignalWorkflowExecution(createContext(), &types.SignalWorkflowExecutionRequest{
		Domain:            domainName,
		WorkflowExecution: execution,
		SignalName:        common.StringPtr(signalName),
		Input:             input,
		Identity:          common.StringPtr(identity),
	})
}<|MERGE_RESOLUTION|>--- conflicted
+++ resolved
@@ -87,13 +87,8 @@
 
 	request := &types.StartWorkflowExecutionRequest{
 		RequestID:                           common.StringPtr(uuid.New()),
-<<<<<<< HEAD
-		Domain:                              common.StringPtr(s.domainName),
+		Domain:                              s.domainName,
 		WorkflowID:                          id,
-=======
-		Domain:                              s.domainName,
-		WorkflowID:                          common.StringPtr(id),
->>>>>>> 2847890a
 		WorkflowType:                        workflowType,
 		TaskList:                            taskList,
 		Input:                               nil,
@@ -111,13 +106,8 @@
 
 	newRequest := &types.StartWorkflowExecutionRequest{
 		RequestID:                           common.StringPtr(uuid.New()),
-<<<<<<< HEAD
-		Domain:                              common.StringPtr(s.domainName),
+		Domain:                              s.domainName,
 		WorkflowID:                          id,
-=======
-		Domain:                              s.domainName,
-		WorkflowID:                          common.StringPtr(id),
->>>>>>> 2847890a
 		WorkflowType:                        workflowType,
 		TaskList:                            taskList,
 		Input:                               nil,
@@ -147,13 +137,8 @@
 	createStartRequest := func(policy types.WorkflowIDReusePolicy) *types.StartWorkflowExecutionRequest {
 		return &types.StartWorkflowExecutionRequest{
 			RequestID:                           common.StringPtr(uuid.New()),
-<<<<<<< HEAD
-			Domain:                              common.StringPtr(s.domainName),
+			Domain:                              s.domainName,
 			WorkflowID:                          id,
-=======
-			Domain:                              s.domainName,
-			WorkflowID:                          common.StringPtr(id),
->>>>>>> 2847890a
 			WorkflowType:                        workflowType,
 			TaskList:                            taskList,
 			Input:                               nil,
@@ -312,13 +297,8 @@
 
 	request := &types.StartWorkflowExecutionRequest{
 		RequestID:                           common.StringPtr(uuid.New()),
-<<<<<<< HEAD
-		Domain:                              common.StringPtr(s.domainName),
+		Domain:                              s.domainName,
 		WorkflowID:                          id,
-=======
-		Domain:                              s.domainName,
-		WorkflowID:                          common.StringPtr(id),
->>>>>>> 2847890a
 		WorkflowType:                        workflowType,
 		TaskList:                            taskList,
 		Input:                               nil,
@@ -434,13 +414,8 @@
 	for i := 0; i < 10; i++ {
 		request := &types.StartWorkflowExecutionRequest{
 			RequestID:                           common.StringPtr(uuid.New()),
-<<<<<<< HEAD
-			Domain:                              common.StringPtr(s.domainName),
+			Domain:                              s.domainName,
 			WorkflowID:                          id,
-=======
-			Domain:                              s.domainName,
-			WorkflowID:                          common.StringPtr(id),
->>>>>>> 2847890a
 			WorkflowType:                        workflowType,
 			TaskList:                            taskList,
 			Input:                               nil,
@@ -480,13 +455,8 @@
 
 	request := &types.StartWorkflowExecutionRequest{
 		RequestID:                           common.StringPtr(uuid.New()),
-<<<<<<< HEAD
-		Domain:                              common.StringPtr(s.domainName),
+		Domain:                              s.domainName,
 		WorkflowID:                          id,
-=======
-		Domain:                              s.domainName,
-		WorkflowID:                          common.StringPtr(id),
->>>>>>> 2847890a
 		WorkflowType:                        workflowType,
 		TaskList:                            taskList,
 		Input:                               nil,
@@ -594,13 +564,8 @@
 
 	request := &types.StartWorkflowExecutionRequest{
 		RequestID:                           common.StringPtr(uuid.New()),
-<<<<<<< HEAD
-		Domain:                              common.StringPtr(s.domainName),
+		Domain:                              s.domainName,
 		WorkflowID:                          id,
-=======
-		Domain:                              s.domainName,
-		WorkflowID:                          common.StringPtr(id),
->>>>>>> 2847890a
 		WorkflowType:                        workflowType,
 		TaskList:                            taskList,
 		Input:                               nil,
@@ -684,13 +649,8 @@
 
 	request := &types.StartWorkflowExecutionRequest{
 		RequestID:                           common.StringPtr(uuid.New()),
-<<<<<<< HEAD
-		Domain:                              common.StringPtr(s.domainName),
+		Domain:                              s.domainName,
 		WorkflowID:                          id,
-=======
-		Domain:                              s.domainName,
-		WorkflowID:                          common.StringPtr(id),
->>>>>>> 2847890a
 		WorkflowType:                        workflowType,
 		TaskList:                            taskList,
 		Input:                               nil,
@@ -814,13 +774,8 @@
 	maximumAttempts := 5
 	request := &types.StartWorkflowExecutionRequest{
 		RequestID:                           common.StringPtr(uuid.New()),
-<<<<<<< HEAD
-		Domain:                              common.StringPtr(s.domainName),
+		Domain:                              s.domainName,
 		WorkflowID:                          id,
-=======
-		Domain:                              s.domainName,
-		WorkflowID:                          common.StringPtr(id),
->>>>>>> 2847890a
 		WorkflowType:                        workflowType,
 		TaskList:                            taskList,
 		Input:                               nil,
@@ -957,13 +912,8 @@
 	// Fail using attempt
 	request := &types.StartWorkflowExecutionRequest{
 		RequestID:                           common.StringPtr(uuid.New()),
-<<<<<<< HEAD
-		Domain:                              common.StringPtr(s.domainName),
+		Domain:                              s.domainName,
 		WorkflowID:                          id,
-=======
-		Domain:                              s.domainName,
-		WorkflowID:                          common.StringPtr(id),
->>>>>>> 2847890a
 		WorkflowType:                        workflowType,
 		TaskList:                            taskList,
 		Input:                               nil,
@@ -1018,13 +968,8 @@
 	// Fail error reason
 	request = &types.StartWorkflowExecutionRequest{
 		RequestID:                           common.StringPtr(uuid.New()),
-<<<<<<< HEAD
-		Domain:                              common.StringPtr(s.domainName),
+		Domain:                              s.domainName,
 		WorkflowID:                          id,
-=======
-		Domain:                              s.domainName,
-		WorkflowID:                          common.StringPtr(id),
->>>>>>> 2847890a
 		WorkflowType:                        workflowType,
 		TaskList:                            taskList,
 		Input:                               nil,
@@ -1091,13 +1036,8 @@
 
 	request := &types.StartWorkflowExecutionRequest{
 		RequestID:                           common.StringPtr(uuid.New()),
-<<<<<<< HEAD
-		Domain:                              common.StringPtr(s.domainName),
+		Domain:                              s.domainName,
 		WorkflowID:                          id,
-=======
-		Domain:                              s.domainName,
-		WorkflowID:                          common.StringPtr(id),
->>>>>>> 2847890a
 		WorkflowType:                        workflowType,
 		TaskList:                            taskList,
 		Input:                               nil,
@@ -1303,13 +1243,8 @@
 
 	request := &types.StartWorkflowExecutionRequest{
 		RequestID:                           common.StringPtr(uuid.New()),
-<<<<<<< HEAD
-		Domain:                              common.StringPtr(s.domainName),
+		Domain:                              s.domainName,
 		WorkflowID:                          id,
-=======
-		Domain:                              s.domainName,
-		WorkflowID:                          common.StringPtr(id),
->>>>>>> 2847890a
 		WorkflowType:                        workflowType,
 		TaskList:                            taskList,
 		Input:                               nil,
@@ -1402,13 +1337,8 @@
 
 	request := &types.StartWorkflowExecutionRequest{
 		RequestID:                           common.StringPtr(uuid.New()),
-<<<<<<< HEAD
-		Domain:                              common.StringPtr(s.domainName),
+		Domain:                              s.domainName,
 		WorkflowID:                          id,
-=======
-		Domain:                              s.domainName,
-		WorkflowID:                          common.StringPtr(id),
->>>>>>> 2847890a
 		WorkflowType:                        workflowType,
 		TaskList:                            taskList,
 		Input:                               nil,
@@ -1487,13 +1417,8 @@
 	// Start workflow execution
 	request := &types.StartWorkflowExecutionRequest{
 		RequestID:                           common.StringPtr(uuid.New()),
-<<<<<<< HEAD
-		Domain:                              common.StringPtr(s.domainName),
+		Domain:                              s.domainName,
 		WorkflowID:                          id,
-=======
-		Domain:                              s.domainName,
-		WorkflowID:                          common.StringPtr(id),
->>>>>>> 2847890a
 		WorkflowType:                        workflowType,
 		TaskList:                            taskList,
 		Input:                               nil,
@@ -1590,13 +1515,8 @@
 	// Start workflow execution
 	request := &types.StartWorkflowExecutionRequest{
 		RequestID:                           common.StringPtr(uuid.New()),
-<<<<<<< HEAD
-		Domain:                              common.StringPtr(s.domainName),
+		Domain:                              s.domainName,
 		WorkflowID:                          id,
-=======
-		Domain:                              s.domainName,
-		WorkflowID:                          common.StringPtr(id),
->>>>>>> 2847890a
 		WorkflowType:                        workflowType,
 		TaskList:                            taskList,
 		Input:                               nil,
@@ -1714,13 +1634,8 @@
 	// Start workflow execution
 	request := &types.StartWorkflowExecutionRequest{
 		RequestID:                           common.StringPtr(uuid.New()),
-<<<<<<< HEAD
-		Domain:                              common.StringPtr(s.domainName),
+		Domain:                              s.domainName,
 		WorkflowID:                          id,
-=======
-		Domain:                              s.domainName,
-		WorkflowID:                          common.StringPtr(id),
->>>>>>> 2847890a
 		WorkflowType:                        workflowType,
 		TaskList:                            taskList,
 		Input:                               nil,
@@ -1849,13 +1764,8 @@
 
 	startRequest := &types.StartWorkflowExecutionRequest{
 		RequestID:                           common.StringPtr(uuid.New()),
-<<<<<<< HEAD
-		Domain:                              common.StringPtr(s.domainName),
+		Domain:                              s.domainName,
 		WorkflowID:                          id1,
-=======
-		Domain:                              s.domainName,
-		WorkflowID:                          common.StringPtr(id1),
->>>>>>> 2847890a
 		WorkflowType:                        workflowType,
 		TaskList:                            taskList,
 		Input:                               nil,
@@ -1916,13 +1826,8 @@
 
 	startRequest = &types.StartWorkflowExecutionRequest{
 		RequestID:                           common.StringPtr(uuid.New()),
-<<<<<<< HEAD
-		Domain:                              common.StringPtr(s.domainName),
+		Domain:                              s.domainName,
 		WorkflowID:                          id2,
-=======
-		Domain:                              s.domainName,
-		WorkflowID:                          common.StringPtr(id2),
->>>>>>> 2847890a
 		WorkflowType:                        workflowType,
 		TaskList:                            taskList,
 		Input:                               nil,
@@ -2003,13 +1908,8 @@
 
 	request := &types.StartWorkflowExecutionRequest{
 		RequestID:                           common.StringPtr(uuid.New()),
-<<<<<<< HEAD
-		Domain:                              common.StringPtr(s.domainName),
+		Domain:                              s.domainName,
 		WorkflowID:                          parentID,
-=======
-		Domain:                              s.domainName,
-		WorkflowID:                          common.StringPtr(parentID),
->>>>>>> 2847890a
 		WorkflowType:                        parentWorkflowType,
 		TaskList:                            taskListParent,
 		Input:                               nil,
@@ -2162,13 +2062,8 @@
 	s.Nil(err)
 	s.NotNil(completedEvent)
 	completedAttributes := completedEvent.ChildWorkflowExecutionCompletedEventAttributes
-<<<<<<< HEAD
-	s.Nil(completedAttributes.Domain)
+	s.Empty(completedAttributes.Domain)
 	s.Equal(childID, completedAttributes.WorkflowExecution.WorkflowID)
-=======
-	s.Empty(completedAttributes.Domain)
-	s.Equal(childID, *completedAttributes.WorkflowExecution.WorkflowID)
->>>>>>> 2847890a
 	s.Equal(wtChild, *completedAttributes.WorkflowType.Name)
 	s.Equal([]byte("Child Done."), completedAttributes.Result)
 }
@@ -2199,13 +2094,8 @@
 
 	request := &types.StartWorkflowExecutionRequest{
 		RequestID:                           common.StringPtr(uuid.New()),
-<<<<<<< HEAD
-		Domain:                              common.StringPtr(s.domainName),
+		Domain:                              s.domainName,
 		WorkflowID:                          parentID,
-=======
-		Domain:                              s.domainName,
-		WorkflowID:                          common.StringPtr(parentID),
->>>>>>> 2847890a
 		WorkflowType:                        parentWorkflowType,
 		TaskList:                            taskListParent,
 		Input:                               nil,
@@ -2344,13 +2234,8 @@
 	s.Nil(err)
 	s.NotNil(terminatedEvent)
 	terminatedAttributes := terminatedEvent.ChildWorkflowExecutionTerminatedEventAttributes
-<<<<<<< HEAD
-	s.Nil(terminatedAttributes.Domain)
+	s.Empty(terminatedAttributes.Domain)
 	s.Equal(childID, terminatedAttributes.WorkflowExecution.WorkflowID)
-=======
-	s.Empty(terminatedAttributes.Domain)
-	s.Equal(childID, *terminatedAttributes.WorkflowExecution.WorkflowID)
->>>>>>> 2847890a
 	s.Equal(wtChild, *terminatedAttributes.WorkflowType.Name)
 
 	startFilter.EarliestTime = common.Int64Ptr(startParentWorkflowTS.UnixNano())
@@ -2406,13 +2291,8 @@
 
 	request := &types.StartWorkflowExecutionRequest{
 		RequestID:                           common.StringPtr(uuid.New()),
-<<<<<<< HEAD
-		Domain:                              common.StringPtr(s.domainName),
+		Domain:                              s.domainName,
 		WorkflowID:                          id,
-=======
-		Domain:                              s.domainName,
-		WorkflowID:                          common.StringPtr(id),
->>>>>>> 2847890a
 		WorkflowType:                        workflowType,
 		TaskList:                            taskList,
 		Input:                               nil,
@@ -2494,13 +2374,8 @@
 	// Start workflow execution
 	request := &types.StartWorkflowExecutionRequest{
 		RequestID:                           common.StringPtr(uuid.New()),
-<<<<<<< HEAD
-		Domain:                              common.StringPtr(s.domainName),
+		Domain:                              s.domainName,
 		WorkflowID:                          id,
-=======
-		Domain:                              s.domainName,
-		WorkflowID:                          common.StringPtr(id),
->>>>>>> 2847890a
 		WorkflowType:                        workflowType,
 		TaskList:                            taskList,
 		Input:                               nil,
@@ -2702,13 +2577,8 @@
 	// Start workflow execution
 	request := &types.StartWorkflowExecutionRequest{
 		RequestID:                           common.StringPtr(uuid.New()),
-<<<<<<< HEAD
-		Domain:                              common.StringPtr(s.domainName),
+		Domain:                              s.domainName,
 		WorkflowID:                          WorkflowID,
-=======
-		Domain:                              s.domainName,
-		WorkflowID:                          common.StringPtr(WorkflowID),
->>>>>>> 2847890a
 		WorkflowType:                        workflowType,
 		TaskList:                            taskList,
 		Input:                               nil,
@@ -2832,13 +2702,8 @@
 	// Start workflow execution
 	request := &types.StartWorkflowExecutionRequest{
 		RequestID:                           common.StringPtr(uuid.New()),
-<<<<<<< HEAD
-		Domain:                              common.StringPtr(s.domainName),
+		Domain:                              s.domainName,
 		WorkflowID:                          id,
-=======
-		Domain:                              s.domainName,
-		WorkflowID:                          common.StringPtr(id),
->>>>>>> 2847890a
 		WorkflowType:                        workflowType,
 		TaskList:                            taskList,
 		Input:                               nil,
@@ -2930,13 +2795,8 @@
 	// Start workflow execution
 	request := &types.StartWorkflowExecutionRequest{
 		RequestID:                           common.StringPtr(uuid.New()),
-<<<<<<< HEAD
-		Domain:                              common.StringPtr(s.domainName),
+		Domain:                              s.domainName,
 		WorkflowID:                          id,
-=======
-		Domain:                              s.domainName,
-		WorkflowID:                          common.StringPtr(id),
->>>>>>> 2847890a
 		WorkflowType:                        workflowType,
 		TaskList:                            taskList,
 		Input:                               nil,
@@ -3032,13 +2892,8 @@
 	// Start workflow execution
 	request := &types.StartWorkflowExecutionRequest{
 		RequestID:                           common.StringPtr(uuid.New()),
-<<<<<<< HEAD
-		Domain:                              common.StringPtr(s.domainName),
+		Domain:                              s.domainName,
 		WorkflowID:                          id,
-=======
-		Domain:                              s.domainName,
-		WorkflowID:                          common.StringPtr(id),
->>>>>>> 2847890a
 		WorkflowType:                        workflowType,
 		TaskList:                            taskList,
 		Input:                               nil,
@@ -3139,13 +2994,8 @@
 	// Start workflow execution
 	request := &types.StartWorkflowExecutionRequest{
 		RequestID:                           common.StringPtr(uuid.New()),
-<<<<<<< HEAD
-		Domain:                              common.StringPtr(s.domainName),
+		Domain:                              s.domainName,
 		WorkflowID:                          id,
-=======
-		Domain:                              s.domainName,
-		WorkflowID:                          common.StringPtr(id),
->>>>>>> 2847890a
 		WorkflowType:                        workflowType,
 		TaskList:                            taskList,
 		Input:                               nil,
@@ -3266,13 +3116,8 @@
 	// Start workflow execution
 	request := &types.StartWorkflowExecutionRequest{
 		RequestID:                           common.StringPtr(uuid.New()),
-<<<<<<< HEAD
-		Domain:                              common.StringPtr(s.domainName),
+		Domain:                              s.domainName,
 		WorkflowID:                          id,
-=======
-		Domain:                              s.domainName,
-		WorkflowID:                          common.StringPtr(id),
->>>>>>> 2847890a
 		WorkflowType:                        workflowType,
 		TaskList:                            taskList,
 		Input:                               nil,
@@ -3445,13 +3290,8 @@
 	// Start workflow execution
 	request := &types.StartWorkflowExecutionRequest{
 		RequestID:                           common.StringPtr(uuid.New()),
-<<<<<<< HEAD
-		Domain:                              common.StringPtr(s.domainName),
+		Domain:                              s.domainName,
 		WorkflowID:                          id,
-=======
-		Domain:                              s.domainName,
-		WorkflowID:                          common.StringPtr(id),
->>>>>>> 2847890a
 		WorkflowType:                        workflowType,
 		TaskList:                            taskList,
 		Input:                               nil,
@@ -3610,13 +3450,8 @@
 	// Start workflow execution
 	request := &types.StartWorkflowExecutionRequest{
 		RequestID:                           common.StringPtr(uuid.New()),
-<<<<<<< HEAD
-		Domain:                              common.StringPtr(s.domainName),
+		Domain:                              s.domainName,
 		WorkflowID:                          id,
-=======
-		Domain:                              s.domainName,
-		WorkflowID:                          common.StringPtr(id),
->>>>>>> 2847890a
 		WorkflowType:                        workflowType,
 		TaskList:                            taskList,
 		Input:                               nil,
@@ -3783,13 +3618,8 @@
 
 	request := &types.StartWorkflowExecutionRequest{
 		RequestID:                           common.StringPtr(uuid.New()),
-<<<<<<< HEAD
-		Domain:                              common.StringPtr(s.domainName),
+		Domain:                              s.domainName,
 		WorkflowID:                          id,
-=======
-		Domain:                              s.domainName,
-		WorkflowID:                          common.StringPtr(id),
->>>>>>> 2847890a
 		WorkflowType:                        workflowType,
 		TaskList:                            taskList,
 		Input:                               nil,
@@ -3828,13 +3658,8 @@
 	signalInput := []byte("my signal input.")
 	request := &types.SignalWithStartWorkflowExecutionRequest{
 		RequestID:                           common.StringPtr(uuid.New()),
-<<<<<<< HEAD
-		Domain:                              common.StringPtr(s.domainName),
+		Domain:                              s.domainName,
 		WorkflowID:                          id,
-=======
-		Domain:                              s.domainName,
-		WorkflowID:                          common.StringPtr(id),
->>>>>>> 2847890a
 		WorkflowType:                        workflowType,
 		TaskList:                            taskList,
 		Input:                               nil,
@@ -3866,13 +3691,8 @@
 
 	request := &types.StartWorkflowExecutionRequest{
 		RequestID:                           common.StringPtr(uuid.New()),
-<<<<<<< HEAD
-		Domain:                              common.StringPtr(s.domainName),
+		Domain:                              s.domainName,
 		WorkflowID:                          id,
-=======
-		Domain:                              s.domainName,
-		WorkflowID:                          common.StringPtr(id),
->>>>>>> 2847890a
 		WorkflowType:                        workflowType,
 		TaskList:                            taskList,
 		Input:                               nil,
@@ -4008,13 +3828,8 @@
 
 	request := &types.StartWorkflowExecutionRequest{
 		RequestID:                           common.StringPtr(uuid.New()),
-<<<<<<< HEAD
-		Domain:                              common.StringPtr(s.domainName),
+		Domain:                              s.domainName,
 		WorkflowID:                          id,
-=======
-		Domain:                              s.domainName,
-		WorkflowID:                          common.StringPtr(id),
->>>>>>> 2847890a
 		WorkflowType:                        workflowType,
 		TaskList:                            taskList,
 		Input:                               nil,
