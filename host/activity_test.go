--- conflicted
+++ resolved
@@ -847,13 +847,8 @@
 			go func() {
 				for i := 0; i < 6; i++ {
 					s.Logger.Info("Heartbeating for activity", tag.WorkflowActivityID(activityID), tag.Counter(i))
-<<<<<<< HEAD
-					_, err := s.engine.RecordActivityTaskHeartbeat(createContext(), &workflow.RecordActivityTaskHeartbeatRequest{
-						TaskToken: taskToken})
-=======
 					_, err := s.engine.RecordActivityTaskHeartbeat(createContext(), &types.RecordActivityTaskHeartbeatRequest{
-						TaskToken: taskToken, Details: []byte(string(i))})
->>>>>>> ea35743c
+						TaskToken: taskToken, Details: []byte(strconv.Itoa(i))})
 					s.Nil(err)
 					time.Sleep(1 * time.Second)
 				}
