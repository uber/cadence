--- conflicted
+++ resolved
@@ -340,13 +340,8 @@
 		},
 		SignalName: common.StringPtr(signalName),
 		Input:      signalInput,
-<<<<<<< HEAD
-		Identity:   common.StringPtr(identity),
+		Identity:   identity,
 		RequestID:  RequestID,
-=======
-		Identity:   identity,
-		RequestID:  common.StringPtr(RequestID),
->>>>>>> 6b5c1033
 	}
 	err = s.engine.SignalWorkflowExecution(createContext(), signalReqest)
 	s.Nil(err)
