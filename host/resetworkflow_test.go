--- conflicted
+++ resolved
@@ -46,13 +46,8 @@
 	// Start workflow execution
 	request := &types.StartWorkflowExecutionRequest{
 		RequestID:                           common.StringPtr(uuid.New()),
-<<<<<<< HEAD
-		Domain:                              common.StringPtr(s.domainName),
+		Domain:                              s.domainName,
 		WorkflowID:                          id,
-=======
-		Domain:                              s.domainName,
-		WorkflowID:                          common.StringPtr(id),
->>>>>>> 2847890a
 		WorkflowType:                        workflowType,
 		TaskList:                            tasklist,
 		Input:                               nil,
@@ -265,13 +260,8 @@
 	// Start workflow execution
 	request := &types.StartWorkflowExecutionRequest{
 		RequestID:                           common.StringPtr(uuid.New()),
-<<<<<<< HEAD
-		Domain:                              common.StringPtr(s.domainName),
+		Domain:                              s.domainName,
 		WorkflowID:                          id,
-=======
-		Domain:                              s.domainName,
-		WorkflowID:                          common.StringPtr(id),
->>>>>>> 2847890a
 		WorkflowType:                        workflowType,
 		TaskList:                            tasklist,
 		Input:                               nil,
