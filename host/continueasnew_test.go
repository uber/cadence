// Copyright (c) 2016 Uber Technologies, Inc.
//
// Permission is hereby granted, free of charge, to any person obtaining a copy
// of this software and associated documentation files (the "Software"), to deal
// in the Software without restriction, including without limitation the rights
// to use, copy, modify, merge, publish, distribute, sublicense, and/or sell
// copies of the Software, and to permit persons to whom the Software is
// furnished to do so, subject to the following conditions:
//
// The above copyright notice and this permission notice shall be included in
// all copies or substantial portions of the Software.
//
// THE SOFTWARE IS PROVIDED "AS IS", WITHOUT WARRANTY OF ANY KIND, EXPRESS OR
// IMPLIED, INCLUDING BUT NOT LIMITED TO THE WARRANTIES OF MERCHANTABILITY,
// FITNESS FOR A PARTICULAR PURPOSE AND NONINFRINGEMENT. IN NO EVENT SHALL THE
// AUTHORS OR COPYRIGHT HOLDERS BE LIABLE FOR ANY CLAIM, DAMAGES OR OTHER
// LIABILITY, WHETHER IN AN ACTION OF CONTRACT, TORT OR OTHERWISE, ARISING FROM,
// OUT OF OR IN CONNECTION WITH THE SOFTWARE OR THE USE OR OTHER DEALINGS IN
// THE SOFTWARE.

package host

import (
	"bytes"
	"encoding/binary"
	"strconv"
	"time"

	"github.com/pborman/uuid"

	"github.com/uber/cadence/common"
	"github.com/uber/cadence/common/log/tag"
	"github.com/uber/cadence/common/types"
)

func (s *integrationSuite) TestContinueAsNewWorkflow() {
	id := "integration-continue-as-new-workflow-test"
	wt := "integration-continue-as-new-workflow-test-type"
	tl := "integration-continue-as-new-workflow-test-tasklist"
	identity := "worker1"

	workflowType := &types.WorkflowType{}
	workflowType.Name = common.StringPtr(wt)

	taskList := &types.TaskList{}
	taskList.Name = common.StringPtr(tl)

	header := &types.Header{
		Fields: map[string][]byte{"tracing": []byte("sample payload")},
	}
	memo := &types.Memo{
		Fields: map[string][]byte{"memoKey": []byte("memoVal")},
	}
	searchAttr := &types.SearchAttributes{
		IndexedFields: map[string][]byte{"CustomKeywordField": []byte(`"1"`)},
	}

	request := &types.StartWorkflowExecutionRequest{
		RequestID:                           common.StringPtr(uuid.New()),
<<<<<<< HEAD
		Domain:                              common.StringPtr(s.domainName),
		WorkflowID:                          id,
=======
		Domain:                              s.domainName,
		WorkflowID:                          common.StringPtr(id),
>>>>>>> 2847890a
		WorkflowType:                        workflowType,
		TaskList:                            taskList,
		Input:                               nil,
		Header:                              header,
		Memo:                                memo,
		SearchAttributes:                    searchAttr,
		ExecutionStartToCloseTimeoutSeconds: common.Int32Ptr(100),
		TaskStartToCloseTimeoutSeconds:      common.Int32Ptr(10),
		Identity:                            common.StringPtr(identity),
	}

	we, err0 := s.engine.StartWorkflowExecution(createContext(), request)
	s.Nil(err0)

	s.Logger.Info("StartWorkflowExecution", tag.WorkflowRunID(we.RunID))

	workflowComplete := false
	continueAsNewCount := int32(10)
	continueAsNewCounter := int32(0)
	var previousRunID string
	var lastRunStartedEvent *types.HistoryEvent
	dtHandler := func(execution *types.WorkflowExecution, wt *types.WorkflowType,
		previousStartedEventID, startedEventID int64, history *types.History) ([]byte, []*types.Decision, error) {
		if continueAsNewCounter < continueAsNewCount {
			previousRunID = execution.GetRunID()
			continueAsNewCounter++
			buf := new(bytes.Buffer)
			s.Nil(binary.Write(buf, binary.LittleEndian, continueAsNewCounter))

			return []byte(strconv.Itoa(int(continueAsNewCounter))), []*types.Decision{{
				DecisionType: types.DecisionTypeContinueAsNewWorkflowExecution.Ptr(),
				ContinueAsNewWorkflowExecutionDecisionAttributes: &types.ContinueAsNewWorkflowExecutionDecisionAttributes{
					WorkflowType:                        workflowType,
					TaskList:                            &types.TaskList{Name: &tl},
					Input:                               buf.Bytes(),
					Header:                              header,
					Memo:                                memo,
					SearchAttributes:                    searchAttr,
					ExecutionStartToCloseTimeoutSeconds: common.Int32Ptr(100),
					TaskStartToCloseTimeoutSeconds:      common.Int32Ptr(10),
				},
			}}, nil
		}

		lastRunStartedEvent = history.Events[0]
		workflowComplete = true
		return []byte(strconv.Itoa(int(continueAsNewCounter))), []*types.Decision{{
			DecisionType: types.DecisionTypeCompleteWorkflowExecution.Ptr(),
			CompleteWorkflowExecutionDecisionAttributes: &types.CompleteWorkflowExecutionDecisionAttributes{
				Result: []byte("Done."),
			},
		}}, nil
	}

	poller := &TaskPoller{
		Engine:          s.engine,
		Domain:          s.domainName,
		TaskList:        taskList,
		Identity:        identity,
		DecisionHandler: dtHandler,
		Logger:          s.Logger,
		T:               s.T(),
	}

	for i := 0; i < 10; i++ {
		_, err := poller.PollAndProcessDecisionTask(false, false)
		s.Logger.Info("PollAndProcessDecisionTask", tag.Error(err))
		s.Nil(err, strconv.Itoa(i))
	}

	s.False(workflowComplete)
	_, err := poller.PollAndProcessDecisionTask(false, false)
	s.Nil(err)
	s.True(workflowComplete)
	s.Equal(previousRunID, lastRunStartedEvent.WorkflowExecutionStartedEventAttributes.GetContinuedExecutionRunID())
	s.Equal(header, lastRunStartedEvent.WorkflowExecutionStartedEventAttributes.Header)
	s.Equal(memo, lastRunStartedEvent.WorkflowExecutionStartedEventAttributes.Memo)
	s.Equal(searchAttr, lastRunStartedEvent.WorkflowExecutionStartedEventAttributes.SearchAttributes)
}

func (s *integrationSuite) TestContinueAsNewWorkflow_Timeout() {
	id := "integration-continue-as-new-workflow-timeout-test"
	wt := "integration-continue-as-new-workflow-timeout-test-type"
	tl := "integration-continue-as-new-workflow-timeout-test-tasklist"
	identity := "worker1"

	workflowType := &types.WorkflowType{}
	workflowType.Name = common.StringPtr(wt)

	taskList := &types.TaskList{}
	taskList.Name = common.StringPtr(tl)

	request := &types.StartWorkflowExecutionRequest{
		RequestID:                           common.StringPtr(uuid.New()),
<<<<<<< HEAD
		Domain:                              common.StringPtr(s.domainName),
		WorkflowID:                          id,
=======
		Domain:                              s.domainName,
		WorkflowID:                          common.StringPtr(id),
>>>>>>> 2847890a
		WorkflowType:                        workflowType,
		TaskList:                            taskList,
		Input:                               nil,
		ExecutionStartToCloseTimeoutSeconds: common.Int32Ptr(100),
		TaskStartToCloseTimeoutSeconds:      common.Int32Ptr(10),
		Identity:                            common.StringPtr(identity),
	}

	we, err0 := s.engine.StartWorkflowExecution(createContext(), request)
	s.Nil(err0)

	s.Logger.Info("StartWorkflowExecution", tag.WorkflowRunID(we.RunID))

	workflowComplete := false
	continueAsNewCount := int32(1)
	continueAsNewCounter := int32(0)
	dtHandler := func(execution *types.WorkflowExecution, wt *types.WorkflowType,
		previousStartedEventID, startedEventID int64, history *types.History) ([]byte, []*types.Decision, error) {
		if continueAsNewCounter < continueAsNewCount {
			continueAsNewCounter++
			buf := new(bytes.Buffer)
			s.Nil(binary.Write(buf, binary.LittleEndian, continueAsNewCounter))

			return []byte(strconv.Itoa(int(continueAsNewCounter))), []*types.Decision{{
				DecisionType: types.DecisionTypeContinueAsNewWorkflowExecution.Ptr(),
				ContinueAsNewWorkflowExecutionDecisionAttributes: &types.ContinueAsNewWorkflowExecutionDecisionAttributes{
					WorkflowType:                        workflowType,
					TaskList:                            &types.TaskList{Name: &tl},
					Input:                               buf.Bytes(),
					ExecutionStartToCloseTimeoutSeconds: common.Int32Ptr(1), // set timeout to 1
					TaskStartToCloseTimeoutSeconds:      common.Int32Ptr(1),
				},
			}}, nil
		}

		workflowComplete = true
		return []byte(strconv.Itoa(int(continueAsNewCounter))), []*types.Decision{{
			DecisionType: types.DecisionTypeCompleteWorkflowExecution.Ptr(),
			CompleteWorkflowExecutionDecisionAttributes: &types.CompleteWorkflowExecutionDecisionAttributes{
				Result: []byte("Done."),
			},
		}}, nil
	}

	poller := &TaskPoller{
		Engine:          s.engine,
		Domain:          s.domainName,
		TaskList:        taskList,
		Identity:        identity,
		DecisionHandler: dtHandler,
		Logger:          s.Logger,
		T:               s.T(),
	}

	// process the decision and continue as new
	_, err := poller.PollAndProcessDecisionTask(false, false)
	s.Logger.Info("PollAndProcessDecisionTask", tag.Error(err))
	s.Nil(err)

	s.False(workflowComplete)

	time.Sleep(1 * time.Second) // wait 1 second for timeout

GetHistoryLoop:
	for i := 0; i < 20; i++ {
		historyResponse, err := s.engine.GetWorkflowExecutionHistory(createContext(), &types.GetWorkflowExecutionHistoryRequest{
			Domain: s.domainName,
			Execution: &types.WorkflowExecution{
				WorkflowID: id,
			},
		})
		s.Nil(err)
		history := historyResponse.History

		lastEvent := history.Events[len(history.Events)-1]
		if *lastEvent.EventType != types.EventTypeWorkflowExecutionTimedOut {
			s.Logger.Warn("Execution not timedout yet.")
			time.Sleep(200 * time.Millisecond)
			continue GetHistoryLoop
		}

		timeoutEventAttributes := lastEvent.WorkflowExecutionTimedOutEventAttributes
		s.Equal(types.TimeoutTypeStartToClose, *timeoutEventAttributes.TimeoutType)
		workflowComplete = true
		break GetHistoryLoop
	}
	s.True(workflowComplete)
}

func (s *integrationSuite) TestWorkflowContinueAsNew_TaskID() {
	id := "integration-wf-continue-as-new-task-id-test"
	wt := "integration-wf-continue-as-new-task-id-type"
	tl := "integration-wf-continue-as-new-task-id-tasklist"
	identity := "worker1"

	workflowType := &types.WorkflowType{}
	workflowType.Name = common.StringPtr(wt)

	taskList := &types.TaskList{}
	taskList.Name = common.StringPtr(tl)

	request := &types.StartWorkflowExecutionRequest{
		RequestID:                           common.StringPtr(uuid.New()),
<<<<<<< HEAD
		Domain:                              common.StringPtr(s.domainName),
		WorkflowID:                          id,
=======
		Domain:                              s.domainName,
		WorkflowID:                          common.StringPtr(id),
>>>>>>> 2847890a
		WorkflowType:                        workflowType,
		TaskList:                            taskList,
		Input:                               nil,
		ExecutionStartToCloseTimeoutSeconds: common.Int32Ptr(100),
		TaskStartToCloseTimeoutSeconds:      common.Int32Ptr(1),
		Identity:                            common.StringPtr(identity),
	}

	we, err0 := s.engine.StartWorkflowExecution(createContext(), request)
	s.Nil(err0)

	s.Logger.Info("StartWorkflowExecution", tag.WorkflowRunID(we.RunID))

	var executions []*types.WorkflowExecution

	continueAsNewed := false
	dtHandler := func(execution *types.WorkflowExecution, wt *types.WorkflowType,
		previousStartedEventID, startedEventID int64, history *types.History) ([]byte, []*types.Decision, error) {

		executions = append(executions, execution)

		if !continueAsNewed {
			continueAsNewed = true
			return nil, []*types.Decision{{
				DecisionType: types.DecisionTypeContinueAsNewWorkflowExecution.Ptr(),
				ContinueAsNewWorkflowExecutionDecisionAttributes: &types.ContinueAsNewWorkflowExecutionDecisionAttributes{
					WorkflowType:                        workflowType,
					TaskList:                            taskList,
					Input:                               nil,
					ExecutionStartToCloseTimeoutSeconds: common.Int32Ptr(100),
					TaskStartToCloseTimeoutSeconds:      common.Int32Ptr(1),
				},
			}}, nil
		}

		return nil, []*types.Decision{{
			DecisionType: types.DecisionTypeCompleteWorkflowExecution.Ptr(),
			CompleteWorkflowExecutionDecisionAttributes: &types.CompleteWorkflowExecutionDecisionAttributes{
				Result: []byte("succeed"),
			},
		}}, nil

	}

	poller := &TaskPoller{
		Engine:          s.engine,
		Domain:          s.domainName,
		TaskList:        taskList,
		Identity:        identity,
		DecisionHandler: dtHandler,
		Logger:          s.Logger,
		T:               s.T(),
	}

	minTaskID := int64(0)
	_, err := poller.PollAndProcessDecisionTask(false, false)
	s.Nil(err)
	events := s.getHistory(s.domainName, executions[0])
	s.True(len(events) != 0)
	for _, event := range events {
		s.True(event.GetTaskID() > minTaskID)
		minTaskID = event.GetTaskID()
	}

	_, err = poller.PollAndProcessDecisionTask(false, false)
	s.Nil(err)
	events = s.getHistory(s.domainName, executions[1])
	s.True(len(events) != 0)
	for _, event := range events {
		s.True(event.GetTaskID() > minTaskID)
		minTaskID = event.GetTaskID()
	}
}

func (s *integrationSuite) TestChildWorkflowWithContinueAsNew() {
	parentID := "integration-child-workflow-with-continue-as-new-test-parent"
	childID := "integration-child-workflow-with-continue-as-new-test-child"
	wtParent := "integration-child-workflow-with-continue-as-new-test-parent-type"
	wtChild := "integration-child-workflow-with-continue-as-new-test-child-type"
	tl := "integration-child-workflow-with-continue-as-new-test-tasklist"
	identity := "worker1"

	parentWorkflowType := &types.WorkflowType{}
	parentWorkflowType.Name = common.StringPtr(wtParent)

	childWorkflowType := &types.WorkflowType{}
	childWorkflowType.Name = common.StringPtr(wtChild)

	taskList := &types.TaskList{}
	taskList.Name = common.StringPtr(tl)

	request := &types.StartWorkflowExecutionRequest{
		RequestID:                           common.StringPtr(uuid.New()),
<<<<<<< HEAD
		Domain:                              common.StringPtr(s.domainName),
		WorkflowID:                          parentID,
=======
		Domain:                              s.domainName,
		WorkflowID:                          common.StringPtr(parentID),
>>>>>>> 2847890a
		WorkflowType:                        parentWorkflowType,
		TaskList:                            taskList,
		Input:                               nil,
		ExecutionStartToCloseTimeoutSeconds: common.Int32Ptr(100),
		TaskStartToCloseTimeoutSeconds:      common.Int32Ptr(1),
		Identity:                            common.StringPtr(identity),
	}

	we, err0 := s.engine.StartWorkflowExecution(createContext(), request)
	s.Nil(err0)
	s.Logger.Info("StartWorkflowExecution", tag.WorkflowRunID(we.RunID))

	// decider logic
	childComplete := false
	childExecutionStarted := false
	childData := int32(1)
	continueAsNewCount := int32(10)
	continueAsNewCounter := int32(0)
	var startedEvent *types.HistoryEvent
	var completedEvent *types.HistoryEvent
	dtHandler := func(execution *types.WorkflowExecution, wt *types.WorkflowType,
		previousStartedEventID, startedEventID int64, history *types.History) ([]byte, []*types.Decision, error) {
		s.Logger.Info("Processing decision task for WorkflowID:", tag.WorkflowID(execution.WorkflowID))

		// Child Decider Logic
		if execution.WorkflowID == childID {
			if continueAsNewCounter < continueAsNewCount {
				continueAsNewCounter++
				buf := new(bytes.Buffer)
				s.Nil(binary.Write(buf, binary.LittleEndian, continueAsNewCounter))

				return []byte(strconv.Itoa(int(continueAsNewCounter))), []*types.Decision{{
					DecisionType: types.DecisionTypeContinueAsNewWorkflowExecution.Ptr(),
					ContinueAsNewWorkflowExecutionDecisionAttributes: &types.ContinueAsNewWorkflowExecutionDecisionAttributes{
						Input: buf.Bytes(),
					},
				}}, nil
			}

			childComplete = true
			return nil, []*types.Decision{{
				DecisionType: types.DecisionTypeCompleteWorkflowExecution.Ptr(),
				CompleteWorkflowExecutionDecisionAttributes: &types.CompleteWorkflowExecutionDecisionAttributes{
					Result: []byte("Child Done."),
				},
			}}, nil
		}

		// Parent Decider Logic
		if execution.WorkflowID == parentID {
			if !childExecutionStarted {
				s.Logger.Info("Starting child execution.")
				childExecutionStarted = true
				buf := new(bytes.Buffer)
				s.Nil(binary.Write(buf, binary.LittleEndian, childData))

				return nil, []*types.Decision{{
					DecisionType: types.DecisionTypeStartChildWorkflowExecution.Ptr(),
					StartChildWorkflowExecutionDecisionAttributes: &types.StartChildWorkflowExecutionDecisionAttributes{
<<<<<<< HEAD
						Domain:       common.StringPtr(s.domainName),
						WorkflowID:   childID,
=======
						Domain:       s.domainName,
						WorkflowID:   common.StringPtr(childID),
>>>>>>> 2847890a
						WorkflowType: childWorkflowType,
						Input:        buf.Bytes(),
					},
				}}, nil
			} else if previousStartedEventID > 0 {
				for _, event := range history.Events[previousStartedEventID:] {
					if *event.EventType == types.EventTypeChildWorkflowExecutionStarted {
						startedEvent = event
						return nil, []*types.Decision{}, nil
					}

					if *event.EventType == types.EventTypeChildWorkflowExecutionCompleted {
						completedEvent = event
						return nil, []*types.Decision{{
							DecisionType: types.DecisionTypeCompleteWorkflowExecution.Ptr(),
							CompleteWorkflowExecutionDecisionAttributes: &types.CompleteWorkflowExecutionDecisionAttributes{
								Result: []byte("Done."),
							},
						}}, nil
					}
				}
			}
		}

		return nil, nil, nil
	}

	poller := &TaskPoller{
		Engine:          s.engine,
		Domain:          s.domainName,
		TaskList:        taskList,
		Identity:        identity,
		DecisionHandler: dtHandler,
		Logger:          s.Logger,
		T:               s.T(),
	}

	// Make first decision to start child execution
	_, err := poller.PollAndProcessDecisionTask(false, false)
	s.Logger.Info("PollAndProcessDecisionTask", tag.Error(err))
	s.Nil(err)
	s.True(childExecutionStarted)

	// Process ChildExecution Started event and all generations of child executions
	for i := 0; i < 11; i++ {
		s.Logger.Warn("decision: %v", tag.Counter(i))
		_, err = poller.PollAndProcessDecisionTask(false, false)
		s.Logger.Info("PollAndProcessDecisionTask", tag.Error(err))
		s.Nil(err)
	}

	s.False(childComplete)
	s.NotNil(startedEvent)

	// Process Child Execution final decision to complete it
	_, err = poller.PollAndProcessDecisionTask(false, false)
	s.Logger.Info("PollAndProcessDecisionTask", tag.Error(err))
	s.Nil(err)
	s.True(childComplete)

	// Process ChildExecution completed event and complete parent execution
	_, err = poller.PollAndProcessDecisionTask(false, false)
	s.Logger.Info("PollAndProcessDecisionTask", tag.Error(err))
	s.Nil(err)
	s.NotNil(completedEvent)
	completedAttributes := completedEvent.ChildWorkflowExecutionCompletedEventAttributes
<<<<<<< HEAD
	s.Equal(s.domainName, *completedAttributes.Domain)
	s.Equal(childID, completedAttributes.WorkflowExecution.WorkflowID)
=======
	s.Equal(s.domainName, completedAttributes.Domain)
	s.Equal(childID, *completedAttributes.WorkflowExecution.WorkflowID)
>>>>>>> 2847890a
	s.NotEqual(startedEvent.ChildWorkflowExecutionStartedEventAttributes.WorkflowExecution.RunID,
		completedAttributes.WorkflowExecution.RunID)
	s.Equal(wtChild, *completedAttributes.WorkflowType.Name)
	s.Equal([]byte("Child Done."), completedAttributes.Result)

	s.Logger.Info("Parent Workflow Execution History: ")
}<|MERGE_RESOLUTION|>--- conflicted
+++ resolved
@@ -57,13 +57,8 @@
 
 	request := &types.StartWorkflowExecutionRequest{
 		RequestID:                           common.StringPtr(uuid.New()),
-<<<<<<< HEAD
-		Domain:                              common.StringPtr(s.domainName),
+		Domain:                              s.domainName,
 		WorkflowID:                          id,
-=======
-		Domain:                              s.domainName,
-		WorkflowID:                          common.StringPtr(id),
->>>>>>> 2847890a
 		WorkflowType:                        workflowType,
 		TaskList:                            taskList,
 		Input:                               nil,
@@ -158,13 +153,8 @@
 
 	request := &types.StartWorkflowExecutionRequest{
 		RequestID:                           common.StringPtr(uuid.New()),
-<<<<<<< HEAD
-		Domain:                              common.StringPtr(s.domainName),
+		Domain:                              s.domainName,
 		WorkflowID:                          id,
-=======
-		Domain:                              s.domainName,
-		WorkflowID:                          common.StringPtr(id),
->>>>>>> 2847890a
 		WorkflowType:                        workflowType,
 		TaskList:                            taskList,
 		Input:                               nil,
@@ -268,13 +258,8 @@
 
 	request := &types.StartWorkflowExecutionRequest{
 		RequestID:                           common.StringPtr(uuid.New()),
-<<<<<<< HEAD
-		Domain:                              common.StringPtr(s.domainName),
+		Domain:                              s.domainName,
 		WorkflowID:                          id,
-=======
-		Domain:                              s.domainName,
-		WorkflowID:                          common.StringPtr(id),
->>>>>>> 2847890a
 		WorkflowType:                        workflowType,
 		TaskList:                            taskList,
 		Input:                               nil,
@@ -368,13 +353,8 @@
 
 	request := &types.StartWorkflowExecutionRequest{
 		RequestID:                           common.StringPtr(uuid.New()),
-<<<<<<< HEAD
-		Domain:                              common.StringPtr(s.domainName),
+		Domain:                              s.domainName,
 		WorkflowID:                          parentID,
-=======
-		Domain:                              s.domainName,
-		WorkflowID:                          common.StringPtr(parentID),
->>>>>>> 2847890a
 		WorkflowType:                        parentWorkflowType,
 		TaskList:                            taskList,
 		Input:                               nil,
@@ -434,13 +414,8 @@
 				return nil, []*types.Decision{{
 					DecisionType: types.DecisionTypeStartChildWorkflowExecution.Ptr(),
 					StartChildWorkflowExecutionDecisionAttributes: &types.StartChildWorkflowExecutionDecisionAttributes{
-<<<<<<< HEAD
-						Domain:       common.StringPtr(s.domainName),
+						Domain:       s.domainName,
 						WorkflowID:   childID,
-=======
-						Domain:       s.domainName,
-						WorkflowID:   common.StringPtr(childID),
->>>>>>> 2847890a
 						WorkflowType: childWorkflowType,
 						Input:        buf.Bytes(),
 					},
@@ -507,13 +482,8 @@
 	s.Nil(err)
 	s.NotNil(completedEvent)
 	completedAttributes := completedEvent.ChildWorkflowExecutionCompletedEventAttributes
-<<<<<<< HEAD
-	s.Equal(s.domainName, *completedAttributes.Domain)
+	s.Equal(s.domainName, completedAttributes.Domain)
 	s.Equal(childID, completedAttributes.WorkflowExecution.WorkflowID)
-=======
-	s.Equal(s.domainName, completedAttributes.Domain)
-	s.Equal(childID, *completedAttributes.WorkflowExecution.WorkflowID)
->>>>>>> 2847890a
 	s.NotEqual(startedEvent.ChildWorkflowExecutionStartedEventAttributes.WorkflowExecution.RunID,
 		completedAttributes.WorkflowExecution.RunID)
 	s.Equal(wtChild, *completedAttributes.WorkflowType.Name)
