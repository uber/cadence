--- conflicted
+++ resolved
@@ -172,13 +172,8 @@
 	wt := "xdc-search-attr-test-type"
 	tl := "xdc-search-attr-test-tasklist"
 	identity := "worker1"
-<<<<<<< HEAD
-	workflowType := &types.WorkflowType{Name: common.StringPtr(wt)}
+	workflowType := &types.WorkflowType{Name: wt}
 	taskList := &types.TaskList{Name: tl}
-=======
-	workflowType := &types.WorkflowType{Name: wt}
-	taskList := &types.TaskList{Name: common.StringPtr(tl)}
->>>>>>> d11708d1
 	attrValBytes, _ := json.Marshal(s.testSearchAttributeVal)
 	searchAttr := &types.SearchAttributes{
 		IndexedFields: map[string][]byte{
