#!/bin/bash

set -x

DB="${DB:-cassandra}"
ENABLE_ES="${ENABLE_ES:-false}"
ES_PORT="${ES_PORT:-9200}"
ES_VERSION="${ES_VERSION:-v6}"
RF=${RF:-1}

# cassandra env
export CASSANDRA_USER="${CASSANDRA_USER:-cassandra}"
export CASSANDRA_PASSWORD="${CASSANDRA_PASSWORD:-cassandra}"
export KEYSPACE="${KEYSPACE:-cadence}"
export VISIBILITY_KEYSPACE="${VISIBILITY_KEYSPACE:-cadence_visibility}"
export CASSANDRA_PROTO_VERSION="${CASSANDRA_PROTO_VERSION:-4}"

# mysql env
export DBNAME="${DBNAME:-cadence}"
export VISIBILITY_DBNAME="${VISIBILITY_DBNAME:-cadence_visibility}"
export DB_PORT=${DB_PORT:-3306}

# elasticsearch env
export VISIBILITY_NAME="${VISIBILITY_NAME:-cadence-visibility-dev}"

setup_cassandra_schema() {
    SCHEMA_DIR=$CADENCE_HOME/schema/cassandra/cadence/versioned
    cadence-cassandra-tool --ep $CASSANDRA_SEEDS create -k $KEYSPACE --rf $RF
    cadence-cassandra-tool --ep $CASSANDRA_SEEDS -k $KEYSPACE setup-schema -v 0.0
    cadence-cassandra-tool --ep $CASSANDRA_SEEDS -k $KEYSPACE update-schema -d $SCHEMA_DIR
    VISIBILITY_SCHEMA_DIR=$CADENCE_HOME/schema/cassandra/visibility/versioned
    cadence-cassandra-tool --ep $CASSANDRA_SEEDS create -k $VISIBILITY_KEYSPACE --rf $RF
    cadence-cassandra-tool --ep $CASSANDRA_SEEDS -k $VISIBILITY_KEYSPACE setup-schema -v 0.0
    cadence-cassandra-tool --ep $CASSANDRA_SEEDS -k $VISIBILITY_KEYSPACE update-schema -d $VISIBILITY_SCHEMA_DIR
}

setup_mysql_schema() {
    SCHEMA_DIR=$CADENCE_HOME/schema/mysql/v8/cadence/versioned
    if [ "$MYSQL_TX_ISOLATION_COMPAT" == "true" ]; then
        CONNECT_ATTR='--connect-attributes tx_isolation=READ-COMMITTED'
    fi
<<<<<<< HEAD
    cadence-sql-tool --ep $MYSQL_SEEDS -p $DB_PORT -u $MYSQL_USER --pw $MYSQL_PWD $CONNECT_ATTR create --db $DBNAME
    cadence-sql-tool --ep $MYSQL_SEEDS -p $DB_PORT -u $MYSQL_USER --pw $MYSQL_PWD $CONNECT_ATTR --db $DBNAME setup-schema -v 0.0
    cadence-sql-tool --ep $MYSQL_SEEDS -p $DB_PORT -u $MYSQL_USER --pw $MYSQL_PWD $CONNECT_ATTR --db $DBNAME update-schema -d $SCHEMA_DIR
    VISIBILITY_SCHEMA_DIR=$CADENCE_HOME/schema/mysql/v57/visibility/versioned
    cadence-sql-tool --ep $MYSQL_SEEDS -p $DB_PORT -u $MYSQL_USER --pw $MYSQL_PWD $CONNECT_ATTR create --db $VISIBILITY_DBNAME
    cadence-sql-tool --ep $MYSQL_SEEDS -p $DB_PORT -u $MYSQL_USER --pw $MYSQL_PWD --db $VISIBILITY_DBNAME $CONNECT_ATTR setup-schema -v 0.0
    cadence-sql-tool --ep $MYSQL_SEEDS -p $DB_PORT -u $MYSQL_USER --pw $MYSQL_PWD --db $VISIBILITY_DBNAME $CONNECT_ATTR update-schema -d $VISIBILITY_SCHEMA_DIR
=======
    cadence-sql-tool --ep $MYSQL_SEEDS -u $MYSQL_USER --pw $MYSQL_PWD $CONNECT_ATTR create --db $DBNAME
    cadence-sql-tool --ep $MYSQL_SEEDS -u $MYSQL_USER --pw $MYSQL_PWD $CONNECT_ATTR --db $DBNAME setup-schema -v 0.0
    cadence-sql-tool --ep $MYSQL_SEEDS -u $MYSQL_USER --pw $MYSQL_PWD $CONNECT_ATTR --db $DBNAME update-schema -d $SCHEMA_DIR
    VISIBILITY_SCHEMA_DIR=$CADENCE_HOME/schema/mysql/v8/visibility/versioned
    cadence-sql-tool --ep $MYSQL_SEEDS -u $MYSQL_USER --pw $MYSQL_PWD $CONNECT_ATTR create --db $VISIBILITY_DBNAME
    cadence-sql-tool --ep $MYSQL_SEEDS -u $MYSQL_USER --pw $MYSQL_PWD --db $VISIBILITY_DBNAME $CONNECT_ATTR setup-schema -v 0.0
    cadence-sql-tool --ep $MYSQL_SEEDS -u $MYSQL_USER --pw $MYSQL_PWD --db $VISIBILITY_DBNAME $CONNECT_ATTR update-schema -d $VISIBILITY_SCHEMA_DIR
>>>>>>> 9b047cb5
}

setup_postgres_schema() {
    SCHEMA_DIR=$CADENCE_HOME/schema/postgres/cadence/versioned
    cadence-sql-tool --plugin postgres --ep $POSTGRES_SEEDS -p $DB_PORT -u $POSTGRES_USER --pw "$POSTGRES_PWD" -p $DB_PORT create --db $DBNAME
    cadence-sql-tool --plugin postgres --ep $POSTGRES_SEEDS -p $DB_PORT -u $POSTGRES_USER --pw "$POSTGRES_PWD" -p $DB_PORT --db $DBNAME setup-schema -v 0.0
    cadence-sql-tool --plugin postgres --ep $POSTGRES_SEEDS -p $DB_PORT -u $POSTGRES_USER --pw "$POSTGRES_PWD" -p $DB_PORT --db $DBNAME update-schema -d $SCHEMA_DIR
    VISIBILITY_SCHEMA_DIR=$CADENCE_HOME/schema/postgres/visibility/versioned
    cadence-sql-tool --plugin postgres --ep $POSTGRES_SEEDS -p $DB_PORT -u $POSTGRES_USER --pw "$POSTGRES_PWD" -p $DB_PORT create --db $VISIBILITY_DBNAME
    cadence-sql-tool --plugin postgres --ep $POSTGRES_SEEDS -p $DB_PORT -u $POSTGRES_USER --pw "$POSTGRES_PWD" -p $DB_PORT --db $VISIBILITY_DBNAME setup-schema -v 0.0
    cadence-sql-tool --plugin postgres --ep $POSTGRES_SEEDS -p $DB_PORT -u $POSTGRES_USER --pw "$POSTGRES_PWD" -p $DB_PORT --db $VISIBILITY_DBNAME update-schema -d $VISIBILITY_SCHEMA_DIR
}


setup_es_template() {
    SCHEMA_FILE=$CADENCE_HOME/schema/elasticsearch/$ES_VERSION/visibility/index_template.json
    server=`echo $ES_SEEDS | awk -F ',' '{print $1}'`
    URL="http://$server:$ES_PORT/_template/cadence-visibility-template"
    curl -X PUT $URL -H 'Content-Type: application/json' --data-binary "@$SCHEMA_FILE"
    URL="http://$server:$ES_PORT/$VISIBILITY_NAME"
    curl -X PUT $URL
}

setup_schema() {
    if [ "$DB" == "mysql" ]; then
        echo 'setup mysql schema'
        setup_mysql_schema
    elif [ "$DB" == "postgres" ]; then
        echo 'setup postgres schema'
        setup_postgres_schema
    else
        echo 'setup cassandra schema'
        setup_cassandra_schema
    fi

    if [ "$ENABLE_ES" == "true" ]; then
        setup_es_template
    fi
}

wait_for_cassandra() {
    server=`echo $CASSANDRA_SEEDS | awk -F ',' '{print $1}'`
    until cqlsh -u $CASSANDRA_USER -p $CASSANDRA_PASSWORD --cqlversion=3.4.4 --protocol-version=$CASSANDRA_PROTO_VERSION $server < /dev/null; do
        echo 'waiting for cassandra to start up'
        sleep 1
    done
    echo 'cassandra started'
}

wait_for_scylla() {
    server=`echo $CASSANDRA_SEEDS | awk -F ',' '{print $1}'`
    until cqlsh -u $CASSANDRA_USER -p $CASSANDRA_PASSWORD --cqlversion=3.3.1 --protocol-version=$CASSANDRA_PROTO_VERSION $server < /dev/null; do
        echo 'waiting for scylla to start up'
        sleep 1
    done
    echo 'scylla started'
}

wait_for_mysql() {
    server=`echo $MYSQL_SEEDS | awk -F ',' '{print $1}'`
    nc -z $server $DB_PORT < /dev/null
    until [ $? -eq 0 ]; do
        echo 'waiting for mysql to start up'
        sleep 1
        nc -z $server $DB_PORT < /dev/null
    done
    echo 'mysql started'
}

wait_for_postgres() {
    server=`echo $POSTGRES_SEEDS | awk -F ',' '{print $1}'`
    nc -z $server $DB_PORT < /dev/null
    until [ $? -eq 0 ]; do
        echo 'waiting for postgres to start up'
        sleep 1
        nc -z $server $DB_PORT < /dev/null
    done
    echo 'postgres started'
}


wait_for_es() {
    server=`echo $ES_SEEDS | awk -F ',' '{print $1}'`
    URL="http://$server:$ES_PORT"
    curl -s $URL 2>&1 > /dev/null
    until [ $? -eq 0 ]; do
        echo 'waiting for elasticsearch to start up'
        sleep 1
        curl -s $URL 2>&1 > /dev/null
    done
    echo 'elasticsearch started'
}

wait_for_db() {
    if [ "$DB" == "mysql" ]; then
        wait_for_mysql
    elif [ "$DB" == "postgres" ]; then
        wait_for_postgres
    elif [ "$DB" == "scylla" ]; then
        wait_for_scylla
    else
        wait_for_cassandra
    fi

    if [ "$ENABLE_ES" == "true" ]; then
        wait_for_es
    fi
}

wait_for_db
if [ "$SKIP_SCHEMA_SETUP" != true ]; then
    setup_schema
fi

exec /start-cadence.sh<|MERGE_RESOLUTION|>--- conflicted
+++ resolved
@@ -39,7 +39,6 @@
     if [ "$MYSQL_TX_ISOLATION_COMPAT" == "true" ]; then
         CONNECT_ATTR='--connect-attributes tx_isolation=READ-COMMITTED'
     fi
-<<<<<<< HEAD
     cadence-sql-tool --ep $MYSQL_SEEDS -p $DB_PORT -u $MYSQL_USER --pw $MYSQL_PWD $CONNECT_ATTR create --db $DBNAME
     cadence-sql-tool --ep $MYSQL_SEEDS -p $DB_PORT -u $MYSQL_USER --pw $MYSQL_PWD $CONNECT_ATTR --db $DBNAME setup-schema -v 0.0
     cadence-sql-tool --ep $MYSQL_SEEDS -p $DB_PORT -u $MYSQL_USER --pw $MYSQL_PWD $CONNECT_ATTR --db $DBNAME update-schema -d $SCHEMA_DIR
@@ -47,15 +46,6 @@
     cadence-sql-tool --ep $MYSQL_SEEDS -p $DB_PORT -u $MYSQL_USER --pw $MYSQL_PWD $CONNECT_ATTR create --db $VISIBILITY_DBNAME
     cadence-sql-tool --ep $MYSQL_SEEDS -p $DB_PORT -u $MYSQL_USER --pw $MYSQL_PWD --db $VISIBILITY_DBNAME $CONNECT_ATTR setup-schema -v 0.0
     cadence-sql-tool --ep $MYSQL_SEEDS -p $DB_PORT -u $MYSQL_USER --pw $MYSQL_PWD --db $VISIBILITY_DBNAME $CONNECT_ATTR update-schema -d $VISIBILITY_SCHEMA_DIR
-=======
-    cadence-sql-tool --ep $MYSQL_SEEDS -u $MYSQL_USER --pw $MYSQL_PWD $CONNECT_ATTR create --db $DBNAME
-    cadence-sql-tool --ep $MYSQL_SEEDS -u $MYSQL_USER --pw $MYSQL_PWD $CONNECT_ATTR --db $DBNAME setup-schema -v 0.0
-    cadence-sql-tool --ep $MYSQL_SEEDS -u $MYSQL_USER --pw $MYSQL_PWD $CONNECT_ATTR --db $DBNAME update-schema -d $SCHEMA_DIR
-    VISIBILITY_SCHEMA_DIR=$CADENCE_HOME/schema/mysql/v8/visibility/versioned
-    cadence-sql-tool --ep $MYSQL_SEEDS -u $MYSQL_USER --pw $MYSQL_PWD $CONNECT_ATTR create --db $VISIBILITY_DBNAME
-    cadence-sql-tool --ep $MYSQL_SEEDS -u $MYSQL_USER --pw $MYSQL_PWD --db $VISIBILITY_DBNAME $CONNECT_ATTR setup-schema -v 0.0
-    cadence-sql-tool --ep $MYSQL_SEEDS -u $MYSQL_USER --pw $MYSQL_PWD --db $VISIBILITY_DBNAME $CONNECT_ATTR update-schema -d $VISIBILITY_SCHEMA_DIR
->>>>>>> 9b047cb5
 }
 
 setup_postgres_schema() {
