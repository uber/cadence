--- conflicted
+++ resolved
@@ -103,15 +103,20 @@
     fill: white
     height: 50px
     width: 50px
-<<<<<<< HEAD
-=======
     &:hover, &:focus
       fill: $primary-color
->>>>>>> bc339b1f
+  svg.github
+    fill: white
+    height: 36px
+    width: 36px
+    &:hover, &:focus
+      fill: $primary-color
   svg.docker
     fill: white
     height: 36px
     width: 36px
+    &:hover, &:focus
+      fill: $primary-color
   nav
     display: flex
     align-items: stretch
